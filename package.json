--- conflicted
+++ resolved
@@ -23,11 +23,8 @@
     "typecheck": "tsc --build"
   },
   "devDependencies": {
-<<<<<<< HEAD
     "cspell": "^9.3.2",
-=======
     "knip": "^5.70.2",
->>>>>>> efaef416
     "publint": "^0.3.15",
     "@biomejs/biome": "2.3.7",
     "@types/bun": "^1.3.3",

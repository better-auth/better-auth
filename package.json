--- conflicted
+++ resolved
@@ -20,13 +20,8 @@
     "typecheck": "turbo --filter \"./packages/*\" typecheck"
   },
   "devDependencies": {
-<<<<<<< HEAD
-    "@biomejs/biome": "2.1.3",
+    "@biomejs/biome": "2.2.0",
     "@types/node": "^24.2.0",
-=======
-    "@biomejs/biome": "2.2.0",
-    "@types/node": "^20.17.9",
->>>>>>> 1959eb87
     "bumpp": "^9.8.1",
     "cross-env": "^7.0.3",
     "dotenv-cli": "^7.4.4",

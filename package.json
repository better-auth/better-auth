--- conflicted
+++ resolved
@@ -29,23 +29,14 @@
     "typecheck": "tsc --build"
   },
   "devDependencies": {
-<<<<<<< HEAD
-    "@biomejs/biome": "2.3.7",
+    "nyc": "^17.1.0",
+    "@biomejs/biome": "2.3.8",
     "@types/bun": "^1.3.3",
     "@types/node": "^24.10.1",
     "@vitest/coverage-istanbul": "^4.0.14",
-    "bumpp": "^10.3.1",
-    "cspell": "^9.3.2",
-    "knip": "^5.70.2",
-    "nyc": "^17.1.0",
-=======
-    "@biomejs/biome": "2.3.8",
-    "@types/bun": "^1.3.3",
-    "@types/node": "^24.10.1",
     "bumpp": "^10.3.2",
     "cspell": "^9.4.0",
     "knip": "^5.71.0",
->>>>>>> 4d10c6a1
     "publint": "^0.3.15",
     "tinyglobby": "^0.2.15",
     "turbo": "^2.6.3",

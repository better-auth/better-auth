packages:
  - packages/**
  - docs
  - demo/*
  - e2e/**

catalog:
  '@better-fetch/fetch': 1.1.18
<<<<<<< HEAD
  better-call: 1.0.26
  tsdown: ^0.15.11
=======
  better-call: 1.0.24
  tsdown: ^0.16.0
>>>>>>> 7aadb8c8
  typescript: ^5.9.3
  vitest: ^3.2.4

catalogs:
  react18:
    '@types/react': ^19.1.12
    '@types/react-dom': ^19.1.9
    react: 19.1.1
    react-dom: 19.1.1

neverBuiltDependencies: []

overrides:
  brace-expansion@>=1.0.0 <=1.1.11: '>=1.1.12'
  cookie@<0.7.0: '>=0.7.0'
  esbuild@<=0.24.2: '>=0.25.0'
  miniflare>zod: ^3.25.1
  zod: ^4.1.5<|MERGE_RESOLUTION|>--- conflicted
+++ resolved
@@ -6,13 +6,8 @@
 
 catalog:
   '@better-fetch/fetch': 1.1.18
-<<<<<<< HEAD
   better-call: 1.0.26
-  tsdown: ^0.15.11
-=======
-  better-call: 1.0.24
   tsdown: ^0.16.0
->>>>>>> 7aadb8c8
   typescript: ^5.9.3
   vitest: ^3.2.4
 

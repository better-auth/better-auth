--- conflicted
+++ resolved
@@ -12,23 +12,15 @@
   typescript: ^5.9.3
 
 catalogs:
-<<<<<<< HEAD
   vitest:
     vitest: ^4.0.14
     '@vitest/coverage-v8': ^4.0.14
 
-  react18:
-    '@types/react': ^19.1.12
-    '@types/react-dom': ^19.1.9
-    react: 19.1.1
-    react-dom: 19.1.1
-=======
   react19:
     '@types/react': ^19.2.0
     '@types/react-dom': ^19.2.0
     react: ^19.2.0
     react-dom: ^19.2.0
->>>>>>> fbe51c8f
 
 neverBuiltDependencies: []
 

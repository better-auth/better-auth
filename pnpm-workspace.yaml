packages:
  - packages/**
  - docs
  - demo/*
  - e2e/**
  - test

catalog:
  '@better-fetch/fetch': 1.1.18
  better-call: 1.1.5
  tsdown: ^0.17.0
  typescript: ^5.9.3
<<<<<<< HEAD
=======
  vitest: 4.0.15
>>>>>>> 4d10c6a1

catalogs:
  vitest:
    vitest: ^4.0.14
    '@vitest/coverage-v8': ^4.0.14

  react19:
    '@types/react': ^19.2.0
    '@types/react-dom': ^19.2.0
    react: ^19.2.1
    react-dom: ^19.2.1

neverBuiltDependencies: []<|MERGE_RESOLUTION|>--- conflicted
+++ resolved
@@ -10,15 +10,11 @@
   better-call: 1.1.5
   tsdown: ^0.17.0
   typescript: ^5.9.3
-<<<<<<< HEAD
-=======
-  vitest: 4.0.15
->>>>>>> 4d10c6a1
 
 catalogs:
   vitest:
-    vitest: ^4.0.14
-    '@vitest/coverage-v8': ^4.0.14
+    vitest: ^4.0.15
+    '@vitest/coverage-v8': ^4.0.15
 
   react19:
     '@types/react': ^19.2.0

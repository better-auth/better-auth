name: CI

on:
  pull_request:
    types:
      - opened
      - synchronize
  push:
    branches:
      - main
      - canary
  merge_group:

jobs:
  lint:
    runs-on: ubuntu-latest
    steps:
      - uses: actions/checkout@08c6903cd8c0fde910a37f88322edcfb5dd907a8 # v5.0.0
        with:
          fetch-depth: 0

      - name: Cache turbo build setup
        uses: actions/cache@0057852bfaa89a56745cba8c7296529d2fc39830 # v4.3.0
        with:
          path: .turbo
          key: ${{ runner.os }}-turbo-${{ github.sha }}
          restore-keys: |
            ${{ runner.os }}-turbo-

      - uses: pnpm/action-setup@a7487c7e89a18df4991f7f222e4898a00d66ddda # v4.1.0

      - uses: actions/setup-node@49933ea5288caeca8642d1e84afbd3f7d6820020 # v4.4.0
        with:
          node-version: 22.x
          registry-url: 'https://registry.npmjs.org'
          cache: pnpm

      - name: Install
        run: pnpm install

      - name: Build
        env:
          TURBO_TOKEN: ${{ secrets.TURBO_TOKEN }}
          TURBO_TEAM: ${{ vars.TURBO_TEAM || github.repository_owner }}
          TURBO_CACHE: remote:rw
        run: pnpm build

      - name: Lint
        env:
          TURBO_TOKEN: ${{ secrets.TURBO_TOKEN }}
          TURBO_TEAM: ${{ vars.TURBO_TEAM || github.repository_owner }}
          TURBO_CACHE: remote:rw
        run: pnpm lint

<<<<<<< HEAD
      - name: Lint Dependencies
=======
      - name: Lint Packages
>>>>>>> d7a2f6da
        env:
          TURBO_TOKEN: ${{ secrets.TURBO_TOKEN }}
          TURBO_TEAM: ${{ vars.TURBO_TEAM || github.repository_owner }}
          TURBO_CACHE: remote:rw
<<<<<<< HEAD
        run: pnpm lint:dependencies
=======
        run: pnpm lint:packages
>>>>>>> d7a2f6da

  typecheck:
    runs-on: ubuntu-latest
    steps:
      - uses: actions/checkout@08c6903cd8c0fde910a37f88322edcfb5dd907a8 # v5.0.0
        with:
          fetch-depth: 0

      - name: Cache turbo build setup
        uses: actions/cache@0057852bfaa89a56745cba8c7296529d2fc39830 # v4.3.0
        with:
          path: .turbo
          key: ${{ runner.os }}-turbo-${{ github.sha }}
          restore-keys: |
            ${{ runner.os }}-turbo-

      - uses: pnpm/action-setup@a7487c7e89a18df4991f7f222e4898a00d66ddda # v4.1.0

      - uses: actions/setup-node@49933ea5288caeca8642d1e84afbd3f7d6820020 # v4.4.0
        with:
          node-version: 22.x
          registry-url: 'https://registry.npmjs.org'
          cache: pnpm

      - name: Install
        run: pnpm install

      - name: Build
        env:
          TURBO_TOKEN: ${{ secrets.TURBO_TOKEN }}
          TURBO_TEAM: ${{ vars.TURBO_TEAM || github.repository_owner }}
          TURBO_CACHE: remote:rw
        run: pnpm build

      - name: Typecheck
        env:
          TURBO_TOKEN: ${{ secrets.TURBO_TOKEN }}
          TURBO_TEAM: ${{ vars.TURBO_TEAM || github.repository_owner }}
          TURBO_CACHE: remote:rw
        run: pnpm typecheck

  test:
    runs-on: ubuntu-latest
    strategy:
      fail-fast: false
      matrix:
        node-version: [22.x]
    steps:
      - uses: actions/checkout@08c6903cd8c0fde910a37f88322edcfb5dd907a8 # v5.0.0
        with:
          fetch-depth: 0

      - name: Cache turbo build setup
        uses: actions/cache@0057852bfaa89a56745cba8c7296529d2fc39830 # v4.3.0
        with:
          path: .turbo
          key: ${{ runner.os }}-turbo-${{ github.sha }}
          restore-keys: |
            ${{ runner.os }}-turbo-

      - uses: pnpm/action-setup@a7487c7e89a18df4991f7f222e4898a00d66ddda # v4.1.0

      - uses: actions/setup-node@49933ea5288caeca8642d1e84afbd3f7d6820020 # v4.4.0
        with:
          node-version: ${{ matrix.node-version }}
          registry-url: 'https://registry.npmjs.org'
          cache: pnpm

      - name: Install
        run: pnpm install

      - name: Build
        env:
          TURBO_TOKEN: ${{ secrets.TURBO_TOKEN }}
          TURBO_TEAM: ${{ vars.TURBO_TEAM || github.repository_owner }}
          TURBO_CACHE: remote:rw
        run: pnpm build

      - name: Start Docker Containers
        run: |
          docker compose up -d
          # Wait for services to be ready (optional)
          sleep 10

      - name: Test
        env:
          TURBO_TOKEN: ${{ secrets.TURBO_TOKEN }}
          TURBO_TEAM: ${{ vars.TURBO_TEAM || github.repository_owner }}
        run: pnpm test

      - name: Stop Docker Containers
        run: docker compose down
             <|MERGE_RESOLUTION|>--- conflicted
+++ resolved
@@ -52,20 +52,18 @@
           TURBO_CACHE: remote:rw
         run: pnpm lint
 
-<<<<<<< HEAD
       - name: Lint Dependencies
-=======
-      - name: Lint Packages
->>>>>>> d7a2f6da
         env:
           TURBO_TOKEN: ${{ secrets.TURBO_TOKEN }}
           TURBO_TEAM: ${{ vars.TURBO_TEAM || github.repository_owner }}
           TURBO_CACHE: remote:rw
-<<<<<<< HEAD
         run: pnpm lint:dependencies
-=======
+      - name: Lint Packages
+        env:
+          TURBO_TOKEN: ${{ secrets.TURBO_TOKEN }}
+          TURBO_TEAM: ${{ vars.TURBO_TEAM || github.repository_owner }}
+          TURBO_CACHE: remote:rw
         run: pnpm lint:packages
->>>>>>> d7a2f6da
 
   typecheck:
     runs-on: ubuntu-latest

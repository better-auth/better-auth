--- conflicted
+++ resolved
@@ -164,22 +164,6 @@
 										exit={{ opacity: 0, height: 0 }}
 										className="relative overflow-hidden"
 									>
-<<<<<<< HEAD
-										<Suspense fallback={<>Loading...</>}>
-											{listItem.group ? (
-												<div className="flex flex-row gap-2 items-center mx-5 my-1  ">
-													<p className="text-sm bg-gradient-to-tr dark:from-gray-100 dark:to-stone-200 bg-clip-text text-transparent from-gray-900 to-stone-900">
-														{listItem.title}
-													</p>
-													<div className="flex-grow h-px bg-gradient-to-r from-stone-800/90 to-stone-800/60" />
-												</div>
-											) : (
-												<AsideLink
-													href={listItem.href}
-													startWith="/docs"
-													title={listItem.title}
-													className="break-words w-[--fd-sidebar-width]"
-=======
 										<motion.div
 											// initial={{ opacity: 0, y: -20 }}
 											// animate={{ opacity: 1, y: 0 }}
@@ -194,7 +178,6 @@
 															href: listItem.href,
 														});
 													}}
->>>>>>> 56eb9b72
 												>
 													<Suspense fallback={<>Loading...</>}>
 														{listItem.group ? (

"use client";

import { useTheme } from "next-themes";
import type { ComponentProps } from "react";
import { Button } from "@/components/ui/button";
import {
	DropdownMenu,
	DropdownMenuContent,
	DropdownMenuItem,
	DropdownMenuTrigger,
} from "@/components/ui/dropdown-menu";
import { cn } from "@/lib/utils";

export function ThemeToggle(props: ComponentProps<typeof Button>) {
	const { setTheme, theme } = useTheme();

	return (
		<DropdownMenu>
			<DropdownMenuTrigger asChild>
				<Button
					variant="ghost"
					size="icon"
					aria-label="Toggle Theme"
					{...props}
					className={cn(
						"flex shrink-0 navbar:w-[3.56rem] navbar:h-14 navbar:border-l navbar:text-muted-foreground max-navbar:-mr-1.5 max-navbar:hover:bg-transparent ",
						props.className,
					)}
				>
<<<<<<< HEAD
					<Sun
						className="size-4 fill-current dark:hidden navbar:size-5"
						aria-hidden="true"
					/>
					<Moon
						className="absolute fill-current size-4 hidden dark:block navbar:size-5"
						aria-hidden="true"
					/>
=======
					{theme === "light" && (
						<svg
							xmlns="http://www.w3.org/2000/svg"
							width="1em"
							height="1em"
							viewBox="0 0 24 24"
							className="size-5"
						>
							<g
								fill="none"
								stroke="#888888"
								strokeLinecap="round"
								strokeLinejoin="round"
								strokeWidth="2"
							>
								<path
									strokeDasharray="2"
									strokeDashoffset="2"
									d="M12 19v1M19 12h1M12 5v-1M5 12h-1"
								>
									<animate
										fill="freeze"
										attributeName="d"
										begin="0.6s"
										dur="0.2s"
										values="M12 19v1M19 12h1M12 5v-1M5 12h-1;M12 21v1M21 12h1M12 3v-1M3 12h-1"
									></animate>
									<animate
										fill="freeze"
										attributeName="stroke-dashoffset"
										begin="0.6s"
										dur="0.2s"
										values="2;0"
									></animate>
								</path>
								<path
									strokeDasharray="2"
									strokeDashoffset="2"
									d="M17 17l0.5 0.5M17 7l0.5 -0.5M7 7l-0.5 -0.5M7 17l-0.5 0.5"
								>
									<animate
										fill="freeze"
										attributeName="d"
										begin="0.8s"
										dur="0.2s"
										values="M17 17l0.5 0.5M17 7l0.5 -0.5M7 7l-0.5 -0.5M7 17l-0.5 0.5;M18.5 18.5l0.5 0.5M18.5 5.5l0.5 -0.5M5.5 5.5l-0.5 -0.5M5.5 18.5l-0.5 0.5"
									></animate>
									<animate
										fill="freeze"
										attributeName="stroke-dashoffset"
										begin="0.8s"
										dur="0.2s"
										values="2;0"
									></animate>
								</path>
								<animateTransform
									attributeName="transform"
									dur="30s"
									repeatCount="indefinite"
									type="rotate"
									values="0 12 12;360 12 12"
								></animateTransform>
							</g>
							<mask id="lineMdMoonFilledAltToSunnyFilledLoopTransition0">
								<circle cx="12" cy="12" r="12" fill="#fff"></circle>
								<circle cx="18" cy="6" r="12" fill="#fff">
									<animate
										fill="freeze"
										attributeName="cx"
										dur="0.4s"
										values="18;22"
									></animate>
									<animate
										fill="freeze"
										attributeName="cy"
										dur="0.4s"
										values="6;2"
									></animate>
									<animate
										fill="freeze"
										attributeName="r"
										dur="0.4s"
										values="12;3"
									></animate>
								</circle>
								<circle cx="18" cy="6" r="10">
									<animate
										fill="freeze"
										attributeName="cx"
										dur="0.4s"
										values="18;22"
									></animate>
									<animate
										fill="freeze"
										attributeName="cy"
										dur="0.4s"
										values="6;2"
									></animate>
									<animate
										fill="freeze"
										attributeName="r"
										dur="0.4s"
										values="10;1"
									></animate>
								</circle>
							</mask>
							<circle
								cx="12"
								cy="12"
								r="10"
								mask="url(#lineMdMoonFilledAltToSunnyFilledLoopTransition0)"
								fill="#424242"
							>
								<animate
									fill="freeze"
									attributeName="r"
									dur="0.4s"
									values="10;6"
								></animate>
							</circle>
						</svg>
					)}

					<svg
						xmlns="http://www.w3.org/2000/svg"
						width="1em"
						height="1em"
						viewBox="0 0 24 24"
						className="hidden dark:block size-6"
					>
						<path
							fill="currentColor"
							d="M11.38 2.019a7.5 7.5 0 1 0 10.6 10.6C21.662 17.854 17.316 22 12.001 22C6.477 22 2 17.523 2 12c0-5.315 4.146-9.661 9.38-9.981"
						/>
					</svg>
>>>>>>> b76945e2
				</Button>
			</DropdownMenuTrigger>
			<DropdownMenuContent className="rounded-none" align="end">
				<DropdownMenuItem
					className="rounded-none"
					onClick={() => setTheme("light")}
				>
					Light
				</DropdownMenuItem>
				<DropdownMenuItem
					className="rounded-none"
					onClick={() => setTheme("dark")}
				>
					Dark
				</DropdownMenuItem>
				<DropdownMenuItem
					className="rounded-none"
					onClick={() => setTheme("system")}
				>
					System
				</DropdownMenuItem>
			</DropdownMenuContent>
		</DropdownMenu>
	);
}<|MERGE_RESOLUTION|>--- conflicted
+++ resolved
@@ -27,16 +27,6 @@
 						props.className,
 					)}
 				>
-<<<<<<< HEAD
-					<Sun
-						className="size-4 fill-current dark:hidden navbar:size-5"
-						aria-hidden="true"
-					/>
-					<Moon
-						className="absolute fill-current size-4 hidden dark:block navbar:size-5"
-						aria-hidden="true"
-					/>
-=======
 					{theme === "light" && (
 						<svg
 							xmlns="http://www.w3.org/2000/svg"
@@ -44,6 +34,7 @@
 							height="1em"
 							viewBox="0 0 24 24"
 							className="size-5"
+              aria-hidden="true"
 						>
 							<g
 								fill="none"
@@ -166,13 +157,13 @@
 						height="1em"
 						viewBox="0 0 24 24"
 						className="hidden dark:block size-6"
+            aria-hidden="true"
 					>
 						<path
 							fill="currentColor"
 							d="M11.38 2.019a7.5 7.5 0 1 0 10.6 10.6C21.662 17.854 17.316 22 12.001 22C6.477 22 2 17.523 2 12c0-5.315 4.146-9.661 9.38-9.981"
 						/>
 					</svg>
->>>>>>> b76945e2
 				</Button>
 			</DropdownMenuTrigger>
 			<DropdownMenuContent className="rounded-none" align="end">

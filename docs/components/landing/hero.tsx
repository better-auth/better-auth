--- conflicted
+++ resolved
@@ -110,24 +110,6 @@
 							<p className="mt-3 md:text-2xl tracking-tight dark:text-zinc-300 text-zinc-800">
 								The most comprehensive authentication library for typescript.
 							</p>
-<<<<<<< HEAD
-							<div className="mt-8 flex gap-4 font-sans text-center md:text-left items-center lg:justify-start flex-col md:flex-row">
-								<Link
-									href="/docs"
-									className="px-4 md:px-8 py-0.5  border-2 border-black dark:border-stone-100 uppercase bg-white text-black transition duration-200 text-sm shadow-[1px_1px_rgba(0,0,0),2px_2px_rgba(0,0,0),3px_3px_rgba(0,0,0),4px_4px_rgba(0,0,0),5px_5px_0px_0px_rgba(0,0,0)] dark:shadow-[1px_1px_rgba(255,255,255),2px_2px_rgba(255,255,255),3px_3px_rgba(255,255,255),4px_4px_rgba(255,255,255),5px_5px_0px_0px_rgba(255,255,255)] dark:hover:shadow-sm hover:shadow-sm"
-								>
-									Get Started
-								</Link>
-								<Button
-									variant="outline"
-									size="lg"
-									className="flex rounded-none items-center gap-2"
-								>
-									<Github size={16} />
-									View on GitHub
-								</Button>
-							</div>
-=======
 							{
 								env === "production" ? <>
 									<p className="text-orange-500 mt-3">
@@ -154,7 +136,6 @@
 									</>
 								)
 							}
->>>>>>> 7180fca3
 						</div>
 					</div>
 

"use client";

import { Fragment, useEffect, useId, useState } from "react";
import useMeasure from "react-use-measure";
import Link from "next/link";
import clsx from "clsx";
import { Button } from "@/components/ui/button";
import { Check, Copy, CornerRightUp } from "lucide-react";
import { useTheme } from "next-themes";
import { Highlight, themes } from "prism-react-renderer";
import { AnimatePresence, motion, MotionConfig } from "framer-motion";
import { Builder } from "../builder";
import { Spotlight } from "./spotlight";
import { GradientBG } from "./gradient-bg";
const tabs: { name: "auth.ts" | "client.ts"; code: string }[] = [
	{
		name: "auth.ts",
		code: `export const auth = betterAuth({
	database: new Pool({
		connectionString: DATABASE_URL,
	}),
    emailAndPassword: {
        enabled: true,
    },
	plugins: [
	  organization(),
      twoFactor(),
	]
})`,
	},
	{
		name: "client.ts",
		code: `const client = createAuthClient({
    plugins: [passkeyClient()]
});
        `,
	},
];

function TrafficLightsIcon(props: React.ComponentPropsWithoutRef<"svg">) {
	return (
		<svg aria-hidden="true" viewBox="0 0 42 10" fill="none" {...props}>
			<circle cx="5" cy="5" r="4.5" />
			<circle cx="21" cy="5" r="4.5" />
			<circle cx="37" cy="5" r="4.5" />
		</svg>
	);
}

export default function Hero() {
	return (
		<section className="max-h-[40rem] w-full flex md:items-center md:justify-center dark:bg-black/[0.96] antialiased bg-grid-white/[0.02] relative overflow-hidden px-8 md:min-h-[40rem]">
			<Spotlight />
			<div className="overflow-hidden bg-transparent md:px-10 dark:-mb-32 dark:mt-[-4.75rem] dark:pb-32 dark:pt-[4.75rem]">
				<div className="grid items-center max-w-full grid-cols-1 px-4 py-2 mx-auto lg:max-w-8xl gap-x-8 gap-y-16 lg:grid-cols-2 lg:px-8 lg:py-4 xl:gap-x-16 xl:px-12">
					<div className="relative z-10 md:text-center lg:text-left">
						<div className="relative">
							<div className="flex flex-col items-start gap-2">
								<div className="flex items-end gap-1 mt-2 ">
									<div className="flex items-center gap-1">
										<svg
											xmlns="http://www.w3.org/2000/svg"
											width="0.8em"
											height="0.8em"
											viewBox="0 0 24 24"
										>
											<path
												fill="currentColor"
												d="M13 4V2c4.66.5 8.33 4.19 8.85 8.85c.6 5.49-3.35 10.43-8.85 11.03v-2c3.64-.45 6.5-3.32 6.96-6.96A7.994 7.994 0 0 0 13 4m-7.33.2A9.8 9.8 0 0 1 11 2v2.06c-1.43.2-2.78.78-3.9 1.68zM2.05 11a9.8 9.8 0 0 1 2.21-5.33L5.69 7.1A8 8 0 0 0 4.05 11zm2.22 7.33A10.04 10.04 0 0 1 2.06 13h2c.18 1.42.75 2.77 1.63 3.9zm1.4 1.41l1.39-1.37h.04c1.13.88 2.48 1.45 3.9 1.63v2c-1.96-.21-3.82-1-5.33-2.26M12 17l1.56-3.42L17 12l-3.44-1.56L12 7l-1.57 3.44L7 12l3.43 1.58z"
											></path>
										</svg>
										<span className="text-xs text-opacity-75">
											Own Your Auth
										</span>
									</div>
									<Link href={"/changelogs/1-2"}>
<<<<<<< HEAD
										<span className="px-2 rounded-none bg-gradient-to-tr from-fd-background/20 to-fd-background">
											<span className="mb-0 font-mono text-xs tracking-tighter underline text-fd-foreground underline-offset-4">
=======
										<span className="bg-gradient-to-tr dark:from-stone-800/50 dark:to-black from-stone-200 to-white  px-2 rounded-none">
											<span className="text-xs dark:text-zinc-200 tracking-tighter font-mono mb-0 underline underline-offset-4">
>>>>>>> c3be8155
												v1.2 is out
											</span>
											<CornerRightUp className="inline w-3 h-3 ml-1" />
										</span>
									</Link>
								</div>
							</div>

							<p className="mt-3 text-2xl tracking-tight text-zinc-800 dark:text-zinc-300 md:text-3xl">
								The most comprehensive authentication framework for TypeScript.
							</p>
							<div className="relative items-center hidden w-10/12 gap-2 mt-2 border md:flex border-white/5">
								<GradientBG className="flex items-center justify-between w-full">
									<div className="flex items-center w-full gap-2">
										<p className="font-mono text-xs select-none md:text-sm">
											<span>
												<span className="text-[#4498c8]">git:</span>
												<span className="text-[#F07178]">(main) </span>
											</span>
											<span className="italic text-amber-600"> x</span>
										</p>
										<p className="relative inline font-mono text-xs tracking-tight text-black opacity-90 md:text-sm dark:text-white">
											npm add{" "}
											<span className="relative dark:text-fuchsia-100 text-fuchsia-950">
												better-auth
												<span className="absolute top-0 w-full h-2 bg-gradient-to-tr from-white via-stone-200 to-stone-300 blur-3xl left-2"></span>
											</span>
										</p>
									</div>
									<div className="flex items-center gap-2">
										<Link
											href="https://www.npmjs.com/package/better-auth"
											target="_blank"
										>
											<svg
												xmlns="http://www.w3.org/2000/svg"
												width="1em"
												height="1em"
												viewBox="0 0 128 128"
											>
												<path
													fill="#cb3837"
													d="M0 7.062C0 3.225 3.225 0 7.062 0h113.88c3.838 0 7.063 3.225 7.063 7.062v113.88c0 3.838-3.225 7.063-7.063 7.063H7.062c-3.837 0-7.062-3.225-7.062-7.063zm23.69 97.518h40.395l.05-58.532h19.494l-.05 58.581h19.543l.05-78.075l-78.075-.1l-.1 78.126z"
												></path>
												<path
													fill="#fff"
													d="M25.105 65.52V26.512H40.96c8.72 0 26.274.034 39.008.075l23.153.075v77.866H83.645v-58.54H64.057v58.54H25.105z"
												></path>
											</svg>
										</Link>
										<Link
											href="https://github.com/better-auth/better-auth"
											target="_blank"
										>
											<svg
												xmlns="http://www.w3.org/2000/svg"
												width="1em"
												height="1em"
												viewBox="0 0 256 256"
											>
												<g fill="none">
													<rect
														width="256"
														height="256"
														fill="#242938"
														rx="60"
													></rect>
													<path
														fill="#fff"
														d="M128.001 30C72.779 30 28 74.77 28 130.001c0 44.183 28.653 81.667 68.387 94.89c4.997.926 6.832-2.169 6.832-4.81c0-2.385-.093-10.262-.136-18.618c-27.82 6.049-33.69-11.799-33.69-11.799c-4.55-11.559-11.104-14.632-11.104-14.632c-9.073-6.207.684-6.079.684-6.079c10.042.705 15.33 10.305 15.33 10.305c8.919 15.288 23.394 10.868 29.1 8.313c.898-6.464 3.489-10.875 6.349-13.372c-22.211-2.529-45.56-11.104-45.56-49.421c0-10.918 3.906-19.839 10.303-26.842c-1.039-2.519-4.462-12.69.968-26.464c0 0 8.398-2.687 27.508 10.25c7.977-2.215 16.531-3.326 25.03-3.364c8.498.038 17.06 1.149 25.051 3.365c19.087-12.939 27.473-10.25 27.473-10.25c5.443 13.773 2.019 23.945.98 26.463c6.412 7.003 10.292 15.924 10.292 26.842c0 38.409-23.394 46.866-45.662 49.341c3.587 3.104 6.783 9.189 6.783 18.519c0 13.38-.116 24.149-.116 27.443c0 2.661 1.8 5.779 6.869 4.797C199.383 211.64 228 174.169 228 130.001C228 74.771 183.227 30 128.001 30M65.454 172.453c-.22.497-1.002.646-1.714.305c-.726-.326-1.133-1.004-.898-1.502c.215-.512.999-.654 1.722-.311c.727.326 1.141 1.01.89 1.508m4.919 4.389c-.477.443-1.41.237-2.042-.462c-.654-.697-.777-1.629-.293-2.078c.491-.442 1.396-.235 2.051.462c.654.706.782 1.631.284 2.078m3.374 5.616c-.613.426-1.615.027-2.234-.863c-.613-.889-.613-1.955.013-2.383c.621-.427 1.608-.043 2.236.84c.611.904.611 1.971-.015 2.406m5.707 6.504c-.548.604-1.715.442-2.57-.383c-.874-.806-1.118-1.95-.568-2.555c.555-.606 1.729-.435 2.59.383c.868.804 1.133 1.957.548 2.555m7.376 2.195c-.242.784-1.366 1.14-2.499.807c-1.13-.343-1.871-1.26-1.642-2.052c.235-.788 1.364-1.159 2.505-.803c1.13.341 1.871 1.252 1.636 2.048m8.394.932c.028.824-.932 1.508-2.121 1.523c-1.196.027-2.163-.641-2.176-1.452c0-.833.939-1.51 2.134-1.53c1.19-.023 2.163.639 2.163 1.459m8.246-.316c.143.804-.683 1.631-1.864 1.851c-1.161.212-2.236-.285-2.383-1.083c-.144-.825.697-1.651 1.856-1.865c1.183-.205 2.241.279 2.391 1.097"
													></path>
												</g>
											</svg>
										</Link>
									</div>
								</GradientBG>
							</div>
							{
								<>
									<div className="flex flex-col items-center gap-4 mt-8 font-sans w-fit md:flex-row md:justify-center lg:justify-start">
										<Link
											href="/docs"
											className="hover:shadow-sm dark:border-stone-100 dark:hover:shadow-sm border-2 border-black bg-white px-4 py-1.5 text-sm uppercase text-black shadow-[1px_1px_rgba(0,0,0),2px_2px_rgba(0,0,0),3px_3px_rgba(0,0,0),4px_4px_rgba(0,0,0),5px_5px_0px_0px_rgba(0,0,0)] transition duration-200 md:px-8 dark:shadow-[1px_1px_rgba(255,255,255),2px_2px_rgba(255,255,255),3px_3px_rgba(255,255,255),4px_4px_rgba(255,255,255),5px_5px_0px_0px_rgba(255,255,255)]"
										>
											Get Started
										</Link>

										<Builder />
									</div>
								</>
							}
						</div>
					</div>

					<div className="relative hidden md:block lg:static xl:pl-10">
						<div className="relative">
							<div className="absolute inset-0 rounded-none from-sky-300 via-sky-300/70 to-blue-300 bg-gradient-to-tr opacity-5 blur-lg" />
							<div className="absolute inset-0 rounded-none from-stone-300 via-stone-300/70 to-blue-300 bg-gradient-to-tr opacity-5" />
							<CodePreview />
						</div>
					</div>
				</div>
			</div>
		</section>
	);
}

function CodePreview() {
	const [currentTab, setCurrentTab] = useState<"auth.ts" | "client.ts">(
		"auth.ts",
	);

	const theme = useTheme();

	const code = tabs.find((tab) => tab.name === currentTab)?.code ?? "";
	const [copyState, setCopyState] = useState(false);
	const [ref, { height }] = useMeasure();
	const copyToClipboard = (text: string) => {
		navigator.clipboard.writeText(text).then(() => {
			setCopyState(true);
			setTimeout(() => {
				setCopyState(false);
			}, 2000);
		});
	};

	const [codeTheme, setCodeTheme] = useState(themes.synthwave84);

	useEffect(() => {
		setCodeTheme(
			theme.resolvedTheme === "light" ? themes.oneLight : themes.synthwave84,
		);
	}, [theme.resolvedTheme]);

	return (
		<AnimatePresence initial={false}>
			<MotionConfig transition={{ duration: 0.5, type: "spring", bounce: 0 }}>
				<motion.div
					animate={{ height: height > 0 ? height : undefined }}
					className="relative overflow-hidden rounded-sm from-stone-100 to-stone-200 dark:to-black/90 dark:via-stone-950/10 dark:from-stone-950/90 bg-gradient-to-tr ring-1 ring-white/10 backdrop-blur-lg"
				>
					<div ref={ref}>
						<div className="absolute left-0 right-0 h-px -top-px" />
						<div className="absolute h-px -bottom-px left-11 right-20" />
						<div className="pt-4 pl-4">
							<TrafficLightsIcon className="stroke-slate-500/30 h-2.5 w-auto" />

							<div className="flex mt-4 space-x-2 text-xs">
								{tabs.map((tab) => (
									<button
										key={tab.name}
										onClick={() => setCurrentTab(tab.name)}
										className={clsx(
											"relative isolate flex h-6 cursor-pointer items-center justify-center rounded-full px-2.5",
											currentTab === tab.name
												? "text-stone-300"
												: "text-slate-500",
										)}
									>
										{tab.name}
										{tab.name === currentTab && (
											<motion.div
												layoutId="tab-code-preview"
												className="absolute inset-0 rounded-full bg-stone-800 -z-10"
											/>
										)}
									</button>
								))}
							</div>

							<div className="flex flex-col items-start px-1 mt-6 text-sm">
								<div className="absolute top-2 right-4">
									<Button
										variant="outline"
										size="icon"
										className="absolute right-0 w-5 h-5 bg-transparent border-none top-2"
										onClick={() => copyToClipboard(code)}
									>
										{copyState ? (
											<Check className="w-3 h-3" />
										) : (
											<Copy className="w-3 h-3" />
										)}
										<span className="sr-only">Copy code</span>
									</Button>
								</div>
								<motion.div
									initial={{ opacity: 0 }}
									animate={{ opacity: 1 }}
									transition={{ duration: 0.5 }}
									key={currentTab}
									className="relative flex items-start px-1 text-sm"
								>
									<div
										aria-hidden="true"
										className="pr-4 font-mono border-r select-none border-slate-300/5 text-slate-600"
									>
										{Array.from({
											length: code.split("\n").length,
										}).map((_, index) => (
											<Fragment key={index}>
												{(index + 1).toString().padStart(2, "0")}
												<br />
											</Fragment>
										))}
									</div>
									<Highlight
										key={theme.resolvedTheme}
										code={code}
										language={"javascript"}
										theme={{
											...codeTheme,
											plain: {
												backgroundColor: "transparent",
											},
										}}
									>
										{({
											className,
											style,
											tokens,
											getLineProps,
											getTokenProps,
										}) => (
											<pre
												className={clsx(className, "flex overflow-x-auto pb-6")}
												style={style}
											>
												<code className="px-4">
													{tokens.map((line, lineIndex) => (
														<div key={lineIndex} {...getLineProps({ line })}>
															{line.map((token, tokenIndex) => (
																<span
																	key={tokenIndex}
																	{...getTokenProps({ token })}
																/>
															))}
														</div>
													))}
												</code>
											</pre>
										)}
									</Highlight>
								</motion.div>
								<motion.div layout className="self-end">
									<Link
										href="https://demo.better-auth.com"
										target="_blank"
										className="flex items-center gap-2 px-3 py-1 mt-auto mb-4 ml-auto mr-4 transition-all ease-in-out border shadow-md cursor-pointer shadow-primary-foreground hover:opacity-70"
									>
										<svg
											xmlns="http://www.w3.org/2000/svg"
											width="1em"
											height="1em"
											viewBox="0 0 24 24"
										>
											<path
												fill="currentColor"
												d="M10 20H8V4h2v2h2v3h2v2h2v2h-2v2h-2v3h-2z"
											></path>
										</svg>
										<p className="text-sm">Demo</p>
									</Link>
								</motion.div>
							</div>
						</div>
					</div>
				</motion.div>
			</MotionConfig>
		</AnimatePresence>
	);
}

export function HeroBackground(props: React.ComponentPropsWithoutRef<"svg">) {
	const id = useId();
	return (
		<svg
			aria-hidden="true"
			viewBox="0 0 668 1069"
			width={668}
			height={1069}
			fill="none"
			{...props}
		>
			<defs>
				<clipPath id={`${id}-clip-path`}>
					<path
						fill="#fff"
						transform="rotate(-180 334 534.4)"
						d="M0 0h668v1068.8H0z"
					/>
				</clipPath>
			</defs>
			<g opacity=".4" clipPath={`url(#${id}-clip-path)`} strokeWidth={4}>
				<path
					opacity=".3"
					d="M584.5 770.4v-474M484.5 770.4v-474M384.5 770.4v-474M283.5 769.4v-474M183.5 768.4v-474M83.5 767.4v-474"
					stroke="#334155"
				/>
				<path
					d="M83.5 221.275v6.587a50.1 50.1 0 0 0 22.309 41.686l55.581 37.054a50.102 50.102 0 0 1 22.309 41.686v6.587M83.5 716.012v6.588a50.099 50.099 0 0 0 22.309 41.685l55.581 37.054a50.102 50.102 0 0 1 22.309 41.686v6.587M183.7 584.5v6.587a50.1 50.1 0 0 0 22.31 41.686l55.581 37.054a50.097 50.097 0 0 1 22.309 41.685v6.588M384.101 277.637v6.588a50.1 50.1 0 0 0 22.309 41.685l55.581 37.054a50.1 50.1 0 0 1 22.31 41.686v6.587M384.1 770.288v6.587a50.1 50.1 0 0 1-22.309 41.686l-55.581 37.054A50.099 50.099 0 0 0 283.9 897.3v6.588"
					stroke="#334155"
				/>
				<path
					d="M384.1 770.288v6.587a50.1 50.1 0 0 1-22.309 41.686l-55.581 37.054A50.099 50.099 0 0 0 283.9 897.3v6.588M484.3 594.937v6.587a50.1 50.1 0 0 1-22.31 41.686l-55.581 37.054A50.1 50.1 0 0 0 384.1 721.95v6.587M484.3 872.575v6.587a50.1 50.1 0 0 1-22.31 41.686l-55.581 37.054a50.098 50.098 0 0 0-22.309 41.686v6.582M584.501 663.824v39.988a50.099 50.099 0 0 1-22.31 41.685l-55.581 37.054a50.102 50.102 0 0 0-22.309 41.686v6.587M283.899 945.637v6.588a50.1 50.1 0 0 1-22.309 41.685l-55.581 37.05a50.12 50.12 0 0 0-22.31 41.69v6.59M384.1 277.637c0 19.946 12.763 37.655 31.686 43.962l137.028 45.676c18.923 6.308 31.686 24.016 31.686 43.962M183.7 463.425v30.69c0 21.564 13.799 40.709 34.257 47.529l134.457 44.819c18.922 6.307 31.686 24.016 31.686 43.962M83.5 102.288c0 19.515 13.554 36.412 32.604 40.645l235.391 52.309c19.05 4.234 32.605 21.13 32.605 40.646M83.5 463.425v-58.45M183.699 542.75V396.625M283.9 1068.8V945.637M83.5 363.225v-141.95M83.5 179.524v-77.237M83.5 60.537V0M384.1 630.425V277.637M484.301 830.824V594.937M584.5 1068.8V663.825M484.301 555.275V452.988M584.5 622.075V452.988M384.1 728.537v-56.362M384.1 1068.8v-20.88M384.1 1006.17V770.287M283.9 903.888V759.85M183.699 1066.71V891.362M83.5 1068.8V716.012M83.5 674.263V505.175"
					stroke="#334155"
				/>
				<circle
					cx="83.5"
					cy="384.1"
					r="10.438"
					transform="rotate(-180 83.5 384.1)"
					fill="#1E293B"
					stroke="#334155"
				/>
				<circle
					cx="83.5"
					cy="200.399"
					r="10.438"
					transform="rotate(-180 83.5 200.399)"
					stroke="#334155"
				/>
				<circle
					cx="83.5"
					cy="81.412"
					r="10.438"
					transform="rotate(-180 83.5 81.412)"
					stroke="#334155"
				/>
				<circle
					cx="183.699"
					cy="375.75"
					r="10.438"
					transform="rotate(-180 183.699 375.75)"
					fill="#1E293B"
					stroke="#334155"
				/>
				<circle
					cx="183.699"
					cy="563.625"
					r="10.438"
					transform="rotate(-180 183.699 563.625)"
					fill="#1E293B"
					stroke="#334155"
				/>
				<circle
					cx="384.1"
					cy="651.3"
					r="10.438"
					transform="rotate(-180 384.1 651.3)"
					fill="#1E293B"
					stroke="#334155"
				/>
				<circle
					cx="484.301"
					cy="574.062"
					r="10.438"
					transform="rotate(-180 484.301 574.062)"
					fill="#0EA5E9"
					fillOpacity=".42"
					stroke="#0EA5E9"
				/>
				<circle
					cx="384.1"
					cy="749.412"
					r="10.438"
					transform="rotate(-180 384.1 749.412)"
					fill="#1E293B"
					stroke="#334155"
				/>
				<circle
					cx="384.1"
					cy="1027.05"
					r="10.438"
					transform="rotate(-180 384.1 1027.05)"
					stroke="#334155"
				/>
				<circle
					cx="283.9"
					cy="924.763"
					r="10.438"
					transform="rotate(-180 283.9 924.763)"
					stroke="#334155"
				/>
				<circle
					cx="183.699"
					cy="870.487"
					r="10.438"
					transform="rotate(-180 183.699 870.487)"
					stroke="#334155"
				/>
				<circle
					cx="283.9"
					cy="738.975"
					r="10.438"
					transform="rotate(-180 283.9 738.975)"
					fill="#1E293B"
					stroke="#334155"
				/>
				<circle
					cx="83.5"
					cy="695.138"
					r="10.438"
					transform="rotate(-180 83.5 695.138)"
					fill="#1E293B"
					stroke="#334155"
				/>
				<circle
					cx="83.5"
					cy="484.3"
					r="10.438"
					transform="rotate(-180 83.5 484.3)"
					fill="#0EA5E9"
					fillOpacity=".42"
					stroke="#0EA5E9"
				/>
				<circle
					cx="484.301"
					cy="432.112"
					r="10.438"
					transform="rotate(-180 484.301 432.112)"
					fill="#1E293B"
					stroke="#334155"
				/>
				<circle
					cx="584.5"
					cy="432.112"
					r="10.438"
					transform="rotate(-180 584.5 432.112)"
					fill="#1E293B"
					stroke="#334155"
				/>
				<circle
					cx="584.5"
					cy="642.95"
					r="10.438"
					transform="rotate(-180 584.5 642.95)"
					fill="#1E293B"
					stroke="#334155"
				/>
				<circle
					cx="484.301"
					cy="851.699"
					r="10.438"
					transform="rotate(-180 484.301 851.699)"
					stroke="#334155"
				/>
				<circle
					cx="384.1"
					cy="256.763"
					r="10.438"
					transform="rotate(-180 384.1 256.763)"
					stroke="#334155"
				/>
			</g>
		</svg>
	);
}<|MERGE_RESOLUTION|>--- conflicted
+++ resolved
@@ -74,13 +74,8 @@
 										</span>
 									</div>
 									<Link href={"/changelogs/1-2"}>
-<<<<<<< HEAD
-										<span className="px-2 rounded-none bg-gradient-to-tr from-fd-background/20 to-fd-background">
-											<span className="mb-0 font-mono text-xs tracking-tighter underline text-fd-foreground underline-offset-4">
-=======
 										<span className="bg-gradient-to-tr dark:from-stone-800/50 dark:to-black from-stone-200 to-white  px-2 rounded-none">
 											<span className="text-xs dark:text-zinc-200 tracking-tighter font-mono mb-0 underline underline-offset-4">
->>>>>>> c3be8155
 												v1.2 is out
 											</span>
 											<CornerRightUp className="inline w-3 h-3 ml-1" />

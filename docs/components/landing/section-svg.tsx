<<<<<<< HEAD
const SectionSvg = ({ crossesOffset }: { crossesOffset: string }) => {
=======
import { Plus } from "lucide-react";

const SectionSvg = ({
	crossesOffset,
}: {
	crossesOffset: string;
}) => {
>>>>>>> 44c407a5
	return (
		<>
			<Plus
				className={`hidden absolute -top-[0.3125rem] h-6 w-6 ${
					crossesOffset && crossesOffset
				} pointer-events-none lg:block lg:left-[3.275rem] text-neutral-300 dark:text-neutral-600 translate-y-[.5px]`}
			/>

			<Plus
				className={`hidden absolute -top-[0.3125rem] h-6 w-6 right-[1.4625rem] ${
					crossesOffset && crossesOffset
				} pointer-events-none lg:block lg:right-[2.7750rem] text-neutral-300 dark:text-neutral-600 translate-y-[.5px]`}
			/>
		</>
	);
};

export default SectionSvg;<|MERGE_RESOLUTION|>--- conflicted
+++ resolved
@@ -1,6 +1,4 @@
-<<<<<<< HEAD
 const SectionSvg = ({ crossesOffset }: { crossesOffset: string }) => {
-=======
 import { Plus } from "lucide-react";
 
 const SectionSvg = ({
@@ -8,7 +6,6 @@
 }: {
 	crossesOffset: string;
 }) => {
->>>>>>> 44c407a5
 	return (
 		<>
 			<Plus

--- conflicted
+++ resolved
@@ -1,6 +1,5 @@
-<<<<<<< HEAD
+
 const SectionSvg = ({ crossesOffset }: { crossesOffset: string }) => {
-=======
 import { Plus } from "lucide-react";
 
 const SectionSvg = ({
@@ -8,7 +7,6 @@
 }: {
 	crossesOffset: string;
 }) => {
->>>>>>> 69d5239e
 	return (
 		<>
 			<Plus

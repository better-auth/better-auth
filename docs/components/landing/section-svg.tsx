<<<<<<< HEAD
=======
import { Plus } from "lucide-react";
>>>>>>> 76205b77

const SectionSvg = ({ crossesOffset }: { crossesOffset: string }) => {
import { Plus } from "lucide-react";

const SectionSvg = ({
	crossesOffset,
}: {
	crossesOffset: string;
}) => {
	return (
		<>
			<Plus
				className={`hidden absolute -top-[0.3125rem] h-6 w-6 ${
					crossesOffset && crossesOffset
				} pointer-events-none lg:block lg:left-[3.275rem] text-neutral-300 dark:text-neutral-600 translate-y-[.5px]`}
			/>

			<Plus
				className={`hidden absolute -top-[0.3125rem] h-6 w-6 right-[1.4625rem] ${
					crossesOffset && crossesOffset
				} pointer-events-none lg:block lg:right-[2.7750rem] text-neutral-300 dark:text-neutral-600 translate-y-[.5px]`}
			/>
		</>
	);
};

export default SectionSvg;<|MERGE_RESOLUTION|>--- conflicted
+++ resolved
@@ -1,7 +1,4 @@
-<<<<<<< HEAD
-=======
 import { Plus } from "lucide-react";
->>>>>>> 76205b77
 
 const SectionSvg = ({ crossesOffset }: { crossesOffset: string }) => {
 import { Plus } from "lucide-react";

--- conflicted
+++ resolved
@@ -15,23 +15,13 @@
 import { TechStackDisplay } from "./display-techstack";
 import { Ripple } from "./ripple";
 import { GithubStat } from "./github-stat";
-<<<<<<< HEAD
 import { cn } from "@/lib/utils";
 import { Testimonial } from "./landing/people-say";
-=======
-import Testimonial from "./testimonial";
-import { cn } from "@/lib/utils";
-
->>>>>>> 0fa265df
 const features = [
 	{
 		id: 1,
 		label: "Framework Agnostic",
-<<<<<<< HEAD
 		title: "Supports popular <strong>frameworks</strong>.",
-=======
-		title: "Supports popular <strong>frameworks</strong>",
->>>>>>> 0fa265df
 		description:
 			"Supports popular frameworks, including React, Vue, Svelte, Astro, Solid, Next.js, Nuxt, Hono, and more.",
 		icon: PlugZap2Icon,
@@ -39,11 +29,7 @@
 	{
 		id: 2,
 		label: "Authentication",
-<<<<<<< HEAD
 		title: "Email & Password <strong>Authentication</strong>.",
-=======
-		title: "Email & Password <strong>Authentication</strong>",
->>>>>>> 0fa265df
 		description:
 			"Built-in support for email and password authentication, with secure password hashing and account management features.",
 		icon: LockClosedIcon,
@@ -51,11 +37,7 @@
 	{
 		id: 3,
 		label: "Social Sign-on",
-<<<<<<< HEAD
 		title: "Support multiple <strong>OAuth providers</strong>.",
-=======
-		title: "Support multiple <strong>OAuth providers</strong>",
->>>>>>> 0fa265df
 		description:
 			"Allow users to sign in with their accounts, including GitHub, Google, Discord, Twitter, and more.",
 		icon: Webhook,
@@ -63,11 +45,7 @@
 	{
 		id: 4,
 		label: "Two Factor",
-<<<<<<< HEAD
 		title: "Two Factor <strong>Authentication</strong>.",
-=======
-		title: "Two Factor <strong>Authentication</strong>",
->>>>>>> 0fa265df
 		description:
 			"With our built-in two factor authentication plugin, you can add an extra layer of security to your account.",
 		icon: ShieldCheckIcon,
@@ -83,11 +61,7 @@
 	{
 		id: 6,
 		label: "Plugin Ecosystem",
-<<<<<<< HEAD
 		title: "Extend your application with <strong>plugins</strong>.",
-=======
-		title: "Extend your application with plugins.",
->>>>>>> 0fa265df
 		description:
 			"Enhance your application with our official plugins and those created by the community.",
 		icon: PlugIcon,
@@ -138,15 +112,9 @@
 						</div>
 					))}
 				</div>
-<<<<<<< HEAD
 				<div className="w-full border-l-2">
 					<Testimonial />
 				</div>
-=======
-
-				<Testimonial />
-
->>>>>>> 0fa265df
 				<div className="relative col-span-3 border-t-[1.2px] border-l-[1.2px] md:border-b-[1.2px] dark:border-b-0  h-full py-20">
 					<div className="w-full h-full p-16 pt-10 md:px-10">
 						<div className="flex flex-col items-center justify-center w-full h-full gap-3">

{
  "name": "docs2",
  "version": "0.0.0",
  "private": true,
  "scripts": {
    "build": "next build",
    "dev": "next dev",
    "start": "next start",
    "postinstall": "fumadocs-mdx"
  },
  "dependencies": {
    "@hookform/resolvers": "^3.9.1",
    "@radix-ui/react-accordion": "^1.2.3",
    "@radix-ui/react-alert-dialog": "^1.1.6",
    "@radix-ui/react-aspect-ratio": "^1.1.2",
    "@radix-ui/react-avatar": "^1.1.3",
    "@radix-ui/react-checkbox": "^1.1.4",
    "@radix-ui/react-collapsible": "^1.1.3",
    "@radix-ui/react-context-menu": "^2.2.6",
    "@radix-ui/react-dialog": "^1.1.6",
    "@radix-ui/react-dropdown-menu": "^2.1.6",
    "@radix-ui/react-hover-card": "^1.1.6",
    "@radix-ui/react-label": "^2.1.2",
    "@radix-ui/react-menubar": "^1.1.6",
    "@radix-ui/react-navigation-menu": "^1.2.5",
    "@radix-ui/react-popover": "^1.1.6",
    "@radix-ui/react-progress": "^1.1.2",
    "@radix-ui/react-radio-group": "^1.2.3",
    "@radix-ui/react-scroll-area": "^1.2.3",
    "@radix-ui/react-select": "^2.1.6",
    "@radix-ui/react-separator": "^1.1.2",
    "@radix-ui/react-slider": "^1.2.3",
    "@radix-ui/react-slot": "^1.1.2",
    "@radix-ui/react-switch": "^1.1.3",
    "@radix-ui/react-tabs": "^1.1.3",
    "@radix-ui/react-toggle": "^1.1.2",
    "@radix-ui/react-toggle-group": "^1.1.2",
    "@radix-ui/react-tooltip": "^1.1.8",
    "@scalar/nextjs-api-reference": "^0.5.15",
    "@vercel/analytics": "^1.5.0",
    "class-variance-authority": "^0.7.1",
    "clsx": "^2.1.1",
    "cmdk": "1.0.0",
    "date-fns": "^3.6.0",
    "embla-carousel-react": "^8.5.1",
    "fumadocs-core": "15.0.15",
    "fumadocs-docgen": "^2.0.0",
    "fumadocs-mdx": "11.5.6",
    "fumadocs-typescript": "^3.1.0",
    "fumadocs-ui": "15.0.15",
    "input-otp": "^1.4.1",
    "jotai": "^2.12.1",
    "lucide-react": "^0.477.0",
    "motion": "^12.4.10",
    "next": "15.2.0",
    "next-themes": "^0.3.0",
<<<<<<< HEAD
    "oniguruma-to-js": "^0.4.3",
    "prettier": "^3.4.2",
    "prism-react-renderer": "^2.4.0",
    "react": "^18.3.1",
    "react-codesandboxer": "^3.1.5",
=======
    "prism-react-renderer": "^2.4.1",
    "react": "^19.0.0",
>>>>>>> 58889fec
    "react-day-picker": "8.10.1",
    "react-dom": "^19.0.0",
    "react-hook-form": "^7.54.0",
    "react-markdown": "^10.1.0",
    "react-resizable-panels": "^2.1.7",
    "recharts": "^2.14.1",
    "rehype-highlight": "^7.0.2",
    "sonner": "^2.0.1",
    "tailwind-merge": "^3.0.2",
    "tailwindcss-animate": "^1.0.7",
    "vaul": "^1.1.2",
    "zod": "^3.24.2"
  },
  "devDependencies": {
    "@tailwindcss/postcss": "^4.0.9",
    "@types/mdx": "^2.0.13",
    "@types/node": "22.13.8",
    "@types/react": "^19.0.10",
    "@types/react-dom": "^19.0.4",
    "postcss": "^8.5.3",
    "tailwindcss": "^4.0.12",
    "typescript": "^5.8.2"
  }
}<|MERGE_RESOLUTION|>--- conflicted
+++ resolved
@@ -54,16 +54,11 @@
     "motion": "^12.4.10",
     "next": "15.2.0",
     "next-themes": "^0.3.0",
-<<<<<<< HEAD
     "oniguruma-to-js": "^0.4.3",
     "prettier": "^3.4.2",
-    "prism-react-renderer": "^2.4.0",
-    "react": "^18.3.1",
     "react-codesandboxer": "^3.1.5",
-=======
     "prism-react-renderer": "^2.4.1",
     "react": "^19.0.0",
->>>>>>> 58889fec
     "react-day-picker": "8.10.1",
     "react-dom": "^19.0.0",
     "react-hook-form": "^7.54.0",

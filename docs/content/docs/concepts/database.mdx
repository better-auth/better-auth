---
title: Database
description: Learn how to use a database with Better Auth.
---

## Adapters

Better Auth requires a database connection to store data. The database will be used to store data such as users, sessions, and more. Plugins can also define their own database tables to store data.

You can pass a database connection to Better Auth by passing a supported database instance in the database options. You can learn more about supported database adapters in the [Other relational databases](/docs/adapters/other-relational-databases) documentation.

## CLI

Better Auth comes with a CLI tool to manage database migrations and generate schema.

### Running Migrations

The cli checks your database and prompts you to add missing tables or update existing ones with new columns. This is only supported for the built-in Kysely adapter. For other adapters, you can use the `generate` command to create the schema and handle the migration through your ORM.

```bash
npx @better-auth/cli migrate
```

### Generating Schema

Better Auth also provides a `generate` command to generate the schema required by Better Auth. The `generate` command creates the schema required by Better Auth. If you're using a database adapter like Prisma or Drizzle, this command will generate the right schema for your ORM. If you're using the built-in Kysely adapter, it will generate an SQL file you can run directly on your database.

```bash
npx @better-auth/cli generate
```

See the [CLI](/docs/concepts/cli) documentation for more information on the CLI.

<Callout>
  If you prefer adding tables manually, you can do that as well. The core schema
  required by Better Auth is described below and you can find additional schema
  required by plugins in the plugin documentation.
</Callout>

## Secondary Storage

Secondary storage in Better Auth allows you to use key-value stores for managing session data, rate limiting counters, etc. This can be useful when you want to offload the storage of this intensive records to a high performance storage or even RAM.

### Implementation

To use secondary storage, implement the `SecondaryStorage` interface:

```typescript
interface SecondaryStorage {
  get: (key: string) => Promise<unknown>; 
  set: (key: string, value: string, ttl?: number) => Promise<void>;
  delete: (key: string) => Promise<void>;
}
```

Then, provide your implementation to the `betterAuth` function:

```typescript
betterAuth({
  // ... other options
  secondaryStorage: {
    // Your implementation here
  },
});
```

**Example: Redis Implementation**

Here's a basic example using Redis:

```typescript
import { createClient } from "redis";
import { betterAuth } from "better-auth";

const redis = createClient();
await redis.connect();

export const auth = betterAuth({
	// ... other options
	secondaryStorage: {
		get: async (key) => {
			return await redis.get(key);
		},
		set: async (key, value, ttl) => {
			if (ttl) await redis.set(key, value, { EX: ttl });
			// or for ioredis:
			// if (ttl) await redis.set(key, value, 'EX', ttl)
			else await redis.set(key, value);
		},
		delete: async (key) => {
			await redis.del(key);
		}
	}
});
```

This implementation allows Better Auth to use Redis for storing session data and rate limiting counters. You can also add prefixes to the keys names.

## Core Schema

Better Auth requires the following tables to be present in the database. The types are in `typescript` format. You can use corresponding types in your database.

### User

Table Name: `user`

<DatabaseTable
  fields={[
    {
      name: "id",
      type: "string",
      description: "Unique identifier for each user",
      isPrimaryKey: true,
    },
    {
      name: "name",
      type: "string",
      description: "User's chosen display name",
    },
    {
      name: "email",
      type: "string",
      description: "User's email address for communication and login",
    },
    {
      name: "emailVerified",
      type: "boolean",
      description: "Whether the user's email is verified",
    },
    {
      name: "image",
      type: "string",
      description: "User's image url",
      isOptional: true,
    },
    {
      name: "createdAt",
      type: "Date",
      description: "Timestamp of when the user account was created",
    },
    {
      name: "updatedAt",
      type: "Date",
      description: "Timestamp of the last update to the user's information",
    },
  ]}
/>

### Session

Table Name: `session`

<DatabaseTable
  fields={[
    {
      name: "id",
      type: "string",
      description: "Unique identifier for each session",
      isPrimaryKey: true,
    },
    {
      name: "userId",
      type: "string",
      description: "The ID of the user",
      isForeignKey: true,
    },
    {
      name: "token",
      type: "string",
      description: "The unique session token",
      isUnique: true,
    },
    {
      name: "expiresAt",
      type: "Date",
      description: "The time when the session expires",
    },
    {
      name: "ipAddress",
      type: "string",
      description: "The IP address of the device",
      isOptional: true,
    },
    {
      name: "userAgent",
      type: "string",
      description: "The user agent information of the device",
      isOptional: true,
    },
    {
      name: "createdAt",
      type: "Date",
      description: "Timestamp of when the session was created",
    },
    {
      name: "updatedAt",
      type: "Date",
      description: "Timestamp of when the session was updated",
    },
  ]}
/>

### Account

Table Name: `account`

<DatabaseTable
  fields={[
    {
      name: "id",
      type: "string",
      description: "Unique identifier for each account",
      isPrimaryKey: true,
    },
    {
      name: "userId",
      type: "string",
      description: "The ID of the user",
      isForeignKey: true,
    },
    {
      name: "accountId",
      type: "string",
      description:
        "The ID of the account as provided by the SSO or equal to userId for credential accounts",
    },
    {
      name: "providerId",
      type: "string",
      description: "The ID of the provider",
    },
    {
      name: "accessToken",
      type: "string",
      description: "The access token of the account. Returned by the provider",
      isOptional: true,
    },
    {
      name: "refreshToken",
      type: "string",
      description: "The refresh token of the account. Returned by the provider",
      isOptional: true,
    },
    {
      name: "accessTokenExpiresAt",
      type: "Date",
      description: "The time when the access token expires",
      isOptional: true,
    },
    {
      name: "refreshTokenExpiresAt",
      type: "Date",
      description: "The time when the refresh token expires",
      isOptional: true,
    },
    {
      name: "scope",
      type: "string",
      description: "The scope of the account. Returned by the provider",
      isOptional: true,
    },
    {
      name: "idToken",
      type: "string",
      description: "The ID token returned from the provider",
      isOptional: true,
    },
    {
      name: "password",
      type: "string",
      description:
        "The password of the account. Mainly used for email and password authentication",
      isOptional: true,
    },
    {
      name: "createdAt",
      type: "Date",
      description: "Timestamp of when the account was created",
    },
    {
      name: "updatedAt",
      type: "Date",
      description: "Timestamp of when the account was updated",
    },
  ]}
/>

### Verification

Table Name: `verification`

<DatabaseTable
  fields={[
    {
      name: "id",
      type: "string",
      description: "Unique identifier for each verification",
      isPrimaryKey: true,
    },
    {
      name: "identifier",
      type: "string",
      description: "The identifier for the verification request",
    },
    {
      name: "value",
      type: "string",
      description: "The value to be verified",
    },
    {
      name: "expiresAt",
      type: "Date",
      description: "The time when the verification request expires",
    },
    {
      name: "createdAt",
      type: "Date",
      description: "Timestamp of when the verification request was created",
    },
    {
      name: "updatedAt",
      type: "Date",
      description: "Timestamp of when the verification request was updated",
    },
  ]}
/>

## Custom Tables

Better Auth allows you to customize the table names and column names for the core schema. You can also extend the core schema by adding additional fields to the user and session tables.

### Custom Table Names

You can customize the table names and column names for the core schema by using the `modelName` and `fields` properties in your auth config:

```ts title="auth.ts"
export const auth = betterAuth({
  user: {
    modelName: "users",
    fields: {
      name: "full_name",
      email: "email_address",
    },
  },
  session: {
    modelName: "user_sessions",
    fields: {
      userId: "user_id",
    },
  },
});
```

<Callout>
  Type inference in your code will still use the original field names (e.g.,
  `user.name`, not `user.full_name`).
</Callout>

To customize table names and column name for plugins, you can use the `schema` property in the plugin config:

```ts title="auth.ts"
import { betterAuth } from "better-auth";
import { twoFactor } from "better-auth/plugins";

export const auth = betterAuth({
  plugins: [
    twoFactor({
      schema: {
        user: {
          fields: {
            twoFactorEnabled: "two_factor_enabled",
            secret: "two_factor_secret",
          },
        },
      },
    }),
  ],
});
```

### Extending Core Schema

Better Auth provides a type-safe way to extend the `user` and `session` schemas. You can add custom fields to your auth config, and the CLI will automatically update the database schema. These additional fields will be properly inferred in functions like `useSession`, `signUp.email`, and other endpoints that work with user or session objects.

To add custom fields, use the `additionalFields` property in the `user` or `session` object of your auth config. The `additionalFields` object uses field names as keys, with each value being a `FieldAttributes` object containing:

- `type`: The data type of the field (e.g., "string", "number", "boolean").
- `required`: A boolean indicating if the field is mandatory.
- `defaultValue`: The default value for the field (note: this only applies in the JavaScript layer; in the database, the field will be optional).
- `input`: This determines whether a value can be provided when creating a new record (default: `true`). If there are additional fields, like `role`, that should not be provided by the user during signup, you can set this to `false`.

Here's an example of how to extend the user schema with additional fields:

```ts title="auth.ts"
import { betterAuth } from "better-auth";

export const auth = betterAuth({
  user: {
    additionalFields: {
      role: {
        type: "string",
        required: false,
        defaultValue: "user",
        input: false, // don't allow user to set role
      },
      lang: {
        type: "string",
        required: false,
        defaultValue: "en",
      },
    },
  },
});
```

Now you can access the additional fields in your application logic.

```ts
//on signup
const res = await auth.api.signUpEmail({
  email: "test@example.com",
  password: "password",
  name: "John Doe",
  lang: "fr",
});

//user object
res.user.role; // > "admin"
res.user.lang; // > "fr"
```

<Callout>
  See the
  [TypeScript](/docs/concepts/typescript#inferring-additional-fields-on-client)
  documentation for more information on how to infer additional fields on the
  client side.
</Callout>

If you're using social / OAuth providers, you may want to provide `mapProfileToUser` to map the profile data to the user object. So, you can populate additional fields from the provider's profile.

**Example: Mapping Profile to User For `firstName` and `lastName`**

```ts title="auth.ts"
import { betterAuth } from "better-auth";

export const auth = betterAuth({
  socialProviders: {
    github: {
      clientId: "YOUR_GITHUB_CLIENT_ID",
      clientSecret: "YOUR_GITHUB_CLIENT_SECRET",
      mapProfileToUser: (profile) => {
        return {
          firstName: profile.name.split(" ")[0],
          lastName: profile.name.split(" ")[1],
        };
      },
    },
    google: {
      clientId: "YOUR_GOOGLE_CLIENT_ID",
      clientSecret: "YOUR_GOOGLE_CLIENT_SECRET",
      mapProfileToUser: (profile) => {
        return {
          firstName: profile.given_name,
          lastName: profile.family_name,
        };
      },
    },
  },
});
```

### ID Generation

Better Auth by default will generate unique IDs for users, sessions, and other entities. You can customize ID generation behavior using the `advanced.database.generateId` option or `advanced.database.useNumberId`.

#### Option 1: Let Database Generate IDs

Setting `generateId` to `false` disables ID generation globally, letting your database handle all ID generation:

```ts title="auth.ts"
import { betterAuth } from "better-auth";
import { db } from "./db";

export const auth = betterAuth({
  database: db,
<<<<<<< HEAD
  advanced: {
    database: {
      generateId: false, // Database generates all IDs
    },
  },
});
```

<Callout type="info">
  **Note**: For auto-incrementing numeric IDs (serial, auto_increment), use `useNumberId: true` instead (see the Numeric IDs section below).
</Callout>

#### Option 2: Custom ID Generation Function

Use a function to generate IDs. You can return `false` or `undefined` from the function to let the database generate the ID for specific models:

```ts title="auth.ts"
import { betterAuth } from "better-auth";
import { db } from "./db";

export const auth = betterAuth({
  database: db,
=======
>>>>>>> c3acb352
  advanced: {
    database: {
      generateId: (options) => {
        // Let database auto-generate for specific models
        if (options.model === "user" || options.model === "users") {
          return false; // Let database generate ID
        }
        // Generate UUIDs for other tables
        return crypto.randomUUID();
      },
    },
  },
});
```

<<<<<<< HEAD
<Callout type="info">
  **Important**: Returning `false` or `undefined` from the `generateId` function lets the database handle ID generation for that specific model. Setting `generateId: false` (without a function) disables ID generation for **all** tables.
</Callout>

#### Option 3: Consistent Custom ID Generator

Generate the same type of ID for all tables:
=======
**Example: Using a Custom ID Generator**
>>>>>>> c3acb352

```ts title="auth.ts"
import { betterAuth } from "better-auth";
import { db } from "./db";

export const auth = betterAuth({
  database: db,
  advanced: {
    database: {
      generateId: () => crypto.randomUUID(),
    },
  },
});
```

### Numeric IDs

If you prefer auto-incrementing numeric IDs, you can set the `advanced.database.useNumberId` option to `true`.
Doing this will disable Better-Auth from generating IDs for any table, and will assume your
database will generate the numeric ID automatically.

When enabled, the Better-Auth CLI will generate or migrate the schema with the `id` field as a numeric type for your database
with auto-incrementing attributes associated with it.

```ts
import { betterAuth } from "better-auth";
import { db } from "./db";

export const auth = betterAuth({
  database: db,
  advanced: {
    database: {
      useNumberId: true,
    },
  },
});
```

<Callout type="info">
  Better-Auth will continue to infer the type of the `id` field as a `string` for the database, but will
  automatically convert it to a numeric type when fetching or inserting data from the database.

  It's likely when grabbing `id` values returned from Better-Auth that you'll receive a string version of a number,
  this is normal. It's also expected that all id values passed to Better-Auth (eg via an endpoint body) is expected to be a string.
</Callout>

<<<<<<< HEAD
### Mixed ID Types

If you need different ID types across tables (e.g., integer IDs for users, UUID strings for sessions/accounts/verification), use a `generateId` function instead of `useNumberId`.

<Callout type="warn">
  **Do NOT use `useNumberId` when mixing ID types**. The `useNumberId` option is global and affects all tables. It will disable internal ID generation and expect all IDs to be numbers.
</Callout>

**Example: Integer IDs for Users, UUIDs for Other Tables**

```ts title="auth.ts"
import { betterAuth } from "better-auth";
import { db } from "./db";

export const auth = betterAuth({
  database: db,
  user: {
    modelName: "users", // PostgreSQL: id serial primary key
  },
  session: {
    modelName: "session", // PostgreSQL: id text primary key
  },
  advanced: {
    database: {
      // Do NOT set useNumberId - it's global and affects all tables
      generateId: (options) => {
        if (options.model === "user" || options.model === "users") {
          return false; // Let PostgreSQL serial generate it
        }
        return crypto.randomUUID(); // UUIDs for session, account, verification
      },
    },
  },
});
```

This configuration allows you to:
- Use database auto-increment (serial, auto_increment, etc.) for the users table
- Generate UUIDs for all other tables (session, account, verification)
- Maintain compatibility with existing schemas that use different ID types

<Callout type="info">
  **Use Case**: This is particularly useful when migrating from other authentication providers (like Clerk) where you have existing users with integer IDs but want UUID strings for new tables.
</Callout>
=======
>>>>>>> c3acb352

### Database Hooks

Database hooks allow you to define custom logic that can be executed during the lifecycle of core database operations in Better Auth. You can create hooks for the following models: **user**, **session**, and **account**.

<Callout type="warn">
  Additional fields are supported, however full type inference for these fields isn't yet supported.
  Improved type support is planned.
</Callout>

There are two types of hooks you can define:

#### 1. Before Hook

- **Purpose**: This hook is called before the respective entity (user, session, or account) is created, updated, or deleted.
- **Behavior**: If the hook returns `false`, the operation will be aborted. And If it returns a data object, it'll replace the original payload.

#### 2. After Hook

- **Purpose**: This hook is called after the respective entity is created or updated.
- **Behavior**: You can perform additional actions or modifications after the entity has been successfully created or updated.

**Example Usage**

```typescript title="auth.ts"
import { betterAuth } from "better-auth";

export const auth = betterAuth({
  databaseHooks: {
    user: {
      create: {
        before: async (user, ctx) => {
          // Modify the user object before it is created
          return {
            data: {
              // Ensure to return Better-Auth named fields, not the original field names in your database.
              ...user,
              firstName: user.name.split(" ")[0],
              lastName: user.name.split(" ")[1],
            },
          };
        },
        after: async (user) => {
          //perform additional actions, like creating a stripe customer
        },
      },
      delete: {
        before: async (user, ctx) => {
          console.log(`User ${user.email} is being deleted`);
          if (user.email.includes("admin")) {
            return false; // Abort deletion
          }
          
          return true; // Allow deletion
        },
        after: async (user) => {
          console.log(`User ${user.email} has been deleted`);
        },
      },
    },
    session: {
      delete: {
        before: async (session, ctx) => {
          console.log(`Session ${session.token} is being deleted`);
          if (session.userId === "admin-user-id") {
            return false; // Abort deletion
          }
          return true; // Allow deletion
        },
        after: async (session) => {
          console.log(`Session ${session.token} has been deleted`);
        },
      },
    },
  },
});
```


#### Throwing Errors

If you want to stop the database hook from proceeding, you can throw errors using the `APIError` class imported from `better-auth/api`.

```typescript title="auth.ts"
import { betterAuth } from "better-auth";
import { APIError } from "better-auth/api";

export const auth = betterAuth({
  databaseHooks: {
    user: {
      create: {
        before: async (user, ctx) => {
          if (user.isAgreedToTerms === false) {
            // Your special condition.
            // Send the API error.
            throw new APIError("BAD_REQUEST", {
              message: "User must agree to the TOS before signing up.",
            });
          }
          return {
            data: user,
          };
        },
      },
    },
  },
});
```

#### Using the Context Object

The context object (`ctx`), passed as the second argument to the hook, contains useful information. For `update` hooks, this includes the current `session`, which you can use to access the logged-in user's details.

```typescript title="auth.ts"
import { betterAuth } from "better-auth";

export const auth = betterAuth({
  databaseHooks: {
    user: {
      update: {
        before: async (data, ctx) => {
          // You can access the session from the context object.
          if (ctx.context.session) {
            console.log("User update initiated by:", ctx.context.session.userId);
          }
          return { data };
        },
      },
    },
  },
});
```

Much like standard hooks, database hooks also provide a `ctx` object that offers a variety of useful properties. Learn more in the [Hooks Documentation](/docs/concepts/hooks#ctx).

## Plugins Schema

Plugins can define their own tables in the database to store additional data. They can also add columns to the core tables to store additional data. For example, the two factor authentication plugin adds the following columns to the `user` table:

- `twoFactorEnabled`: Whether two factor authentication is enabled for the user.
- `twoFactorSecret`: The secret key used to generate TOTP codes.
- `twoFactorBackupCodes`: Encrypted backup codes for account recovery.

To add new tables and columns to your database, you have two options:

`CLI`: Use the migrate or generate command. These commands will scan your database and guide you through adding any missing tables or columns.
`Manual Method`: Follow the instructions in the plugin documentation to manually add tables and columns.

Both methods ensure your database schema stays up to date with your plugins' requirements.<|MERGE_RESOLUTION|>--- conflicted
+++ resolved
@@ -483,7 +483,6 @@
 
 export const auth = betterAuth({
   database: db,
-<<<<<<< HEAD
   advanced: {
     database: {
       generateId: false, // Database generates all IDs
@@ -506,8 +505,6 @@
 
 export const auth = betterAuth({
   database: db,
-=======
->>>>>>> c3acb352
   advanced: {
     database: {
       generateId: (options) => {
@@ -523,7 +520,6 @@
 });
 ```
 
-<<<<<<< HEAD
 <Callout type="info">
   **Important**: Returning `false` or `undefined` from the `generateId` function lets the database handle ID generation for that specific model. Setting `generateId: false` (without a function) disables ID generation for **all** tables.
 </Callout>
@@ -531,9 +527,6 @@
 #### Option 3: Consistent Custom ID Generator
 
 Generate the same type of ID for all tables:
-=======
-**Example: Using a Custom ID Generator**
->>>>>>> c3acb352
 
 ```ts title="auth.ts"
 import { betterAuth } from "better-auth";
@@ -541,68 +534,6 @@
 
 export const auth = betterAuth({
   database: db,
-  advanced: {
-    database: {
-      generateId: () => crypto.randomUUID(),
-    },
-  },
-});
-```
-
-### Numeric IDs
-
-If you prefer auto-incrementing numeric IDs, you can set the `advanced.database.useNumberId` option to `true`.
-Doing this will disable Better-Auth from generating IDs for any table, and will assume your
-database will generate the numeric ID automatically.
-
-When enabled, the Better-Auth CLI will generate or migrate the schema with the `id` field as a numeric type for your database
-with auto-incrementing attributes associated with it.
-
-```ts
-import { betterAuth } from "better-auth";
-import { db } from "./db";
-
-export const auth = betterAuth({
-  database: db,
-  advanced: {
-    database: {
-      useNumberId: true,
-    },
-  },
-});
-```
-
-<Callout type="info">
-  Better-Auth will continue to infer the type of the `id` field as a `string` for the database, but will
-  automatically convert it to a numeric type when fetching or inserting data from the database.
-
-  It's likely when grabbing `id` values returned from Better-Auth that you'll receive a string version of a number,
-  this is normal. It's also expected that all id values passed to Better-Auth (eg via an endpoint body) is expected to be a string.
-</Callout>
-
-<<<<<<< HEAD
-### Mixed ID Types
-
-If you need different ID types across tables (e.g., integer IDs for users, UUID strings for sessions/accounts/verification), use a `generateId` function instead of `useNumberId`.
-
-<Callout type="warn">
-  **Do NOT use `useNumberId` when mixing ID types**. The `useNumberId` option is global and affects all tables. It will disable internal ID generation and expect all IDs to be numbers.
-</Callout>
-
-**Example: Integer IDs for Users, UUIDs for Other Tables**
-
-```ts title="auth.ts"
-import { betterAuth } from "better-auth";
-import { db } from "./db";
-
-export const auth = betterAuth({
-  database: db,
-  user: {
-    modelName: "users", // PostgreSQL: id serial primary key
-  },
-  session: {
-    modelName: "session", // PostgreSQL: id text primary key
-  },
   advanced: {
     database: {
       // Do NOT set useNumberId - it's global and affects all tables
@@ -617,16 +548,53 @@
 });
 ```
 
-This configuration allows you to:
-- Use database auto-increment (serial, auto_increment, etc.) for the users table
-- Generate UUIDs for all other tables (session, account, verification)
-- Maintain compatibility with existing schemas that use different ID types
+**Example: Using a Custom ID Generator**
+
+```ts title="auth.ts"
+import { betterAuth } from "better-auth";
+import { db } from "./db";
+
+export const auth = betterAuth({
+  database: db,
+  advanced: {
+    database: {
+      generateId: () => crypto.randomUUID(),
+    },
+  },
+});
+```
+
+### Numeric IDs
+
+If you prefer auto-incrementing numeric IDs, you can set the `advanced.database.useNumberId` option to `true`.
+Doing this will disable Better-Auth from generating IDs for any table, and will assume your
+database will generate the numeric ID automatically.
+
+When enabled, the Better-Auth CLI will generate or migrate the schema with the `id` field as a numeric type for your database
+with auto-incrementing attributes associated with it.
+
+```ts
+import { betterAuth } from "better-auth";
+import { db } from "./db";
+
+export const auth = betterAuth({
+  database: db,
+  advanced: {
+    database: {
+      useNumberId: true,
+    },
+  },
+});
+```
 
 <Callout type="info">
-  **Use Case**: This is particularly useful when migrating from other authentication providers (like Clerk) where you have existing users with integer IDs but want UUID strings for new tables.
+  Better-Auth will continue to infer the type of the `id` field as a `string` for the database, but will
+  automatically convert it to a numeric type when fetching or inserting data from the database.
+
+  It's likely when grabbing `id` values returned from Better-Auth that you'll receive a string version of a number,
+  this is normal. It's also expected that all id values passed to Better-Auth (eg via an endpoint body) is expected to be a string.
 </Callout>
-=======
->>>>>>> c3acb352
+
 
 ### Database Hooks
 

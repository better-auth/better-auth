--- conflicted
+++ resolved
@@ -431,19 +431,12 @@
 ```ts
 //on signup
 const res = await auth.api.signUpEmail({
-<<<<<<< HEAD
   body: {
     email: "test@example.com",
     password: "password",
     name: "John Doe",
     lang: "fr",
   }
-=======
-	email: 'test@example.com',
-	password: 'password',
-	name: 'John Doe',
-	lang: 'fr',
->>>>>>> 7c98ff5c
 });
 
 //user object

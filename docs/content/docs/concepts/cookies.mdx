--- conflicted
+++ resolved
@@ -52,7 +52,8 @@
 
 ### Cross-Domain Cookies
 
-Sometimes you may need to share cookies across different domains (not just subdomains). For example, if your API is hosted at `api.example.com` and your frontend at `app.mydomain.com`, you'll need cross-domain cookies.
+Sometimes you may need to share cookies across subdomains.
+For example, if you authenticate on `auth.example.com`, you may also want to access the same session on `app.example.com`.
 
 Better Auth provides two approaches for this:
 
@@ -82,7 +83,6 @@
 })
 ```
 
-<<<<<<< HEAD
 #### Option 2: Manual Configuration
 
 ```ts title="auth.ts"
@@ -118,20 +118,18 @@
 ### Cross Subdomain Cookies
 
 Sometimes you may need to share cookies across subdomains. For example, if you have `app.example.com` and `example.com`, and if you authenticate on `example.com`, you may want to access the same session on `app.example.com`.
-=======
-Sometimes you may need to share cookies across subdomains. 
-For example, if you authenticate on `auth.example.com`, you may also want to access the same session on `app.example.com`.
-
-<Callout type="warn">
-The `domain` attribute controls which domains can access the cookie. Setting it to your root domain (e.g. `example.com`) makes the cookie accessible across all subdomains. For security, follow these guidelines:
->>>>>>> 7faaeac9
 
 By default, cookies are not shared between subdomains. However, if you need to access the same session across different subdomains, you can enable cross-subdomain cookies by configuring `crossSubDomainCookies` and `defaultCookieAttributes` in the `advanced` object of the auth options.
 
 <Callout>The leading period of the `domain` attribute broadens the cookie's scope beyond your main domain, making it accessible across all subdomains.</Callout>
 
-<Callout type="note">
-If your frontend and backend are on different domains, you must configure CORS on your backend, set <code>credentials: 'include'</code> in your frontend requests, and add your frontend domain to <code>trustedOrigins</code>. See the example above for cookie attributes and trustedOrigins usage.
+<Callout type="warn">
+  The `domain` attribute controls which domains can access the cookie. Setting it to your root domain (e.g. `example.com`) makes the cookie accessible across all subdomains. For security, follow these guidelines:
+
+  1. Only enable cross-subdomain cookies if it's necessary
+  2. Set the domain to the most specific scope needed (e.g. `app.example.com` instead of `.example.com`)
+  3. Be cautious of untrusted subdomains that could potentially access these cookies
+  4. Consider using separate domains for untrusted services (e.g. `status.company.com` vs `app.company.com`)
 </Callout>
 
 ```ts title="auth.ts"

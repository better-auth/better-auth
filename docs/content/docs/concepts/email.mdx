---
title: Email
description: Learn how to use email with Better Auth.
---

Email is a key part of Better Auth, required for all users regardless of their authentication method. Better Auth provides email and password authentication out of the box, and a lot of utilities to help you manage email verification, password reset, and more.


## Email Verification

Email verification is a security feature that ensures users provide a valid email address. It helps prevent spam and abuse by confirming that the email address belongs to the user. Better Auth supports multiple email verification methods:

- **Link-based verification**: Users click a link in their email (token-based)
- **OTP-based verification**: Users enter a one-time code (see [Email OTP Plugin](/docs/plugins/email-otp))
- **Link + OTP verification**: Send both a link and OTP in the same email for flexible user experience

### Adding Email Verification to Your App

To enable email verification, you need to pass a function that sends a verification email with a link.

- **sendVerificationEmail**: This function is triggered when email verification starts. It accepts a data object with the following properties:
  - `user`: The user object containing the email address.
  - `url`: The verification URL the user must click to verify their email.
  - `token`: The verification token used to complete the email verification to be used when implementing a custom verification URL.
  - `otp` (optional): A one-time password code when `includeOTP` is enabled.

and a `request` object as the second parameter.

#### Link-only Verification (Default)

```ts title="auth.ts"
import { betterAuth } from 'better-auth';
import { sendEmail } from './email'; // your email sending function

export const auth = betterAuth({
    emailVerification: {
        sendVerificationEmail: async ({ user, url, token }, request) => {
            void sendEmail({
                to: user.email,
                subject: 'Verify your email address',
                text: `Click the link to verify your email: ${url}`
            })
        }
    }
})
```

<<<<<<< HEAD
#### Link + OTP Verification

You can enable OTP alongside the verification link to provide users with two verification methods in the same email. Simply set `includeOTP: true`:

```ts title="auth.ts"
import { betterAuth } from 'better-auth';
import { sendEmail } from './email'; // your email sending function

export const auth = betterAuth({
    emailVerification: {
        includeOTP: true,  // 👈 That's it!
        sendVerificationEmail: async ({ user, url, otp }) => {
            await sendEmail({
                to: user.email,
                subject: 'Verify your email address',
                html: `
                    <h1>Verify Your Email</h1>
                    <p>Click the button to verify instantly:</p>
                    <a href="${url}" style="padding: 12px 24px; background: #0070f3; color: white;">
                        Verify Email
                    </a>
                    
                    <p>Or enter this code: <strong>${otp}</strong></p>
                `
            })
        }
    }
})
```

That's it! Now your users can choose:
- **Click the link** (instant verification)
- **Enter the code** `${otp}` (6-digit code by default)

Both methods work until expiration (1 hour by default).

<Callout type="info">
This is different from the [Email OTP Plugin](/docs/plugins/email-otp) which provides **OTP-only** authentication. Use `includeOTP` when you want to provide **both** link and OTP in the same email for better user experience.
</Callout>

**Optional Configuration:**

```ts
emailVerification: {
    includeOTP: true,
    otpLength: 8,      // Custom OTP length (default: 6)
    expiresIn: 7200,   // 2 hours (default: 3600)
}
```

=======
<Callout type="warn">
  Avoid awaiting the email sending to prevent 
  timing attacks. On serverless platforms, use `waitUntil` or similar to ensure the email is sent.
</Callout>

>>>>>>> f8159aec
### Triggering Email Verification

You can initiate email verification in several ways:

#### 1. During Sign-up

To automatically send a verification email at signup, set `emailVerification.sendOnSignUp` to `true`. 

```ts title="auth.ts"
import { betterAuth } from 'better-auth';

export const auth = betterAuth({
    emailVerification: {
        sendOnSignUp: true
    }
})
```

This sends a verification email when a user signs up. For social logins, email verification status is read from the SSO.

<Callout>
    With `sendOnSignUp` enabled, when the user logs in with an SSO that does not claim the email as verified, Better Auth will dispatch a verification email, but the verification is not required to login even when `requireEmailVerification` is enabled.
</Callout>

#### 2. Require Email Verification

If you enable require email verification, users must verify their email before they can log in. And every time a user tries to sign in, `sendVerificationEmail` is called.

<Callout>
    This only works if you have `sendVerificationEmail` implemented, if `sendOnSignIn` is set to true and if the user is trying to sign in with email and password.
</Callout>

```ts title="auth.ts"
export const auth = betterAuth({
  emailVerification: {
    sendVerificationEmail: async ({ user, url }) => {
      void sendEmail({
        to: user.email,
        subject: "Verify your email address",
        text: `Click the link to verify your email: ${url}`,
      });
    },
    sendOnSignIn: true,
  },
  emailAndPassword: {
    requireEmailVerification: true,
  },
});
```

If a user tries to sign in without verifying their email, you can handle the error and show a message to the user.

```ts title="auth-client.ts"
await authClient.signIn.email({
    email: "email@example.com",
    password: "password"
}, {
    onError: (ctx) => {
        // Handle the error
        if(ctx.error.status === 403) {
            alert("Please verify your email address")
        }
        //you can also show the original error message
        alert(ctx.error.message)
    }
})
```

#### 3. Manually

You can also manually trigger email verification by calling `sendVerificationEmail`.

```ts
await authClient.sendVerificationEmail({
    email: "user@email.com",
    callbackURL: "/" // The redirect URL after verification
})
```

### Verifying the Email

Better Auth supports multiple verification methods:

#### 1. Via Link (Default)

If the user clicks the provided verification URL, their email is automatically verified, and they are redirected to the `callbackURL`.

For manual verification, you can send the user a custom link with the `token` and call the `verifyEmail` function.

```ts
await authClient.verifyEmail({
    query: {
        token: "" // Pass the token here
    }
})
```

#### 2. Via OTP (When `includeOTP` is enabled)

When users receive the email with an OTP code, they can enter it on a verification page. Here's a complete example:

```tsx title="verify-email-otp.tsx"
"use client";

import { useState } from "react";
import { authClient } from "@/lib/auth-client";
import { useRouter } from "next/navigation";

export default function VerifyEmailWithOTP() {
  const [email, setEmail] = useState("");
  const [otp, setOtp] = useState("");
  const [error, setError] = useState("");
  const [isVerifying, setIsVerifying] = useState(false);
  const router = useRouter();

  const handleVerify = async (e: React.FormEvent) => {
    e.preventDefault();
    setIsVerifying(true);
    setError("");

    const { data, error: verifyError } = await authClient.verifyEmail.otp({
      email,
      otp,
    });

    if (verifyError) {
      setError(verifyError.message || "Invalid OTP");
      setIsVerifying(false);
    } else {
      // Email verified successfully! If autoSignInAfterVerification is enabled, the session is updated.
      router.push("/dashboard");
    }
  };

  return (
    <form onSubmit={handleVerify}>
      <input
        type="email"
        placeholder="Email"
        value={email}
        onChange={(e) => setEmail(e.target.value)}
        required
      />
      <input
        type="text"
        placeholder="Enter 6-digit code"
        value={otp}
        onChange={(e) => setOtp(e.target.value)}
        maxLength={6}
        required
      />
      <button type="submit" disabled={isVerifying}>
        {isVerifying ? "Verifying..." : "Verify Email"}
      </button>
      {error && <p>{error}</p>}
    </form>
  );
}
```

After successful verification:
- The user's `emailVerified` status is updated to `true`
- If `autoSignInAfterVerification` is enabled, the user is automatically signed in and the session is updated on the client

### Auto Sign In After Verification

To sign in the user automatically after they successfully verify their email, set the `autoSignInAfterVerification` option to `true`:

```ts
const auth = betterAuth({
    //...your other options
    emailVerification: {
        autoSignInAfterVerification: true
    }
})
```

### Callback after successful email verification

You can run custom code immediately after a user verifies their email using the `afterEmailVerification` callback. This is useful for any side-effects you want to trigger, like granting access to special features or logging the event.

The `afterEmailVerification` function runs automatically when a user's email is confirmed, receiving the `user` object and `request` details so you can perform actions for that specific user.

Here's how you can set it up:

```ts title="auth.ts"
import { betterAuth } from 'better-auth';

export const auth = betterAuth({
    emailVerification: {
        async afterEmailVerification(user, request) {
            // Your custom logic here, e.g., grant access to premium features
            console.log(`${user.email} has been successfully verified!`);
        }
    }
})
```

## Password Reset Email

Password reset allows users to reset their password if they forget it. Better Auth provides a simple way to implement password reset functionality.

You can enable password reset by passing a function that sends a password reset email with a link.

```ts title="auth.ts"
import { betterAuth } from 'better-auth';
import { sendEmail } from './email'; // your email sending function

export const auth = betterAuth({
    emailAndPassword: {
        enabled: true,
        sendResetPassword: async ({ user, url, token }, request) => {
            void sendEmail({
                to: user.email,
                subject: 'Reset your password',
                text: `Click the link to reset your password: ${url}`
            })
        }
    }
})
```

<Callout type="warn">
  Avoid awaiting the email sending to prevent 
  timing attacks. On serverless platforms, use `waitUntil` or similar to ensure the email is sent.
</Callout>

Check out the [Email and Password](/docs/authentication/email-password#forget-password) guide for more details on how to implement password reset in your app.
Also you can check out the [Otp verification](/docs/plugins/email-otp#reset-password) guide for how to implement password reset with OTP in your app.<|MERGE_RESOLUTION|>--- conflicted
+++ resolved
@@ -45,7 +45,6 @@
 })
 ```
 
-<<<<<<< HEAD
 #### Link + OTP Verification
 
 You can enable OTP alongside the verification link to provide users with two verification methods in the same email. Simply set `includeOTP: true`:
@@ -58,7 +57,7 @@
     emailVerification: {
         includeOTP: true,  // 👈 That's it!
         sendVerificationEmail: async ({ user, url, otp }) => {
-            await sendEmail({
+            void sendEmail({
                 to: user.email,
                 subject: 'Verify your email address',
                 html: `
@@ -96,13 +95,10 @@
 }
 ```
 
-=======
 <Callout type="warn">
   Avoid awaiting the email sending to prevent 
   timing attacks. On serverless platforms, use `waitUntil` or similar to ensure the email is sent.
 </Callout>
-
->>>>>>> f8159aec
 ### Triggering Email Verification
 
 You can initiate email verification in several ways:

---
title: Email
description: Learn how to use email with Better Auth.
---

Email is a key part of Better Auth, required for all users regardless of their authentication method. Better Auth provides email and password authentication out of the box, and a lot of utilities to help you manage email verification, password reset, and more.


## Email Verification

Email verification is a security feature that ensures users provide a valid email address. It helps prevent spam and abuse by confirming that the email address belongs to the user. In this guide, you'll get a walk through of how to implement token based email verification in your app.
To use otp based email verification, check out the [OTP Verification](/docs/plugins/email-otp) guide.

### Adding Email Verification to Your App

To enable email verification, you need to pass a function that sends a verification email with a link.

- **sendVerificationEmail**: This function is triggered when email verification starts. It accepts a data object with the following properties:
  - `user`: The user object containing the email address.
  - `url`: The verification URL the user must click to verify their email.
  - `token`: The verification token used to complete the email verification to be used when implementing a custom verification URL.

and a `request` object as the second parameter.

```ts title="auth.ts"
import { betterAuth } from 'better-auth';
import { sendEmail } from './email'; // your email sending function

export const auth = betterAuth({
    emailVerification: {
        sendVerificationEmail: async ({ user, url, token }, request) => {
            void sendEmail({
                to: user.email,
                subject: 'Verify your email address',
                text: `Click the link to verify your email: ${url}`
            })
        }
    }
})
```

<Callout type="warn">
  Avoid awaiting the email sending to prevent 
<<<<<<< HEAD
  timing attacks. On serverless platforms, use `waitUntil` or similar to ensure the email is sent.
=======
  timing attacks.  On serverless platforms, use `waitUntil` or similar to ensure the email is sent.
>>>>>>> b1bbdde0
</Callout>

### Triggering Email Verification

You can initiate email verification in several ways:

#### 1. During Sign-up

To automatically send a verification email at signup, set `emailVerification.sendOnSignUp` to `true`. 

```ts title="auth.ts"
import { betterAuth } from 'better-auth';

export const auth = betterAuth({
    emailVerification: {
        sendOnSignUp: true
    }
})
```

This sends a verification email when a user signs up. For social logins, email verification status is read from the SSO.

<Callout>
    With `sendOnSignUp` enabled, when the user logs in with an SSO that does not claim the email as verified, Better Auth will dispatch a verification email, but the verification is not required to login even when `requireEmailVerification` is enabled.
</Callout>

#### 2. Require Email Verification

If you enable require email verification, users must verify their email before they can log in. And every time a user tries to sign in, `sendVerificationEmail` is called.

<Callout>
    This only works if you have `sendVerificationEmail` implemented, if `sendOnSignIn` is set to true and if the user is trying to sign in with email and password.
</Callout>

```ts title="auth.ts"
export const auth = betterAuth({
  emailVerification: {
    sendVerificationEmail: async ({ user, url }) => {
      void sendEmail({
        to: user.email,
        subject: "Verify your email address",
        text: `Click the link to verify your email: ${url}`,
      });
    },
    sendOnSignIn: true,
  },
  emailAndPassword: {
    requireEmailVerification: true,
  },
});
```

If a user tries to sign in without verifying their email, you can handle the error and show a message to the user.

```ts title="auth-client.ts"
await authClient.signIn.email({
    email: "email@example.com",
    password: "password"
}, {
    onError: (ctx) => {
        // Handle the error
        if(ctx.error.status === 403) {
            alert("Please verify your email address")
        }
        //you can also show the original error message
        alert(ctx.error.message)
    }
})
```

#### 3. Manually

You can also manually trigger email verification by calling `sendVerificationEmail`.

```ts
await authClient.sendVerificationEmail({
    email: "user@email.com",
    callbackURL: "/" // The redirect URL after verification
})
```

### Verifying the Email

If the user clicks the provided verification URL, their email is automatically verified, and they are redirected to the `callbackURL`.

For manual verification, you can send the user a custom link with the `token` and call the `verifyEmail` function.

```ts
await authClient.verifyEmail({
    query: {
        token: "" // Pass the token here
    }
})
```

### Auto Sign In After Verification

To sign in the user automatically after they successfully verify their email, set the `autoSignInAfterVerification` option to `true`:

```ts
const auth = betterAuth({
    //...your other options
    emailVerification: {
        autoSignInAfterVerification: true
    }
})
```

### Callback after successful email verification

You can run custom code immediately after a user verifies their email using the `afterEmailVerification` callback. This is useful for any side-effects you want to trigger, like granting access to special features or logging the event.

The `afterEmailVerification` function runs automatically when a user's email is confirmed, receiving the `user` object and `request` details so you can perform actions for that specific user.

Here's how you can set it up:

```ts title="auth.ts"
import { betterAuth } from 'better-auth';

export const auth = betterAuth({
    emailVerification: {
        async afterEmailVerification(user, request) {
            // Your custom logic here, e.g., grant access to premium features
            console.log(`${user.email} has been successfully verified!`);
        }
    }
})
```

## Password Reset Email

Password reset allows users to reset their password if they forget it. Better Auth provides a simple way to implement password reset functionality.

You can enable password reset by passing a function that sends a password reset email with a link.

```ts title="auth.ts"
import { betterAuth } from 'better-auth';
import { sendEmail } from './email'; // your email sending function

export const auth = betterAuth({
    emailAndPassword: {
        enabled: true,
        sendResetPassword: async ({ user, url, token }, request) => {
            void sendEmail({
                to: user.email,
                subject: 'Reset your password',
                text: `Click the link to reset your password: ${url}`
            })
        }
    }
})
```

<Callout type="warn">
  Avoid awaiting the email sending to prevent 
<<<<<<< HEAD
  timing attacks. On serverless platforms, use `waitUntil` or similar to ensure the email is sent.
=======
  timing attacks.  On serverless platforms, use `waitUntil` or similar to ensure the email is sent.
>>>>>>> b1bbdde0
</Callout>

Check out the [Email and Password](/docs/authentication/email-password#forget-password) guide for more details on how to implement password reset in your app.
Also you can check out the [Otp verification](/docs/plugins/email-otp#reset-password) guide for how to implement password reset with OTP in your app.<|MERGE_RESOLUTION|>--- conflicted
+++ resolved
@@ -30,6 +30,7 @@
     emailVerification: {
         sendVerificationEmail: async ({ user, url, token }, request) => {
             void sendEmail({
+            void sendEmail({
                 to: user.email,
                 subject: 'Verify your email address',
                 text: `Click the link to verify your email: ${url}`
@@ -41,11 +42,7 @@
 
 <Callout type="warn">
   Avoid awaiting the email sending to prevent 
-<<<<<<< HEAD
   timing attacks. On serverless platforms, use `waitUntil` or similar to ensure the email is sent.
-=======
-  timing attacks.  On serverless platforms, use `waitUntil` or similar to ensure the email is sent.
->>>>>>> b1bbdde0
 </Callout>
 
 ### Triggering Email Verification
@@ -84,6 +81,7 @@
 export const auth = betterAuth({
   emailVerification: {
     sendVerificationEmail: async ({ user, url }) => {
+      void sendEmail({
       void sendEmail({
         to: user.email,
         subject: "Verify your email address",
@@ -190,6 +188,7 @@
         enabled: true,
         sendResetPassword: async ({ user, url, token }, request) => {
             void sendEmail({
+            void sendEmail({
                 to: user.email,
                 subject: 'Reset your password',
                 text: `Click the link to reset your password: ${url}`
@@ -201,11 +200,7 @@
 
 <Callout type="warn">
   Avoid awaiting the email sending to prevent 
-<<<<<<< HEAD
   timing attacks. On serverless platforms, use `waitUntil` or similar to ensure the email is sent.
-=======
-  timing attacks.  On serverless platforms, use `waitUntil` or similar to ensure the email is sent.
->>>>>>> b1bbdde0
 </Callout>
 
 Check out the [Email and Password](/docs/authentication/email-password#forget-password) guide for more details on how to implement password reset in your app.

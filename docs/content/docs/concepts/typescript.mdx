---
title: TypeScript
description: Better Auth TypeScript integration.
---

Better Auth is designed to be type-safe. Both the client and server are built with TypeScript, allowing you to easily infer types.


## TypeScript Config

### Strict Mode

Better Auth is designed to work with TypeScript's strict mode. We recommend enabling strict mode in your TypeScript config file:

```json title="tsconfig.json"
{
  "compilerOptions": {
    "strict": true
  }
}
```

if you can't set `strict` to `true`, you can enable `strictNullChecks`:

```json title="tsconfig.json"
{
  "compilerOptions": {
    "strictNullChecks": true,
  }
}
```

<<<<<<< HEAD

=======
<Callout type="warn">
If you're running into issues with TypeScript inference exceeding maximum length the compiler will serialize,
then please make sure you're following the instructions above, as well as ensuring that both `declaration` and `composite` are not enabled.
</Callout>
>>>>>>> 79629fa3

## Inferring Types

Both the client SDK and the server offer types that can be inferred using the `$Infer` property. Plugins can extend base types like `User` and `Session`, and you can use `$Infer` to infer these types. Additionally, plugins can provide extra types that can also be inferred through `$Infer`.

```ts title="auth-client.ts" 
import { createAuthClient } from "better-auth/client"

const authClient = createAuthClient()

export type Session = typeof authClient.$Infer.Session
```

The `Session` type includes both `session` and `user` properties. The user property represents the user object type, and the `session` property represents the `session` object type.

You can also infer types on the server side.

```ts title="auth.ts" 
import { betterAuth } from "better-auth"
import Database from "better-sqlite3"

export const auth = betterAuth({
    database: new Database("database.db")
})

type Session = typeof auth.$Infer.Session
```


## Additional Fields

Better Auth allows you to add additional fields to the user and session objects. All additional fields are properly inferred and available on the server and client side.

```ts 
import { betterAuth } from "better-auth"
import Database from "better-sqlite3"

export const auth = betterAuth({
    database: new Database("database.db"),
    user: {
       additionalFields: {
          role: {
              type: "string",
              input: false
            } 
        }
    }
   
})

type Session = typeof auth.$Infer.Session
```

In the example above, we added a `role` field to the user object. This field is now available on the `Session` type.


### The `input` property

The `input` property in an additional field configuration determines whether the field should be included in the user input. This property defaults to `true`, meaning the field will be part of the user input during operations like registration.

To prevent a field from being part of the user input, you must explicitly set `input: false`:

```ts
additionalFields: {
    role: {
        type: "string",
        input: false
    }
}
```

When `input` is set to `false`, the field will be excluded from user input, preventing users from passing a value for it.

By default, additional fields are included in the user input, which can lead to security vulnerabilities if not handled carefully. For fields that should not be set by the user, like a `role`, it is crucial to set `input: false` in the configuration.

### Inferring Additional Fields on Client

To make sure proper type inference for additional fields on the client side, you need to inform the client about these fields. There are two approaches to achieve this, depending on your project structure:

1. For Monorepo or Single-Project Setups

If your server and client code reside in the same project, you can use the `inferAdditionalFields` plugin to automatically infer the additional fields from your server configuration.

```ts
import { inferAdditionalFields } from "better-auth/client/plugins";
import { createAuthClient } from "better-auth/react";
import type { auth } from "./auth";

export const authClient = createAuthClient({
  plugins: [inferAdditionalFields<typeof auth>()],
});
```

2. For Separate Client-Server Projects

If your client and server are in separate projects, you'll need to manually specify the additional fields when creating the auth client.

```ts
import type { auth } from "./auth";
import { inferAdditionalFields } from "better-auth/client/plugins";

export const authClient = createAuthClient({
  plugins: [inferAdditionalFields({
      user: {
        role: {
          type: "string"
        }
      }
  })],
});
```<|MERGE_RESOLUTION|>--- conflicted
+++ resolved
@@ -30,14 +30,10 @@
 }
 ```
 
-<<<<<<< HEAD
-
-=======
 <Callout type="warn">
 If you're running into issues with TypeScript inference exceeding maximum length the compiler will serialize,
 then please make sure you're following the instructions above, as well as ensuring that both `declaration` and `composite` are not enabled.
 </Callout>
->>>>>>> 79629fa3
 
 ## Inferring Types
 

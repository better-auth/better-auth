---
title: User & Accounts
description: User and account management.
---

Beyond authenticating users, Better Auth also provides a set of methods to manage users. This includes, updating user information, changing passwords, and more.

The user table stores the authentication data of the user [Click here to view the schema](/docs/concepts/database#user).

The user table can be extended using [additional fields](/docs/concepts/database#extending-core-schema) or by plugins to store additional data.

## Update User

### Update User Information

To update user information, you can use the `updateUser` function provided by the client. The `updateUser` function takes an object with the following properties:

```ts
await authClient.updateUser({
    image: "https://example.com/image.jpg",
    name: "John Doe",
})
```
### Change Email

To allow users to change their email, first enable the `changeEmail` feature, which is disabled by default. Set `changeEmail.enabled` to `true`:

```ts
export const auth = betterAuth({
    user: {
        changeEmail: {
            enabled: true,
        }
    }
})
```

For users with a verified email, provide the `sendChangeEmailVerification` function. This function triggers when a user changes their email, sending a verification email with a URL and token. If the current email isn't verified, the change happens immediately without verification.

```ts
export const auth = betterAuth({
    user: {
        changeEmail: {
            enabled: true,
            sendChangeEmailVerification: async ({ user, newEmail, url, token }, request) => {
                await sendEmail({
                    to: user.email, // verification email must be sent to the current user email to approve the change
                    subject: 'Approve email change',
                    text: `Click the link to approve the change: ${url}`
                })
            }
        }
    }
})
```

Once enabled, use the `changeEmail` function on the client to update a user’s email. The user must verify their current email before changing it.

```ts
await authClient.changeEmail({
    newEmail: "new-email@email.com",
    callbackURL: "/dashboard", //to redirect after verification
});
```

After verification, the new email is updated in the user table, and a confirmation is sent to the new address.

<Callout type="warn">
    If the current email is unverified, the new email is updated without the verification step.
</Callout>
 
### Change Password

Password of a user isn't stored in the user table. Instead, it's stored in the account table. To change the password of a user, you can use the `changePassword` function provided by the client. The `changePassword` function takes an object with the following properties:

```ts
await authClient.changePassword({
    newPassword: "newPassword123",
    currentPassword: "oldPassword123",
    revokeOtherSessions: true, // revoke all other sessions the user is signed into
});
```

### Set Password

If a user was registered using OAuth or other providers, they won't have a password or a credential account. In this case, you can use the `setPassword` action to set a password for the user. For security reasons, this function can only be called from the server. We recommend having users go through a 'forgot password' flow to set a password for their account.

```ts
await auth.api.setPassword({
    body: { newPassword: "password" },
    headers: //
});
```

## Delete User

Better Auth provides a utility to hard delete a user from your database. It's disabled by default, but you can enable it easily by passing `enabled:true`

```ts
export const auth = betterAuth({
    //...other config
    user: {
        deleteUser: { // [!code highlight]
            enabled: true // [!code highlight]
        } // [!code highlight]
    }
})
```

Once enabled, you can call `authClient.deleteUser` to permanently delete user data from your database.

### Adding Verification Before Deletion

For added security, you’ll likely want to confirm the user’s intent before deleting their account. A common approach is to send a verification email. Better Auth provides a `sendDeleteAccountVerification` utility for this purpose.

Here’s how you can set it up:

```ts
export const auth = betterAuth({
    user: {
        deleteUser: {
            enabled: true,
            sendDeleteAccountVerification: async (
                {
                    user,   // The user object
                    url, // The auto-generated URL for deletion
                    token  // The verification token  (can be used to generate custom URL)
                },
                request  // The original request object (optional)
            ) => {
                // Your email sending logic here
                // Example: sendEmail(data.user.email, "Verify Deletion", data.url);
            },
        },
    },
});
```

**How callback verification works:**

- **Callback URL**: The URL provided in `sendDeleteAccountVerification` is a pre-generated link that deletes the user data when accessed.

```ts title="delete-user.ts"
await authClient.deleteUser({
    callbackURL: "/goodbye" // you can provide a callback URL to redirect after deletion
});
```

- **Authentication Check**: The user must be signed in to the account they’re attempting to delete.
If they aren’t signed in, the deletion process will fail. 

If you have sent a custom URL, you can use the `deleteUser` method with the token to delete the user.

```ts title="delete-user.ts"
await authClient.deleteUser({
    token
});
```

### Authentication Requirements

To delete a user, the user must meet one of the following requirements:

1. A valid password

if the user has a password, they can delete their account by providing the password.

```ts title="delete-user.ts"
await authClient.deleteUser({
    password: "password"
});
```

2. Fresh session

The user must have a `fresh` session token, meaning the user must have signed in recently. This is checked if the password is not provided.

<Callout type="warn">
By default `session.freshAge` is set to `60 * 60 * 24` (1 day). You can change this value by passing the `session` object to the `auth` configuration. If it is set to `0`, the freshness check is disabled.
</Callout>

```ts title="delete-user.ts"
await authClient.deleteUser();
```

3. The user must provide a token generated by the `sendDeleteAccountVerification` callback.

```ts title="delete-user.ts"
await authClient.deleteUser({
    token
});
```

### Callbacks

**beforeDelete**: This callback is called before the user is deleted. You can use this callback to perform any cleanup or additional checks before deleting the user.

```ts title="auth.ts"
export const auth = betterAuth({
    user: {
        deleteUser: {
            enabled: true,
            beforeDelete: async (user) => {
                // Perform any cleanup or additional checks here
            },
        },
    },
});
```
you can also throw `APIError` to interrupt the deletion process.

```ts title="auth.ts"
import { betterAuth } from "better-auth";
import { APIError } from "better-auth/api";

export const auth = betterAuth({
    user: {
        deleteUser: {
            enabled: true,
            beforeDelete: async (user, request) => {
                if (user.email.includes("admin")) {
                    throw new APIError("BAD_REQUEST", {
                        message: "Admin accounts can't be deleted",
                    });
                }
            },
        },
    },
});
```

**afterDelete**: This callback is called after the user is deleted. You can use this callback to perform any cleanup or additional actions after the user is deleted.

```ts title="auth.ts"
export const auth = betterAuth({
    user: {
        deleteUser: {
            enabled: true,
            afterDelete: async (user, request) => {
                // Perform any cleanup or additional actions here
            },
        },
    },
});
```

## Accounts

Better Auth supports multiple authentication methods. Each authentication method is called a provider. For example, email and password authentication is a provider, Google authentication is a provider, etc.

When a user signs in using a provider, an account is created for the user. The account stores the authentication data returned by the provider. This data includes the access token, refresh token, and other information returned by the provider.

The account table stores the authentication data of the user [Click here to view the schema](/docs/concepts/database#account)


### List User Accounts

To list user accounts you can use `client.user.listAccounts` method. Which will return all accounts associated with a user.

```ts
const accounts = await authClient.listAccounts();
```
### Account Linking

Account linking enables users to associate multiple authentication methods with a single account. With Better Auth, users can connect additional social sign-ons or OAuth providers to their existing accounts if the provider confirms the user's email as verified.

If account linking is disabled, no accounts can be linked, regardless of the provider or email verification status.

```ts title="auth.ts"
export const auth = betterAuth({
    account: {
        accountLinking: {
            enabled: true, 
        }
    },
});
```

#### Forced Linking

You can specify a list of "trusted providers." When a user logs in using a trusted provider, their account will be automatically linked even if the provider doesn’t confirm the email verification status. Use this with caution as it may increase the risk of account takeover.

```ts title="auth.ts"
export const auth = betterAuth({
    account: {
        accountLinking: {
            enabled: true,
            trustedProviders: ["google", "github"]
        }
    },
});
```

#### Manually Linking Accounts

Users already signed in can manually link their account to additional social providers or credential-based accounts.

- **Linking Social Accounts:** Use the `user.linkSocial` method on the client to link a social provider to the user's account.

  ```ts
  await authClient.linkSocial({
      provider: "google", // Provider to link
      callbackURL: "/callback" // Callback URL after linking completes
  });
  ```

<<<<<<< HEAD
  You can also link accounts using ID tokens directly, without redirecting to the provider's OAuth flow:
=======
  You can also request specific scopes when linking a social account, which can be different from the scopes used during the initial authentication:
>>>>>>> d5e337af

  ```ts
  await authClient.linkSocial({
      provider: "google",
<<<<<<< HEAD
      idToken: {
          token: "id_token_from_provider",
          nonce: "nonce_used_for_token", // Optional
          accessToken: "access_token", // Optional, may be required by some providers
          refreshToken: "refresh_token" // Optional
      }
  });
  ```

  This is useful when you already have valid tokens from the provider, for example:
  - After signing in with a native SDK
  - When using a mobile app that handles authentication
  - When implementing custom OAuth flows

  The ID token must be valid and the provider must support ID token verification.

  If you want your users to be able to link a social account with a different email address than the user, or if you want to use a provider that does not return email addresses, you will need to enable this in the account linking settings.
=======
      callbackURL: "/callback",
      scopes: ["https://www.googleapis.com/auth/drive.readonly"] // Request additional scopes
  });
  ```

  If you want your users to be able to link a social account with a different email address than the user, or if you want to use a provider that does not return email addresses, you will need to enable this in the account linking settings. 
>>>>>>> d5e337af
  ```ts title="auth.ts"
  export const auth = betterAuth({
      account: {
          accountLinking: {
              allowDifferentEmails: true
          }
      },
  });
  ```

- **Linking Credential-Based Accounts:** To link a credential-based account (e.g., email and password), users can initiate a "forgot password" flow, or you can call the `setPassword` method on the server. 

  ```ts
  await auth.api.setPassword({
      headers: /* headers containing the user's session token */,
      password: /* new password */
  });
  ```

<Callout>
`setPassword` can't be called from the client for security reasons.
</Callout>

### Account Unlinking

You can unlink a user account by providing a `providerId`.

```ts
await authClient.unlinkAccount({
    providerId: "google"
});

// Unlink a specific account
await authClient.unlinkAccount({
    providerId: "google",
    accountId: "123"
});
```

If the account doesn't exist, it will throw an error. Additionally, if the user only has one account, the unlinking process will fail to prevent account lockout unless `allowUnlinkingAll` is set to `true`.

```ts title="auth.ts"
export const auth = betterAuth({
    account: {
        accountLinking: {
            allowUnlinkingAll: true
        }
    },
});
```<|MERGE_RESOLUTION|>--- conflicted
+++ resolved
@@ -304,16 +304,11 @@
   });
   ```
 
-<<<<<<< HEAD
   You can also link accounts using ID tokens directly, without redirecting to the provider's OAuth flow:
-=======
-  You can also request specific scopes when linking a social account, which can be different from the scopes used during the initial authentication:
->>>>>>> d5e337af
 
   ```ts
   await authClient.linkSocial({
       provider: "google",
-<<<<<<< HEAD
       idToken: {
           token: "id_token_from_provider",
           nonce: "nonce_used_for_token", // Optional
@@ -330,15 +325,17 @@
 
   The ID token must be valid and the provider must support ID token verification.
 
-  If you want your users to be able to link a social account with a different email address than the user, or if you want to use a provider that does not return email addresses, you will need to enable this in the account linking settings.
-=======
-      callbackURL: "/callback",
-      scopes: ["https://www.googleapis.com/auth/drive.readonly"] // Request additional scopes
+  You can also request specific scopes when linking a social account, which can be different from the scopes used during the initial authentication:
+    ```ts
+    await authClient.linkSocial({
+        provider: "google",
+        callbackURL: "/callback",
+        scopes: ["https://www.googleapis.com/auth/drive.readonly"] // Request additional scopes
   });
   ```
 
   If you want your users to be able to link a social account with a different email address than the user, or if you want to use a provider that does not return email addresses, you will need to enable this in the account linking settings. 
->>>>>>> d5e337af
+
   ```ts title="auth.ts"
   export const auth = betterAuth({
       account: {

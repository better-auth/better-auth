---
title: User & Accounts
description: User and account management.
---

Beyond authenticating users, Better Auth also provides a set of methods to manage users. This includes, updating user information, changing passwords, and more.

The user table stores the authentication data of the user [Click here to view the schema](/docs/concepts/database#user).

The user table can be extended using [additional fields](/docs/concepts/database#extending-core-schema) or by plugins to store additional data.

## Update User

### Update User Information

To update user information, you can use the `updateUser` function provided by the client. The `updateUser` function takes an object with the following properties:

```ts
await authClient.updateUser({
    image: "https://example.com/image.jpg",
    name: "John Doe",
})
```
### Change Email

To allow users to change their email, first enable the `changeEmail` feature, which is disabled by default. Set `changeEmail.enabled` to `true`:

```ts
export const auth = betterAuth({
    user: {
        changeEmail: {
            enabled: true,
        }
    },
    emailVerification: {
        // Required to send the verification email
        sendVerificationEmail: async ({ user, url, token }) => {
            void sendEmail({
                to: user.email,
            })
        }
    }
})
```

<Callout type="warn">
  Avoid awaiting the email sending to prevent 
<<<<<<< HEAD
  timing attacks. On serverless platforms, use `waitUntil` or similar to ensure the email is sent.
=======
  timing attacks.  On serverless platforms, use `waitUntil` or similar to ensure the email is sent.
>>>>>>> b1bbdde0
</Callout>

By default, when a user requests to change their email, a verification email is sent to the **new** email address.
The email is only updated after the user verifies the new email.


#### Confirming with Current Email

For added security, you can require users to confirm the change via their **current** email before
the verification email is sent to the new address. To do this, provide the `sendChangeEmailConfirmation` function.

```ts
export const auth = betterAuth({
    user: {
        changeEmail: {
            enabled: true,
            sendChangeEmailConfirmation: async ({ user, newEmail, url, token }, request) => {
                sendEmail({
                    to: user.email, // Sent to the CURRENT email
                    subject: 'Approve email change',
                    text: `Click the link to approve the change to ${newEmail}: ${url}`
                })
            }
        }
    },
    // ...
})
```

#### Updating Without Verification

If you want to allow users to update their email immediately without verification (only if their current email is NOT verified), you can enable `updateEmailWithoutVerification`.

```ts
export const auth = betterAuth({
    user: {
        changeEmail: {
            enabled: true,
            updateEmailWithoutVerification: true
        }
    }
})
```

<Callout type="warn">
    If `updateEmailWithoutVerification` is false (default), the email will not be updated until the new email is verified, even if the current email is unverified.
</Callout>

#### Client Usage

Use the `changeEmail` function on the client to initiate the process.

```ts
await authClient.changeEmail({
    newEmail: "new-email@email.com",
    callbackURL: "/dashboard", // to redirect after verification
});
```
 
### Change Password
A user's password isn't stored in the user table. Instead, it's stored in the account table. To change the password of a user, you can use one of the following approaches:


<APIMethod path="/change-password" method="POST" requireSession>
```ts
type changePassword = {
    /**
     * The new password to set 
     */
    newPassword: string = "newpassword1234"
    /**
     * The current user password 
     */
    currentPassword: string = "oldpassword1234"
    /**
     * When set to true, all other active sessions for this user will be invalidated
     */
    revokeOtherSessions?: boolean = true
}
```
</APIMethod>

### Set Password

If a user was registered using OAuth or other providers, they won't have a password or a credential account. In this case, you can use the `setPassword` action to set a password for the user. For security reasons, this function can only be called from the server. We recommend having users go through a 'forgot password' flow to set a password for their account.

```ts
await auth.api.setPassword({
    body: { newPassword: "password" },
    headers: // headers containing the user's session token
});
```

## Delete User

Better Auth provides a utility to hard delete a user from your database. It's disabled by default, but you can enable it easily by passing `enabled:true`

```ts
export const auth = betterAuth({
    //...other config
    user: {
        deleteUser: { // [!code highlight]
            enabled: true // [!code highlight]
        } // [!code highlight]
    }
})
```

Once enabled, you can call `authClient.deleteUser` to permanently delete user data from your database.

### Adding Verification Before Deletion

For added security, you’ll likely want to confirm the user’s intent before deleting their account. A common approach is to send a verification email. Better Auth provides a `sendDeleteAccountVerification` utility for this purpose. 
This is especially needed if you have OAuth setup and want them to be able to delete their account without forcing them to login again for a fresh session.

Here’s how you can set it up:

```ts
export const auth = betterAuth({
    user: {
        deleteUser: {
            enabled: true,
            sendDeleteAccountVerification: async (
                {
                    user,   // The user object
                    url, // The auto-generated URL for deletion
                    token  // The verification token  (can be used to generate custom URL)
                },
                request  // The original request object (optional)
            ) => {
                // Your email sending logic here
                // Example: sendEmail(data.user.email, "Verify Deletion", data.url);
            },
        },
    },
});
```

**How callback verification works:**

- **Callback URL**: The URL provided in `sendDeleteAccountVerification` is a pre-generated link that deletes the user data when accessed.

```ts title="delete-user.ts"
await authClient.deleteUser({
    callbackURL: "/goodbye" // you can provide a callback URL to redirect after deletion
});
```

- **Authentication Check**: The user must be signed in to the account they’re attempting to delete.
If they aren’t signed in, the deletion process will fail. 

If you have sent a custom URL, you can use the `deleteUser` method with the token to delete the user.

```ts title="delete-user.ts"
await authClient.deleteUser({
    token
});
```

### Authentication Requirements

To delete a user, the user must meet one of the following requirements:

1. A valid password

if the user has a password, they can delete their account by providing the password.

```ts title="delete-user.ts"
await authClient.deleteUser({
    password: "password"
});
```

2. Fresh session

The user must have a `fresh` session token, meaning the user must have signed in recently. This is checked if the password is not provided.

<Callout type="warn">
By default `session.freshAge` is set to `60 * 60 * 24` (1 day). You can change this value by passing the `session` object to the `auth` configuration. If it is set to `0`, the freshness check is disabled. It is recommended not to disable this check if you are not using email verification for deleting the account.
</Callout>

```ts title="delete-user.ts"
await authClient.deleteUser();
```

3. Enabled email verification (needed for OAuth users)

As OAuth users don't have a password, we need to send a verification email to confirm the user's intent to delete their account. If you have already added the `sendDeleteAccountVerification` callback, you can just call the `deleteUser` method without providing any other information.

```ts title="delete-user.ts"
await authClient.deleteUser();
```

4. If you have a custom delete account page and sent that url via the `sendDeleteAccountVerification` callback.
Then you need to call the `deleteUser` method with the token to complete the deletion.

```ts title="delete-user.ts"
await authClient.deleteUser({
    token
});
```

### Callbacks

**beforeDelete**: This callback is called before the user is deleted. You can use this callback to perform any cleanup or additional checks before deleting the user.

```ts title="auth.ts"
export const auth = betterAuth({
    user: {
        deleteUser: {
            enabled: true,
            beforeDelete: async (user) => {
                // Perform any cleanup or additional checks here
            },
        },
    },
});
```
you can also throw `APIError` to interrupt the deletion process.

```ts title="auth.ts"
import { betterAuth } from "better-auth";
import { APIError } from "better-auth/api";

export const auth = betterAuth({
    user: {
        deleteUser: {
            enabled: true,
            beforeDelete: async (user, request) => {
                if (user.email.includes("admin")) {
                    throw new APIError("BAD_REQUEST", {
                        message: "Admin accounts can't be deleted",
                    });
                }
            },
        },
    },
});
```

**afterDelete**: This callback is called after the user is deleted. You can use this callback to perform any cleanup or additional actions after the user is deleted.

```ts title="auth.ts"
export const auth = betterAuth({
    user: {
        deleteUser: {
            enabled: true,
            afterDelete: async (user, request) => {
                // Perform any cleanup or additional actions here
            },
        },
    },
});
```

## Accounts

Better Auth supports multiple authentication methods. Each authentication method is called a provider. For example, email and password authentication is a provider, Google authentication is a provider, etc.

When a user signs in using a provider, an account is created for the user. The account stores the authentication data returned by the provider. This data includes the access token, refresh token, and other information returned by the provider.

The account table stores the authentication data of the user [Click here to view the schema](/docs/concepts/database#account)


### List User Accounts

To list user accounts you can use `client.user.listAccounts` method. Which will return all accounts associated with a user.

```ts
const accounts = await authClient.listAccounts();
```

### Token Encryption

Better Auth doesn’t encrypt tokens by default and that’s intentional. We want you to have full control over how encryption and decryption are handled, rather than baking in behavior that could be confusing or limiting. If you need to store encrypted tokens (like accessToken or refreshToken), you can use databaseHooks to encrypt them before they’re saved to your database.

```ts
export const auth = betterAuth({
    databaseHooks: {
        account: {
            create: {
                before(account, context) {
                    const withEncryptedTokens = { ...account };
                    if (account.accessToken) {
                        const encryptedAccessToken = encrypt(account.accessToken)  // [!code highlight]
                        withEncryptedTokens.accessToken = encryptedAccessToken;
                    }
                    if (account.refreshToken) {
                        const encryptedRefreshToken = encrypt(account.refreshToken); // [!code highlight]
                        withEncryptedTokens.refreshToken = encryptedRefreshToken;
                    }
                    return {
                        data: withEncryptedTokens
                    }
                },
            }
        }
    }
})
```

Then whenever you retrieve back the account make sure to decrypt the tokens before using them.

### Account Linking

Account linking enables users to associate multiple authentication methods with a single account. With Better Auth, users can connect additional social sign-ons or OAuth providers to their existing accounts if the provider confirms the user's email as verified.

If account linking is disabled, no accounts can be linked, regardless of the provider or email verification status.

```ts title="auth.ts"
export const auth = betterAuth({
    account: {
        accountLinking: {
            enabled: true, 
        }
    },
});
```

#### Forced Linking

You can specify a list of "trusted providers." When a user logs in using a trusted provider, their account will be automatically linked even if the provider doesn’t confirm the email verification status. Use this with caution as it may increase the risk of account takeover.

```ts title="auth.ts"
export const auth = betterAuth({
    account: {
        accountLinking: {
            enabled: true,
            trustedProviders: ["google", "github"]
        }
    },
});
```

#### Manually Linking Accounts

Users already signed in can manually link their account to additional social providers or credential-based accounts.

- **Linking Social Accounts:** Use the `linkSocial` method on the client to link a social provider to the user's account.

  ```ts
  await authClient.linkSocial({
      provider: "google", // Provider to link
      callbackURL: "/callback" // Callback URL after linking completes
  });
  ```

  You can also request specific scopes when linking a social account, which can be different from the scopes used during the initial authentication:

  ```ts
  await authClient.linkSocial({
      provider: "google",
      callbackURL: "/callback",
      scopes: ["https://www.googleapis.com/auth/drive.readonly"] // Request additional scopes
  });
  ```

  You can also link accounts using ID tokens directly, without redirecting to the provider's OAuth flow:

  ```ts
  await authClient.linkSocial({
      provider: "google",
      idToken: {
          token: "id_token_from_provider",
          nonce: "nonce_used_for_token", // Optional
          accessToken: "access_token", // Optional, may be required by some providers
          refreshToken: "refresh_token" // Optional
      }
  });
  ```

  This is useful when you already have valid tokens from the provider, for example:
  - After signing in with a native SDK
  - When using a mobile app that handles authentication
  - When implementing custom OAuth flows

  The ID token must be valid and the provider must support ID token verification.

  If you want your users to be able to link a social account with a different email address than the user, or if you want to use a provider that does not return email addresses, you will need to enable this in the account linking settings. 
  ```ts title="auth.ts"
  export const auth = betterAuth({
      account: {
          accountLinking: {
              allowDifferentEmails: true
          }
      },
  });
  ```

  If you want the newly linked accounts to update the user information, you need to enable this in the account linking settings. 

  ```ts title="auth.ts"
  export const auth = betterAuth({
      account: {
          accountLinking: {
              updateUserInfoOnLink: true
          }
      },
  });
  ```

- **Linking Credential-Based Accounts:** To link a credential-based account (e.g., email and password), users can initiate a "forgot password" flow, or you can call the `setPassword` method on the server. 

  ```ts
  await auth.api.setPassword({
      headers: /* headers containing the user's session token */,
      password: /* new password */
  });
  ```

<Callout>
`setPassword` can't be called from the client for security reasons.
</Callout>

### Account Unlinking

You can unlink a user account by providing a `providerId`.

```ts
await authClient.unlinkAccount({
    providerId: "google"
});

// Unlink a specific account
await authClient.unlinkAccount({
    providerId: "google",
    accountId: "123"
});
```

If the account doesn't exist, it will throw an error. Additionally, if the user only has one account, unlinking will be prevented to stop account lockout (unless `allowUnlinkingAll` is set to `true`).

```ts title="auth.ts"
export const auth = betterAuth({
    account: {
        accountLinking: {
            allowUnlinkingAll: true
        }
    },
});
```
<|MERGE_RESOLUTION|>--- conflicted
+++ resolved
@@ -36,6 +36,7 @@
         // Required to send the verification email
         sendVerificationEmail: async ({ user, url, token }) => {
             void sendEmail({
+            void sendEmail({
                 to: user.email,
             })
         }
@@ -45,11 +46,7 @@
 
 <Callout type="warn">
   Avoid awaiting the email sending to prevent 
-<<<<<<< HEAD
   timing attacks. On serverless platforms, use `waitUntil` or similar to ensure the email is sent.
-=======
-  timing attacks.  On serverless platforms, use `waitUntil` or similar to ensure the email is sent.
->>>>>>> b1bbdde0
 </Callout>
 
 By default, when a user requests to change their email, a verification email is sent to the **new** email address.
@@ -67,6 +64,7 @@
         changeEmail: {
             enabled: true,
             sendChangeEmailConfirmation: async ({ user, newEmail, url, token }, request) => {
+                sendEmail({
                 sendEmail({
                     to: user.email, // Sent to the CURRENT email
                     subject: 'Approve email change',

--- conflicted
+++ resolved
@@ -116,21 +116,6 @@
 </Callout>
 
 ```ts title="auth-client.ts"
-<<<<<<< HEAD
-    await authClient.signIn.social({
-        provider: "apple",
-        idToken: {
-            token: // Apple ID Token,
-            nonce: // Nonce (optional)
-            accessToken: // Access Token (optional)
-        }
-    })
-```
-
-## Generate Apple Client Secret (JWT)
-
-<GenerateAppleJwt />
-=======
 await authClient.signIn.social({
     provider: "apple",
     idToken: {
@@ -140,4 +125,7 @@
     }
 })
 ```
->>>>>>> daa65313
+
+## Generate Apple Client Secret (JWT)
+
+<GenerateAppleJwt />
---
title: Email & Password
description: Implementing email and password authentication with Better Auth.
---

Email and password authentication is a common method used by many applications. Better Auth provides a built-in email and password authenticator that you can easily integrate into your project.

<Callout type="info">
  If you prefer username-based authentication, check out the{" "}
  <Link href="/docs/plugins/username">username plugin</Link>. It extends the
  email and password authenticator with username support.
</Callout>

## Enable Email and Password

To enable email and password authentication, you need to set the `emailAndPassword.enabled` option to `true` in the `auth` configuration.

```ts title="auth.ts"
import { betterAuth } from "better-auth";

export const auth = betterAuth({
  emailAndPassword: { // [!code highlight]
    enabled: true, // [!code highlight]
  }, // [!code highlight]
});
```

<Callout type="info">
  If it's not enabled, it'll not allow you to sign in or sign up with email and
  password.
</Callout>

## Usage

### Sign Up

To sign a user up, you can use the `signUp.email` function provided by the client.

<APIMethod path="/sign-up/email" method="POST">
```ts
type signUpEmail = {
    /**
     * The name of the user.
     */
    name: string = "John Doe"
    /**
     * The email address of the user.
     */
    email: string = "john.doe@example.com"
    /**
     * The password of the user. It should be at least 8 characters long and max 128 by default.
     */
    password: string = "password1234"
    /**
     * An optional profile image of the user.
     */
    image?: string = "https://example.com/image.png"
    /**
     * An optional URL to redirect to after the user signs up.
     */
    callbackURL?: string = "https://example.com/callback"
}
```
</APIMethod>

<Callout>
  These are the default properties for the sign up email endpoint, however it's possible that with [additional fields](/docs/concepts/typescript#additional-fields) or special plugins you can pass more properties to the endpoint.
</Callout>


### Sign In

To sign a user in, you can use the `signIn.email` function provided by the client.  

<APIMethod path="/sign-in/email" method="POST" requireSession>
```ts
type signInEmail = {
    /**
     * The email address of the user.
     */
    email: string = "john.doe@example.com"
    /**
     * The password of the user. It should be at least 8 characters long and max 128 by default.
     */
    password: string = "password1234"
    /**
     * If false, the user will be signed out when the browser is closed. (optional) (default: true)
     */
    rememberMe?: boolean = true
    /**
     * An optional URL to redirect to after the user signs in. (optional)
     */
    callbackURL?: string = "https://example.com/callback"
}
```
</APIMethod>

<Callout>
  These are the default properties for the sign in email endpoint, however it's possible that with [additional fields](/docs/concepts/typescript#additional-fields) or special plugins you can pass different properties to the endpoint.
</Callout>


### Sign Out

To sign a user out, you can use the `signOut` function provided by the client.

<APIMethod path="/sign-out" method="POST" requireSession noResult>
```ts
type signOut = {
}
```
</APIMethod>

you can pass `fetchOptions` to redirect onSuccess
  
```ts title="auth-client.ts" 
await authClient.signOut({
  fetchOptions: {
    onSuccess: () => {
      router.push("/login"); // redirect to login page
    },
  },
});
```

### Email Verification

To enable email verification, you need to pass a function that sends a verification email with a link. The `sendVerificationEmail` function takes a data object with the following properties:

- `user`: The user object.
- `url`: The URL to send to the user which contains the token.
- `token`: A verification token used to complete the email verification.

and a `request` object as the second parameter.

```ts title="auth.ts"
import { betterAuth } from "better-auth";
import { sendEmail } from "./email"; // your email sending function

export const auth = betterAuth({
  emailVerification: {
    sendVerificationEmail: async ( { user, url, token }, request) => {
      void sendEmail({
        to: user.email,
        subject: "Verify your email address",
        text: `Click the link to verify your email: ${url}`,
      });
    },
  },
});
```

<Callout type="warn">
  Avoid awaiting the email sending to prevent 
<<<<<<< HEAD
  timing attacks. On serverless platforms, use `waitUntil` or similar to ensure the email is sent.
=======
  timing attacks.  On serverless platforms, use `waitUntil` or similar to ensure the email is sent.
>>>>>>> b1bbdde0
</Callout>

On the client side you can use `sendVerificationEmail` function to send verification link to user. This will trigger the `sendVerificationEmail` function you provided in the `auth` configuration.

Once the user clicks on the link in the email, if the token is valid, the user will be redirected to the URL provided in the `callbackURL` parameter. If the token is invalid, the user will be redirected to the URL provided in the `callbackURL` parameter with an error message in the query string `?error=invalid_token`.

#### Require Email Verification

If you enable require email verification, users must verify their email before they can log in. And every time a user tries to sign in, sendVerificationEmail is called.

<Callout>
  This only works if you have sendVerificationEmail implemented and if the user
  is trying to sign in with email and password.
</Callout>

```ts title="auth.ts"
export const auth = betterAuth({
  emailAndPassword: {
    requireEmailVerification: true,
  },
});
```

If a user tries to sign in without verifying their email, you can handle the error and show a message to the user.

```ts title="auth-client.ts"
await authClient.signIn.email(
  {
    email: "email@example.com",
    password: "password",
  },
  {
    onError: (ctx) => {
      // Handle the error
      if (ctx.error.status === 403) {
        alert("Please verify your email address");
      }
      //you can also show the original error message
      alert(ctx.error.message);
    },
  }
);
```

#### Triggering manually Email Verification

You can trigger the email verification manually by calling the `sendVerificationEmail` function.

```ts
await authClient.sendVerificationEmail({
  email: "user@email.com",
  callbackURL: "/", // The redirect URL after verification
});
```

### Request Password Reset

To allow users to reset a password first you need to provide `sendResetPassword` function to the email and password authenticator. The `sendResetPassword` function takes a data object with the following properties:

- `user`: The user object.
- `url`: The URL to send to the user which contains the token.
- `token`: A verification token used to complete the password reset.

and a `request` object as the second parameter.

```ts title="auth.ts"
import { betterAuth } from "better-auth";
import { sendEmail } from "./email"; // your email sending function

export const auth = betterAuth({
  emailAndPassword: {
    enabled: true,
    sendResetPassword: async ({user, url, token}, request) => {
      void sendEmail({
        to: user.email,
        subject: "Reset your password",
        text: `Click the link to reset your password: ${url}`,
      });
    },
    onPasswordReset: async ({ user }, request) => {
      // your logic here
      console.log(`Password for user ${user.email} has been reset.`);
    },
  },
});
```

<Callout type="warn">
  Avoid awaiting the email sending to prevent 
<<<<<<< HEAD
  timing attacks. On serverless platforms, use `waitUntil` or similar to ensure the email is sent.
=======
  timing attacks.  On serverless platforms, use `waitUntil` or similar to ensure the email is sent.
>>>>>>> b1bbdde0
</Callout>

Additionally, you can provide an `onPasswordReset` callback to execute logic after a password has been successfully reset.

Once you configured your server you can call `requestPasswordReset` function to send reset password link to user. If the user exists, it will trigger the `sendResetPassword` function you provided in the auth config.

<APIMethod path="/request-password-reset" method="POST">
```ts
type requestPasswordReset = {
    /**
     * The email address of the user to send a password reset email to 
     */
    email: string = "john.doe@example.com"
    /**
     * The URL to redirect the user to reset their password. If the token isn't valid or expired, it'll be redirected with a query parameter `?error=INVALID_TOKEN`. If the token is valid, it'll be redirected with a query parameter `?token=VALID_TOKEN 
     */
    redirectTo?: string = "https://example.com/reset-password"
}
```
</APIMethod>

When a user clicks on the link in the email, they will be redirected to the reset password page. You can add the reset password page to your app. Then you can use `resetPassword` function to reset the password. It takes an object with the following properties:

- `newPassword`: The new password of the user.

```ts title="auth-client.ts"
const { data, error } = await authClient.resetPassword({
  newPassword: "password1234",
  token,
});
```

<APIMethod path="/reset-password" method="POST">
```ts
const token = new URLSearchParams(window.location.search).get("token");

if (!token) {
  // Handle the error
}

type resetPassword = {
    /**
     * The new password to set 
     */
    newPassword: string = "password1234"
    /**
     * The token to reset the password 
     */
    token: string
}
```
</APIMethod>

### Update password
A user's password isn't stored in the user table. Instead, it's stored in the account table. To change the password of a user, you can use one of the following approaches:


<APIMethod path="/change-password" method="POST" requireSession>
```ts
type changePassword = {
    /**
     * The new password to set 
     */
    newPassword: string = "newpassword1234"
    /**
     * The current user password 
     */
    currentPassword: string = "oldpassword1234"
    /**
     * When set to true, all other active sessions for this user will be invalidated
     */
    revokeOtherSessions?: boolean = true
}
```
</APIMethod>

### Configuration

**Password**

Better Auth stores passwords inside the `account` table with `providerId` set to `credential`.

**Password Hashing**: Better Auth uses `scrypt` to hash passwords. The `scrypt` algorithm is designed to be slow and memory-intensive to make it difficult for attackers to brute force passwords. OWASP recommends using `scrypt` if `argon2id` is not available. We decided to use `scrypt` because it's natively supported by Node.js.

You can pass custom password hashing algorithm by setting `passwordHasher` option in the `auth` configuration.

```ts title="auth.ts"
import { betterAuth } from "better-auth"
import { scrypt } from "scrypt"

export const auth = betterAuth({
    //...rest of the options
    emailAndPassword: {
        password: {
            hash: // your custom password hashing function
            verify: // your custom password verification function
        }
    }
})
```

<TypeTable
  type={{
    enabled: {
      description: "Enable email and password authentication.",
      type: "boolean",
      default: "false",
    },
    disableSignUp: {
      description: "Disable email and password sign up.",
      type: "boolean",
      default: "false"
    },
    minPasswordLength: {
      description: "The minimum length of a password.",
      type: "number",
      default: 8,
    },
    maxPasswordLength: {
      description: "The maximum length of a password.",
      type: "number",
      default: 128,
    },
    sendResetPassword: {
      description:
        "Sends a password reset email. It takes a function that takes two parameters: token and user.",
      type: "function",
    },
    onPasswordReset: {
      description:
        "A callback function that is triggered when a user's password is changed successfully.",
      type: "function",
    },
    resetPasswordTokenExpiresIn: {
      description:
        "Number of seconds the reset password token is valid for.",
      type: "number",
      default: 3600
    },
    password: {
      description: "Password configuration.",
      type: "object",
      properties: {
        hash: {
          description: "custom password hashing function",
          type: "function",
        },
        verify: {
          description: "custom password verification function",
          type: "function",
        },
      },
    },
  }}
/><|MERGE_RESOLUTION|>--- conflicted
+++ resolved
@@ -141,6 +141,7 @@
   emailVerification: {
     sendVerificationEmail: async ( { user, url, token }, request) => {
       void sendEmail({
+      void sendEmail({
         to: user.email,
         subject: "Verify your email address",
         text: `Click the link to verify your email: ${url}`,
@@ -152,11 +153,7 @@
 
 <Callout type="warn">
   Avoid awaiting the email sending to prevent 
-<<<<<<< HEAD
   timing attacks. On serverless platforms, use `waitUntil` or similar to ensure the email is sent.
-=======
-  timing attacks.  On serverless platforms, use `waitUntil` or similar to ensure the email is sent.
->>>>>>> b1bbdde0
 </Callout>
 
 On the client side you can use `sendVerificationEmail` function to send verification link to user. This will trigger the `sendVerificationEmail` function you provided in the `auth` configuration.
@@ -231,6 +228,7 @@
     enabled: true,
     sendResetPassword: async ({user, url, token}, request) => {
       void sendEmail({
+      void sendEmail({
         to: user.email,
         subject: "Reset your password",
         text: `Click the link to reset your password: ${url}`,
@@ -246,11 +244,7 @@
 
 <Callout type="warn">
   Avoid awaiting the email sending to prevent 
-<<<<<<< HEAD
   timing attacks. On serverless platforms, use `waitUntil` or similar to ensure the email is sent.
-=======
-  timing attacks.  On serverless platforms, use `waitUntil` or similar to ensure the email is sent.
->>>>>>> b1bbdde0
 </Callout>
 
 Additionally, you can provide an `onPasswordReset` callback to execute logic after a password has been successfully reset.

---
title: One Tap
description: One Tap plugin for Better Auth
---

The One Tap plugin allows users to log in with a single tap using Google's One Tap API. The plugin
provides a simple way to integrate One Tap into your application, handling the client-side and server-side logic for you.

<Callout type="info">
**FedCM Support**: This plugin supports both traditional Google One Tap (iframe-based) and the modern FedCM (Federated Credential Management) API. FedCM is a browser-native authentication standard that doesn't rely on third-party cookies. Both methods provide the same user experience but use different underlying technologies.
</Callout>

## Installation

### Add the Server Plugin

Add the One Tap plugin to your auth configuration:

```ts title="auth.ts"
import { betterAuth } from "better-auth";
import { oneTap } from "better-auth/plugins"; // [!code highlight]

export const auth = betterAuth({
    plugins: [ // [!code highlight]
        oneTap(), // Add the One Tap server plugin  // [!code highlight]
    ] // [!code highlight]
});
```

### Add the Client Plugin

Add the client plugin and specify where the user should be redirected after sign-in or if additional verification (like 2FA) is needed.


```ts
import { createAuthClient } from "better-auth/client";
import { oneTapClient } from "better-auth/client/plugins";

export const authClient = createAuthClient({
  plugins: [
    oneTapClient({
      clientId: "YOUR_CLIENT_ID",
      // Optional client configuration:
      autoSelect: false,
      cancelOnTapOutside: true,
      context: "signin",
      additionalOptions: {
        // Any extra options for the Google initialize method
      },
      // Configure prompt behavior and exponential backoff:
      promptOptions: {
        baseDelay: 1000,   // Base delay in ms (default: 1000)
        maxAttempts: 5     // Maximum number of attempts before triggering onPromptNotification (default: 5)
      }
    })
  ]
});
```

### Usage

To display the One Tap popup, simply call the oneTap method on your auth client:

```ts
await authClient.oneTap();
```

### Customizing Redirect Behavior

By default, after a successful login the plugin will hard redirect the user to `/`. You can customize this behavior as follows:

#### Avoiding a Hard Redirect

Pass fetchOptions with an onSuccess callback to handle the login response without a page reload:

```ts
await authClient.oneTap({
  fetchOptions: {
    onSuccess: () => {
      // For example, use a router to navigate without a full reload:
      router.push("/dashboard");
    }
  }
});
```

#### Specifying a Custom Callback URL

To perform a hard redirect to a different page after login, use the callbackURL option:

```ts
await authClient.oneTap({
  callbackURL: "/dashboard"
});
```

#### Handling Prompt Dismissals with Exponential Backoff

If the user dismisses or skips the prompt, the plugin will retry showing the One Tap prompt using exponential backoff based on your configured promptOptions.

If the maximum number of attempts is reached without a successful sign-in, you can use the onPromptNotification callback to be notified—allowing you to render an alternative UI (e.g., a traditional Google Sign-In button) so users can restart the process manually:

```ts
await authClient.oneTap({
  onPromptNotification: (notification) => {
    console.warn("Prompt was dismissed or skipped. Consider displaying an alternative sign-in option.", notification);
    // Render your alternative UI here
  }
});
```

### Client Options

- **clientId**: The client ID for your Google One Tap API.
- **autoSelect**: Automatically select the account if the user is already signed in. Default is false.
- **context**: The context in which the One Tap API should be used (e.g., "signin"). Default is "signin".
- **cancelOnTapOutside**: Cancel the One Tap popup when the user taps outside it. Default is true.
- additionalOptions: Extra options to pass to Google's initialize method as per the [Google Identity Services docs](https://developers.google.com/identity/gsi/web/reference/js-reference#google.accounts.id.prompt).
- **promptOptions**: Configuration for the prompt behavior and exponential backoff:
- **baseDelay**: Base delay in milliseconds for retries. Default is 1000.
- **maxAttempts**: Maximum number of prompt attempts before invoking the onPromptNotification callback. Default is 5.

### Server Options

- **disableSignUp**:  Disable the sign-up option, allowing only existing users to sign in. Default is `false`.
<<<<<<< HEAD
- **clientId**: Optionally, pass a client ID here if it is not provided in your social provider configuration.
- **enableFedCM**: Enable FedCM (Federated Credential Management) support. Default is `false`. See [FedCM Support](#fedcm-support) section for details.
- **fedcm**: FedCM configuration options (only used when `enableFedCM` is `true`):
  - **privacyPolicyUrl**: URL to your privacy policy (required for production)
  - **termsOfServiceUrl**: URL to your terms of service (required for production)
  - **branding**: Customize the FedCM dialog appearance
    - **backgroundColor**: Background color (hex)
    - **color**: Text color (hex)
    - **iconUrl**: URL to your icon image (must be HTTPS)

## FedCM Support

### What is FedCM?

FedCM (Federated Credential Management) is a browser-native API that provides privacy-preserving authentication without relying on third-party cookies. It's a W3C standard supported by Chrome 108+ and Edge 108+.

**Key differences**:
- **Traditional One Tap**: Uses iframe and third-party cookies
- **FedCM**: Uses browser-native API, no third-party cookies needed

**Important**: The user experience is identical in both modes. FedCM is just a different technical implementation.

### Fixing CORS Errors (Chrome 108+)

If you're seeing errors like "Server did not send the correct CORS headers" or "FedCM get() rejects with IdentityCredentialError", it's because Chrome is trying to use FedCM but the server doesn't support it yet.

**Quick Fix** - Disable FedCM (recommended for now):

```ts title="auth-client.ts"
oneTapClient({
  clientId: process.env.NEXT_PUBLIC_GOOGLE_CLIENT_ID!,
  additionalOptions: {
    use_fedcm_for_prompt: false  // Disable FedCM, use traditional mode
  }
})
```

### Enabling FedCM

<Callout type="warning">
**Browser Support**: FedCM is currently only supported in Chrome 108+ and Edge 108+. Safari and Firefox don't support it yet. The plugin will automatically fall back to traditional mode in unsupported browsers.
</Callout>

To enable FedCM support on the server:

```ts title="auth.ts"
import { betterAuth } from "better-auth";
import { oneTap } from "better-auth/plugins";

export const auth = betterAuth({
  plugins: [
    oneTap({
      enableFedCM: true,  // Enable FedCM endpoints
      fedcm: {
        privacyPolicyUrl: "https://your-domain.com/privacy",
        termsOfServiceUrl: "https://your-domain.com/terms",
        branding: {
          backgroundColor: "#1a73e8",  // Google blue
          color: "#ffffff",
          iconUrl: "https://your-domain.com/icon-192.png"
        }
      }
    })
  ],
  socialProviders: {
    google: {
      clientId: process.env.GOOGLE_CLIENT_ID!,
      clientSecret: process.env.GOOGLE_CLIENT_SECRET!
    }
  }
});
```

**Client configuration** (optional):

```ts title="auth-client.ts"
oneTapClient({
  clientId: process.env.NEXT_PUBLIC_GOOGLE_CLIENT_ID!,
  // Let Google automatically choose between FedCM and traditional mode
  // based on browser support
  additionalOptions: {
    // use_fedcm_for_prompt: true  // Optional: explicitly enable FedCM
  }
})
```

### FedCM Requirements

When `enableFedCM` is enabled, the following endpoints will be created:

- `GET /.well-known/web-identity` - FedCM discovery endpoint
- `GET /one-tap/fedcm/config` - FedCM configuration
- `GET /one-tap/fedcm/accounts` - User accounts list
- `GET /one-tap/fedcm/client-metadata` - Client metadata
- `POST /one-tap/fedcm/assertion` - ID token generation

**HTTPS Requirement**: FedCM requires HTTPS. For local development, you can use:

```bash
# Next.js
next dev --experimental-https

# Or use ngrok
ngrok http 3000
```

### Migration Strategy

**Recommended approach**:

1. **Now**: Use traditional mode, disable FedCM
   ```ts
   additionalOptions: { use_fedcm_for_prompt: false }
   ```

2. **Future**: When you're ready, enable FedCM on the server
   ```ts
   oneTap({ enableFedCM: true })
   ```

3. **Let Google handle it**: The Google script will automatically choose the best method based on browser support

<Callout type="info">
**Gradual Migration**: You don't need to choose one or the other. With FedCM enabled on the server, Google's script will use FedCM in supported browsers and automatically fall back to traditional mode in unsupported browsers.
</Callout>

### Troubleshooting

**Issue: "Server did not send the correct CORS headers"**
- **Solution**: Disable FedCM with `use_fedcm_for_prompt: false` in `additionalOptions`

**Issue: "FedCM endpoints not found"**
- **Solution**: Make sure `enableFedCM: true` is set in server configuration

**Issue: "Invalid client_id"**
- **Solution**: Ensure the same `clientId` is used in both server and client configuration

**Issue: "Empty accounts list"**
- **Solution**: Make sure you're logged in and cookies are being sent correctly
=======
- **ClientId**: Optionally, pass a client ID here if it is not provided in your social provider configuration.

### Authorised JavaScript origins
Ensure you have configured the Authorised JavaScript origins (e.g., http://localhost:3000, https://example.com) for your Client ID in the Google Cloud Console. This is a required step for the Google One Tap API, and it will not function correctly unless your origins are correctly set.
>>>>>>> ea1cf04d
<|MERGE_RESOLUTION|>--- conflicted
+++ resolved
@@ -123,7 +123,6 @@
 ### Server Options
 
 - **disableSignUp**:  Disable the sign-up option, allowing only existing users to sign in. Default is `false`.
-<<<<<<< HEAD
 - **clientId**: Optionally, pass a client ID here if it is not provided in your social provider configuration.
 - **enableFedCM**: Enable FedCM (Federated Credential Management) support. Default is `false`. See [FedCM Support](#fedcm-support) section for details.
 - **fedcm**: FedCM configuration options (only used when `enableFedCM` is `true`):
@@ -263,9 +262,6 @@
 
 **Issue: "Empty accounts list"**
 - **Solution**: Make sure you're logged in and cookies are being sent correctly
-=======
-- **ClientId**: Optionally, pass a client ID here if it is not provided in your social provider configuration.
 
 ### Authorised JavaScript origins
 Ensure you have configured the Authorised JavaScript origins (e.g., http://localhost:3000, https://example.com) for your Client ID in the Google Cloud Console. This is a required step for the Google One Tap API, and it will not function correctly unless your origins are correctly set.
->>>>>>> ea1cf04d

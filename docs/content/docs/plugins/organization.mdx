---
title: Organization
description: The organization plugin allows you to manage your organization's members and teams.
---

Organizations simplifies user access and permissions management. Assign roles and permissions to streamline project management, team coordination, and partnerships.

## Installation

<Steps>
<Step>
### Add the plugin to your **auth** config
```ts title="auth.ts"
import { betterAuth } from "better-auth"
import { organization } from "better-auth/plugins"

export const auth = betterAuth({
    plugins: [ // [!code highlight]
        organization() // [!code highlight]
    ] // [!code highlight]
})
```
</Step>

<Step>
    ### Migrate the database

    Run the migration or generate the schema to add the necessary fields and tables to the database.

    <Tabs items={["migrate", "generate"]}>
        <Tab value="migrate">
        ```bash
        npx @better-auth/cli migrate
        ```
        </Tab>
        <Tab value="generate">
        ```bash
        npx @better-auth/cli generate
        ```
        </Tab>
    </Tabs>
    See the [Schema](#schema) section to add the fields manually.
</Step>

<Step>
    ### Add the client plugin
    
    ```ts title="auth-client.ts" 
    import { createAuthClient } from "better-auth/client"
    import { organizationClient } from "better-auth/client/plugins"

    const client = createAuthClient({
        plugins: [ // [!code highlight]
            organizationClient() // [!code highlight]
        ] // [!code highlight]
    })
    ```
</Step>
</Steps>    


## Usage

Once you've installed the plugin, you can start using the organization plugin to manage your organization's members and teams. The client plugin will provide you methods under the `organization` namespace. And the server `api` will provide you with the necessary endpoints to manage your organization and gives you easier way to call the functions on your own backend.

## Organization

### Create an organization

To create an organization, you need to provide:

- `name`: The name of the organization.
- `slug`: The slug of the organization.
- `logo`: The logo of the organization. (Optional)

```ts title="auth-client.ts"
await authClient.organization.create({
    name: "My Organization",
    slug: "my-org",
    logo: "https://example.com/logo.png"
})
```


#### Restrict who can create an organization

By default, any user can create an organization. To restrict this, set the `allowUserToCreateOrganization` option to a function that returns a boolean, or directly to `true` or `false`.

```ts title="auth.ts"
import { betterAuth } from "better-auth"
import { organization } from "better-auth/plugins"

const auth = betterAuth({
    //...
    plugins: [
        organization({
            allowUserToCreateOrganization: async (user) => { // [!code highlight]
                const subscription = await getSubscription(user.id) // [!code highlight]
                return subscription.plan === "pro" // [!code highlight]
            } // [!code highlight]
        })
    ]
})
```

#### Check if organization slug is taken

To check if an organization slug is taken or not you can use the `checkSlug` function provided by the client. The function takes an object with the following properties:

- `slug`: The slug of the organization.

```ts title="auth-client.ts"
await authClient.organization.checkSlug({
    slug: "my-org",
});
```


#### Organization Creation Hooks

You can customize the organization creation process using hooks that run before and after an organization is created.

```ts title="auth.ts"
import { betterAuth } from "better-auth"
import { organization } from "better-auth/plugins"

export const auth = betterAuth({
    plugins: [
        organization({
            organizationCreation: {
                disabled: false, // Set to true to disable organization creation
                beforeCreate: async ({ organization, user }, request) => {
                    // Run custom logic before organization is created
                    // Optionally modify the organization data
                    return {
                        data: {
                            ...organization,
                            metadata: {
                                customField: "value"
                            }
                        }
                    }
                },
                afterCreate: async ({ organization, member, user }, request) => {
                    // Run custom logic after organization is created
                    // e.g., create default resources, send notifications
                    await setupDefaultResources(organization.id)
                }
            }
        })
    ]
})
```

The `beforeCreate` hook runs before an organization is created. It receives:

- `organization`: The organization data (without ID)
- `user`: The user creating the organization
- `request`: The HTTP request object (optional)

Return an object with `data` property to modify the organization data that will be created.

The `afterCreate` hook runs after an organization is successfully created. It receives:

- `organization`: The created organization (with ID)
- `member`: The member record for the creator
- `user`: The user who created the organization
- `request`: The HTTP request object (optional)


### List User's Organizations

To list the organizations that a user is a member of, you can use `useListOrganizations` hook. It implements a reactive way to get the organizations that the user is a member of.

<Tabs items={["React", "Vue", "Svelte"]} defaultValue="React">
<Tab value="React">
```tsx title="client.tsx"
import { client } from "@/auth/client"

function App(){
    const { data: organizations } = client.useListOrganizations()
    return (
        <div>
            {organizations.map(org => <p>{org.name}</p>)}
        </div>
    )
} 
```
</Tab>

<Tab value="Svelte">
```svelte title="page.svelte"
<script lang="ts">
  import { client } from "$lib/client";
  const organizations = client.useListOrganizations();
</script>

<h1>Organizations</h1>s

{#if $organizations.isPending}
  <p>Loading...</p>
{:else if $organizations.data === null}
  <p>No organizations found.</p>
{:else}
  <ul>
    {#each $organizations.data as organization}
      <li>{organization.name}</li>
    {/each}
  </ul>
{/if}
```
</Tab>

<Tab value="Vue">
```vue title="organization.vue"
<script lang="ts">;
export default {
    setup() {
        const organizations = client.useListOrganizations()
        return { organizations };
    }
};
</script>

<template>
    <div>
        <h1>Organizations</h1>
        <div v-if="organizations.isPending">Loading...</div>
        <div v-else-if="organizations.data === null">No organizations found.</div>
        <ul v-else>
            <li v-for="organization in organizations.data" :key="organization.id">
                {{ organization.name }}
            </li>
        </ul>
    </div>
</template>
```
</Tab>
</Tabs>


### Active Organization

Active organization is the workspace the user is currently working on. By default when the user is signed in the active organization is set to `null`. You can set the active organization to the user session.

<Callout type="info">
 It's not always you want to persist the active organization in the session. You can manage the active organization in the client side only. For example, multiple tabs can have different active organizations.
</Callout>

#### Set Active Organization

You can set the active organization by calling the `organization.setActive` function. It'll set the active organization for the user session.
<Tabs items={["client", "server"]} defaultValue="client">
  <Tab value="client">
  ```ts title="auth-client.ts"
  import { client } from "@/lib/auth-client";

  await authClient.organization.setActive({
    organizationId: "organization-id"
  })

  // you can also use organizationSlug instead of organizationId
  authClient.organization.setActive({
    organizationSlug: "organization-slug"
  })
  ```
  </Tab>

  <Tab value="server">
    ```ts title="api.ts"
    import { auth } from "@/lib/auth";

    auth.api.setActiveOrganization({
      headers: // pass the headers,
      body: {
        organizationSlug: "organization-slug"
      }
    })

    // you can also use organizationId instead of organizationSlug
    auth.api.setActiveOrganization({
      headers: // pass the headers,
      body: {
        organizationId: "organization-id"
      }
    })
    ```
  </Tab>
</Tabs>

To set active organization when a session is created you can use [database hooks](/docs/concepts/database#database-hooks).

```ts title="auth.ts"
export const auth = betterAuth({
  databaseHooks: {
      session: {
          create: {
              before: async(session)=>{
                  const organization = await getActiveOrganization(session.userId)
                  return {
                    data: {
                      ...session,
                      activeOrganizationId: organization.id
                    }
                  }
              }
          }
      }
  }
})
```

#### Use Active Organization

To retrieve the active organization for the user, you can call the `useActiveOrganization` hook. It returns the active organization for the user. Whenever the active organization changes, the hook will re-evaluate and return the new active organization.

<Tabs items={['React', 'Vue', 'Svelte']}>
    <Tab value="React">   
    ```tsx title="client.tsx" 
    import { client } from "@/auth/client"

    function App(){
        const { data: activeOrganization } = client.useActiveOrganization()
        return (
            <div>
                {activeOrganization ? <p>{activeOrganization.name}</p> : null}
            </div>
        )
    } 
    ``` 
    </Tab>
    <Tab value="Svelte">   
    ```tsx title="client.tsx" 
    <script lang="ts">
    import { client } from "$lib/client";
    const activeOrganization = client.useActiveOrganization();
    </script>

    <h2>Active Organization</h2>

    {#if $activeOrganization.isPending}
    <p>Loading...</p>
    {:else if $activeOrganization.data === null}
    <p>No active organization found.</p>
    {:else}
    <p>{$activeOrganization.data.name}</p>
    {/if}
    ``` 
    </Tab>
    <Tab value="Vue">   
    ```vue title="organization.vue" 
    <script lang="ts">;
    export default {
        setup() {
            const activeOrganization = client.useActiveOrganization();
            return { activeOrganization };
        }
    };
    </script>

    <template>
        <div>
            <h2>Active organization</h2>
            <div v-if="activeOrganization.isPending">Loading...</div>
            <div v-else-if="activeOrganization.data === null">No active organization.</div>
            <div v-else>
                {{ activeOrganization.data.name }}
            </div>
        </div>
    </template>
    ``` 
    </Tab>
</Tabs>

### Get Full Organization

To get the full details of an organization, you can use the `getFullOrganization` function provided by the client. The function takes an object with the following properties:

- `organizationId`: The id of the organization. (Optional) – By default, it will use the active organization.
- `organizationSlug`: The slug of the organization. (Optional) – To get the organization by slug.

<Tabs items={["client", "server"]}>

  <Tab value="client">
  ```ts title="auth-client.ts"
  const organization = await authClient.organization.getFullOrganization({
      organizationId: "organization-id" // optional, by default it will use the active organization
  })
  //you can also use organizationSlug instead of organizationId
  const organization = await authClient.organization.getFullOrganization({
      organizationSlug: "organization-slug"
  })
  ```
  </Tab>

  <Tab value="server">
    ```ts title="api.ts"
    import { auth } from "@/auth";

    auth.api.getFullOrganization({
        headers: // pass the headers
    })

    //  you can also use organizationSlug instead of organizationId
    auth.api.getFullOrganization({
        headers: // pass the headers,
        query: {
            organizationSlug: "organization-slug"
        }
    })
    ```
  </Tab>
</Tabs>


### Update Organization

To update organization info, you can use `organization.update`


```ts 
await client.organization.update({
  data: {
    name: "updated-name",
    logo: "new-logo.url",
    metadata: {
      customerId: "test"
    },
    slug: "updated-slug"
  },
  organizationId: 'org-id' //defaults to the current active organization
})
```

### Delete Organization

To remove user owned organization, you can use `organization.delete`

```ts title="org.ts"
await authClient.organization.delete({
  organizationId: "test"
});
```

If the user has the necessary permissions (by default: role is owner) in the specified organization, all members, invitations and organization information will be removed.

You can configure how organization deletion is handled through `organizationDeletion` option:

```ts
const auth = betterAuth({
  plugins: [
    organization({
      organizationDeletion: {
        disabled: true, //to disable it altogether
        beforeDelete: async (data, request) => {
          // a callback to run before deleting org
        },
        afterDelete: async (data, request) => {
          // a callback to run after deleting org
        },
      },
    }),
  ],
});
```

## Invitations

To add a member to an organization, we first need to send an invitation to the user. The user will receive an email/sms with the invitation link. Once the user accepts the invitation, they will be added to the organization.

### Setup Invitation Email

For member invitation to work we first need to provider `sendInvitationEmail` to the `better-auth` instance. This function is responsible for sending the invitation email to the user.

You'll need to construct and send the invitation link to the user. The link should include the invitation ID, which will be used with the acceptInvitation function when the user clicks on it.

```ts title="auth.ts"
import { betterAuth } from "better-auth"
import { organization } from "better-auth/plugins"
import { sendOrganizationInvitation } from "./email"
export const auth = betterAuth({
	plugins: [
		organization({
			async sendInvitationEmail(data) {
                const inviteLink = `https://example.com/accept-invitation/${data.id}`
				sendOrganizationInvitation({
					    email: data.email,
						invitedByUsername: data.inviter.user.name,
						invitedByEmail: data.inviter.user.email,
						teamName: data.organization.name,
						inviteLink
					})
			},
		}),
	],
});
```

### Send Invitation

To invite users to an organization, you can use the `invite` function provided by the client. The `invite` function takes an object with the following properties:

- `email`: The email address of the user.
- `role`: The role of the user in the organization. It can be `admin`, `member`, or `guest`.
- `organizationId`: The id of the organization. this is optional by default it will use the active organization. (Optional)

```ts title="invitation.ts"
await authClient.organization.inviteMember({
    email: "test@email.com",
    role: "admin", //this can also be an array for multiple roles (e.g. ["admin", "sale"])
})
```


### Accept Invitation

When a user receives an invitation email, they can click on the invitation link to accept the invitation. The invitation link should include the invitation ID, which will be used to accept the invitation.

Make sure to call the `acceptInvitation` function after the user is logged in. 

```ts title="auth-client.ts"
await authClient.organization.acceptInvitation({
    invitationId: "invitation-id"
})
```

### Update Invitation Status
        
To update the status of invitation you can use the `acceptInvitation`, `cancelInvitation`, `rejectInvitation` functions provided by the client. The functions take the invitation id as an argument.

```ts title="auth-client.ts"
//cancel invitation
await authClient.organization.cancelInvitation({
    invitationId: "invitation-id"
})

//reject invitation (needs to be called when the user who received the invitation is logged in)
await authClient.organization.rejectInvitation({
    invitationId: "invitation-id"
})
```


### Get Invitation

To get an invitation you can use the `getInvitation` function provided by the client. You need to provide the invitation id as a query parameter.

```ts title="auth-client.ts"
client.organization.getInvitation({
    query: {
        id: params.id
    }
})
```

## Members

### Remove Member 

To remove you can use `organization.removeMember`

```ts title="auth-client.ts"
//remove member
await authClient.organization.removeMember({
    memberIdOrEmail: "member-id", // this can also be the email of the member
    organizationId: "organization-id" // optional, by default it will use the active organization
})
```

### Update Member Role

To update the role of a member in an organization, you can use the `organization.updateMemberRole`. If the user has the permission to update the role of the member, the role will be updated.

```ts title="auth-client.ts"
await authClient.organization.updateMemberRole({
    memberId: "member-id",
    role: "admin" // this can also be an array for multiple roles (e.g. ["admin", "sale"])
})
```

### Get Active Member

To get the current member of the organization you can use the `organization.getActiveMember` function. This function will return the current active member.

```ts title="auth-client.ts"
const member = await authClient.organization.getActiveMember()
```

### Add Member

If you want to add a member directly to an organization without sending an invitation, you can use the `addMember` function which can only be invoked on the server.

```ts title="api.ts"
import { auth } from "@/auth";

auth.api.addMember({
  body: {
      userId: "user-id",
      organizationId: "organization-id",
      role: "admin", // this can also be an array for multiple roles (e.g. ["admin", "sale"])
      teamId: "team-id" // Optionally specify a teamId to add the member to a team. (requires teams to be enabled)
  }
})
```

### Leave Organization

To leave organization you can use `organization.leave` function. This function will remove the current user from the organization.

```ts title="auth-client.ts"
await authClient.organization.leave({
    organizationId: "organization-id"
})
```    

## Access Control

The organization plugin providers a very flexible access control system. You can control the access of the user based on the role they have in the organization. You can define your own set of permissions based on the role of the user.

### Roles

By default, there are three roles in the organization:

`owner`: The user who created the organization by default. The owner has full control over the organization and can perform any action.

`admin`: Users with the admin role have full control over the organization except for deleting the organization or changing the owner.

`member`: Users with the member role have limited control over the organization. They can create projects, invite users, and manage projects they have created.

<Callout>
  A user can have multiple roles. Multiple roles are stored as string separated by comma (",").
</Callout>

### Permissions

By default, there are three resources, and these have two to three actions.

**organization**: 

    `update` `delete`

**member**: 

    `create` `update` `delete`

**invitation**: 
    
    `create` `cancel`

The owner have full control over all the resources and actions. The admin have full control over all the resources except for deleting the organization or changing the owner. The member have no control over any of those action other than reading the data.

### Custom Permissions

The plugin provides an easy way to define your own set of permissions for each role.

<Steps>
    <Step>
    #### Create Access Control

    You first need to create access controller by calling `createAccessControl` function and passing the statement object. The statement object should have the resource name as the key and the array of actions as the value.
    ```ts title="permissions.ts"
    import { createAccessControl } from "better-auth/plugins/access";

    /**
     * make sure to use `as const` so typescript can infer the type correctly
     */
    const statement = { // [!code highlight]
        project: ["create", "share", "update", "delete"], // [!code highlight]
    } as const; // [!code highlight]

    const ac = createAccessControl(statement); // [!code highlight]
    ```
    </Step>

    <Step>
    #### Create Roles

    Once you have created the access controller you can create roles with the permissions you have defined.

    ```ts title="permissions.ts"
    import { createAccessControl } from "better-auth/plugins/access";

    const statement = { 
        project: ["create", "share", "update", "delete"],
    } as const; 

    const ac = createAccessControl(statement); 

    const member = ac.newRole({ // [!code highlight]
        project: ["create"], // [!code highlight]
    }); // [!code highlight]

    const admin = ac.newRole({ // [!code highlight] 
        project: ["create", "update"], // [!code highlight]
    }); // [!code highlight]

    const owner = ac.newRole({ // [!code highlight]
        project: ["create", "update", "delete"], // [!code highlight]
    }); // [!code highlight]

    const myCustomRole = ac.newRole({ // [!code highlight]
        project: ["create", "update", "delete"], // [!code highlight]
        organization: ["update"], // [!code highlight]
    }); // [!code highlight]
    ```

      When you create custom roles for existing roles, the predefined permissions for those roles will be overridden. To add the existing permissions to the custom role, you need to import `defaultStatements` and merge it with your new statement, plus merge the roles' permissions set with the default roles.

    ```ts title="permissions.ts"
    import { createAccessControl } from "better-auth/plugins/access";
    import { defaultStatements, adminAc } from 'better-auth/plugins/organization/access'

    const statement = { 
        ...defaultStatements, // [!code highlight]
        project: ["create", "share", "update", "delete"],
    } as const;
    
    const ac = createAccessControl(statement);

    const admin = ac.newRole({
        project: ["create", "update"],
        ...adminAc.statements, // [!code highlight]
    });
    ```

    </Step>

    <Step>
        #### Pass Roles to the Plugin

        Once you have created the roles you can pass them to the organization plugin both on the client and the server.

        ```ts title="auth.ts"
        import { betterAuth } from "better-auth"
        import { organization } from "better-auth/plugins"
        import { ac, owner, admin, member } from "@/auth/permissions"

        export const auth = betterAuth({
            plugins: [
                organization({
                    ac,
                    roles: {
                        owner,
                        admin,
                        member,
                        myCustomRole
                    }
                }),
            ],
        });
        ```

        You also need to pass the access controller and the roles to the client plugin.

        ```ts title="auth-client"
        import { createAuthClient } from "better-auth/client"
        import { organizationClient } from "better-auth/client/plugins"
        import { ac, owner, admin, member, myCustomRole } from "@/auth/permissions"

        export const client = createAuthClient({
            plugins: [
                organizationClient({
                    ac,
                    roles: {
                        owner,
                        admin,
                        member,
                        myCustomRole
                    }
                })
          ]
        })
        ```
    </Step>
</Steps>


### Access Control Usage

**Has Permission**:

You can use the `hasPermission` action provided by the `api` to check the permission of the user.

```ts title="api.ts"
import { auth } from "@/auth";
    auth.api.hasPermission({
        headers: await headers(),
        body: {
            permission: {
                project: ["create"] // This must match the structure in your access control
            }
        }
    });
```

If you want to check the permission of the user on the client from the server you can use the `hasPermission` function provided by the client. 

```ts title="auth-client.ts"
const canCreateProject = await authClient.organization.hasPermission({
    permission: {
        project: ["create"]
    }
})
```

**Check Role Permission**:

Once you have defined the roles and permissions to avoid checking the permission from the server you can use the `checkRolePermission` function provided by the client.

```ts title="auth-client.ts"
const canCreateProject = client.organization.checkRolePermission({
	permission: {
		organization: ["delete"],
	},
	role: "admin",
});
```

## Teams

Teams allow you to group members within an organization. The teams feature provides additional organization structure and can be used to manage permissions at a more granular level.

### Enabling Teams

To enable teams, pass the `teams` configuration option to both server and client plugins:

```ts title="auth.ts"
import { betterAuth } from "better-auth"
import { organization } from "better-auth/plugins"

export const auth = betterAuth({
    plugins: [
        organization({
            teams: {
                enabled: true,
                maximumTeams: 10, // Optional: limit teams per organization
                allowRemovingAllTeams: false // Optional: prevent removing the last team
            }
        })
    ]
})
```

```ts title="auth-client.ts"
import { createAuthClient } from "better-auth/client"
import { organizationClient } from "better-auth/client/plugins"

export const client = createAuthClient({
    plugins: [
        organizationClient({
            teams: {
                enabled: true
            }
        })
    ]
})
```

### Managing Teams

#### Create Team
Create a new team within an organization:

```ts
const team = await client.organization.createTeam({
    name: "Development Team",
    organizationId: "org-id" // Optional: defaults to active organization
})
```

#### List Teams
Get all teams in an organization:

```ts
const teams = await authClient.organization.listTeams({
  query: {
    organizationId: org.id, // Optional: defaults to active organization
  },
});
```

#### Update Team
Update a team's details:

```ts
const updatedTeam = await client.organization.updateTeam({
    teamId: "team-id",
    data: {
        name: "Updated Team Name"
    }
})
```

#### Remove Team
Delete a team from an organization:

```ts
await client.organization.removeTeam({
    teamId: "team-id",
    organizationId: "org-id" // Optional: defaults to active organization
})
```

### Team Permissions

Teams follow the organization's permission system. To manage teams, users need the following permissions:

- `team:create` - Create new teams
- `team:update` - Update team details
- `team:delete` - Remove teams

By default:
- Organization owners and admins can manage teams
- Regular members cannot create, update, or delete teams

### Team Configuration Options

The teams feature supports several configuration options:

- `maximumTeams`: Limit the number of teams per organization
  ```ts
  teams: {
    enabled: true,
    maximumTeams: 10 // Fixed number
    // OR
    maximumTeams: async ({ organizationId, session }, request) => {
      // Dynamic limit based on organization plan
      const plan = await getPlan(organizationId)
      return plan === 'pro' ? 20 : 5
    }
  }
  ```

- `allowRemovingAllTeams`: Control whether the last team can be removed
  ```ts
  teams: {
    enabled: true,
    allowRemovingAllTeams: false // Prevent removing the last team
  }
  ```

### Team Members

When inviting members to an organization, you can specify a team:

```ts
await client.organization.inviteMember({
    email: "user@example.com",
    role: "member",
    teamId: "team-id"
})
```

The invited member will be added to the specified team upon accepting the invitation.

### Database Schema

When teams are enabled, a new `team` table is added with the following structure:

<DatabaseTable
  fields={[
    { 
      name: "id", 
      type: "string", 
      description: "Unique identifier for each team",
      isPrimaryKey: true
    },
    { 
      name: "name", 
      type: "string", 
      description: "The name of the team" 
    },
    { 
      name: "organizationId", 
      type: "string", 
      description: "The id of the organization",
      isForeignKey: true
    },
    { 
      name: "createdAt", 
      type: "Date", 
      description: "Timestamp of when the team was created" 
    },
    { 
      name: "updatedAt", 
      type: "Date", 
      description: "Timestamp of when the team was last updated" 
    }
  ]}
/>

## Schema

The organization plugin adds the following tables to the database:

### Organization

Table Name: `organization`

<DatabaseTable
  fields={[
    { 
      name: "id", 
      type: "string", 
      description: "Unique identifier for each organization",
      isPrimaryKey: true
    },
    { 
      name: "name", 
      type: "string", 
      description: "The name of the organization" 
    },
    { 
      name: "slug", 
      type: "string", 
      description: "The slug of the organization" 
    },
    { 
      name: "logo", 
      type: "string", 
      description: "The logo of the organization",
      isOptional: true
    },   
    { 
      name: "metadata", 
      type: "string",
      description: "Additional metadata for the organization",
      isOptional: true
    },
    { 
      name: "createdAt", 
      type: "Date", 
      description: "Timestamp of when the organization was created" 
    },
  ]}
  />

### Member

Table Name: `member`

<DatabaseTable
  fields={[
    { 
      name: "id", 
      type: "string", 
      description: "Unique identifier for each member",
      isPrimaryKey: true
    },
    { 
      name: "userId", 
      type: "string", 
      description: "The id of the user",
      isForeignKey: true
    },
    { 
      name: "organizationId", 
      type: "string", 
      description: "The id of the organization",
      isForeignKey: true
    },
    { 
      name: "role", 
      type: "string", 
      description: "The role of the user in the organization" 
    },
    { 
      name: "createdAt", 
      type: "Date", 
      description: "Timestamp of when the member was added to the organization" 
    },
  ]}
  />

### Invitation

Table Name: `invitation`

<DatabaseTable
  fields={[
    { 
      name: "id", 
      type: "string", 
      description: "Unique identifier for each invitation",
      isPrimaryKey: true
    },
    { 
      name: "email", 
      type: "string", 
      description: "The email address of the user" 
    },
    { 
      name: "inviterId", 
      type: "string", 
      description: "The id of the inviter",
      isForeignKey: true
    },
    { 
      name: "organizationId", 
      type: "string", 
      description: "The id of the organization",
      isForeignKey: true
    },
    { 
      name: "role", 
      type: "string", 
      description: "The role of the user in the organization" 
    },
    { 
      name: "status", 
      type: "string", 
      description: "The status of the invitation" 
    },
    { 
      name: "expiresAt", 
      type: "Date", 
      description: "Timestamp of when the invitation expires" 
    },
    { 
      name: "createdAt", 
      type: "Date", 
      description: "Timestamp of when the invitation was created" 
    },
  ]}
  />

### Session

Table Name: `session` 

You need to add one more field to the session table to store the active organization id.

<DatabaseTable
  fields={[
    { 
      name: "activeOrganizationId", 
      type: "string", 
      description: "The id of the active organization",
      isOptional: true
    },
  ]}
  />

### Teams (optional)

Table Name: `team`

<DatabaseTable
  fields={[
    { 
      name: "id", 
      type: "string", 
      description: "Unique identifier for each team",
      isPrimaryKey: true
    },
    { 
      name: "name", 
      type: "string", 
      description: "The name of the team" 
    },
    { 
      name: "organizationId", 
      type: "string", 
      description: "The id of the organization",
      isForeignKey: true
    },
    { 
      name: "createdAt", 
      type: "Date", 
      description: "Timestamp of when the team was created" 
    },
    { 
      name: "updatedAt", 
      type: "Date", 
      isOptional: true,
      description: "Timestamp of when the team was created" 
    },
  ]}
<<<<<<< HEAD
  />

  Table Name: `member`

<DatabaseTable
  fields={[
    { 
      name: "teamId", 
      type: "string", 
      description: "The id of the team",
      isOptional: true
    },
  ]}
  />

  Table Name: `invitation`

<DatabaseTable
  fields={[
    { 
      name: "teamId", 
      type: "string", 
      description: "The id of the team",
      isOptional: true
    },
  ]}
  />
=======
/>
>>>>>>> bb1d2f3d


### Customizing the Schema

To change the schema table name or fields, you can pass `schema` option to the organization plugin. 

```ts title="auth.ts"
const auth = betterAuth({
  plugins: [organization({
    schema: {
      organization: {
        modelName: "organizations",  //map the organization table to organizations
        fields: { 
          name: "title" //map the name field to title
        }
      }
    }
  })]
})
```

## Options

**allowUserToCreateOrganization**: `boolean` | `((user: User) => Promise<boolean> | boolean)` - A function that determines whether a user can create an organization. By default, it's `true`. You can set it to `false` to restrict users from creating organizations.

**organizationLimit**: `number` | `((user: User) => Promise<boolean> | boolean)` - The maximum number of organizations allowed for a user. By default, it's `5`. You can set it to any number you want or a function that returns a boolean.

**creatorRole**: `admin | owner` - The role of the user who creates the organization. By default, it's `owner`. You can set it to `admin`.

**membershipLimit**: `number` - The maximum number of members allowed in an organization. By default, it's `100`. You can set it to any number you want.

**sendInvitationEmail**: `async (data) => Promise<void>` - A function that sends an invitation email to the user.

**invitationExpiresIn** : `number` - How long the invitation link is valid for in seconds. By default, it's 48 hours (2 days).<|MERGE_RESOLUTION|>--- conflicted
+++ resolved
@@ -1176,7 +1176,6 @@
       description: "Timestamp of when the team was created" 
     },
   ]}
-<<<<<<< HEAD
   />
 
   Table Name: `member`
@@ -1204,10 +1203,6 @@
     },
   ]}
   />
-=======
-/>
->>>>>>> bb1d2f3d
-
 
 ### Customizing the Schema
 

---
title: MCP
description: MCP provider plugin for Better Auth
---

`OAuth` `MCP`

The **MCP** plugin lets your app act as an OAuth provider for MCP clients. It handles authentication and makes it easy to issue and manage access tokens for MCP applications.

## Installation

<Steps>
    <Step>
        ### Add the Plugin

        Add the MCP plugin to your auth configuration and specify the login page path.

        ```ts title="auth.ts"
        import { betterAuth } from "better-auth";
        import { mcp } from "better-auth/plugins";

        export const auth = betterAuth({
            plugins: [
                mcp({
                    loginPage: "/sign-in" // path to your login page
                })
            ]
        });
        ```
        <Callout>
            This doesn't have a client plugin, so you don't need to make any changes to your authClient.
        </Callout>
    </Step>

    <Step>
        ### Generate Schema

        Run the migration or generate the schema to add the necessary fields and tables to the database.

        <Tabs items={["migrate", "generate"]}>
            <Tab value="migrate">
            ```bash
            npx @better-auth/cli migrate
            ```
            </Tab>
            <Tab value="generate">
            ```bash
            npx @better-auth/cli generate
            ```
            </Tab>
        </Tabs>
        The MCP plugin uses the same schema as the OIDC Provider plugin. See the [OIDC Provider Schema](#schema) section for details.
    </Step>
</Steps>

## Usage

### OAuth Discovery Metadata

Better Auth already handles the `/api/auth/.well-known/oauth-authorization-server` route automatically but some client may fail to parse the `WWW-Authenticate` header and default to `/.well-known/oauth-authorization-server` (this can happen, for example, if your CORS configuration doesn't expose the `WWW-Authenticate`). For this reason it's better to add a route to expose OAuth metadata for MCP clients:

```ts title=".well-known/oauth-authorization-server/route.ts"
import { oAuthDiscoveryMetadata } from "better-auth/plugins";
import { auth } from "../../../lib/auth";

export const GET = oAuthDiscoveryMetadata(auth);
```

### OAuth Protected Resource Metadata

Better Auth already handles the `/api/auth/.well-known/oauth-protected-resource` route automatically but some client may fail to parse the `WWW-Authenticate` header and default to `/.well-known/oauth-protected-resource` (this can happen, for example, if your CORS configuration doesn't expose the `WWW-Authenticate`). For this reason it's better to add a route to expose OAuth metadata for MCP clients:

<<<<<<< HEAD
```ts title=".well-known/oauth-protected-resource/route.ts"
=======
```ts title="/.well-known/oauth-protected-resource/route.ts"
>>>>>>> 889db685
import { oAuthProtectedResourceMetadata } from "better-auth/plugins";
import { auth } from "@/lib/auth";

export const GET = oAuthProtectedResourceMetadata(auth);
```

### MCP Session Handling

You can use the helper function `withMcpAuth` to get the session and handle unauthenticated calls automatically.


```ts title="api/[transport]/route.ts"
import { auth } from "@/lib/auth";
import { createMcpHandler } from "@vercel/mcp-adapter";
import { withMcpAuth } from "better-auth/plugins";
import { z } from "zod";

const handler = withMcpAuth(auth, (req, session) => {
    // session contains the access token record with scopes and user ID
    return createMcpHandler(
        (server) => {
            server.tool(
                "echo",
                "Echo a message",
                { message: z.string() },
                async ({ message }) => {
                    return {
                        content: [{ type: "text", text: `Tool echo: ${message}` }],
                    };
                },
            );
        },
        {
            capabilities: {
                tools: {
                    echo: {
                        description: "Echo a message",
                    },
                },
            },
        },
        {
            redisUrl: process.env.REDIS_URL,
            basePath: "/api",
            verboseLogs: true,
            maxDuration: 60,
        },
    )(req);
});

export { handler as GET, handler as POST, handler as DELETE };
```

You can also use `auth.api.getMcpSession` to get the session using the access token sent from the MCP client:

```ts title="api/[transport]/route.ts"
import { auth } from "@/lib/auth";
import { createMcpHandler } from "@vercel/mcp-adapter";
import { z } from "zod";

const handler = async (req: Request) => {
     // session contains the access token record with scopes and user ID
    const session = await auth.api.getMcpSession({
        headers: req.headers
    })
    if(!session){
        //this is important and you must return 401
        return new Response(null, {
            status: 401
        })
    }
    return createMcpHandler(
        (server) => {
            server.tool(
                "echo",
                "Echo a message",
                { message: z.string() },
                async ({ message }) => {
                    return {
                        content: [{ type: "text", text: `Tool echo: ${message}` }],
                    };
                },
            );
        },
        {
            capabilities: {
                tools: {
                    echo: {
                        description: "Echo a message",
                    },
                },
            },
        },
        {
            redisUrl: process.env.REDIS_URL,
            basePath: "/api",
            verboseLogs: true,
            maxDuration: 60,
        },
    )(req);
}

export { handler as GET, handler as POST, handler as DELETE };
```

## Configuration

The MCP plugin accepts the following configuration options:

<TypeTable
  type={{
    loginPage: {
        description: "Path to the login page where users will be redirected for authentication",
        type: "string",
        required: true
    },
    resource: {
        description: "The resource that should be returned by the protected resource metadata endpoint",
        type: "string",
        required: false
    },
    oidcConfig: {
        description: "Optional OIDC configuration options",
        type: "object",
        required: false
    }
  }}
/>

### OIDC Configuration

The plugin supports additional OIDC configuration options through the `oidcConfig` parameter:

<TypeTable
  type={{
    codeExpiresIn: {
        description: "Expiration time for authorization codes in seconds",
        type: "number",
        default: 600
    },
    accessTokenExpiresIn: {
        description: "Expiration time for access tokens in seconds",
        type: "number",
        default: 3600
    },
    refreshTokenExpiresIn: {
        description: "Expiration time for refresh tokens in seconds",
        type: "number",
        default: 604800
    },
    defaultScope: {
        description: "Default scope for OAuth requests",
        type: "string",
        default: "openid"
    },
    scopes: {
        description: "Additional scopes to support",
        type: "string[]",
        default: '["openid", "profile", "email", "offline_access"]'
    }
  }}
/>

## Schema

The MCP plugin uses the same schema as the OIDC Provider plugin. See the [OIDC Provider Schema](#schema) section for details.<|MERGE_RESOLUTION|>--- conflicted
+++ resolved
@@ -70,11 +70,7 @@
 
 Better Auth already handles the `/api/auth/.well-known/oauth-protected-resource` route automatically but some client may fail to parse the `WWW-Authenticate` header and default to `/.well-known/oauth-protected-resource` (this can happen, for example, if your CORS configuration doesn't expose the `WWW-Authenticate`). For this reason it's better to add a route to expose OAuth metadata for MCP clients:
 
-<<<<<<< HEAD
-```ts title=".well-known/oauth-protected-resource/route.ts"
-=======
 ```ts title="/.well-known/oauth-protected-resource/route.ts"
->>>>>>> 889db685
 import { oAuthProtectedResourceMetadata } from "better-auth/plugins";
 import { auth } from "@/lib/auth";
 

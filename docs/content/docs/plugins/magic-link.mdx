--- conflicted
+++ resolved
@@ -53,18 +53,13 @@
 
 To sign in with a magic link, you need to call `signIn.magicLink` with the user's email address. The `sendMagicLink` function is called to send the magic link to the user's email.
 
-<<<<<<< HEAD
-```ts title="magic-link.ts"
-const { data, error } = await authClient.signIn.magicLink({
-  email: "user@email.com",
-  callbackURL: "/",
-});
-=======
+
 <APIMethod
   path="/sign-in/magic-link"
   method="POST"
   requireSession
 >
+  
 ```ts
 type signInMagicLink = {
     /**
@@ -79,33 +74,23 @@
      * URL to redirect after magic link verification. 
      */
     callbackURL?: string = "/dashboard"
+    /**
+     * URL to redirect after new user signup
+     */
+    newUserCallbackURL?: string = "/welcome"
+    /**
+     * URL to redirect if an error happen on verification
+     * If only callbackURL is provided but without an `errorCallbackURL` then they will be 
+     * redirected to the callbackURL with an `error` query parameter.
+     */
+    errorCallbackURL?: string = "/error"
 }
->>>>>>> 93698afd
 ```
 </APIMethod>
 
 <Callout>
 If the user has not signed up, unless `disableSignUp` is set to `true`, the user will be signed up automatically.
 </Callout>
-
-### Callback URLs
-
-We offer 3 different callback URLs that are optional:
-
-```ts
-const { data, error } = await authClient.signIn.magicLink({
-  email: "user@email.com",
-  callbackURL: "/dashboard",
-  errorCallbackURL: "/error",
-  newUserCallbackURL: "/welcome",
-});
-```
-
-- `callbackURL`: Redirect after login.
-- `errorCallbackURL`: Redirect after error.
-- `newUserCallbackURL`: Redirect after new user signup.
-
-If only callbackURL is provided but without an `errorCallbackURL` then they will be redirected to the callbackURL with an `error` query parameter.
 
 ### Verify Magic Link
 

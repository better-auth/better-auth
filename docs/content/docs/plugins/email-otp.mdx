---
title: Email OTP
description: Email OTP plugin for Better Auth.
---

The Email OTP plugin allows user to sign in, verify their email, or reset their password using a one-time password (OTP) sent to their email address.


## Installation

<Steps>
  <Step>
    ### Add the plugin to your auth config

    To enable email otp in your app, you need to add the `emailOTP` plugin to your auth config.

    ```ts title="auth.ts"
    import { betterAuth } from "better-auth"
    import { emailOTP } from "better-auth/plugins" // [!code highlight]
    
    export const auth = betterAuth({
        // ... other config options
        plugins: [
            emailOTP({ // [!code highlight]
                    async sendVerificationOTP({ email, otp, type}) { // [!code highlight]
						// Implement the sendVerificationOTP method to send the OTP to the user's email address // [!code highlight]
					}, // [!code highlight]
            }) // [!code highlight]
        ]
    })
    ```
    </Step>
    <Step>
    ### Add the client plugin

    ```ts title="auth-client.ts"
    import { createAuthClient } from "better-auth/client"
    import { emailOTPClient } from "better-auth/client/plugins"
    
    export const authClient = createAuthClient({
        plugins: [
            emailOTPClient()
        ]
    })
    ```
  </Step>
</Steps>

## Usage

### Send OTP

First, send an OTP to the user's email address.

```ts title="example.ts"
const { data, error } = await authClient.emailOtp.sendVerificationOtp({
    email: "user-email@email.com",
    type: "sign-in" // or "email-verification", "forget-password", or any of your `customTypes`
})
```

### Sign in with OTP

Once the user provides the OTP, you can sign in the user using the `signIn.emailOtp()` method.

```ts title="example.ts"
const { data, error } = await authClient.signIn.emailOtp({
    email: "user-email@email.com",
    otp: "123456"
})
```

If the user is not registered, they'll be automatically registered. If you want to prevent this, you can pass `disableSignUp` as `true` in the options.

### Verify Email

To verify the user's email address, use the `verifyEmail()` method.

```ts title="example.ts"
const { data, error } = await authClient.emailOtp.verifyEmail({
    email: "user-email@email.com",
    otp: "123456"
})
```

### Reset Password

To reset the user's password, use the `resetPassword()` method.

```ts title="example.ts"
const { data, error } = await authClient.emailOtp.resetPassword({
    email: "user-email@email.com",
    otp: "123456",
    password: "password"
})
```

## Options

- `sendVerificationOTP`: A function that sends the OTP to the user's email address. The function receives an object with the following properties:
  - `email`: The user's email address.
  - `otp`: The OTP to send.
  - `type`: The type of OTP. Can be `"sign-in"`, `"email-verification"`, `"forget-password"`, or any of your supplied `customTypes`.

### Example

```ts title="auth.ts"
import { betterAuth } from "better-auth"

export const auth = betterAuth({
    plugins: [
        emailOTP({
            customTypes: ["your-own-type", "set-password"]
            async sendVerificationOTP({
                email,
                otp,
                type
            }) {
                if (type === "sign-in") {
                    // Send the OTP for sign-in
                } else if (type === "email-verification") {
                    // Send the OTP for email verification
                } else if (type === "forget-password") {
                    // Send the OTP for password reset
                } else if (type === "set-password") {
                    // Send the OTP for setting password for the first time
                } else {
                    // Send the OTP for your custom flow
                }
            },
        })
    ]
})
```

- `otpLength`: The length of the OTP. Defaults to `6`.
- `expiresIn`: The expiry time of the OTP in seconds. Defaults to `300` seconds.

```ts title="auth.ts"
import { betterAuth } from "better-auth"

export const auth = betterAuth({
    plugins: [
        emailOTP({
            otpLength: 8,
            expiresIn: 600
        })
    ]
})
```

- `sendVerificationOnSignUp`: A boolean value that determines whether to send the OTP when a user signs up. Defaults to `false`.

- `disableSignUp`: A boolean value that determines whether to prevent automatic sign-up when the user is not registered. Defaults to `false`.

- `generateOTP`: A function that generates the OTP. Defaults to a random 6-digit number.

- `allowedAttempts`: The maximum number of attempts allowed for verifying an OTP. Defaults to `3`. After exceeding this limit, the OTP becomes invalid and the user needs to request a new one.

```ts title="auth.ts"
import { betterAuth } from "better-auth"

export const auth = betterAuth({
    plugins: [
        emailOTP({
            allowedAttempts: 5, // Allow 5 attempts before invalidating the OTP
            expiresIn: 300
        })
    ]
})
```

When the maximum attempts are exceeded, the `verifyOTP`, `signIn.emailOtp`, `verifyEmail`, and `resetPassword` methods will return an error with code `MAX_ATTEMPTS_EXCEEDED`.

<<<<<<< HEAD
- `customTypes`: An array of additional OTP types that extend (rather than overwrite) the default set (`"sign-in"`, `"email-verification"`, `"forget-password"`). Any of your custom types can then be used wherever you supply `type`. 

```ts title="auth.ts"
import { betterAuth } from "better-auth"
import { emailOTP } from "better-auth/plugins"

export const auth = betterAuth({
    // ... other config options
    plugins: [
        emailOTP({ 
            customTypes: ["your-own-type", "set-password"] // [!code highlight]
            async sendVerificationOTP({
                email,  // string
                otp,    // string
                type,   // "sign-in" | "email-verification" | "forget-password" | "your-own-type" | "set-password" // [!code highlight]
            }) {
                // Send the OTP for your custom flow
            },
        })
    ]
})
```

```ts title="auth-client.ts"
import { createAuthClient } from "better-auth/client"
import { emailOTPClient } from "better-auth/client/plugins"

export const authClient = createAuthClient({
    plugins: [
        emailOTPClient({
            customTypes: ["your-own-type", "set-password"] // You have to set your custom types in the client to get type inference // [!code highlight]
        })
    ]
})

await authClient.emailOtp.sendVerificationOtp({
  email: "foo@example.com",
  type:  "set-password", // "sign-in" | "email-verification" | "forget-password" | "your-own-type" | "set-password" // [!code highlight]
=======
- `storeOTP`: The method to store the OTP in your database, wether `encrypted`, `hashed` or `plain` text. Default is `plain` text.

<Callout>
Note: This will not affect the OTP sent to the user, it will only affect the OTP stored in your database.
</Callout>

Alternatively, you can pass a custom encryptor or hasher to store the OTP in your database.

**Custom encryptor**

```ts title="auth.ts"
emailOTP({
    storeOTP: { 
        encrypt: async (otp) => {
            return myCustomEncryptor(otp);
        },
        decrypt: async (otp) => {
            return myCustomDecryptor(otp);
        },
    }
})
```

**Custom hasher**

```ts title="auth.ts"
emailOTP({
    storeOTP: {
        hash: async (otp) => {
            return myCustomHasher(otp);
        },
    }
>>>>>>> 00d1e938
})
```<|MERGE_RESOLUTION|>--- conflicted
+++ resolved
@@ -172,7 +172,6 @@
 
 When the maximum attempts are exceeded, the `verifyOTP`, `signIn.emailOtp`, `verifyEmail`, and `resetPassword` methods will return an error with code `MAX_ATTEMPTS_EXCEEDED`.
 
-<<<<<<< HEAD
 - `customTypes`: An array of additional OTP types that extend (rather than overwrite) the default set (`"sign-in"`, `"email-verification"`, `"forget-password"`). Any of your custom types can then be used wherever you supply `type`. 
 
 ```ts title="auth.ts"
@@ -211,7 +210,50 @@
 await authClient.emailOtp.sendVerificationOtp({
   email: "foo@example.com",
   type:  "set-password", // "sign-in" | "email-verification" | "forget-password" | "your-own-type" | "set-password" // [!code highlight]
-=======
+})
+```
+
+- `customTypes`: An array of additional OTP types that extend (rather than overwrite) the default set (`"sign-in"`, `"email-verification"`, `"forget-password"`). Any of your custom types can then be used wherever you supply `type`. 
+
+```ts title="auth.ts"
+import { betterAuth } from "better-auth"
+import { emailOTP } from "better-auth/plugins"
+
+export const auth = betterAuth({
+    // ... other config options
+    plugins: [
+        emailOTP({ 
+            customTypes: ["your-own-type", "set-password"] // [!code highlight]
+            async sendVerificationOTP({
+                email,  // string
+                otp,    // string
+                type,   // "sign-in" | "email-verification" | "forget-password" | "your-own-type" | "set-password" // [!code highlight]
+            }) {
+                // Send the OTP for your custom flow
+            },
+        })
+    ]
+})
+```
+
+```ts title="auth-client.ts"
+import { createAuthClient } from "better-auth/client"
+import { emailOTPClient } from "better-auth/client/plugins"
+
+export const authClient = createAuthClient({
+    plugins: [
+        emailOTPClient({
+            customTypes: ["your-own-type", "set-password"] // You have to set your custom types in the client to get type inference // [!code highlight]
+        })
+    ]
+})
+
+await authClient.emailOtp.sendVerificationOtp({
+  email: "foo@example.com",
+  type:  "set-password", // "sign-in" | "email-verification" | "forget-password" | "your-own-type" | "set-password" // [!code highlight]
+})
+```
+
 - `storeOTP`: The method to store the OTP in your database, wether `encrypted`, `hashed` or `plain` text. Default is `plain` text.
 
 <Callout>
@@ -244,6 +286,5 @@
             return myCustomHasher(otp);
         },
     }
->>>>>>> 00d1e938
 })
 ```
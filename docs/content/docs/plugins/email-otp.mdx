--- conflicted
+++ resolved
@@ -3,11 +3,7 @@
 description: Email OTP plugin for Better Auth.
 ---
 
-<<<<<<< HEAD
-The Email OTP plugin allows users to sign in, verify their email, or reset their password using a one-time password (OTP) sent to their email address.
-=======
 The Email OTP plugin allows user to sign in, verify their email, or reset their password using a one-time password (OTP) sent to their email address.
->>>>>>> b185143b
 
 
 ## Installation
@@ -69,13 +65,9 @@
 })
 ```
 
-<<<<<<< HEAD
-Once the user provides the OTP, use the `signIn.emailOTP()` method to sign in.
-=======
 ### Sign in with OTP
 
 Once the user provides the OTP, you can sign in the user using the `signIn.emailOtp()` method.
->>>>>>> b185143b
 
 ```ts title="example.ts"
 const { data, error } = await authClient.signIn.emailOtp({
@@ -148,6 +140,19 @@
 
 - `expiresIn`: The expiry time of the OTP in seconds. Defaults to `300` seconds.
 
+```ts title="auth.ts"
+import { betterAuth } from "better-auth"
+
+export const auth = betterAuth({
+    plugins: [
+        emailOTP({
+            otpLength: 8,
+            expiresIn: 600
+        })
+    ]
+})
+```
+
 - `sendVerificationOnSignUp`: A boolean value that determines whether to send the OTP when a user signs up. Defaults to `false`.
 
 - `disableSignUp`: A boolean value that determines whether to prevent automatic sign-up when the user is not registered. Defaults to `false`.

---
title: Stripe
description: Stripe plugin for Better Auth to manage subscriptions and payments.
---

The Stripe plugin integrates Stripe's payment and subscription functionality with Better Auth. Since payment and authentication are often tightly coupled, this plugin simplifies the integration of Stripe into your application, handling customer creation, subscription management, and webhook processing.

## Features

- Create Stripe Customers automatically when users sign up
- Manage subscription plans and pricing
- Process subscription lifecycle events (creation, updates, cancellations)
- Handle Stripe webhooks securely with signature verification
- Expose subscription data to your application
- Support for trial periods and subscription upgrades
- **Automatic trial abuse prevention** - Users can only get one trial per account across all plans
- Flexible reference system to associate subscriptions with users or organizations
- Team subscription support with seats management

## Installation

<Steps>
    <Step>
        ### Install the plugin

        First, install the plugin:

        ```package-install
        @better-auth/stripe
        ```
        <Callout>
        If you're using a separate client and server setup, make sure to install the plugin in both parts of your project.
        </Callout>
    </Step>
    <Step>
        ### Install the Stripe SDK

        Next, install the Stripe SDK on your server:

        ```package-install
        stripe@^19.1.0
        ```
    </Step>
    <Step>
        ### Add the plugin to your auth config

        ```ts title="auth.ts"
        import { betterAuth } from "better-auth"
        import { stripe } from "@better-auth/stripe"
        import Stripe from "stripe"

<<<<<<< HEAD
        const stripeClient = new Stripe(process.env.STRIPE_SECRET_KEY!)
=======
        const stripeClient = new Stripe(process.env.STRIPE_SECRET_KEY!, {
            apiVersion: "2025-09-30.clover", // Latest API version as of Stripe SDK v19
        })
>>>>>>> 13a83912

        export const auth = betterAuth({
            // ... your existing config
            plugins: [
                stripe({
                    stripeClient,
                    stripeWebhookSecret: process.env.STRIPE_WEBHOOK_SECRET!,
                    createCustomerOnSignUp: true,
                })
            ]
        })
        ```

        <Callout type="info">
        **Upgrading from Stripe v18?** Version 19 uses async webhook signature verification (`constructEventAsync`) which is handled internally by the plugin. No code changes required on your end!
        </Callout>
    </Step>
    <Step>
        ### Add the client plugin

        ```ts title="auth-client.ts"
        import { createAuthClient } from "better-auth/client"
        import { stripeClient } from "@better-auth/stripe/client"

        export const client = createAuthClient({
            // ... your existing config
            plugins: [
                stripeClient({
                    subscription: true //if you want to enable subscription management
                })
            ]
        })
        ```
    </Step>
    <Step>
        ### Migrate the database

        Run the migration or generate the schema to add the necessary tables to the database.

        <Tabs items={["migrate", "generate"]}>
            <Tab value="migrate">
            ```bash
            npx @better-auth/cli migrate
            ```
            </Tab>
            <Tab value="generate">
            ```bash
            npx @better-auth/cli generate
            ```
            </Tab>
        </Tabs>
        See the [Schema](#schema) section to add the tables manually.
    </Step>
    <Step>
        ### Set up Stripe webhooks

        Create a webhook endpoint in your Stripe dashboard pointing to:

        ```
        https://your-domain.com/api/auth/stripe/webhook
        ```
        `/api/auth` is the default path for the auth server.
        
        Make sure to select at least these events:
        - `checkout.session.completed`
        - `customer.subscription.updated`
        - `customer.subscription.deleted`

        Save the webhook signing secret provided by Stripe and add it to your environment variables as `STRIPE_WEBHOOK_SECRET`.
    </Step>
</Steps>

## Usage

### Customer Management

You can use this plugin solely for customer management without enabling subscriptions. This is useful if you just want to link Stripe customers to your users.

By default, when a user signs up, a Stripe customer is automatically created if you set `createCustomerOnSignUp: true`. This customer is linked to the user in your database.
You can customize the customer creation process:

```ts title="auth.ts"
stripe({
    // ... other options
    createCustomerOnSignUp: true,
<<<<<<< HEAD
    onCustomerCreate: async ({ stripeCustomer, user }, request) => {
=======
    onCustomerCreate: async ({ stripeCustomer, user }, ctx) => {
>>>>>>> 13a83912
        // Do something with the newly created customer
        console.log(`Customer ${stripeCustomer.id} created for user ${user.id}`);
    },
    getCustomerCreateParams: async (user, ctx) => {
        // Customize the Stripe customer creation parameters
        return {
            metadata: {
                referralSource: user.metadata?.referralSource
            }
        };
    }
})
```

### Subscription Management

#### Defining Plans

You can define your subscription plans either statically or dynamically:

```ts title="auth.ts"
// Static plans
subscription: {
    enabled: true,
    plans: [
        {
            name: "basic", // the name of the plan, it'll be automatically lower cased when stored in the database
            priceId: "price_1234567890", // the price ID from stripe
            annualDiscountPriceId: "price_1234567890", // (optional) the price ID for annual billing with a discount
            limits: {
                projects: 5,
                storage: 10
            }
        },
        {
            name: "pro",
            priceId: "price_0987654321",
            limits: {
                projects: 20,
                storage: 50
            },
            freeTrial: {
                days: 14,
            }
        }
    ]
}

// Dynamic plans (fetched from database or API)
subscription: {
    enabled: true,
    plans: async () => {
        const plans = await db.query("SELECT * FROM plans");
        return plans.map(plan => ({
            name: plan.name,
            priceId: plan.stripe_price_id,
            limits: JSON.parse(plan.limits)
        }));
    }
}
```

see [plan configuration](#plan-configuration) for more.

#### Creating a Subscription

To create a subscription, use the `subscription.upgrade` method:

<APIMethod
  path="/subscription/upgrade"
  method="POST"
  requireSession
>
```ts
type upgradeSubscription = {
    /**
     * The name of the plan to upgrade to. 
     */
    plan: string = "pro"
    /**
     * Whether to upgrade to an annual plan. 
     */
    annual?: boolean = true
    /**
     * Reference id of the subscription to upgrade. 
     */
    referenceId?: string = "123"
    /**
     * The id of the subscription to upgrade. 
     */
    subscriptionId?: string = "sub_123"
    metadata?: Record<string, any>
    /**
     * Number of seats to upgrade to (if applicable). 
     */
    seats?: number = 1
    /**
     * Callback URL to redirect back after successful subscription. 
     */
    successUrl: string
    /**
     * If set, checkout shows a back button and customers will be directed here if they cancel payment.
     */
    cancelUrl: string 
    /**
     * URL to take customers to when they click on the billing portal’s link to return to your website.
     */
    returnUrl?: string
    /**
     * Disable redirect after successful subscription. 
     */
    disableRedirect: boolean = true
}
```
</APIMethod>

**Simple Example:**

```ts title="client.ts"
await client.subscription.upgrade({
    plan: "pro",
    successUrl: "/dashboard",
    cancelUrl: "/pricing",
    annual: true, // Optional: upgrade to an annual plan
    referenceId: "org_123", // Optional: defaults to the current logged in user ID
    seats: 5 // Optional: for team plans
});
```

This will create a Checkout Session and redirect the user to the Stripe Checkout page.

<Callout type="warn">
If the user already has an active subscription, you *must* provide the `subscriptionId` parameter. Otherwise, the user will be subscribed to (and pay for) both plans.
</Callout>

> **Important:** The `successUrl` parameter will be internally modified to handle race conditions between checkout completion and webhook processing. The plugin creates an intermediate redirect that ensures subscription status is properly updated before redirecting to your success page.

```ts
const { error } = await client.subscription.upgrade({
    plan: "pro",
    successUrl: "/dashboard",
    cancelUrl: "/pricing",
});
if(error) {
    alert(error.message);
}
```

<Callout type="warn">
For each reference ID (user or organization), only one active or trialing subscription is supported at a time. The plugin doesn't currently support multiple concurrent active subscriptions for the same reference ID.
</Callout>

#### Switching Plans

To switch a subscription to a different plan, use the `subscription.upgrade` method:
```ts title="client.ts"
await client.subscription.upgrade({
    plan: "pro",
    successUrl: "/dashboard",
    cancelUrl: "/pricing",
    subscriptionId: "sub_123", // the Stripe subscription ID of the user's current plan
});
```
This ensures that the user only pays for the new plan, and not both.

#### Listing Active Subscriptions

To get the user's active subscriptions:

<APIMethod
  path="/subscription/list"
  method="GET"
  requireSession
  resultVariable="subscriptions"
>
```ts
type listActiveSubscriptions = {
    /**
     * Reference id of the subscription to list. 
     */
    referenceId?: string = '123'
}

// get the active subscription
const activeSubscription = subscriptions.find(
    sub => sub.status === "active" || sub.status === "trialing"
);

// Check subscription limits
const projectLimit = subscriptions?.limits?.projects || 0;
```
</APIMethod>

Make sure to provide `authorizeReference` in your plugin config to authorize the reference ID

```ts title="auth.ts"
stripe({
    // ... other options
    subscription: {
        // ... other subscription options
        authorizeReference: async ({ user, session, referenceId, action }) => {
            if(action === "list-subscription") {
                const org = await db.member.findFirst({
                    where: {
                        organizationId: referenceId,
                        userId: user.id
                    }   
                });
                return org?.role === "owner"
            }
            // Check if the user has permission to list subscriptions for this reference
            return true;
        }
    }
})
```
#### Canceling a Subscription

To cancel a subscription:

<APIMethod
  path="/subscription/cancel"
  method="POST"
  requireSession
>
```ts
type cancelSubscription = {
    /**
     * Reference id of the subscription to cancel. Defaults to the userId.
     */
    referenceId?: string = 'org_123'
    /**
     * The id of the subscription to cancel. 
     */
    subscriptionId?: string = 'sub_123'
    /**
     * URL to take customers to when they click on the billing portal’s link to return to your website.
     */
    returnUrl: string = '/account'
}
```
</APIMethod>

This will redirect the user to the Stripe Billing Portal where they can cancel their subscription.

#### Restoring a Canceled Subscription

If a user changes their mind after canceling a subscription (but before the subscription period ends), you can restore the subscription:


<APIMethod
  path="/subscription/restore"
  method="POST"
  requireSession
>
```ts
type restoreSubscription = {
    /**
     * Reference id of the subscription to restore. Defaults to the userId.
     */
    referenceId?: string = '123'
    /**
     * The id of the subscription to restore. 
     */
    subscriptionId?: string = 'sub_123'
}
```
</APIMethod>


This will reactivate a subscription that was previously set to cancel at the end of the billing period (`cancelAtPeriodEnd: true`). The subscription will continue to renew automatically.

> **Note:** This only works for subscriptions that are still active but marked to cancel at the end of the period. It cannot restore subscriptions that have already ended.

#### Creating Billing Portal Sessions

To create a [Stripe billing portal session](https://docs.stripe.com/api/customer_portal/sessions/create) where customers can manage their subscriptions, update payment methods, and view billing history:

<APIMethod
  path="/subscription/billing-portal"
  method="POST"
  requireSession
>
```ts
type createBillingPortal = {
    /**
    * The IETF language tag of the locale customer portal is displayed in. If blank or auto, browser's locale is used.
    */
    locale?: string
    /**
     * Reference id of the subscription to upgrade. 
     */
    referenceId?: string = "123"
    /**
     * Return URL to redirect back after successful subscription. 
     */
    returnUrl?: string
}
```
</APIMethod>
<Callout type="info" >
For supported locales, see the [IETF language tag documentation](https://docs.stripe.com/js/appendix/supported_locales).
</Callout>
        
This endpoint creates a Stripe billing portal session and returns a URL in the response as `data.url`. You can redirect users to this URL to allow them to manage their subscription, payment methods, and billing history.

### Reference System

By default, subscriptions are associated with the user ID. However, you can use a custom reference ID to associate subscriptions with other entities, such as organizations:

```ts title="client.ts"
// Create a subscription for an organization
await client.subscription.upgrade({
    plan: "pro",
    referenceId: "org_123456",
    successUrl: "/dashboard",
    cancelUrl: "/pricing",
    seats: 5 // Number of seats for team plans
});

// List subscriptions for an organization
const { data: subscriptions } = await client.subscription.list({
    query: {
        referenceId: "org_123456"
    }
});
```

#### Team Subscriptions with Seats

For team or organization plans, you can specify the number of seats:

```ts
await client.subscription.upgrade({
    plan: "team",
    referenceId: "org_123456",
    seats: 10, // 10 team members
    successUrl: "/org/billing/success",
    cancelUrl: "/org/billing"
});
```

The `seats` parameter is passed to Stripe as the quantity for the subscription item. You can use this value in your application logic to limit the number of members in a team or organization.

To authorize reference IDs, implement the `authorizeReference` function:

```ts title="auth.ts"
subscription: {
    // ... other options
    authorizeReference: async ({ user, session, referenceId, action }) => {
        // Check if the user has permission to manage subscriptions for this reference
        if (action === "upgrade-subscription" || action === "cancel-subscription" || action === "restore-subscription") {
            const org = await db.member.findFirst({
                where: {
                    organizationId: referenceId,
                    userId: user.id
                }   
            });
            return org?.role === "owner"
        }
        return true;
    }
}
```

### Webhook Handling

The plugin automatically handles common webhook events:

- `checkout.session.completed`: Updates subscription status after checkout
- `customer.subscription.updated`: Updates subscription details when changed
- `customer.subscription.deleted`: Marks subscription as canceled

You can also handle custom events:

```ts title="auth.ts"
stripe({
    // ... other options
    onEvent: async (event) => {
        // Handle any Stripe event
        switch (event.type) {
            case "invoice.paid":
                // Handle paid invoice
                break;
            case "payment_intent.succeeded":
                // Handle successful payment
                break;
        }
    }
})
```

### Subscription Lifecycle Hooks

You can hook into various subscription lifecycle events:

```ts title="auth.ts"
subscription: {
    // ... other options
    onSubscriptionComplete: async ({ event, subscription, stripeSubscription, plan }) => {
        // Called when a subscription is successfully created
        await sendWelcomeEmail(subscription.referenceId, plan.name);
    },
    onSubscriptionUpdate: async ({ event, subscription }) => {
        // Called when a subscription is updated
        console.log(`Subscription ${subscription.id} updated`);
    },
    onSubscriptionCancel: async ({ event, subscription, stripeSubscription, cancellationDetails }) => {
        // Called when a subscription is canceled
        await sendCancellationEmail(subscription.referenceId);
    },
    onSubscriptionDeleted: async ({ event, subscription, stripeSubscription }) => {
        // Called when a subscription is deleted
        console.log(`Subscription ${subscription.id} deleted`);
    }
}
```

### Trial Periods

You can configure trial periods for your plans:

```ts title="auth.ts"
{
    name: "pro",
    priceId: "price_0987654321",
    freeTrial: {
        days: 14,
        onTrialStart: async (subscription) => {
            // Called when a trial starts
            await sendTrialStartEmail(subscription.referenceId);
        },
        onTrialEnd: async ({ subscription }, ctx) => {
            // Called when a trial ends
            await sendTrialEndEmail(subscription.referenceId);
        },
        onTrialExpired: async (subscription, ctx) => {
            // Called when a trial expires without conversion
            await sendTrialExpiredEmail(subscription.referenceId);
        }
    }
}
```

## Schema

The Stripe plugin adds the following tables to your database:


### User

Table Name: `user`

<DatabaseTable
  fields={[
    { 
      name: "stripeCustomerId", 
      type: "string", 
      description: "The Stripe customer ID",
      isOptional: true
    },
  ]}
/>

### Subscription

Table Name: `subscription`

<DatabaseTable
  fields={[
    { 
      name: "id", 
      type: "string", 
      description: "Unique identifier for each subscription",
      isPrimaryKey: true
    },
    { 
      name: "plan", 
      type: "string", 
      description: "The name of the subscription plan" 
    },
    { 
      name: "referenceId", 
      type: "string", 
      description: "The ID this subscription is associated with (user ID by default). This should NOT be a unique field in your database, as it must allow users to resubscribe after a cancellation.",
      isUnique: false
    },
    { 
      name: "stripeCustomerId", 
      type: "string", 
      description: "The Stripe customer ID",
      isOptional: true
    },
    { 
      name: "stripeSubscriptionId", 
      type: "string", 
      description: "The Stripe subscription ID",
      isOptional: true
    },
    { 
      name: "status", 
      type: "string", 
      description: "The status of the subscription (active, canceled, etc.)",
      defaultValue: "incomplete"
    },
    { 
      name: "periodStart", 
      type: "Date", 
      description: "Start date of the current billing period",
      isOptional: true
    },
    { 
      name: "periodEnd", 
      type: "Date", 
      description: "End date of the current billing period",
      isOptional: true
    },
    { 
      name: "cancelAtPeriodEnd", 
      type: "boolean", 
      description: "Whether the subscription will be canceled at the end of the period",
      defaultValue: false,
      isOptional: true
    },
    { 
      name: "seats", 
      type: "number", 
      description: "Number of seats for team plans",
      isOptional: true
    },
    { 
      name: "trialStart", 
      type: "Date", 
      description: "Start date of the trial period",
      isOptional: true
    },
    { 
      name: "trialEnd", 
      type: "Date", 
      description: "End date of the trial period",
      isOptional: true
    }
  ]}
/>

### Customizing the Schema

To change the schema table names or fields, you can pass a `schema` option to the Stripe plugin:

```ts title="auth.ts"
stripe({
    // ... other options
    schema: {
        subscription: {
            modelName: "stripeSubscriptions", // map the subscription table to stripeSubscriptions
            fields: {
                plan: "planName" // map the plan field to planName
            }
        }
    }
})
```

## Options

### Main Options

**stripeClient**: `Stripe` - The Stripe client instance. Required.

**stripeWebhookSecret**: `string` - The webhook signing secret from Stripe. Required.

**createCustomerOnSignUp**: `boolean` - Whether to automatically create a Stripe customer when a user signs up. Default: `false`.

**onCustomerCreate**: `(data: { stripeCustomer: Stripe.Customer, user: User }, ctx: GenericEndpointContext) => Promise<void>` - A function called after a customer is created.

**getCustomerCreateParams**: `(user: User, ctx: GenericEndpointContext) => Promise<{}>` - A function to customize the Stripe customer creation parameters.

**onEvent**: `(event: Stripe.Event) => Promise<void>` - A function called for any Stripe webhook event.

### Subscription Options

**enabled**: `boolean` - Whether to enable subscription functionality. Required.

**plans**: `Plan[] | (() => Promise<Plan[]>)` - An array of subscription plans or a function that returns plans. Required if subscriptions are enabled.

**requireEmailVerification**: `boolean` - Whether to require email verification before allowing subscription upgrades. Default: `false`.

**authorizeReference**: `(data: { user: User, session: Session, referenceId: string, action: "upgrade-subscription" | "list-subscription" | "cancel-subscription" | "restore-subscription"}, ctx: GenericEndpointContext) => Promise<boolean>` - A function to authorize reference IDs.

### Plan Configuration

Each plan can have the following properties:

**name**: `string` - The name of the plan. Required.

**priceId**: `string` - The Stripe price ID. Required unless using `lookupKey`.

**lookupKey**: `string` - The Stripe price lookup key. Alternative to `priceId`.

**annualDiscountPriceId**: `string` - A price ID for annual billing.

**annualDiscountLookupKey**: `string` - The Stripe price lookup key for annual billing. Alternative to `annualDiscountPriceId`.

**limits**: `Record<string, unknown>` - Limits associated with the plan (e.g., `{ projects: 10, storage: 5 }`). Useful when you want to define plan-specific metadata.

**group**: `string` - A group name for the plan, useful for categorizing plans.

**freeTrial**: Object containing trial configuration:
  - **days**: `number` - Number of trial days.
  - **onTrialStart**: `(subscription: Subscription) => Promise<void>` - Called when a trial starts.
  - **onTrialEnd**: `(data: { subscription: Subscription }, ctx: GenericEndpointContext) => Promise<void>` - Called when a trial ends.
  - **onTrialExpired**: `(subscription: Subscription, ctx: GenericEndpointContext) => Promise<void>` - Called when a trial expires without conversion.

## Advanced Usage

### Using with Organizations

The Stripe plugin works well with the organization plugin. You can associate subscriptions with organizations instead of individual users:

```ts title="client.ts"
// Get the active organization
const { data: activeOrg } = client.useActiveOrganization();

// Create a subscription for the organization
await client.subscription.upgrade({
    plan: "team",
    referenceId: activeOrg.id,
    seats: 10,
    annual: true, // upgrade to an annual plan (optional)
    successUrl: "/org/billing/success",
    cancelUrl: "/org/billing"
});
```

Make sure to implement the `authorizeReference` function to verify that the user has permission to manage subscriptions for the organization:

```ts title="auth.ts"
subscription: {
    // ... other subscription options
    authorizeReference: async ({ user, referenceId, action }) => {
        const member = await db.members.findFirst({
            where: {
                userId: user.id,
                organizationId: referenceId
            }
        });
        
        return member?.role === "owner" || member?.role === "admin";
    }
}
```

### Custom Checkout Session Parameters

You can customize the Stripe Checkout session with additional parameters:

```ts title="auth.ts"
getCheckoutSessionParams: async ({ user, session, plan, subscription }, ctx) => {
    return {
        params: {
            allow_promotion_codes: true,
            tax_id_collection: {
                enabled: true
            },
            billing_address_collection: "required",
            custom_text: {
                submit: {
                    message: "We'll start your subscription right away"
                }
            },
            metadata: {
                planType: "business",
                referralCode: user.metadata?.referralCode
            }
        },
        options: {
            idempotencyKey: `sub_${user.id}_${plan.name}_${Date.now()}`
        }
    };
}
```

### Tax Collection

To collect tax IDs from the customer, set `tax_id_collection` to true:

```ts title="auth.ts"
subscription: {
    // ... other options
    getCheckoutSessionParams: async ({ user, session, plan, subscription }, ctx) => {
        return {
            params: {
                tax_id_collection: {
                    enabled: true
                }
            }
        };
    }
}
```

### Automatic Tax Calculation

To enable automatic tax calculation using the customer's location, set `automatic_tax` to true. Enabling this parameter causes Checkout to collect any billing address information necessary for tax calculation. You need to have tax registration setup and configured in the Stripe dashboard first for this to work.

```ts title="auth.ts"
subscription: {
    // ... other options
    getCheckoutSessionParams: async ({ user, session, plan, subscription }, ctx) => {
        return {
            params: {
                automatic_tax: {
                    enabled: true
                }
            }
        };
    }
}
```

### Trial Period Management

The Stripe plugin automatically prevents users from getting multiple free trials. Once a user has used a trial period (regardless of which plan), they will not be eligible for additional trials on any plan.

**How it works:**
- The system tracks trial usage across all plans for each user
- When a user subscribes to a plan with a trial, the system checks their subscription history
- If the user has ever had a trial (indicated by `trialStart`/`trialEnd` fields or `trialing` status), no new trial will be offered
- This prevents abuse where users cancel subscriptions and resubscribe to get multiple free trials

**Example scenario:**
1. User subscribes to "Starter" plan with 7-day trial
2. User cancels the subscription after the trial
3. User tries to subscribe to "Premium" plan - no trial will be offered
4. User will be charged immediately for the Premium plan

This behavior is automatic and requires no additional configuration. The trial eligibility is determined at the time of subscription creation and cannot be overridden through configuration.

## Troubleshooting

### Webhook Issues

If webhooks aren't being processed correctly:

1. Check that your webhook URL is correctly configured in the Stripe dashboard
2. Verify that the webhook signing secret is correct
3. Ensure you've selected all the necessary events in the Stripe dashboard
4. Check your server logs for any errors during webhook processing

### Subscription Status Issues

If subscription statuses aren't updating correctly:

1. Make sure the webhook events are being received and processed
2. Check that the `stripeCustomerId` and `stripeSubscriptionId` fields are correctly populated
3. Verify that the reference IDs match between your application and Stripe

### Testing Webhooks Locally

For local development, you can use the Stripe CLI to forward webhooks to your local environment:

```bash
stripe listen --forward-to localhost:3000/api/auth/stripe/webhook
```

This will provide you with a webhook signing secret that you can use in your local environment.<|MERGE_RESOLUTION|>--- conflicted
+++ resolved
@@ -49,13 +49,9 @@
         import { stripe } from "@better-auth/stripe"
         import Stripe from "stripe"
 
-<<<<<<< HEAD
-        const stripeClient = new Stripe(process.env.STRIPE_SECRET_KEY!)
-=======
         const stripeClient = new Stripe(process.env.STRIPE_SECRET_KEY!, {
             apiVersion: "2025-09-30.clover", // Latest API version as of Stripe SDK v19
         })
->>>>>>> 13a83912
 
         export const auth = betterAuth({
             // ... your existing config
@@ -141,11 +137,7 @@
 stripe({
     // ... other options
     createCustomerOnSignUp: true,
-<<<<<<< HEAD
-    onCustomerCreate: async ({ stripeCustomer, user }, request) => {
-=======
     onCustomerCreate: async ({ stripeCustomer, user }, ctx) => {
->>>>>>> 13a83912
         // Do something with the newly created customer
         console.log(`Customer ${stripeCustomer.id} created for user ${user.id}`);
     },

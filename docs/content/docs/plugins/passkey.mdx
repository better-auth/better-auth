---
title: Passkey
description: Passkey
---

Passkeys are a secure, passwordless authentication method using cryptographic key pairs, supported by WebAuthn and FIDO2 standards in web browsers. They replace passwords with unique key pairs: a private key stored on the user’s device and a public key shared with the website. Users can log in using biometrics, PINs, or security keys, providing strong, phishing-resistant authentication without traditional passwords.

The passkey plugin implementation is powered by [simple-web-authn](https://simplewebauthn.dev/) behind the scenes.

## Installation

<Steps>
    <Step>
        ### Add the plugin to your auth config
        To add the passkey plugin to your auth config, you need to import the plugin and pass it to the `plugins` option of the auth instance.

        **Options**

        `rpID`: A unique identifier for your website. 'localhost' is okay for local dev

        `rpName`: Human-readable title for your website

        `origin`: The URL at which registrations and authentications should occur. 'http://localhost' and 'http://localhost:PORT' are also valid. Do **NOT** include any trailing /

        ```ts title="auth.ts"
        import { betterAuth } from "better-auth"
        import { passkey } from "better-auth/plugins/passkey" // [!code highlight]

        export const auth = betterAuth({
            plugins: [ // [!code highlight]
                passkey(), // [!code highlight]
            ], // [!code highlight]
        })
        ```
    </Step>
      <Step>
        ### Migrate the database

        Run the migration or generate the schema to add the necessary fields and tables to the database.

        <Tabs items={["migrate", "generate"]}>
            <Tab value="migrate">
            ```bash
            npx @better-auth/cli migrate
            ```
            </Tab>
            <Tab value="generate">
            ```bash
            npx @better-auth/cli generate
            ```
            </Tab>
        </Tabs>
        See the [Schema](#schema) section to add the fields manually.
    </Step>
    <Step>
        ### Add the client plugin

         ```ts title="auth-client.ts"
            import { createAuthClient } from "better-auth/client"
            import { passkeyClient } from "better-auth/client/plugins" // [!code highlight]

            const authClient =  createAuthClient({
                plugins: [ // [!code highlight]
                    passkeyClient() // [!code highlight]
                ] // [!code highlight]
            })
            ```
    </Step>

</Steps>

## Usage

### Add/Register a passkey

To add or register a passkey make sure a user is authenticated and then call the `passkey.addPasskey` function provided by the client.

```ts title="auth-client.ts"
import { createAuthClient } from "better-auth/client";
import { passkeyClient } from "better-auth/client/plugins";

const authClient = createAuthClient({
  plugins: [
    passkeyClient(),
  ],
});
<<<<<<< HEAD
// ---cut---
const data = await authClient.passkey.addPasskey(); // [!code highlight]
=======
const data = await authClient.passkey.addPasskey();
>>>>>>> 909260eb
```

This will prompt the user to register a passkey. And it'll add the passkey to the user's account.

### Signin with a passkey

To signin with a passkey you can use the passkeySignIn method. This will prompt the user to sign in with their passkey.

Signin method accepts:

`autoFill`: Browser autofill, a.k.a. Conditional UI. [read more](https://simplewebauthn.dev/docs/packages/browser#browser-autofill-aka-conditional-ui)

`callbackURL`: The URL to redirect to after the user has signed in. (optional)

```ts title="auth-client.ts"
import { createAuthClient } from "better-auth/client";
import { passkeyClient } from "better-auth/client/plugins";

const authClient = createAuthClient({
  plugins: [
    passkeyClient(),
  ],
});
<<<<<<< HEAD
// ---cut---
const data = await authClient.signIn.passkey(); // [!code highlight]
=======
const data = await authClient.signIn.passkey();
>>>>>>> 909260eb
```

### Conditional UI

The plugin supports conditional UI, which allows the browser to autofill the passkey if the user has already registered a passkey.

There are two requirements for conditional UI to work:

<Steps>
    <Step>
        #### Update input fields

        Add the `autocomplete` attribute with the value `webauthn` to your input fields. You can add this attribute to multiple input fields, but at least one is required for conditional UI to work.

        The `webauthn` value should also be the last entry of the `autocomplete` attribute.

        ```html
        <label for="name">Username:</label>
        <input type="text" name="name" autocomplete="username webauthn">
        <label for="password">Password:</label>
        <input type="password" name="password" autocomplete="current-password webauthn">
        ```
    </Step>
    <Step>
        #### Preload the passkeys

        When your component mounts, you can preload the user's passkeys by calling the `authClient.signIn.passkey` method with the `autoFill` option set to `true`.

        To prevent unnecessary calls, we will also add a check to see if the browser supports conditional UI.

        <Tabs items={["React"]}>
            <Tab value="React">
            ```ts
            useEffect(() => {
               if (!PublicKeyCredential.isConditionalMediationAvailable ||
                   !PublicKeyCredential.isConditionalMediationAvailable()) {
                 return;
               }

              void authClient.signIn.passkey({ autoFill: true })
            }, [])
            ```
            </Tab>
        </Tabs>

    </Step>

   </Steps>

Depending on the browser, a prompt will appear to autofill the passkey. If the user has multiple passkeys, they can select the one they want to use.

Some browsers also require the user to first interact with the input field before the autofill prompt appears.

### Debugging

To test your passkey implementation you can use [emulated authenticators](https://developer.chrome.com/docs/devtools/webauthn). This way you can test the registration and sign-in process without even owning a physical device.

## Schema

The plugin require a new table in the database to store passkey data.

Table Name: `passkey`

<DatabaseTable
    fields={[
        { 
            name: "id", 
            type: "string", 
            description: "Unique identifier for each passkey",
            isPrimaryKey: true
        },
        {
            name: "name",
            type: "string",
            description: "The name of the passkey",
            isOptional: true
        },
        { 
            name: "publicKey", 
            type: "string", 
            description: "The public key of the passkey",
        },
        { 
            name: "userId", 
            type: "string", 
            description: "The id of the user",
            isForeignKey: true
        },
        {
            name: "credentialID",
            type: "string",
            description: "The unique identifier of the registered credential",
        },
        { 
            name: "counter", 
            type: "number", 
            description: "The counter of the passkey",
        },
        {
            name: "deviceType",
            type: "string",
            description: "The type of device used to register the passkey",
        },
        {
            name: "backedUp",
            type: "boolean",
            description: "Whether the passkey is backed up",
        },
        {
            name: "transports",
            type: "string",
            description: "The transports used to register the passkey",
        },
        { 
            name: "createdAt", 
            type: "Date", 
            description: "The time when the passkey was created",
        },
    ]}
    />

## Options

**rpID**: A unique identifier for your website. 'localhost' is okay for local dev.

**rpName**: Human-readable title for your website.

**origin**: The URL at which registrations and authentications should occur. 'http://localhost' and 'http://localhost:PORT' are also valid. Do NOT include any trailing /.<|MERGE_RESOLUTION|>--- conflicted
+++ resolved
@@ -84,12 +84,8 @@
     passkeyClient(),
   ],
 });
-<<<<<<< HEAD
-// ---cut---
+
 const data = await authClient.passkey.addPasskey(); // [!code highlight]
-=======
-const data = await authClient.passkey.addPasskey();
->>>>>>> 909260eb
 ```
 
 This will prompt the user to register a passkey. And it'll add the passkey to the user's account.
@@ -113,12 +109,8 @@
     passkeyClient(),
   ],
 });
-<<<<<<< HEAD
-// ---cut---
+
 const data = await authClient.signIn.passkey(); // [!code highlight]
-=======
-const data = await authClient.signIn.passkey();
->>>>>>> 909260eb
 ```
 
 ### Conditional UI

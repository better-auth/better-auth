---
title: Passkey
description: Passkey
---

Passkeys are a secure, passwordless authentication method using cryptographic key pairs, supported by WebAuthn and FIDO2 standards in web browsers. They replace passwords with unique key pairs: a private key stored on the user's device and a public key shared with the website. Users can log in using biometrics, PINs, or security keys, providing strong, phishing-resistant authentication without traditional passwords.

The passkey plugin implementation is powered by [SimpleWebAuthn](https://simplewebauthn.dev/) behind the scenes.

## Installation

<Steps>
    <Step>
        ### Add the plugin to your auth config
        To add the passkey plugin to your auth config, you need to import the plugin and pass it to the `plugins` option of the auth instance.

        **Options**

        `rpID`: A unique identifier for your website. 'localhost' is okay for local dev

        `rpName`: Human-readable title for your website

        `origin`: The URL at which registrations and authentications should occur. `http://localhost` and `http://localhost:PORT` are also valid. Do **NOT** include any trailing /

        `authenticatorSelection`: Allows customization of WebAuthn authenticator selection criteria. Leave unspecified for default settings.
            - `authenticatorAttachment`: Specifies the type of authenticator
                - `platform`: Authenticator is attached to the platform (e.g., fingerprint reader)
                - `cross-platform`: Authenticator is not attached to the platform (e.g., security key)
                - Default: `not set` (both platform and cross-platform allowed, with platform preferred)
            - `residentKey`: Determines credential storage behavior.
                - `required`: User MUST store credentials on the authenticator (highest security)
                - `preferred`: Encourages credential storage but not mandatory
                - `discouraged`: No credential storage required (fastest experience)
                - Default: `preferred`
            - `userVerification`: Controls biometric/PIN verification during authentication:
                - `required`: User MUST verify identity (highest security)
                - `preferred`: Verification encouraged but not mandatory
                - `discouraged`: No verification required (fastest experience)
                - Default: `preferred`
            
           
        ```ts title="auth.ts"
        import { betterAuth } from "better-auth"
        import { passkey } from "better-auth/plugins/passkey" // [!code highlight]

        export const auth = betterAuth({
            plugins: [ // [!code highlight]
                passkey(), // [!code highlight]
            ], // [!code highlight]
        })
        ```
    </Step>
      <Step>
        ### Migrate the database

        Run the migration or generate the schema to add the necessary fields and tables to the database.

        <Tabs items={["migrate", "generate"]}>
            <Tab value="migrate">
            ```bash
            npx @better-auth/cli migrate
            ```
            </Tab>
            <Tab value="generate">
            ```bash
            npx @better-auth/cli generate
            ```
            </Tab>
        </Tabs>
        See the [Schema](#schema) section to add the fields manually.
    </Step>
    <Step>
        ### Add the client plugin

        ```ts title="auth-client.ts"
        import { createAuthClient } from "better-auth/client"
        import { passkeyClient } from "better-auth/client/plugins"

        export const authClient = createAuthClient({
            plugins: [ // [!code highlight]
                passkeyClient() // [!code highlight]
            ] // [!code highlight]
        })
        ```
    </Step>

</Steps>

## Usage

### Add/Register a passkey

To add or register a passkey make sure a user is authenticated and then call the `passkey.addPasskey` function provided by the client.

<APIMethod path="/passkey/add-passkey" method="POST" isClientOnly>
```ts
type addPasskey = {
    /**
     * You can also specify the type of authenticator you want to register. Default behavior allows both platform and cross-platform passkeys
    */
    authenticatorAttachment?: "platform" | "cross-platform" = "cross-platform"
}
```
</APIMethod>


### Sign in with a passkey

To sign in with a passkey you can use the `signIn.passkey` method. This will prompt the user to sign in with their passkey.


<APIMethod path="/sign-in/passkey" method="POST" isClientOnly>
```ts
type signInPasskey = {
    /**
     * Browser autofill, a.k.a. Conditional UI. Read more: https://simplewebauthn.dev/docs/packages/browser#browser-autofill-aka-conditional-ui
    */
    autoFill?: boolean = true
    /**
     * The URL to redirect to after the user has signed in.
    */
    callbackURL?: string = "/dashboard"
}
```
</APIMethod>

### List passkeys

You can list all of the passkeys for the authenticated user by calling `passkey.listUserPasskeys`:

<APIMethod
  path="/passkey/list-user-passkeys"
  method="GET"
  requireSession
  resultVariable="passkeys"
>
```ts
type listPasskeys = {
}
```
</APIMethod>

### Deleting passkeys

You can delete a passkey by calling `passkey.delete` and providing the passkey ID.

<APIMethod
  path="/passkey/delete-passkey"
  method="POST"
  requireSession
>
```ts
type deletePasskey = {
    /**
     * The ID of the passkey to delete. 
     */
    id: string = "some-passkey-id"
}
```
</APIMethod>

### Updating passkey names

<<<<<<< HEAD
You can update a passkey's name by calling `passkey.updatePasskey`:
=======
`email`: The email of the user to sign in.

`fetchOptions`: Fetch options to pass to the fetch request.
>>>>>>> 7c728248

<APIMethod
  path="/passkey/update-passkey"
  method="POST"
  requireSession
>
```ts
type updatePasskey = {
    /**
     * The ID of the passkey which will be updated. 
     */
    id: string = "passkey-id"
    /**
     * The new name which the passkey will be updated to. 
     */
    name: string = "my-new-passkey-name"
}
```
</APIMethod>

### Conditional UI

The plugin supports conditional UI, which allows the browser to autofill the passkey if the user has already registered a passkey.

There are two requirements for conditional UI to work:

<Steps>
    <Step>
        #### Update input fields

        Add the `autocomplete` attribute with the value `webauthn` to your input fields. You can add this attribute to multiple input fields, but at least one is required for conditional UI to work.

        The `webauthn` value should also be the last entry of the `autocomplete` attribute.

        ```html
        <label for="name">Username:</label>
        <input type="text" name="name" autocomplete="username webauthn">
        <label for="password">Password:</label>
        <input type="password" name="password" autocomplete="current-password webauthn">
        ```
    </Step>
    <Step>
        #### Preload the passkeys

        When your component mounts, you can preload the user's passkeys by calling the `authClient.signIn.passkey` method with the `autoFill` option set to `true`.

        To prevent unnecessary calls, we will also add a check to see if the browser supports conditional UI.

        <Tabs items={["React"]}>
            <Tab value="React">
            ```ts
            useEffect(() => {
               if (!PublicKeyCredential.isConditionalMediationAvailable ||
                   !PublicKeyCredential.isConditionalMediationAvailable()) {
                 return;
               }

              void authClient.signIn.passkey({ autoFill: true })
            }, [])
            ```
            </Tab>
        </Tabs>

    </Step>

   </Steps>

Depending on the browser, a prompt will appear to autofill the passkey. If the user has multiple passkeys, they can select the one they want to use.

Some browsers also require the user to first interact with the input field before the autofill prompt appears.

### Debugging

To test your passkey implementation you can use [emulated authenticators](https://developer.chrome.com/docs/devtools/webauthn). This way you can test the registration and sign-in process without even owning a physical device.

## Schema

The plugin require a new table in the database to store passkey data.

Table Name: `passkey`

<DatabaseTable
    fields={[
        { 
            name: "id", 
            type: "string", 
            description: "Unique identifier for each passkey",
            isPrimaryKey: true
        },
        {
            name: "name",
            type: "string",
            description: "The name of the passkey",
            isOptional: true
        },
        { 
            name: "publicKey", 
            type: "string", 
            description: "The public key of the passkey",
        },
        { 
            name: "userId", 
            type: "string", 
            description: "The ID of the user",
            isForeignKey: true
        },
        {
            name: "credentialID",
            type: "string",
            description: "The unique identifier of the registered credential",
        },
        { 
            name: "counter", 
            type: "number", 
            description: "The counter of the passkey",
        },
        {
            name: "deviceType",
            type: "string",
            description: "The type of device used to register the passkey",
        },
        {
            name: "backedUp",
            type: "boolean",
            description: "Whether the passkey is backed up",
        },
        {
            name: "transports",
            type: "string",
            description: "The transports used to register the passkey",
        },
        { 
            name: "createdAt", 
            type: "Date", 
            description: "The time when the passkey was created",
        },
        {
                name: "aaguid",
                type: "string",
                description: "Authenticator's Attestation GUID indicating the type of the authenticator",
                isOptional: true
        },
    ]}
    />

## Options

**rpID**: A unique identifier for your website. 'localhost' is okay for local dev.

**rpName**: Human-readable title for your website.

**origin**: The URL at which registrations and authentications should occur. `http://localhost` and `http://localhost:PORT` are also valid. Do NOT include any trailing /.

**authenticatorSelection**: Allows customization of WebAuthn authenticator selection criteria. When unspecified, both platform and cross-platform authenticators are allowed with `preferred` settings for `residentKey` and `userVerification`.

**aaguid**: (optional) Authenticator Attestation GUID. This is a unique identifier for the passkey provider (device or authenticator type) and can be used to identify the type of passkey device used during registration or authentication.<|MERGE_RESOLUTION|>--- conflicted
+++ resolved
@@ -113,6 +113,10 @@
 ```ts
 type signInPasskey = {
     /**
+     * The email of the user to sign in.
+     */
+    email: string = "example@gmail.com"
+    /**
      * Browser autofill, a.k.a. Conditional UI. Read more: https://simplewebauthn.dev/docs/packages/browser#browser-autofill-aka-conditional-ui
     */
     autoFill?: boolean = true
@@ -161,13 +165,7 @@
 
 ### Updating passkey names
 
-<<<<<<< HEAD
 You can update a passkey's name by calling `passkey.updatePasskey`:
-=======
-`email`: The email of the user to sign in.
-
-`fetchOptions`: Fetch options to pass to the fetch request.
->>>>>>> 7c728248
 
 <APIMethod
   path="/passkey/update-passkey"
@@ -177,9 +175,9 @@
 ```ts
 type updatePasskey = {
     /**
-     * The ID of the passkey which will be updated. 
+     * The ID of the passkey which you want to update.
      */
-    id: string = "passkey-id"
+    id: string = "id of passkey"
     /**
      * The new name which the passkey will be updated to. 
      */

--- conflicted
+++ resolved
@@ -102,12 +102,8 @@
   ],
 });
 
-<<<<<<< HEAD
-const data = await authClient.passkey.addPasskey(); // [!code highlight]
-=======
 // Default behavior allows both platform and cross-platform passkeys
-const { data, error } = await authClient.passkey.addPasskey();
->>>>>>> 7d3440ad
+const { data, error } = await authClient.passkey.addPasskey(); // [!code highlight]
 ```
 
 This will prompt the user to register a passkey. And it'll add the passkey to the user's account.

--- conflicted
+++ resolved
@@ -483,38 +483,22 @@
 ### How does it work?
 
 #### Remaining:
-<<<<<<< HEAD
+
 Whenever an API key is used, the `remaining` count is updated.
 If the `remaining` count is `null`, then there is no cap to key usage.
 Otherwise, the `remaining` count is decremented by 1.
 If the `remaining` count is 0, then the API key is disabled & removed.
 
 #### refillInterval & refillAmount:
+
 Whenever an API key is created, the `refillInterval` and `refillAmount` are set to `null`.
 This means that the API key will not be refilled automatically.
 However, if `refillInterval` & `refillAmount` are set, then the API key will be refilled accordingly.
 
 #### Expiration:
+
 Whenever an API key is created, the `expiresAt` is set to `null`.
 This means that the API key will never expire.
-=======
-
-Whenever an API key is used, the `remaining` count is updated.  
-If the `remaining` count is `null`, then there is no cap to key usage.  
-Otherwise, the `remaining` count is decremented by 1.  
-If the `remaining` count is 0, then the API key is disabled & removed.
-
-#### refillInterval & refillAmount:
-
-Whenever an API key is created, the `refillInterval` and `refillAmount` are set to `null`.  
-This means that the API key will not be refilled automatically.  
-However, if `refillInterval` & `refillAmount` are set, then the API key will be refilled accordingly.
-
-#### Expiration:
-
-Whenever an API key is created, the `expiresAt` is set to `null`.  
-This means that the API key will never expire.  
->>>>>>> 5e92c4b4
 However, if the `expiresIn` is set, then the API key will expire after the `expiresIn` time.
 
 ## Custom Key generation & verification
@@ -636,11 +620,7 @@
   <Accordion title="startingCharactersConfig Options">
     `shouldStore` <span className="opacity-70">`boolean`</span>
 
-<<<<<<< HEAD
-    Wether to store the starting characters in the database.
-=======
     Whether to store the starting characters in the database.
->>>>>>> 5e92c4b4
     If false, we will set `start` to `null`.
     Default is `true`.
 
@@ -697,11 +677,7 @@
 
     `disableCustomExpiresTime` <span className="opacity-70">`boolean`</span>
 
-<<<<<<< HEAD
-    Wether to disable the expires time passed from the client.
-=======
     Whether to disable the expires time passed from the client.
->>>>>>> 5e92c4b4
     If `true`, the expires time will be based on the default values.
     Default is `false`.
 

---
title: API Key
description: API Key plugin for Better Auth.
---

The API Key plugin allows you to create and manage API keys for your application. It provides a way to authenticate and authorize API requests by verifying API keys.

## Features

- Create, manage, and verify API keys
- [Built-in rate limiting](/docs/plugins/api-key#rate-limiting)
- [Custom expiration times, remaining count, and refill systems](/docs/plugins/api-key#remaining-refill-and-expiration)
- [metadata for API keys](/docs/plugins/api-key#metadata)
- Custom prefix
- [Sessions from API keys](/docs/plugins/api-key#sessions-from-api-keys)

## Installation

<Steps>
    <Step>
        ### Add Plugin to the server

        ```ts title="auth.ts"
        import { betterAuth } from "better-auth"
        import { apiKey } from "better-auth/plugins"

        export const auth = betterAuth({
            plugins: [ // [!code highlight]
                apiKey() // [!code highlight]
            ] // [!code highlight]
        })
        ```
    </Step>
    <Step>
        ### Migrate the database

        Run the migration or generate the schema to add the necessary fields and tables to the database.

        <Tabs items={["migrate", "generate"]}>
            <Tab value="migrate">
            ```bash
            npx @better-auth/cli migrate
            ```
            </Tab>
            <Tab value="generate">
            ```bash
            npx @better-auth/cli generate
            ```
            </Tab>
        </Tabs>
        See the [Schema](#schema) section to add the fields manually.
    </Step>
    <Step>
        ### Add the client plugin

        ```ts title="auth-client.ts"
        import { createAuthClient } from "better-auth/client"
        import { apiKeyClient } from "better-auth/client/plugins"

        export const authClient = createAuthClient({
            plugins: [ // [!code highlight]
                apiKeyClient() // [!code highlight]
            ] // [!code highlight]
        })
        ```
    </Step>

</Steps>

## Usage

You can view the list of API Key plugin options [here](/docs/plugins/api-key#api-key-plugin-options).

### Create an API key

<<<<<<< HEAD
<APIMethod
  path="/api-key/create"
  method="POST"
  serverOnlyNote="If you're creating an API key on the server, without access to headers, you must pass the `userId` property. This is the ID of the user that the API key is associated with."
  clientOnlyNote="You can adjust more specific API key configurations by using the server method instead."
>
```ts
type createApiKey = {
    /**
     * Name of the Api Key. 
     */
    name?: string = 'project-api-key'
    /**
     * Expiration time of the Api Key in seconds. 
     */
    expiresIn?: number = 60 * 60 * 24 * 7
    /**
     * User Id of the user that the Api Key belongs to. server-only. 
     * @serverOnly
     */
    userId?: string = "user-id"
    /**
     * Prefix of the Api Key. 
     */
    prefix?: string = 'project-api-key'
    /**
     * Remaining number of requests. server-only. 
     * @serverOnly
     */
    remaining?: number = 100
    /**
     * Metadata of the Api Key. 
     */
    metadata?: any | null = { someKey: 'someValue' }
    /**
     * Amount to refill the remaining count of the Api Key. server-only. 
     * @serverOnly
     */
    refillAmount?: number = 100
    /**
     * Interval to refill the Api Key in milliseconds. server-only. 
     * @serverOnly
     */
    refillInterval?: number = 1000
    /**
     * The duration in milliseconds where each request is counted. Once the `maxRequests` is reached, the request will be rejected until the `timeWindow` has passed, at which point the `timeWindow` will be reset. server-only. 
     * @serverOnly
     */
    rateLimitTimeWindow?: number = 1000
    /**
     * Maximum amount of requests allowed within a window. Once the `maxRequests` is reached, the request will be rejected until the `timeWindow` has passed, at which point the `timeWindow` will be reset. server-only. 
     * @serverOnly
     */
    rateLimitMax?: number = 100
    /**
     * Whether the key has rate limiting enabled. server-only. 
     * @serverOnly
     */
    rateLimitEnabled?: boolean = true
    /**
     * Permissions of the Api Key. 
     */
    permissions?: Record<string, string[]>
}
```
</APIMethod>

<Callout>API keys are assigned to a user.</Callout>
=======
<Endpoint path="/api-key/create" method="POST" />

<Tabs items={['Client', 'Server']}>
    <Tab value="Client">
      ```ts
      const { data: apiKey, error } = await authClient.apiKey.create({
          name: "My API Key",
          expiresIn: 60 * 60 * 24 * 7, // 7 days
          prefix: "my_app",
          metadata: {
              tier: "premium",
          },
      });
      ```
    </Tab>
    <Tab value="Server">
    on the server, you can create an API key for a user by passing the `userId` property in the body. And allows you to add any properties you want to the API key.

    ```ts
      const apiKey = await auth.api.createApiKey({
          body: {
            name: "My API Key",
            expiresIn: 60 * 60 * 24 * 365, // 1 year
            prefix: "my_app",
            remaining: 100,
            refillAmount: 100,
            refillInterval: 60 * 60 * 24 * 7, // 7 days
            metadata: {
                tier: "premium",
            },
            rateLimitTimeWindow: 1000 * 60 * 60 * 24, // everyday
            rateLimitMax: 100, // every day, they can use up to 100 requests
            rateLimitEnabled: true,
            userId: user.id, // the user ID to create the API key for
          },
      });
      ```
    </Tab>

</Tabs>

All API keys are assigned to a user. If you're creating an API key on the server, without access to headers, you must pass the `userId` property. This is the ID of the user that the API key is associated with.

#### Properties

All properties are optional. However if you pass a `refillAmount`, you must also pass a `refillInterval`, and vice versa.

- `name`?: The name of the API key.
- `expiresIn`?: The expiration time of the API key in seconds. If not provided, the API key will never expire.
- `prefix`?: The prefix of the API key. This is used to identify the API key in the database.
- `metadata`?: The metadata of the API key. This is used to store additional information about the API key.

<DividerText>Server Only Properties</DividerText>

- `remaining`?: The remaining number of requests for the API key. If `null`, then there is no cap to key usage.
- `refillAmount`?: The amount to refill the `remaining` count of the API key.
- `refillInterval`?: The interval to refill the API key in milliseconds.
- `rateLimitTimeWindow`?: The duration in milliseconds where each request is counted. Once the `rateLimitMax` is reached, the request will be rejected until the `timeWindow` has passed, at which point the time window will be reset.
- `rateLimitMax`?: The maximum number of requests allowed within the `rateLimitTimeWindow`.
- `rateLimitEnabled`?: Whether rate limiting is enabled for the API key.
- `permissions`?: Permissions for the API key, structured as a record mapping resource types to arrays of allowed actions.

```ts
const example = {
  projects: ["read", "read-write"],
};
```

- `userId`?: The ID of the user associated with the API key. When creating an API Key, you must pass the headers of the user who will own the key. However if you do not have the headers, you can pass this field, which will allow you to bypass the need for headers.
>>>>>>> e9bc7fcf

#### Result

It'll return the `ApiKey` object which includes the `key` value for you to use.
Otherwise if it throws, it will throw an `APIError`.

---

### Verify an API key

<APIMethod
  path="/api-key/verify"
  method="POST"
  isServerOnly
>
```ts
const permissions = { // Permissions to check are optional.
  projects: ["read", "read-write"],
}

<<<<<<< HEAD
type verifyApiKey = {
    /**
     * The key to verify. 
     */
    key: string = "your_api_key_here"
    /**
     * The permissions to verify. Optional.
     */
    permissions?: Record<string, string[]>
}
=======
//with permissions check
const { valid, error, key } = await auth.api.verifyApiKey({
  body: {
    key: "your_api_key_here",
    permissions: {
      projects: ["read", "read-write"],
    },
  },
});
>>>>>>> e9bc7fcf
```
</APIMethod>


#### Result

```ts
type Result = {
  valid: boolean;
  error: { message: string; code: string } | null;
  key: Omit<ApiKey, "key"> | null;
};
```

---

### Get an API key

<APIMethod
  path="/api-key/get"
  method="GET"
  requireSession
>
```ts
type getApiKey = {
    /**
     * The id of the Api Key. 
     */
    id: string = "some-api-key-id"
}
```
<<<<<<< HEAD
</APIMethod>
=======

#### Properties

- `keyId`: The API key ID to get information on.
>>>>>>> e9bc7fcf

#### Result

You'll receive everything about the API key details, except for the `key` value itself.
If it fails, it will throw an `APIError`.

```ts
type Result = Omit<ApiKey, "key">;
```

---

### Update an API key

<<<<<<< HEAD
<APIMethod path="/api-key/update" method="POST">
```ts
type updateApiKey = {
    /**
     * The id of the Api Key to update. 
     */
    keyId: string = "some-api-key-id"
    /**
     * The id of the user which the api key belongs to. server-only. 
     * @serverOnly
     */
    userId?: string = "some-user-id"
    /**
     * The name of the key. 
     */
    name?: string = "some-api-key-name"
    /**
     * Whether the Api Key is enabled or not. server-only. 
     * @serverOnly
     */
    enabled?: boolean = true
    /**
     * The number of remaining requests. server-only. 
     * @serverOnly
     */
    remaining?: number = 100
    /**
     * The refill amount. server-only. 
     * @serverOnly
     */
    refillAmount?: number = 100
    /**
     * The refill interval in milliseconds. server-only. 
     * @serverOnly
     */
    refillInterval?: number = 1000
    /**
     * The metadata of the Api Key. server-only. 
     * @serverOnly
     */
    metadata?: any | null = { "key": "value" }
    /**
     * Expiration time of the Api Key in seconds. server-only. 
     * @serverOnly
     */
    expiresIn?: number = 60 * 60 * 24 * 7
    /**
     * Whether the key has rate limiting enabled. server-only. 
     * @serverOnly
     */
    rateLimitEnabled?: boolean = true
    /**
     * The duration in milliseconds where each request is counted. server-only. 
     * @serverOnly
     */
    rateLimitTimeWindow?: number = 1000
    /**
     * Maximum amount of requests allowed within a window. Once the `maxRequests` is reached, the request will be rejected until the `timeWindow` has passed, at which point the `timeWindow` will be reset. server-only. 
     * @serverOnly
     */
    rateLimitMax?: number = 100
    /**
     * Update the permissions on the API Key. server-only. 
     * @serverOnly
     */
    permissions?: Record<string, string[]>
}
```
</APIMethod>
=======
<Endpoint method="POST" path="/api-key/update" isServerOnly />

<Tabs items={['Client', 'Server']}>
    <Tab value="Client">
      ```ts
      const { data: apiKey, error } = await authClient.apiKey.update({
        keyId: "your_api_key_id_here",
        name: "New API Key Name",
        enabled: false,
      });
      ```
    </Tab>
    <Tab value="Server">
    You can update an API key on the server by passing the `keyId` and any other properties you want to update.
      ```ts
      const apiKey = await auth.api.updateApiKey({
        body: {
          keyId: "your_api_key_id_here",
          name: "New API Key Name",
          userId: "userId",
          enabled: false,
          remaining: 100,
          refillAmount: null,
          refillInterval: null,
          metadata: null,
          expiresIn: 60 * 60 * 24 * 7,
          rateLimitEnabled: false,
          rateLimitTimeWindow: 1000 * 60 * 60 * 24,
          rateLimitMax: 100,
        },
      });
      ```
    </Tab>
</Tabs>

#### Properties

<DividerText>Client</DividerText>- `keyId`: The API key ID to update on. -
`name`?: Update the key name.

<DividerText>Server Only</DividerText>- `userId`?: Update the user ID who owns
this key. - `name`?: Update the key name. - `enabled`?: Update whether the API
key is enabled or not. - `remaining`?: Update the remaining count. -
`refillAmount`?: Update the amount to refill the `remaining` count every
interval. - `refillInterval`?: Update the interval to refill the `remaining`
count. - `metadata`?: Update the metadata of the API key. - `expiresIn`?: Update
the expiration time of the API key. In seconds. - `rateLimitEnabled`?: Update
whether the rate-limiter is enabled or not. - `rateLimitTimeWindow`?: Update the
time window for the rate-limiter. - `rateLimitMax`?: Update the maximum number
of requests they can make during the rate-limit-time-window.
>>>>>>> e9bc7fcf

#### Result

If fails, throws `APIError`.
Otherwise, you'll receive the API Key details, except for the `key` value itself.

---

### Delete an API Key

<<<<<<< HEAD
<APIMethod
  path="/api-key/delete"
  method="POST"
  requireSession
  note="This endpoint is attempting to delete the API key from the perspective of the user. It will check if the user's ID matches the key owner to be able to delete it. If you want to delete a key without these checks, we recommend you use an ORM to directly mutate your DB instead."
>
```ts
type deleteApiKey = {
    /**
     * The id of the Api Key to delete. 
     */
    keyId: string = "some-api-key-id"
}
```
</APIMethod>
=======
<Endpoint method="POST" path="/api-key/delete" />
<Tabs items={['Client', 'Server']}>
    <Tab value="Client">
      ```ts
      const { data: result, error } = await authClient.apiKey.delete({
        keyId: "your_api_key_id_here",
      });
      ```
    </Tab>
    <Tab value="Server">
      ```ts
      const apiKey = await auth.api.deleteApiKey({
        body: {
          keyId: "your_api_key_id_here",
          userId: "userId", 
        },
      });
      ```
    </Tab>
</Tabs>

#### Properties

- `keyId`: The API key ID to delete.
>>>>>>> e9bc7fcf

#### Result

If fails, throws `APIError`.
Otherwise, you'll receive:

```ts
type Result = {
  success: boolean;
};
```

---

### List API keys

<APIMethod
  path="/api-key/list"
  method="GET"
  requireSession
>
```ts
type listApiKeys = {
}
```
</APIMethod>

#### Result

If fails, throws `APIError`.
Otherwise, you'll receive:

```ts
type Result = ApiKey[];
```

---

### Delete all expired API keys

This function will delete all API keys that have an expired expiration date.

<<<<<<< HEAD
<APIMethod
  path="/api-key/delete-all-expired-api-keys"
  method="POST"
  isServerOnly
>
```ts
type deleteAllExpiredApiKeys = {
}
```
</APIMethod>
=======
<Endpoint
  method="DELETE"
  path="/api-key/delete-all-expired-api-keys"
  isServerOnly
/>
```ts await auth.api.deleteAllExpiredApiKeys(); ```
>>>>>>> e9bc7fcf

<Callout>
  We automatically delete expired API keys every time any apiKey plugin
  endpoints were called, however they are rate-limited to a 10 second cool down
  each call to prevent multiple calls to the database.
</Callout>

---

## Sessions from API keys

Any time an endpoint in Better Auth is called that has a valid API key in the headers, we will automatically create a mock session to represent the user.

The default header key is `x-api-key`, but this can be changed by setting the `apiKeyHeaders` option in the plugin options.

```ts
export const auth = betterAuth({
  plugins: [
    apiKey({
      apiKeyHeaders: ["x-api-key", "xyz-api-key"], // or you can pass just a string, eg: "x-api-key"
    }),
  ],
});
```

Or optionally, you can pass an `apiKeyGetter` function to the plugin options, which will be called with the `GenericEndpointContext`, and from there, you should return the API key, or `null` if the request is invalid.

```ts
export const auth = betterAuth({
  plugins: [
    apiKey({
      apiKeyGetter: (ctx) => {
        const has = ctx.request.headers.has("x-api-key");
        if (!has) return null;
        return ctx.request.headers.get("x-api-key");
      },
    }),
  ],
});
```

## Rate Limiting

Every API key can have its own rate limit settings, however, the built-in rate-limiting only applies to the verification process for a given API key.
For every other endpoint/method, you should utilize Better Auth's [built-in rate-limiting](/docs/concepts/rate-limit).

You can refer to the rate-limit default configurations below in the API Key plugin options.

An example default value:

```ts
export const auth = betterAuth({
  plugins: [
    apiKey({
      rateLimit: {
        enabled: true,
        timeWindow: 1000 * 60 * 60 * 24, // 1 day
        maxRequests: 10, // 10 requests per day
      },
    }),
  ],
});
```

For each API key, you can customize the rate-limit options on create.

<Callout>
  You can only customize the rate-limit options on the server auth instance.
</Callout>

```ts
const apiKey = await auth.api.createApiKey({
  body: {
    rateLimitEnabled: true,
    rateLimitTimeWindow: 1000 * 60 * 60 * 24, // 1 day
    rateLimitMax: 10, // 10 requests per day
  },
  headers: user_headers,
});
```

### How does it work?

For each request, a counter (internally called `requestCount`) is incremented.  
If the `rateLimitMax` is reached, the request will be rejected until the `timeWindow` has passed, at which point the `timeWindow` will be reset.

## Remaining, refill, and expiration

The remaining count is the number of requests left before the API key is disabled.  
The refill interval is the interval in milliseconds where the `remaining` count is refilled by day.  
The expiration time is the expiration date of the API key.

### How does it work?

#### Remaining:

Whenever an API key is used, the `remaining` count is updated.  
If the `remaining` count is `null`, then there is no cap to key usage.  
Otherwise, the `remaining` count is decremented by 1.  
If the `remaining` count is 0, then the API key is disabled & removed.

#### refillInterval & refillAmount:

Whenever an API key is created, the `refillInterval` and `refillAmount` are set to `null`.  
This means that the API key will not be refilled automatically.  
However, if `refillInterval` & `refillAmount` are set, then the API key will be refilled accordingly.

#### Expiration:

Whenever an API key is created, the `expiresAt` is set to `null`.  
This means that the API key will never expire.  
However, if the `expiresIn` is set, then the API key will expire after the `expiresIn` time.

## Custom Key generation & verification

You can customize the key generation and verification process straight from the plugin options.

Here's an example:

```ts
export const auth = betterAuth({
  plugins: [
    apiKey({
      customKeyGenerator: (options: {
        length: number;
        prefix: string | undefined;
      }) => {
        const apiKey = mySuperSecretApiKeyGenerator(
          options.length,
          options.prefix
        );
        return apiKey;
      },
      customAPIKeyValidator: ({ ctx, key }) => {
        if (key.endsWith("_super_secret_api_key")) {
          return true;
        } else {
          return false;
        }
      },
    }),
  ],
});
```

<Callout>
If you're **not** using the `length` property provided by `customKeyGenerator`, you **must** set the `defaultKeyLength` property to how long generated keys will be.

```ts
export const auth = betterAuth({
  plugins: [
    apiKey({
      customKeyGenerator: () => {
        return crypto.randomUUID();
      },
      defaultKeyLength: 36, // Or whatever the length is
    }),
  ],
});
```

</Callout>

If an API key is validated from your `customAPIKeyValidator`, we still must match that against the database's key.
However, by providing this custom function, you can improve the performance of the API key verification process,
as all failed keys can be invalidated without having to query your database.

## Metadata

We allow you to store metadata alongside your API keys. This is useful for storing information about the key, such as a subscription plan for example.

To store metadata, make sure you haven't disabled the metadata feature in the plugin options.

```ts
export const auth = betterAuth({
  plugins: [
    apiKey({
      enableMetadata: true,
    }),
  ],
});
```

Then, you can store metadata in the `metadata` field of the API key object.

```ts
const apiKey = await auth.api.createApiKey({
  body: {
    metadata: {
      plan: "premium",
    },
  },
});
```

You can then retrieve the metadata from the API key object.

```ts
const apiKey = await auth.api.getApiKey({
  body: {
    keyId: "your_api_key_id_here",
  },
});

console.log(apiKey.metadata.plan); // "premium"
```

## API Key plugin options

`apiKeyHeaders` <span className="opacity-70">`string | string[];`</span>

The header name to check for API key. Default is `x-api-key`.

`customAPIKeyGetter` <span className="opacity-70">`(ctx: GenericEndpointContext) => string | null`</span>

A custom function to get the API key from the context.

`customAPIKeyValidator` <span className="opacity-70">`(options: { ctx: GenericEndpointContext; key: string; }) => boolean`</span>

A custom function to validate the API key.

`customKeyGenerator` <span className="opacity-70">`(options: { length: number; prefix: string | undefined; }) => string | Promise<string>`</span>

A custom function to generate the API key.

`startingCharactersConfig` <span className="opacity-70">`{ shouldStore?: boolean; charactersLength?: number; }`</span>

Customize the starting characters configuration.

<Accordions>
  <Accordion title="startingCharactersConfig Options">
    `shouldStore` <span className="opacity-70">`boolean`</span>

<<<<<<< HEAD
    Wether to store the starting characters in the database.
=======
    Whether to store the starting characters in the database.
>>>>>>> e9bc7fcf
    If false, we will set `start` to `null`.
    Default is `true`.

    `charactersLength` <span className="opacity-70">`number`</span>

    The length of the starting characters to store in the database.
    This includes the prefix length.
    Default is `6`.

  </Accordion>
</Accordions>

`defaultKeyLength` <span className="opacity-70">`number`</span>

The length of the API key. Longer is better. Default is 64. (Doesn't include the prefix length)

`defaultPrefix` <span className="opacity-70">`string`</span>

The prefix of the API key.

Note: We recommend you append an underscore to the prefix to make the prefix more identifiable. (eg `hello_`)

`maximumPrefixLength` <span className="opacity-70">`number`</span>

The maximum length of the prefix.

`minimumPrefixLength` <span className="opacity-70">`number`</span>

The minimum length of the prefix.

`maximumNameLength` <span className="opacity-70">`number`</span>

The maximum length of the name.

`minimumNameLength` <span className="opacity-70">`number`</span>

The minimum length of the name.

`enableMetadata` <span className="opacity-70">`boolean`</span>

Whether to enable metadata for an API key.

`keyExpiration` <span className="opacity-70">`{ defaultExpiresIn?: number | null; disableCustomExpiresTime?: boolean; minExpiresIn?: number; maxExpiresIn?: number; }`</span>

Customize the key expiration.

<Accordions>
  <Accordion title="keyExpiration options">
    `defaultExpiresIn` <span className="opacity-70">`number | null`</span>

    The default expires time in milliseconds.
    If `null`, then there will be no expiration time.
    Default is `null`.

    `disableCustomExpiresTime` <span className="opacity-70">`boolean`</span>

<<<<<<< HEAD
    Wether to disable the expires time passed from the client.
=======
    Whether to disable the expires time passed from the client.
>>>>>>> e9bc7fcf
    If `true`, the expires time will be based on the default values.
    Default is `false`.

    `minExpiresIn` <span className="opacity-70">`number`</span>

    The minimum expiresIn value allowed to be set from the client. in days.
    Default is `1`.

    `maxExpiresIn` <span className="opacity-70">`number`</span>

    The maximum expiresIn value allowed to be set from the client. in days.
    Default is `365`.

  </Accordion>
</Accordions>

`rateLimit` <span className="opacity-70">`{ enabled?: boolean; timeWindow?: number; maxRequests?: number; }`</span>

Customize the rate-limiting.

<Accordions>
  <Accordion title="rateLimit options">
    `enabled` <span className="opacity-70">`boolean`</span>

    Whether to enable rate limiting. (Default true)

    `timeWindow` <span className="opacity-70">`number`</span>

    The duration in milliseconds where each request is counted.
    Once the `maxRequests` is reached, the request will be rejected until the `timeWindow` has passed, at which point the `timeWindow` will be reset.

    `maxRequests` <span className="opacity-70">`number`</span>

    Maximum amount of requests allowed within a window.
    Once the `maxRequests` is reached, the request will be rejected until the `timeWindow` has passed, at which point the `timeWindow` will be reset.

  </Accordion>
</Accordions>

`schema` <span className="opacity-70">`InferOptionSchema<ReturnType<typeof apiKeySchema>>`</span>

Custom schema for the API key plugin.

`disableSessionForAPIKeys` <span className="opacity-70">`boolean`</span>

An API Key can represent a valid session, so we automatically mock a session for the user if we find a valid API key in the request headers.

`permissions` <span className="opacity-70">`{ defaultPermissions?: Statements | ((userId: string, ctx: GenericEndpointContext) => Statements | Promise<Statements>) }`</span>

Permissions for the API key.

Read more about permissions [here](/docs/plugins/api-key#permissions).

<Accordions>
  <Accordion title="permissions Options">
    `defaultPermissions` <span className="opacity-70">`Statements | ((userId: string, ctx: GenericEndpointContext) => Statements | Promise<Statements>)`</span>

    The default permissions for the API key.

  </Accordion>
</Accordions>

`disableKeyHashing` <span className="opacity-70">`boolean`</span>

Disable hashing of the API key.

⚠️ Security Warning: It's strongly recommended to not disable hashing.
Storing API keys in plaintext makes them vulnerable to database breaches, potentially exposing all your users' API keys.

---

## Schema

Table: `apiKey`

<DatabaseTable
  fields={[
    {
      name: "id",
      type: "string",
      description: "The ID of the API key.",
      isUnique: true,
      isPrimaryKey: true,
    },
    {
      name: "name",
      type: "string",
      description: "The name of the API key.",
      isOptional: true,
    },
    {
      name: "start",
      type: "string",
      description:
        "The starting characters of the API key. Useful for showing the first few characters of the API key in the UI for the users to easily identify.",
      isOptional: true,
    },
    {
      name: "prefix",
      type: "string",
      description: "The API Key prefix. Stored as plain text.",
      isOptional: true,
    },
    {
      name: "key",
      type: "string",
      description: "The hashed API key itself.",
    },
    {
      name: "userId",
      type: "string",
      description: "The ID of the user who created the API key.",
      isForeignKey: true,
    },
    {
      name: "refillInterval",
      type: "number",
      description: "The interval to refill the key in milliseconds.",
      isOptional: true,
    },
    {
      name: "refillAmount",
      type: "number",
      description: "The amount to refill the remaining count of the key.",
      isOptional: true,
    },
    {
      name: "lastRefillAt",
      type: "Date",
      description: "The date and time when the key was last refilled.",
      isOptional: true,
    },
    {
      name: "enabled",
      type: "boolean",
      description: "Whether the API key is enabled.",
    },
    {
      name: "rateLimitEnabled",
      type: "boolean",
      description: "Whether the API key has rate limiting enabled.",
    },
    {
      name: "rateLimitTimeWindow",
      type: "number",
      description: "The time window in milliseconds for the rate limit.",
      isOptional: true,
    },
    {
      name: "rateLimitMax",
      type: "number",
      description:
        "The maximum number of requests allowed within the `rateLimitTimeWindow`.",
      isOptional: true,
    },
    {
      name: "requestCount",
      type: "number",
      description:
        "The number of requests made within the rate limit time window.",
    },
    {
      name: "remaining",
      type: "number",
      description: "The number of requests remaining.",
      isOptional: true,
    },
    {
      name: "lastRequest",
      type: "Date",
      description: "The date and time of the last request made to the key.",
      isOptional: true,
    },
    {
      name: "expiresAt",
      type: "Date",
      description: "The date and time when the key will expire.",
      isOptional: true,
    },
    {
      name: "createdAt",
      type: "Date",
      description: "The date and time the API key was created.",
    },
    {
      name: "updatedAt",
      type: "Date",
      description: "The date and time the API key was updated.",
    },
    {
      name: "permissions",
      type: "string",
      description: "The permissions of the key.",
      isOptional: true,
    },
    {
      name: "metadata",
      type: "Object",
      isOptional: true,
      description: "Any additional metadata you want to store with the key.",
    },
  ]}
/>

## Permissions

API keys can have permissions associated with them, allowing you to control access at a granular level. Permissions are structured as a record of resource types to arrays of allowed actions.

### Setting Default Permissions

You can configure default permissions that will be applied to all newly created API keys:

```ts
export const auth = betterAuth({
  plugins: [
    apiKey({
      permissions: {
        defaultPermissions: {
          files: ["read"],
          users: ["read"],
        },
      },
    }),
  ],
});
```

You can also provide a function that returns permissions dynamically:

```ts
export const auth = betterAuth({
  plugins: [
    apiKey({
      permissions: {
        defaultPermissions: async (userId, ctx) => {
          // Fetch user role or other data to determine permissions
          return {
            files: ["read"],
            users: ["read"],
          };
        },
      },
    }),
  ],
});
```

### Creating API Keys with Permissions

When creating an API key, you can specify custom permissions:

```ts
const apiKey = await auth.api.createApiKey({
  body: {
    name: "My API Key",
    permissions: {
      files: ["read", "write"],
      users: ["read"],
    },
    userId: "userId",
  },
});
```

### Verifying API Keys with Required Permissions

When verifying an API key, you can check if it has the required permissions:

```ts
const result = await auth.api.verifyApiKey({
  body: {
    key: "your_api_key_here",
    permissions: {
      files: ["read"],
    },
  },
});

if (result.valid) {
  // API key is valid and has the required permissions
} else {
  // API key is invalid or doesn't have the required permissions
}
```

### Updating API Key Permissions

You can update the permissions of an existing API key:

```ts
const apiKey = await auth.api.updateApiKey({
  body: {
    keyId: existingApiKeyId,
    permissions: {
      files: ["read", "write", "delete"],
      users: ["read", "write"],
    },
  },
  headers: user_headers,
});
```

### Permissions Structure

Permissions follow a resource-based structure:

```ts
type Permissions = {
  [resourceType: string]: string[];
};

// Example:
const permissions = {
  files: ["read", "write", "delete"],
  users: ["read"],
  projects: ["read", "write"],
};
```

When verifying an API key, all required permissions must be present in the API key's permissions for validation to succeed.<|MERGE_RESOLUTION|>--- conflicted
+++ resolved
@@ -73,7 +73,6 @@
 
 ### Create an API key
 
-<<<<<<< HEAD
 <APIMethod
   path="/api-key/create"
   method="POST"
@@ -142,77 +141,6 @@
 </APIMethod>
 
 <Callout>API keys are assigned to a user.</Callout>
-=======
-<Endpoint path="/api-key/create" method="POST" />
-
-<Tabs items={['Client', 'Server']}>
-    <Tab value="Client">
-      ```ts
-      const { data: apiKey, error } = await authClient.apiKey.create({
-          name: "My API Key",
-          expiresIn: 60 * 60 * 24 * 7, // 7 days
-          prefix: "my_app",
-          metadata: {
-              tier: "premium",
-          },
-      });
-      ```
-    </Tab>
-    <Tab value="Server">
-    on the server, you can create an API key for a user by passing the `userId` property in the body. And allows you to add any properties you want to the API key.
-
-    ```ts
-      const apiKey = await auth.api.createApiKey({
-          body: {
-            name: "My API Key",
-            expiresIn: 60 * 60 * 24 * 365, // 1 year
-            prefix: "my_app",
-            remaining: 100,
-            refillAmount: 100,
-            refillInterval: 60 * 60 * 24 * 7, // 7 days
-            metadata: {
-                tier: "premium",
-            },
-            rateLimitTimeWindow: 1000 * 60 * 60 * 24, // everyday
-            rateLimitMax: 100, // every day, they can use up to 100 requests
-            rateLimitEnabled: true,
-            userId: user.id, // the user ID to create the API key for
-          },
-      });
-      ```
-    </Tab>
-
-</Tabs>
-
-All API keys are assigned to a user. If you're creating an API key on the server, without access to headers, you must pass the `userId` property. This is the ID of the user that the API key is associated with.
-
-#### Properties
-
-All properties are optional. However if you pass a `refillAmount`, you must also pass a `refillInterval`, and vice versa.
-
-- `name`?: The name of the API key.
-- `expiresIn`?: The expiration time of the API key in seconds. If not provided, the API key will never expire.
-- `prefix`?: The prefix of the API key. This is used to identify the API key in the database.
-- `metadata`?: The metadata of the API key. This is used to store additional information about the API key.
-
-<DividerText>Server Only Properties</DividerText>
-
-- `remaining`?: The remaining number of requests for the API key. If `null`, then there is no cap to key usage.
-- `refillAmount`?: The amount to refill the `remaining` count of the API key.
-- `refillInterval`?: The interval to refill the API key in milliseconds.
-- `rateLimitTimeWindow`?: The duration in milliseconds where each request is counted. Once the `rateLimitMax` is reached, the request will be rejected until the `timeWindow` has passed, at which point the time window will be reset.
-- `rateLimitMax`?: The maximum number of requests allowed within the `rateLimitTimeWindow`.
-- `rateLimitEnabled`?: Whether rate limiting is enabled for the API key.
-- `permissions`?: Permissions for the API key, structured as a record mapping resource types to arrays of allowed actions.
-
-```ts
-const example = {
-  projects: ["read", "read-write"],
-};
-```
-
-- `userId`?: The ID of the user associated with the API key. When creating an API Key, you must pass the headers of the user who will own the key. However if you do not have the headers, you can pass this field, which will allow you to bypass the need for headers.
->>>>>>> e9bc7fcf
 
 #### Result
 
@@ -233,7 +161,6 @@
   projects: ["read", "read-write"],
 }
 
-<<<<<<< HEAD
 type verifyApiKey = {
     /**
      * The key to verify. 
@@ -244,17 +171,6 @@
      */
     permissions?: Record<string, string[]>
 }
-=======
-//with permissions check
-const { valid, error, key } = await auth.api.verifyApiKey({
-  body: {
-    key: "your_api_key_here",
-    permissions: {
-      projects: ["read", "read-write"],
-    },
-  },
-});
->>>>>>> e9bc7fcf
 ```
 </APIMethod>
 
@@ -286,14 +202,7 @@
     id: string = "some-api-key-id"
 }
 ```
-<<<<<<< HEAD
 </APIMethod>
-=======
-
-#### Properties
-
-- `keyId`: The API key ID to get information on.
->>>>>>> e9bc7fcf
 
 #### Result
 
@@ -308,7 +217,6 @@
 
 ### Update an API key
 
-<<<<<<< HEAD
 <APIMethod path="/api-key/update" method="POST">
 ```ts
 type updateApiKey = {
@@ -378,58 +286,6 @@
 }
 ```
 </APIMethod>
-=======
-<Endpoint method="POST" path="/api-key/update" isServerOnly />
-
-<Tabs items={['Client', 'Server']}>
-    <Tab value="Client">
-      ```ts
-      const { data: apiKey, error } = await authClient.apiKey.update({
-        keyId: "your_api_key_id_here",
-        name: "New API Key Name",
-        enabled: false,
-      });
-      ```
-    </Tab>
-    <Tab value="Server">
-    You can update an API key on the server by passing the `keyId` and any other properties you want to update.
-      ```ts
-      const apiKey = await auth.api.updateApiKey({
-        body: {
-          keyId: "your_api_key_id_here",
-          name: "New API Key Name",
-          userId: "userId",
-          enabled: false,
-          remaining: 100,
-          refillAmount: null,
-          refillInterval: null,
-          metadata: null,
-          expiresIn: 60 * 60 * 24 * 7,
-          rateLimitEnabled: false,
-          rateLimitTimeWindow: 1000 * 60 * 60 * 24,
-          rateLimitMax: 100,
-        },
-      });
-      ```
-    </Tab>
-</Tabs>
-
-#### Properties
-
-<DividerText>Client</DividerText>- `keyId`: The API key ID to update on. -
-`name`?: Update the key name.
-
-<DividerText>Server Only</DividerText>- `userId`?: Update the user ID who owns
-this key. - `name`?: Update the key name. - `enabled`?: Update whether the API
-key is enabled or not. - `remaining`?: Update the remaining count. -
-`refillAmount`?: Update the amount to refill the `remaining` count every
-interval. - `refillInterval`?: Update the interval to refill the `remaining`
-count. - `metadata`?: Update the metadata of the API key. - `expiresIn`?: Update
-the expiration time of the API key. In seconds. - `rateLimitEnabled`?: Update
-whether the rate-limiter is enabled or not. - `rateLimitTimeWindow`?: Update the
-time window for the rate-limiter. - `rateLimitMax`?: Update the maximum number
-of requests they can make during the rate-limit-time-window.
->>>>>>> e9bc7fcf
 
 #### Result
 
@@ -440,7 +296,6 @@
 
 ### Delete an API Key
 
-<<<<<<< HEAD
 <APIMethod
   path="/api-key/delete"
   method="POST"
@@ -456,32 +311,6 @@
 }
 ```
 </APIMethod>
-=======
-<Endpoint method="POST" path="/api-key/delete" />
-<Tabs items={['Client', 'Server']}>
-    <Tab value="Client">
-      ```ts
-      const { data: result, error } = await authClient.apiKey.delete({
-        keyId: "your_api_key_id_here",
-      });
-      ```
-    </Tab>
-    <Tab value="Server">
-      ```ts
-      const apiKey = await auth.api.deleteApiKey({
-        body: {
-          keyId: "your_api_key_id_here",
-          userId: "userId", 
-        },
-      });
-      ```
-    </Tab>
-</Tabs>
-
-#### Properties
-
-- `keyId`: The API key ID to delete.
->>>>>>> e9bc7fcf
 
 #### Result
 
@@ -524,7 +353,6 @@
 
 This function will delete all API keys that have an expired expiration date.
 
-<<<<<<< HEAD
 <APIMethod
   path="/api-key/delete-all-expired-api-keys"
   method="POST"
@@ -535,14 +363,6 @@
 }
 ```
 </APIMethod>
-=======
-<Endpoint
-  method="DELETE"
-  path="/api-key/delete-all-expired-api-keys"
-  isServerOnly
-/>
-```ts await auth.api.deleteAllExpiredApiKeys(); ```
->>>>>>> e9bc7fcf
 
 <Callout>
   We automatically delete expired API keys every time any apiKey plugin
@@ -776,11 +596,7 @@
   <Accordion title="startingCharactersConfig Options">
     `shouldStore` <span className="opacity-70">`boolean`</span>
 
-<<<<<<< HEAD
     Wether to store the starting characters in the database.
-=======
-    Whether to store the starting characters in the database.
->>>>>>> e9bc7fcf
     If false, we will set `start` to `null`.
     Default is `true`.
 
@@ -837,11 +653,7 @@
 
     `disableCustomExpiresTime` <span className="opacity-70">`boolean`</span>
 
-<<<<<<< HEAD
     Wether to disable the expires time passed from the client.
-=======
-    Whether to disable the expires time passed from the client.
->>>>>>> e9bc7fcf
     If `true`, the expires time will be based on the default values.
     Default is `false`.
 

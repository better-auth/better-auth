---
title: Last Login Method
description: Track and display the last authentication method used by users
---

The last login method plugin tracks the most recent authentication method used by users (email, OAuth providers, etc.). This enables you to display helpful indicators on login pages, such as "Last signed in with Google" or prioritize certain login methods based on user preferences.

## Installation

<Steps>
    <Step>
        ### Add the plugin to your auth config

        ```ts title="auth.ts"
        import { betterAuth } from "better-auth"
        import { lastLoginMethod } from "better-auth/plugins" // [!code highlight]

        export const auth = betterAuth({
            // ... other config options
            plugins: [
                lastLoginMethod() // [!code highlight]
            ]
        })
        ```
    </Step>
    <Step>
        ### Add the client plugin to your auth client

        ```ts title="auth-client.ts"
        import { createAuthClient } from "better-auth/client"
        import { lastLoginMethodClient } from "better-auth/client/plugins" // [!code highlight]

        export const authClient = createAuthClient({
            plugins: [
                lastLoginMethodClient() // [!code highlight]
            ]
        })
        ```
    </Step>
</Steps>

## Usage

Once installed, the plugin automatically tracks the last authentication method used by users. You can then retrieve and display this information in your application.

### Getting the Last Used Method

The client plugin provides several methods to work with the last login method:

```ts title="app.tsx"
import { authClient } from "@/lib/auth-client"

// Get the last used login method
const lastMethod = authClient.getLastUsedLoginMethod()
console.log(lastMethod) // "google", "email", "github", etc.

// Check if a specific method was last used
const wasGoogle = authClient.isLastUsedLoginMethod("google")

// Clear the stored method
authClient.clearLastUsedLoginMethod()
```

### UI Integration Example

Here's how to use the plugin to enhance your login page:

```tsx title="sign-in.tsx"
import { authClient } from "@/lib/auth-client"
import { Button } from "@/components/ui/button"
import { Badge } from "@/components/ui/badge"

export function SignInPage() {
    const lastMethod = authClient.getLastUsedLoginMethod()
    
    return (
        <div className="space-y-4">
            <h1>Sign In</h1>
            
            {/* Email sign in */}
            <div className="relative">
                <Button 
                    onClick={() => authClient.signIn.email({...})}
                    variant={lastMethod === "email" ? "default" : "outline"}
                    className="w-full"
                >
                    Sign in with Email
                    {lastMethod === "email" && (
                        <Badge className="ml-2">Last used</Badge>
                    )}
                </Button>
            </div>
            
            {/* OAuth providers */}
            <div className="relative">
                <Button 
                    onClick={() => authClient.signIn.social({ provider: "google" })}
                    variant={lastMethod === "google" ? "default" : "outline"}
                    className="w-full"
                >
                    Continue with Google
                    {lastMethod === "google" && (
                        <Badge className="ml-2">Last used</Badge>
                    )}
                </Button>
            </div>
            
            <div className="relative">
                <Button 
                    onClick={() => authClient.signIn.social({ provider: "github" })}
                    variant={lastMethod === "github" ? "default" : "outline"}
                    className="w-full"
                >
                    Continue with GitHub
                    {lastMethod === "github" && (
                        <Badge className="ml-2">Last used</Badge>
                    )}
                </Button>
            </div>
        </div>
    )
}
```

## Database Persistence

By default, the last login method is stored only in cookies. For more persistent tracking and analytics, you can enable database storage.

<Steps>
    <Step>
        ### Enable database storage

        Set `storeInDatabase` to `true` in your plugin configuration:

        ```ts title="auth.ts"
        import { betterAuth } from "better-auth"
        import { lastLoginMethod } from "better-auth/plugins"

        export const auth = betterAuth({
            plugins: [
                lastLoginMethod({
                    storeInDatabase: true // [!code highlight]
                })
            ]
        })
        ```
    </Step>
    <Step>
        ### Run database migration

        The plugin will automatically add a `lastLoginMethod` field to your user table. Run the migration to apply the changes:

        <Tabs items={["migrate", "generate"]}>
            <Tab value="migrate">
            ```bash
            npx @better-auth/cli migrate
            ```
            </Tab>
            <Tab value="generate">
            ```bash
            npx @better-auth/cli generate
            ```
            </Tab>
        </Tabs>
    </Step>
    <Step>
        ### Access database field

        When database storage is enabled, the `lastLoginMethod` field becomes available in user objects:

        ```ts title="user-profile.tsx"
        import { auth } from "@/lib/auth"

        // Server-side access
        const session = await auth.api.getSession({ headers })
        console.log(session?.user.lastLoginMethod) // "google", "email", etc.

        // Client-side access via session
        const { data: session } = authClient.useSession()
        console.log(session?.user.lastLoginMethod)
        ```
    </Step>
</Steps>

### Database Schema

When `storeInDatabase` is enabled, the plugin adds the following field to the `user` table:

Table: `user`

<DatabaseTable
    fields={[
        { name: "lastLoginMethod", type: "string", description: "The last authentication method used by the user", isOptional: true },
    ]}
/>

### Custom Schema Configuration

You can customize the database field name:

```ts title="auth.ts"
import { betterAuth } from "better-auth"
import { lastLoginMethod } from "better-auth/plugins"

export const auth = betterAuth({
    plugins: [
        lastLoginMethod({
            storeInDatabase: true,
            schema: {
                user: {
                    lastLoginMethod: "last_auth_method" // Custom field name
                }
            }
        })
    ]
})
```

## Configuration Options

The last login method plugin accepts the following options:

### Server Options

```ts title="auth.ts"
import { betterAuth } from "better-auth"
import { lastLoginMethod } from "better-auth/plugins"

export const auth = betterAuth({
    plugins: [
        lastLoginMethod({
            // Cookie configuration
            cookieName: "better-auth.last_used_login_method", // Default: "better-auth.last_used_login_method"
            maxAge: 60 * 60 * 24 * 30, // Default: 30 days in seconds
            
            // Database persistence
            storeInDatabase: false, // Default: false
            
            // Custom method resolution
            customResolveMethod: (ctx) => {
                // Custom logic to determine the login method
                if (ctx.path === "/oauth/callback/custom-provider") {
                    return "custom-provider"
                }
                // Return null to use default resolution
                return null
            },
            
            // Schema customization (when storeInDatabase is true)
            schema: {
                user: {
                    lastLoginMethod: "custom_field_name"
                }
            }
        })
    ]
})
```

**cookieName**: `string`
- The name of the cookie used to store the last login method
- Default: `"better-auth.last_used_login_method"`
- **Note**: This cookie is `httpOnly: false` to allow client-side JavaScript access for UI features

**maxAge**: `number`  
- Cookie expiration time in seconds
- Default: `2592000` (30 days)

**storeInDatabase**: `boolean`
- Whether to store the last login method in the database
- Default: `false`
- When enabled, adds a `lastLoginMethod` field to the user table

**customResolveMethod**: `(ctx: GenericEndpointContext) => string | null`
- Custom function to determine the login method from the request context
- **Fallback behavior**: Return `null` to use the default resolution logic for standard paths
- The plugin will try your custom method first, then fall back to built-in detection
- Useful for custom OAuth providers or authentication flows while preserving default functionality

**schema**: `object`
- Customize database field names when `storeInDatabase` is enabled
- Allows mapping the `lastLoginMethod` field to a custom column name

### Client Options

```ts title="auth-client.ts"
import { createAuthClient } from "better-auth/client"
import { lastLoginMethodClient } from "better-auth/client/plugins"

export const authClient = createAuthClient({
    plugins: [
        lastLoginMethodClient({
            cookieName: "better-auth.last_used_login_method" // Default: "better-auth.last_used_login_method"
        })
    ]
})
```

**cookieName**: `string`
- The name of the cookie to read the last login method from
- Must match the server-side `cookieName` configuration
- Default: `"better-auth.last_used_login_method"`

### Default Method Resolution

By default, the plugin tracks these authentication methods:

- **Email authentication**: `"email"`
- **OAuth providers**: Provider ID (e.g., `"google"`, `"github"`, `"discord"`)
- **OAuth2 callbacks**: Provider ID from URL path
- **Sign up methods**: Tracked the same as sign in methods

The plugin automatically detects the method from these endpoints:
- `/callback/:id` - OAuth callback with provider ID
- `/oauth2/callback/:id` - OAuth2 callback with provider ID  
- `/sign-in/email` - Email sign in
- `/sign-up/email` - Email sign up

## Cross-Domain Support

The plugin automatically inherits cookie settings from Better Auth's centralized cookie system. This solves the problem where the last login method wouldn't persist across:

- **Cross-subdomain setups**: `auth.example.com` → `app.example.com`
- **Cross-origin setups**: `api.company.com` → `app.different.com`

When you enable `crossSubDomainCookies` or `crossOriginCookies` in your Better Auth config, the plugin will automatically use the same domain, secure, and sameSite settings as your session cookies, ensuring consistent behavior across your application.

## Advanced Examples

### Custom Provider Tracking

You can use the `customResolveMethod` option to track custom authentication methods while preserving all built-in functionality. The plugin uses a **fallback pattern**: it tries your custom method first, and if that returns `null`, it falls back to the default logic.

```ts title="auth.ts"
import { betterAuth } from "better-auth"
import { lastLoginMethod } from "better-auth/plugins"

export const auth = betterAuth({
    plugins: [
        lastLoginMethod({
            customResolveMethod: (ctx) => {
                // Handle custom authentication methods
                if (ctx.path === "/auth/saml/callback") {
                    return "saml"
                }
                
<<<<<<< HEAD
=======
                // Track magic link authentication
>>>>>>> 52ef01a6
                if (ctx.path === "/magic-link/verify") {
                    return "magic-link"
                }
                
                if (ctx.path === "/phone-number/verify") {
                    return "phone"
                }
                
                // Return null to use default logic for standard paths:
                // - /sign-in/email → "email" 
                // - /callback/google → "google"
                // - /oauth2/callback/github → "github"
                return null
            }
        })
    ]
})
```

<|MERGE_RESOLUTION|>--- conflicted
+++ resolved
@@ -344,10 +344,7 @@
                     return "saml"
                 }
                 
-<<<<<<< HEAD
-=======
                 // Track magic link authentication
->>>>>>> 52ef01a6
                 if (ctx.path === "/magic-link/verify") {
                     return "magic-link"
                 }

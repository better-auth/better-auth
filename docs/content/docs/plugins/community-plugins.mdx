--- conflicted
+++ resolved
@@ -4,11 +4,6 @@
 ---
 
 import { CommunityPluginsTable } from "@/components/community-plugins-table";
-<<<<<<< HEAD
-
-This page showcases a list of recommended community made plugins.
-=======
->>>>>>> bea45db8
 
 This page showcases a list of recommended community made plugins. We encourage you to create custom plugins and maybe get added to the list!
 
@@ -16,9 +11,6 @@
 
 To create your own custom plugin, get started by reading our [plugins documentation](/docs/concepts/plugins). And if you want to share your plugin with the community, please open a pull request to add it to this list.
 
-<<<<<<< HEAD
-=======
 ## Browse Community Plugins
 
->>>>>>> bea45db8
 <CommunityPluginsTable />
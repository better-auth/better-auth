--- conflicted
+++ resolved
@@ -136,11 +136,7 @@
 
 ## Options
 
-<<<<<<< HEAD
 ### Server
-=======
-**Min Username Length**
->>>>>>> 32290680
 
 **minUsernameLength**: The minimum length of the username. Default is `3`.
 
@@ -157,13 +153,7 @@
 })
 ```
 
-<<<<<<< HEAD
 **maxUsernameLength**: The maximum length of the username. Default is `30`.
-=======
-**Max Username Length**
->>>>>>> 32290680
-
-The maximum length of the username. Default is `30`.
 
 ```ts title="auth.ts"
 import { betterAuth } from "better-auth"
@@ -178,13 +168,7 @@
 })
 ```
 
-<<<<<<< HEAD
 **usernameValidator**: A function that validates the username. The function should return false if the username is invalid. By default, the username should only contain alphanumeric characters, underscores, and dots.
-=======
-**Username Validator**
->>>>>>> 32290680
-
-A function that validates the username. The function should return false if the username is invalid. By default, the username should only contain alphanumeric characters, underscores, and dots.
 
 ```ts title="auth.ts"
 import { betterAuth } from "better-auth"
@@ -205,8 +189,6 @@
 
 **requiredUsername**: Whether the username is required during user registration. Default is `false`.
 
-Whether the username is required during user registration. Default is `false`.
-
 ```ts title="auth.ts"
 import { betterAuth } from "better-auth"
 import { username } from "better-auth/plugins"

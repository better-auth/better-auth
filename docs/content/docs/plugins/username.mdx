---
title: Username
description: Username plugin
---

The username plugin is a lightweight plugin that adds username support to the email and password authenticator. This allows users to sign in and sign up with their username instead of their email.

## Installation

<Steps>
    <Step>
        ### Add Plugin to the server

        ```ts title="auth.ts"
        import { betterAuth } from "better-auth"
        import { username } from "better-auth/plugins"

        export const auth = betterAuth({
            emailAndPassword: { // [!code highlight]
                enabled: true, // [!code highlight]
            }, // [!code highlight]
            plugins: [ // [!code highlight]
                username() // [!code highlight]
            ] // [!code highlight]
        })
        ```
    </Step>
    <Step>
        ### Migrate the database

        Run the migration or generate the schema to add the necessary fields and tables to the database.

        <Tabs items={["migrate", "generate"]}>
            <Tab value="migrate">
            ```bash
            npx @better-auth/cli migrate
            ```
            </Tab>
            <Tab value="generate">
            ```bash
            npx @better-auth/cli generate
            ```
            </Tab>
        </Tabs>
        See the [Schema](#schema) section to add the fields manually.
    </Step>
    <Step>
        ### Add the client plugin

        ```ts title="auth-client.ts"
        import { createAuthClient } from "better-auth/client"
        import { usernameClient } from "better-auth/client/plugins"

        export const authClient = createAuthClient({
            plugins: [ // [!code highlight]
                usernameClient() // [!code highlight]
            ] // [!code highlight]
        })
        ```
    </Step>
</Steps>

## Usage

### Sign up

To sign up a user with username, you can use the existing `signUp.email` function provided by the client.
The `signUp` function should take a new `username` property in the object.

<APIMethod path="/sign-up/email" method="POST">
```ts
type signUpEmail = {
    /**
     * The email of the user.
    */
    email: string = "email@domain.com"
    /**
     * The name of the user.
    */
    name: string = "Test User"
    /**
     * The password of the user.
    */
    password: string = "password1234"
    /**
     * The username of the user.
    */
    username: string = "test"
    /**
     * An optional display username of the user.
    */
    displayUsername?: string = "Test User123"
}
```
</APIMethod>


<Callout type="info">
    If only `username` is provided, the `displayUsername` will be set to the pre normalized version of the `username`. You can see the [Username Normalization](#username-normalization) and [Display Username Normalization](#display-username-normalization) sections for more details.
</Callout>

### Sign in

To sign in a user with username, you can use the `signIn.username` function provided by the client.

<APIMethod path="/sign-in/username" method="POST">
```ts
type signInUsername = {
    /**
     * The username of the user.
    */
    username: string = "test"
    /**
     * The password of the user.
    */
    password: string = "password1234"
}
```
</APIMethod>

### Update username

To update the username of a user, you can use the `updateUser` function provided by the client.

<APIMethod path="/update-user" method="POST">
```ts
type updateUser = {
    /**
     * The username to update.
    */
    username?: string = "new-username"
}
```
</APIMethod>

### Check if username is available

To check if a username is available, you can use the `isUsernameAvailable` function provided by the client.

<APIMethod path="/is-username-available" method="POST" resultVariable="response">
```ts
type isUsernameAvailable = {
    /**
     * The username to check.
    */
    username: string = "new-username"
}

if(response?.available) {
    console.log("Username is available");
} else {
    console.log("Username is not available");
}
```
</APIMethod>

## Options

### Min Username Length

The minimum length of the username. Default is `3`.

```ts title="auth.ts"
import { betterAuth } from "better-auth"
import { username } from "better-auth/plugins"

const auth = betterAuth({
    emailAndPassword: {
        enabled: true,
    },
    plugins: [
        username({
            minUsernameLength: 5
        })
    ]
})
```

### Max Username Length

The maximum length of the username. Default is `30`.

```ts title="auth.ts"
import { betterAuth } from "better-auth"
import { username } from "better-auth/plugins"

const auth = betterAuth({
    emailAndPassword: {
        enabled: true,
    },
    plugins: [
        username({
            maxUsernameLength: 100
        })
    ]
})
```

### Username Validator

A function that validates the username. The function should return false if the username is invalid. By default, the username should only contain alphanumeric characters, underscores, and dots.

```ts title="auth.ts"
import { betterAuth } from "better-auth"
import { username } from "better-auth/plugins"

const auth = betterAuth({
    emailAndPassword: {
        enabled: true,
    },
    plugins: [
        username({
            usernameValidator: (username) => {
                if (username === "admin") {
                    return false
                }
                return true
            }
        })
    ]
})
```

### Display Username Validator

A function that validates the display username. The function should return false if the display username is invalid. By default, no validation is applied to display username.

```ts title="auth.ts"
import { betterAuth } from "better-auth"
import { username } from "better-auth/plugins"

const auth = betterAuth({
    emailAndPassword: {
        enabled: true,
    },
    plugins: [
        username({
            displayUsernameValidator: (displayUsername) => {
                // Allow only alphanumeric characters, underscores, and hyphens
                return /^[a-zA-Z0-9_-]+$/.test(displayUsername)
            }
        })
    ]
})
```

### Username Normalization

A function that normalizes the username, or `false` if you want to disable normalization.

By default, usernames are normalized to lowercase, so "TestUser" and "testuser", for example, are considered the same username. The `username` field will contain the normalized (lower case) username, while `displayUsername` will contain the original `username`.

```ts title="auth.ts"
import { betterAuth } from "better-auth"
import { username } from "better-auth/plugins"

const auth = betterAuth({
    emailAndPassword: {
        enabled: true,
    },
    plugins: [
        username({
            usernameNormalization: (username) => {
                return username.toLowerCase()
                    .replaceAll("0", "o")
                    .replaceAll("3", "e")
                    .replaceAll("4", "a");
            }
        })
    ]
})
```

### Display Username Normalization

A function that normalizes the display username, or `false` to disable normalization.

By default, display usernames are not normalized. When only `username` is provided during signup or update, the `displayUsername` will be set to match the original `username` value (before normalization). You can also explicitly set a `displayUsername` which will be preserved as-is. For custom normalization, provide a function that takes the display username as input and returns the normalized version.

```ts title="auth.ts"
import { betterAuth } from "better-auth"
import { username } from "better-auth/plugins"

const auth = betterAuth({
    emailAndPassword: {
        enabled: true,
    },
    plugins: [
        username({
            displayUsernameNormalization: (displayUsername) => displayUsername.toLowerCase(),
        })
    ]
})
```

### Validation Order

By default, username and display username are validated before normalization. You can change this behavior by setting `validationOrder` to `post-normalization`.

```ts title="auth.ts"
import { betterAuth } from "better-auth"
import { username } from "better-auth/plugins"

const auth = betterAuth({
    emailAndPassword: {
        enabled: true,
    },
    plugins: [
        username({
            validationOrder: {
                username: "post-normalization",
                displayUsername: "post-normalization",
            }
        })
    ]
})
```

<<<<<<< HEAD
### Customize schema

To customize any of the fields provided by the username plugin, you can use the `schema` property in the plugin config.
=======
### Disable Is Username Available

By default, the plugin exposes an endpoint `/is-username-available` to check if a username is available. You can disable this endpoint by providing `disablePaths` option to the better-auth configuration. This is useful if you want to protect usernames from being enumerated.
>>>>>>> 0bd9b403

```ts title="auth.ts"
import { betterAuth } from "better-auth"
import { username } from "better-auth/plugins"

const auth = betterAuth({
<<<<<<< HEAD
    plugins: [
        username({
            schema: {
                user: {
                    fields: {
                        username: {
                            required: true
                        }
                    }
                }
            }
        })
=======
    emailAndPassword: {
        enabled: true,
    },
    disablePaths: ["/is-username-available"],
    plugins: [
        username()
>>>>>>> 0bd9b403
    ]
})
```

## Schema

The plugin requires 2 fields to be added to the user table:

<DatabaseTable
    fields={[
        {
            name: "username",
            type: "string",
            description: "The username of the user",
            isUnique: true
        },
        {
            name: "displayUsername",
            type: "string",
            description: "Non normalized username of the user",
            isUnique: true
        },
    ]}
/><|MERGE_RESOLUTION|>--- conflicted
+++ resolved
@@ -316,22 +316,36 @@
 })
 ```
 
-<<<<<<< HEAD
+### Disable Is Username Available
+
+By default, the plugin exposes an endpoint `/is-username-available` to check if a username is available.
+You can disable this endpoint by providing `disablePaths` option to the better-auth configuration. This is useful if you want to protect usernames from being enumerated.
+
+
+```ts title="auth.ts"
+import { betterAuth } from "better-auth"
+import { username } from "better-auth/plugins"
+
+const auth = betterAuth({
+    emailAndPassword: {
+        enabled: true,
+    },
+    disablePaths: ["/is-username-available"],
+    plugins: [
+        username()
+    ],
+});
+```
+
 ### Customize schema
 
 To customize any of the fields provided by the username plugin, you can use the `schema` property in the plugin config.
-=======
-### Disable Is Username Available
-
-By default, the plugin exposes an endpoint `/is-username-available` to check if a username is available. You can disable this endpoint by providing `disablePaths` option to the better-auth configuration. This is useful if you want to protect usernames from being enumerated.
->>>>>>> 0bd9b403
-
-```ts title="auth.ts"
-import { betterAuth } from "better-auth"
-import { username } from "better-auth/plugins"
-
-const auth = betterAuth({
-<<<<<<< HEAD
+
+```ts title="auth.ts"
+import { betterAuth } from "better-auth"
+import { username } from "better-auth/plugins"
+
+const auth = betterAuth({
     plugins: [
         username({
             schema: {
@@ -344,16 +358,8 @@
                 }
             }
         })
-=======
-    emailAndPassword: {
-        enabled: true,
-    },
-    disablePaths: ["/is-username-available"],
-    plugins: [
-        username()
->>>>>>> 0bd9b403
-    ]
-})
+    ]
+});
 ```
 
 ## Schema

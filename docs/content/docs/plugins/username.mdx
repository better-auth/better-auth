--- conflicted
+++ resolved
@@ -323,28 +323,16 @@
 <DatabaseTable
     modelName="user"
     fields={[
-<<<<<<< HEAD
         { 
             fieldName: "username", 
             type: "string", 
-=======
-        {
-            name: "username",
-            type: "string",
->>>>>>> d06b1c4f
             description: "The username of the user",
             unique: true,
             required: false,
         },
-<<<<<<< HEAD
-        { 
-            fieldName: "displayUsername", 
-            type: "string", 
-=======
         {
             name: "displayUsername",
             type: "string",
->>>>>>> d06b1c4f
             description: "Non normalized username of the user",
             unique: true,
             required: false,

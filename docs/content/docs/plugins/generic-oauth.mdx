--- conflicted
+++ resolved
@@ -109,24 +109,6 @@
 }
 ```
 
-<<<<<<< HEAD
-- `providerId`: A unique identifier for the OAuth provider.
-- `discoveryUrl`: URL to fetch OAuth 2.0 configuration (optional, but recommended for OIDC providers).
-- `type`: Type of OAuth flow ("oauth2" or "oidc", defaults to "oauth2").
-- `authorizationUrl`: URL for the authorization endpoint (optional if using discoveryUrl).
-- `tokenUrl`: URL for the token endpoint (optional if using discoveryUrl).
-- `userInfoUrl`: URL for the user info endpoint (optional if using discoveryUrl).
-- `clientId`: OAuth client ID.
-- `clientSecret`: OAuth client secret.
-- `scopes`: Array of OAuth scopes to request.
-- `redirectURI`: Custom redirect URI (optional).
-- `responseType`: OAuth response type (defaults to "code").
-- `prompt`: Controls the authentication experience for the user.
-- `pkce`: Whether to use PKCE (Proof Key for Code Exchange, defaults to false).
-- `accessType`: Access type for the authorization request.
-- `getUserInfo`: Custom function to fetch user info (optional).
-- `alwaysFetchUserInfo`: Whether to always fetch user info from the user info endpoint regardless of the presence of an ID token (optional).
-=======
 ### Other Provider Configurations
 
 **providerId**: A unique string to identify the OAuth provider configuration.
@@ -174,7 +156,8 @@
 **authorizationHeaders**: (Optional) Custom headers to include in the authorization request. Useful for providers that require special headers.
 
 **overrideUserInfo**: (Optional) If true, the user's info in your database will be updated with the provider's info every time they sign in. Defaults to `false`.
->>>>>>> e7eed8c8
+
+**alwaysFetchUserInfo**: (Optional) Whether to always fetch user info from the user info endpoint regardless of the presence of an ID token.
 
 ## Advanced Usage
 

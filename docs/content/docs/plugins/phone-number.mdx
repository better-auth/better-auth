---
title: Phone Number
description: Phone number plugin
---

The phone number plugin extends the authentication system by allowing users to sign in and sign up using their phone number. It includes OTP (One-Time Password) functionality to verify phone numbers.

## Installation

<Steps>
    <Step>
        ### Add Plugin to the server

        ```ts title="auth.ts"
        import { betterAuth } from "better-auth"
        import { phoneNumber } from "better-auth/plugins"

        const auth = betterAuth({
            plugins: [ 
                phoneNumber({  // [!code highlight]
                    sendOTP: ({ phoneNumber, code }, request) => { // [!code highlight]
                        // Implement sending OTP code via SMS // [!code highlight]
                    } // [!code highlight]
                }) // [!code highlight]
            ] 
        })
        ```
    </Step>
    <Step>
        ### Migrate the database

        Run the migration or generate the schema to add the necessary fields and tables to the database.

        <Tabs items={["migrate", "generate"]}>
            <Tab value="migrate">
            ```bash
            npx @better-auth/cli migrate
            ```
            </Tab>
            <Tab value="generate">
            ```bash
            npx @better-auth/cli generate
            ```
            </Tab>
        </Tabs>
        See the [Schema](#schema) section to add the fields manually.
    </Step>
    <Step>
        ### Add the client plugin

        ```ts title="auth-client.ts"
        import { createAuthClient } from "better-auth/client"
        import { phoneNumberClient } from "better-auth/client/plugins"

        const authClient =  createAuthClient({
            plugins: [ // [!code highlight]
                phoneNumberClient() // [!code highlight]
            ] // [!code highlight]
        })
        ```
    </Step>
</Steps>

## Usage

### Send OTP for Verification

To send an OTP to a user's phone number for verification, you can use the `sendVerificationCode` endpoint.

```ts title="auth-client.ts"
await authClient.phoneNumber.sendOtp({
    phoneNumber: "+1234567890"
})
```

### Verify Phone Number

After the OTP is sent, users can verify their phone number by providing the code.

```ts title="auth-client.ts"
const isVerified = await authClient.phoneNumber.verify({
    phoneNumber: "+1234567890",
    code: "123456"
})
```

When the phone number is verified, the `phoneNumberVerified` field in the user table is set to `true`. If `disableSession` is not set to `true`, a session is created for the user. Additionally, if `callbackOnVerification` is provided, it will be called.

### Allow Sign-Up with Phone Number

To allow users to sign up using their phone number, you can pass `signUpOnVerification` option to your plugin configuration. It requires you to pass `getTempEmail` function to generate a temporary email for the user.

```ts title="auth.ts"
export const auth = betterAuth({
    plugins: [
        phoneNumber({
            sendOTP: ({ phoneNumber, code }, request) => {
                // Implement sending OTP code via SMS
            },
            signUpOnVerification: {
                getTempEmail: (phoneNumber) => {
                    return `${phoneNumber}@my-site.com`
                },
                //optionally, you can also pass `getTempName` function to generate a temporary name for the user
                getTempName: (phoneNumber) => {
                    return phoneNumber //by default, it will use the phone number as the name
                }
            }
        })
    ]
})
```

<<<<<<< HEAD
### Sign In with Phone number
=======
### Sign In with Phone Number
>>>>>>> b185143b

In addition to signing in a user using send-verify flow, you can also use phone number as an identifier and sign in a user using phone number and password.

```ts
await authClient.signIn.phoneNumber({
    phoneNumber: "+123456789",
    password: "password",
    rememberMe: true //optional defaults to true
})
```

### Update Phone Number

Updating phone number uses the same process as verifying a phone number. The user will receive an OTP code to verify the new phone number.


```ts title="auth-client.ts"
await authClient.phoneNumber.sendOtp({
    phoneNumber: "+1234567890" // New phone number
})
```

Then verify the new phone number with the OTP code. 

```ts title="auth-client.ts"
const isVerified = await authClient.phoneNumber.verify({
    phoneNumber: "+1234567890",
    code: "123456",
    updatePhoneNumber: true // Set to true to update the phone number
})
```

If a user session exist the phone number will be updated automatically.


### Disable Session Creation

By default, the plugin creates a session for the user after verifying the phone number. You can disable this behavior by passing `disableSession: true` to the `verify` method.

```ts title="auth-client.ts"
const isVerified = await authClient.phoneNumber.verify({
    phoneNumber: "+1234567890",
    code: "123456",
    disableSession: true
})
```

### Request Password Reset

To initiate a request password reset flow using `phoneNumber`, you can start by calling `requestPasswordReset` on the client to send an OTP code to the user's phone number.

```ts title="auth-client.ts"
await authClient.phoneNumber.requestPasswordReset({
    phoneNumber: "+1234567890"
})
```

Then, you can reset the password by calling `resetPassword` on the client with the OTP code and the new password.

```ts title="auth-client.ts"
const isVerified = await authClient.phoneNumber.resetPassword({
    otp: "123456", // OTP code sent to the user's phone number
    phoneNumber: "+1234567890",
    newPassword: "newPassword"
})  
```

## Options

- `otpLength`: The length of the OTP code to be generated. Default is `6`.
- `sendOTP`: A function that sends the OTP code to the user's phone number. It takes the phone number and the OTP code as arguments.
- `expiresIn`: The time in seconds after which the OTP code expires. Default is `300` seconds.
- `callbackOnVerification`: A function that is called after the phone number is verified. It takes the phone number and the user object as the first argument and a request object as the second argument.
```ts
export const auth = betterAuth({
    plugins: [
        phoneNumber({
            sendOTP: ({ phoneNumber, code }, request) => {
                // Implement sending OTP code via SMS
            },
            callbackOnVerification: async ({ phoneNumber, user }, request) => {
                // Implement callback after phone number verification
            }
        })
    ]
})
```
- `sendPasswordResetOTP`: A function that sends the OTP code to the user's phone number for password reset. It takes the phone number and the OTP code as arguments.
- `phoneNumberValidator`: A custom function to validate the phone number. It takes the phone number as an argument and returns a boolean indicating whether the phone number is valid.
- `signUpOnVerification`: An object with the following properties:
    - `getTempEmail`: A function that generates a temporary email for the user. It takes the phone number as an argument and returns the temporary email.
    - `getTempName`: A function that generates a temporary name for the user. It takes the phone number as an argument and returns the temporary name.

- `requireVerification`: When enabled, users cannot sign in with their phone number until it has been verified. If an unverified user attempts to sign in, the server will respond with a 401 error (PHONE_NUMBER_NOT_VERIFIED) and automatically trigger an OTP send to start the verification process.
    
## Schema

The plugin requires 2 fields to be added to the user table 

### User Table
<DatabaseTable
    fields={[
        { 
            name: "phoneNumber", 
            type: "string", 
            description: "The phone number of the user",
            isUnique: true,
            isOptional: true
        },
        { 
            name: "phoneNumberVerified", 
            type: "boolean", 
            description: "Whether the phone number is verified or not",
            defaultValue: false,
            isOptional: true
        },
    ]}
    />

### OTP Verification Attempts

The phone number plugin includes a built-in protection against brute force attacks by limiting the number of verification attempts for each OTP code.

```typescript
phoneNumber({
  allowedAttempts: 3, // default is 3
  // ... other options
})
```

When a user exceeds the allowed number of verification attempts:
- The OTP code is automatically deleted
- Further verification attempts will return a 403 (Forbidden) status with "Too many attempts" message
- The user will need to request a new OTP code to continue

Example error response after exceeding attempts:
```json
{
  "error": {
    "status": 403,
    "message": "Too many attempts"
  }
}
```

<Callout type="warning">
When receiving a 403 status, prompt the user to request a new OTP code
</Callout><|MERGE_RESOLUTION|>--- conflicted
+++ resolved
@@ -111,11 +111,7 @@
 })
 ```
 
-<<<<<<< HEAD
-### Sign In with Phone number
-=======
 ### Sign In with Phone Number
->>>>>>> b185143b
 
 In addition to signing in a user using send-verify flow, you can also use phone number as an identifier and sign in a user using phone number and password.
 

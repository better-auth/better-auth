---
title: OIDC Provider
description: Open ID Connect plugin for Better Auth that allows you to have your own OIDC provider.
---

The **OIDC Provider Plugin** enables you to build and manage your own OpenID Connect (OIDC) provider, granting full control over user authentication without relying on third-party services like Okta or Azure AD. It also allows other services to authenticate users through your OIDC provider.

**Key Features**:

- **Client Registration**: Register clients to authenticate with your OIDC provider.
- **Dynamic Client Registration**: Allow clients to register dynamically.
- **Trusted Clients**: Configure hard-coded trusted clients with optional consent bypass.
- **Authorization Code Flow**: Support the Authorization Code Flow.
- **JWKS Endpoint**: Publish a JWKS endpoint to allow clients to verify tokens. (Not fully implemented)
- **Refresh Tokens**: Issue refresh tokens and handle access token renewal using the `refresh_token` grant.
- **OAuth Consent**: Implement OAuth consent screens for user authorization, with an option to bypass consent for trusted applications.
- **UserInfo Endpoint**: Provide a UserInfo endpoint for clients to retrieve user details.

<Callout type="warn">
This plugin is in active development and may not be suitable for production use. Please report any issues or bugs on [GitHub](https://github.com/better-auth/better-auth).
</Callout>

## Installation

<Steps>
    <Step>
        ### Mount the Plugin

        Add the OIDC plugin to your auth config. See [OIDC Configuration](#oidc-configuration) on how to configure the plugin.

        ```ts title="auth.ts"
        import { betterAuth } from "better-auth";
        import { oidcProvider } from "better-auth/plugins";

        const auth = betterAuth({
            plugins: [oidcProvider({
                loginPage: "/sign-in", // path to the login page
                // ...other options
            })]
        })
        ```
    </Step>

    <Step>
        ### Migrate the Database

        Run the migration or generate the schema to add the necessary fields and tables to the database.

        <Tabs items={["migrate", "generate"]}>
            <Tab value="migrate">
            ```bash
            npx @better-auth/cli migrate
            ```
            </Tab>
            <Tab value="generate">
            ```bash
            npx @better-auth/cli generate
            ```
            </Tab>
        </Tabs>
        See the [Schema](#schema) section to add the fields manually.
    </Step>

    <Step>
        ### Add the Client Plugin

        Add the OIDC client plugin to your auth client config.

        ```ts
        import { createAuthClient } from "better-auth/client";
        import { oidcClient } from "better-auth/client/plugins"
        const authClient = createAuthClient({
            plugins: [oidcClient({
                // Your OIDC configuration
            })]
        })
        ```
    </Step>
</Steps>

## Usage

Once installed, you can utilize the OIDC Provider to manage authentication flows within your application.

### Register a New Client

To register a new OIDC client, use the `oauth2.register` method.


#### Simple Example

```ts
const application = await client.oauth2.register({
    client_name: "My Client",
    redirect_uris: ["https://client.example.com/callback"],
});
```


#### Full Method


<APIMethod path="/oauth2/register" method="POST">
```ts
type registerOAuthApplication = {
    /**
     * A list of redirect URIs. 
     */
    redirect_uris: string[] = ["https://client.example.com/callback"]
    /**
     * The authentication method for the token endpoint. 
     */
    token_endpoint_auth_method?: "none" | "client_secret_basic" | "client_secret_post" = "client_secret_basic"
    /**
     * The grant types supported by the application. 
     */
    grant_types?: ("authorization_code" | "implicit" | "password" | "client_credentials" | "refresh_token" | "urn:ietf:params:oauth:grant-type:jwt-bearer" | "urn:ietf:params:oauth:grant-type:saml2-bearer")[] = ["authorization_code"]
    /**
     * The response types supported by the application. 
     */
    response_types?: ("code" | "token")[] = ["code"]
    /**
     * The name of the application. 
     */
    client_name?: string = "My App"
    /**
     * The URI of the application. 
     */
    client_uri?: string = "https://client.example.com"
    /**
     * The URI of the application logo. 
     */
    logo_uri?: string = "https://client.example.com/logo.png"
    /**
     * The scopes supported by the application. Separated by spaces. 
     */
    scope?: string = "profile email"
    /**
     * The contact information for the application. 
     */
    contacts?: string[] = ["admin@example.com"]
    /**
     * The URI of the application terms of service. 
     */
    tos_uri?: string = "https://client.example.com/tos"
    /**
     * The URI of the application privacy policy. 
     */
    policy_uri?: string = "https://client.example.com/policy"
    /**
     * The URI of the application JWKS. 
     */
    jwks_uri?: string = "https://client.example.com/jwks"
    /**
     * The JWKS of the application. 
     */
    jwks?: Record<string, any> = {"keys": [{"kty": "RSA", "alg": "RS256", "use": "sig", "n": "...", "e": "..."}]}
    /**
     * The metadata of the application. 
     */
    metadata?: Record<string, any> = {"key": "value"}
    /**
     * The software ID of the application. 
     */
    software_id?: string = "my-software"
    /**
     * The software version of the application. 
     */
    software_version?: string = "1.0.0"
    /**
     * The software statement of the application. 
     */
    software_statement?: string
}
```
</APIMethod>

<Callout>
This endpoint supports [RFC7591](https://datatracker.ietf.org/doc/html/rfc7591) compliant client registration.
</Callout>

Once the application is created, you will receive a `client_id` and `client_secret` that you can display to the user.

<<<<<<< HEAD
=======
This Endpoint support [RFC7591](https://datatracker.ietf.org/doc/html/rfc7591) compliant client registration.
### Trusted Clients

For first-party applications and internal services, you can configure trusted clients directly in your OIDC provider configuration. Trusted clients bypass database lookups for better performance and can optionally skip consent screens for improved user experience.

```ts title="auth.ts"
import { betterAuth } from "better-auth";
import { oidcProvider } from "better-auth/plugins";

const auth = betterAuth({
    plugins: [oidcProvider({
        loginPage: "/sign-in",
        trustedClients: [
            {
                clientId: "internal-dashboard",
                clientSecret: "secure-secret-here",
                name: "Internal Dashboard",
                type: "web",
                redirectURLs: ["https://dashboard.company.com/auth/callback"],
                disabled: false,
                skipConsent: true, // Skip consent for this trusted client
                metadata: { internal: true }
            },
            {
                clientId: "mobile-app",
                clientSecret: "mobile-secret", 
                name: "Company Mobile App",
                type: "native",
                redirectURLs: ["com.company.app://auth"],
                disabled: false,
                skipConsent: false, // Still require consent if needed
                metadata: {}
            }
        ]
    })]
})
```
>>>>>>> 8223ddd3

### UserInfo Endpoint

The OIDC Provider includes a UserInfo endpoint that allows clients to retrieve information about the authenticated user. This endpoint is available at `/oauth2/userinfo` and requires a valid access token.

<Endpoint path="/oauth2/userinfo" method="GET" />

```ts title="client-app.ts"
// Example of how a client would use the UserInfo endpoint
const response = await fetch('https://your-domain.com/api/auth/oauth2/userinfo', {
  headers: {
    'Authorization': 'Bearer ACCESS_TOKEN'
  }
});

const userInfo = await response.json();
// userInfo contains user details based on the scopes granted
```

The UserInfo endpoint returns different claims based on the scopes that were granted during authorization:

- With `openid` scope: Returns the user's ID (`sub` claim)
- With `profile` scope: Returns name, picture, given_name, family_name
- With `email` scope: Returns email and email_verified

The `getAdditionalUserInfoClaim` function receives the user object and the requested scopes array, allowing you to conditionally include claims based on the scopes granted during authorization. These additional claims will be included in both the UserInfo endpoint response and the ID token.

### Consent Screen

When a user is redirected to the OIDC provider for authentication, they may be prompted to authorize the application to access their data. This is known as the consent screen. By default, Better Auth will display a sample consent screen. You can customize the consent screen by providing a `consentPage` option during initialization.

**Note**: Trusted clients with `skipConsent: true` will bypass the consent screen entirely, providing a seamless experience for first-party applications.

```ts title="auth.ts"
import { betterAuth } from "better-auth";

export const auth = betterAuth({
    plugins: [oidcProvider({
        consentPage: "/path/to/consent/page"
    })]
})
```

The plugin will redirect the user to the specified path with a `client_id` and `scope` query parameter. You can use this information to display a custom consent screen. Once the user consents, you can call `oauth2.consent` to complete the authorization.

<Endpoint path="/oauth2/consent" method="POST" />

```ts title="server.ts"
const res = await client.oauth2.consent({
	accept: true, // or false to deny
});
```

The `client_id` and other necessary information are stored in the browser cookie, so you don't need to pass them in the request. If they don't exist in the cookie, the consent method will return an error.

### Handling Login

When a user is redirected to the OIDC provider for authentication, if they are not already logged in, they will be redirected to the login page. You can customize the login page by providing a `loginPage` option during initialization.

```ts title="auth.ts"
import { betterAuth } from "better-auth";

export const auth = betterAuth({
    plugins: [oidcProvider({
        loginPage: "/sign-in"
    })]
})
```

You don't need to handle anything from your side; when a new session is created, the plugin will handle continuing the authorization flow.

## Configuration

### OIDC Metadata

Customize the OIDC metadata by providing a configuration object during initialization.

```ts title="auth.ts"
import { betterAuth } from "better-auth";
import { oidcProvider } from "better-auth/plugins";

export const auth = betterAuth({
    plugins: [oidcProvider({
        metadata: {
            issuer: "https://your-domain.com",
            authorization_endpoint: "/custom/oauth2/authorize",
            token_endpoint: "/custom/oauth2/token",
            // ...other custom metadata
        }
    })]
})
```

### JWKS Endpoint (Not Fully Implemented)

For JWKS support, you need to use the `jwt` plugin. It exposes the `/jwks` endpoint to provide the public keys.

<Callout type="warn">
Currently, the token is signed with the application's secret key. The JWKS endpoint is not fully implemented yet.
</Callout>

### Dynamic Client Registration

If you want to allow clients to register dynamically, you can enable this feature by setting the `allowDynamicClientRegistration` option to `true`.

```ts title="auth.ts"
const auth = betterAuth({
    plugins: [oidcProvider({
        allowDynamicClientRegistration: true,
    })]
})
```

This will allow clients to register using the `/register` endpoint to be publicly available.

## Schema

The OIDC Provider plugin adds the following tables to the database:

### OAuth Application

Table Name: `oauthApplication`

<DatabaseTable
  fields={[
   {
      name: "id",
      type: "string",
      description: "Database ID of the OAuth client",
      isPrimaryKey: true
   },
    { 
      name: "clientId", 
      type: "string", 
      description: "Unique identifier for each OAuth client",
      isPrimaryKey: true
    },
    { 
      name: "clientSecret", 
      type: "string", 
      description: "Secret key for the OAuth client",
      isRequired: true
    },
    { 
      name: "name", 
      type: "string", 
      description: "Name of the OAuth client",
      isRequired: true
    },
    { 
      name: "redirectURLs", 
      type: "string", 
      description: "Comma-separated list of redirect URLs",
      isRequired: true
    },
    { 
      name: "metadata", 
      type: "string",
      description: "Additional metadata for the OAuth client",
      isOptional: true
    },
    { 
      name: "type", 
      type: "string",
      description: "Type of OAuth client (e.g., web, mobile)",
      isRequired: true
    },
    { 
      name: "disabled", 
      type: "boolean", 
      description: "Indicates if the client is disabled",
      isRequired: true
    },
    { 
      name: "userId", 
      type: "string", 
      description: "ID of the user who owns the client. (optional)",
      isOptional: true
    },
    { 
      name: "createdAt", 
      type: "Date", 
      description: "Timestamp of when the OAuth client was created" 
    },
   {
      name: "updatedAt",
      type: "Date",
      description: "Timestamp of when the OAuth client was last updated"
   }
  ]}
/>

### OAuth Access Token

Table Name: `oauthAccessToken`

<DatabaseTable
  fields={[
    {
      name: "id",
      type: "string",
      description: "Database ID of the access token",
      isPrimaryKey: true
   },
    { 
      name: "accessToken", 
      type: "string", 
      description: "Access token issued to the client",
    },
    { 
      name: "refreshToken", 
      type: "string", 
      description: "Refresh token issued to the client",
      isRequired: true
    },
    { 
      name: "accessTokenExpiresAt", 
      type: "Date", 
      description: "Expiration date of the access token",
      isRequired: true
    },
    { 
      name: "refreshTokenExpiresAt", 
      type: "Date", 
      description: "Expiration date of the refresh token",
      isRequired: true
    },
    { 
      name: "clientId", 
      type: "string", 
      description: "ID of the OAuth client",
      isForeignKey: true,
      references: { model: "oauthClient", field: "clientId" }
    },
    { 
      name: "userId", 
      type: "string", 
      description: "ID of the user associated with the token",
      isForeignKey: true,
      references: { model: "user", field: "id" }
    },
    { 
      name: "scopes", 
      type: "string", 
      description: "Comma-separated list of scopes granted",
      isRequired: true
    },
    { 
      name: "createdAt", 
      type: "Date", 
      description: "Timestamp of when the access token was created" 
    },
    {
      name: "updatedAt",
      type: "Date",
      description: "Timestamp of when the access token was last updated"
    }
  ]}
/>

### OAuth Consent

Table Name: `oauthConsent`

<DatabaseTable
  fields={[
    { 
      name: "id", 
      type: "string", 
      description: "Database ID of the consent",
      isPrimaryKey: true
    },
    { 
      name: "userId", 
      type: "string", 
      description: "ID of the user who gave consent",
      isForeignKey: true,
      references: { model: "user", field: "id" }
    },
    { 
      name: "clientId", 
      type: "string", 
      description: "ID of the OAuth client",
      isForeignKey: true,
      references: { model: "oauthClient", field: "clientId" }
    },
    { 
      name: "scopes", 
      type: "string", 
      description: "Comma-separated list of scopes consented to",
      isRequired: true
    },
    { 
      name: "consentGiven", 
      type: "boolean", 
      description: "Indicates if consent was given",
      isRequired: true
    },
    { 
      name: "createdAt", 
      type: "Date", 
      description: "Timestamp of when the consent was given" 
    },
    {
      name: "updatedAt",
      type: "Date",
      description: "Timestamp of when the consent was last updated"
    }
  ]}
/>

## Options

**allowDynamicClientRegistration**: `boolean` - Enable or disable dynamic client registration.

**metadata**: `OIDCMetadata` - Customize the OIDC provider metadata.

**loginPage**: `string` - Path to the custom login page.

**consentPage**: `string` - Path to the custom consent page.

**trustedClients**: `(Client & { skipConsent?: boolean })[]` - Array of trusted clients that are configured directly in the provider options. These clients bypass database lookups and can optionally skip consent screens.


**getAdditionalUserInfoClaim**: `(user: User, scopes: string[]) => Record<string, any>` - Function to get additional user info claims.<|MERGE_RESOLUTION|>--- conflicted
+++ resolved
@@ -181,9 +181,8 @@
 
 Once the application is created, you will receive a `client_id` and `client_secret` that you can display to the user.
 
-<<<<<<< HEAD
-=======
 This Endpoint support [RFC7591](https://datatracker.ietf.org/doc/html/rfc7591) compliant client registration.
+  
 ### Trusted Clients
 
 For first-party applications and internal services, you can configure trusted clients directly in your OIDC provider configuration. Trusted clients bypass database lookups for better performance and can optionally skip consent screens for improved user experience.
@@ -193,7 +192,8 @@
 import { oidcProvider } from "better-auth/plugins";
 
 const auth = betterAuth({
-    plugins: [oidcProvider({
+    plugins: [
+      oidcProvider({
         loginPage: "/sign-in",
         trustedClients: [
             {
@@ -220,7 +220,6 @@
     })]
 })
 ```
->>>>>>> 8223ddd3
 
 ### UserInfo Endpoint
 

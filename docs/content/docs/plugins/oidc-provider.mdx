---
title: OIDC Provider
description: Open ID Connect plugin for Better Auth that allows you to have your own OIDC provider.
---

The **OIDC Provider Plugin** enables you to build and manage your own OpenID Connect (OIDC) provider, granting full control over user authentication without relying on third-party services like Okta or Azure AD. It also allows other services to authenticate users through your OIDC provider.

**Key Features**:

- **Client Registration**: Register clients to authenticate with your OIDC provider.
- **Dynamic Client Registration**: Allow clients to register dynamically.
- **Trusted Clients**: Configure hard-coded trusted clients with optional consent bypass.
- **Authorization Code Flow**: Support the Authorization Code Flow.
- **Public Clients**: Support public clients for SPA, mobile apps, CLI tools, etc.
- **JWKS Endpoint**: Publish a JWKS endpoint to allow clients to verify tokens. (Not fully implemented)
- **Refresh Tokens**: Issue refresh tokens and handle access token renewal using the `refresh_token` grant.
- **OAuth Consent**: Implement OAuth consent screens for user authorization, with an option to bypass consent for trusted applications.
- **UserInfo Endpoint**: Provide a UserInfo endpoint for clients to retrieve user details.

<Callout type="warn">
This plugin is in active development and may not be suitable for production use. Please report any issues or bugs on [GitHub](https://github.com/better-auth/better-auth).
</Callout>

## Installation

<Steps>
    <Step>
        ### Mount the Plugin

        Add the OIDC plugin to your auth config. See [Configuration](#configuration) on how to configure the plugin.

        ```ts title="auth.ts"
        import { betterAuth } from "better-auth";
        import { oidcProvider } from "better-auth/plugins"; // Ensure this import path is correct for your project structure

        const auth = betterAuth({
            plugins: [oidcProvider({
                loginPage: "/sign-in", // path to the login page on your OIDC provider
                // ...other options
            })]
        })
        ```
    </Step>

    <Step>
        ### Migrate the Database

        Run the migration or generate the schema to add the necessary fields and tables to the database.

        <Tabs items={["migrate", "generate"]}>
            <Tab value="migrate">
            ```bash
            npx @better-auth/cli migrate
            ```
            </Tab>
            <Tab value="generate">
            ```bash
            npx @better-auth/cli generate
            ```
            </Tab>
        </Tabs>
        See the [Schema](#schema) section to add the fields manually if preferred.
    </Step>

    <Step>
        ### Add the Client Plugin (Optional)

        If your OIDC provider's own UI (e.g., for client registration, admin tasks, or its login/consent pages if they use `authClient`) needs to interact with its own OIDC endpoints or other Better Auth features, you might configure `oidcClient` there. Client applications (Relying Parties) using your OIDC provider will configure their own `authClient` instance to interact with your provider, typically without needing this specific `oidcClient` plugin.

        ```ts title="auth-client.ts (for OIDC Provider's UI or RP)"
        import { createAuthClient } from "better-auth/client"; // Or "better-auth/react", etc.
        import { oidcClient } from "better-auth/client/plugins" // Ensure this import path is correct

        const authClient = createAuthClient({
            // baseURL: "http://localhost:3000" // URL of your Better Auth OIDC provider instance
            plugins: [oidcClient({
                // Configuration options for the OIDC client plugin, if any.
            })]
        })
        ```
    </Step>
</Steps>

## Usage

Once installed, you can utilize the OIDC Provider to manage authentication flows within your application.

### Register a New Client

To register a new OIDC client that can use your OIDC provider for authentication, applications can make a POST request to the `/oauth2/register` endpoint. This is often done via an admin interface or a dedicated developer portal associated with your OIDC provider.

<Endpoint path="/oauth2/register" method="POST" />

<<<<<<< HEAD
The request body should be compliant with [RFC7591](https://datatracker.ietf.org/doc/html/rfc7591) for client registration. A minimal example:

```json title="Request Body Example"
{
    "client_name": "My Client Application",
    "redirect_uris": ["https://client.example.com/callback"],
    "grant_types": ["authorization_code"],
    "response_types": ["code"],
    "token_endpoint_auth_method": "client_secret_basic"
}
=======
```ts title="client.ts"
const application = await client.oauth2.register({
    client_name: "My Client",
    redirect_uris: ["https://client.example.com/callback"],
});
>>>>>>> ff54a99c
```

If using `authClient` to perform the registration (e.g., from an admin tool):
```ts title="admin-tool.ts (example)"
// This would be run on a client authorized to register applications.
const application = await authClient.oauth2.register({ // Assumes authClient is configured.
    name: "My Client Application", // Note: field name is 'name' here for simplicity with authClient
    redirectURLs: ["https://client.example.com/callback"], // 'redirectURLs' is used by this specific authClient helper
});
// The response will contain clientId and clientSecret.
```

<<<<<<< HEAD
Once the application is created, your OIDC provider will return a `client_id` and `client_secret` (if applicable based on `token_endpoint_auth_method`) that the client application must use.
=======
This Endpoint support [RFC7591](https://datatracker.ietf.org/doc/html/rfc7591) compliant client registration.
### Trusted Clients

For first-party applications and internal services, you can configure trusted clients directly in your OIDC provider configuration. Trusted clients bypass database lookups for better performance and can optionally skip consent screens for improved user experience.

```ts title="auth.ts"
import { betterAuth } from "better-auth";
import { oidcProvider } from "better-auth/plugins";

const auth = betterAuth({
    plugins: [oidcProvider({
        loginPage: "/sign-in",
        trustedClients: [
            {
                clientId: "internal-dashboard",
                clientSecret: "secure-secret-here",
                name: "Internal Dashboard",
                type: "web",
                redirectURLs: ["https://dashboard.company.com/auth/callback"],
                disabled: false,
                skipConsent: true, // Skip consent for this trusted client
                metadata: { internal: true }
            },
            {
                clientId: "mobile-app",
                clientSecret: "mobile-secret", 
                name: "Company Mobile App",
                type: "native",
                redirectURLs: ["com.company.app://auth"],
                disabled: false,
                skipConsent: false, // Still require consent if needed
                metadata: {}
            }
        ]
    })]
})
```
>>>>>>> ff54a99c

### UserInfo Endpoint

The OIDC Provider includes a UserInfo endpoint that allows client applications to retrieve claims about the authenticated user. This endpoint is available at `/oauth2/userinfo` (relative to your Better Auth base path, e.g., `/api/auth/oauth2/userinfo`) and requires a valid Bearer access token.

<Endpoint path="/oauth2/userinfo" method="GET" />

```ts title="client-app.ts (example of a Relying Party)"
// Example of how a client application would use the UserInfo endpoint
const response = await fetch('https://your-oidc-provider.com/api/auth/oauth2/userinfo', {
  headers: {
    'Authorization': 'Bearer ACCESS_TOKEN'
  }
});

const userInfo = await response.json();
// userInfo contains user details based on the scopes granted
```

The UserInfo endpoint returns different claims based on the scopes that were granted during authorization:
- With `openid` scope: Returns the user's ID (`sub` claim).
- With `profile` scope: Returns `name`, `picture`, `given_name`, `family_name`, etc.
- With `email` scope: Returns `email` and `email_verified`.

You can use the `getAdditionalUserInfoClaim` option in the `oidcProvider` configuration to add custom claims to the UserInfo response and the ID token. This function receives the user object and the array of granted scopes.

### Consent Screen

When a user is redirected to the OIDC provider for authentication by a client application, they may be prompted to authorize that application to access their data. This is known as the consent screen. By default, Better Auth displays a sample consent screen. You can customize this by providing a `consentPage` option during the `oidcProvider` initialization.

<<<<<<< HEAD
```ts title="auth.ts (OIDC Provider Setup)"
=======
**Note**: Trusted clients with `skipConsent: true` will bypass the consent screen entirely, providing a seamless experience for first-party applications.

```ts title="auth.ts"
>>>>>>> ff54a99c
import { betterAuth } from "better-auth";
import { oidcProvider } from "better-auth/plugins";

export const auth = betterAuth({
    plugins: [oidcProvider({
        // ... other options
        consentPage: "/your-custom-consent-page" // Path on your OIDC provider
    })]
})
```

If a custom `consentPage` is specified, the OIDC provider will redirect the user to this path. The URL will include `client_id` and `scope` as query parameters. Your custom consent page should use this information to display details about the client application and the permissions being requested.

Once the user makes a decision (accept or deny) on your custom consent page, your page's backend handler should make a POST request to the OIDC provider's consent finalization endpoint.

<Endpoint path="/oauth2/consent" method="POST" />

```ts title="custom-consent-page-handler.ts (Example for your consent page's backend)"
// This example assumes your custom consent page's backend is part of the OIDC provider
// and can use `auth.api` or a configured `authClient`.
// It might be called after your custom consent UI submits the user's decision.

// const decision = /* true if accepted, false if denied, from your UI */;
// const { data, error } = await auth.api.oauth2Consent({ // Or authClient.oauth2.consent
//     body: {
//         accept: decision 
//     },
//     // headers might be needed if called via auth.api from a server context
// });

// if (error) { /* handle error */ }
// The `data` object will contain a `redirectURI` to send the user's browser to.
// Example: window.location.href = data.redirectURI; (if handling on client-side of consent page)
// Or: throw ctx.redirect(data.redirectURI); (if handling in a server-side route of consent page)
```
The OIDC provider manages necessary state (like the original request details) typically via a temporary cookie, so your consent page's call to `oauth2.consent` doesn't need to pass them explicitly.

### Handling Login During Authorization

When a client application redirects a user to your OIDC provider's `/oauth2/authorize` endpoint, if the user is not already logged into your OIDC provider, they will be redirected to the login page specified by the `loginPage` option in the `oidcProvider` configuration.

```ts title="auth.ts (OIDC Provider Setup)"
import { betterAuth } from "better-auth";
import { oidcProvider } from "better-auth/plugins";

export const auth = betterAuth({
    plugins: [oidcProvider({
        loginPage: "/sign-in" // Path to the login page on your OIDC provider
    })]
})
```

**After the user successfully signs in on this `loginPage`:**
The OIDC provider plugin facilitates the resumption of the OIDC authorization flow through a specific interaction:

1.  **Server Response to Login Attempt:** The `signIn` method (e.g., `authClient.signIn.email`) called by your login page's client-side script will receive a JSON response from the server. This response includes standard session information (user object, token) and special OIDC continuation instructions:
    *   `oidcContinuation: true`
    *   `oidcAuthorizeURL`: The URL for the OIDC provider's `/oauth2/authorize` endpoint, pre-filled with the original OIDC request parameters.
2.  **Client-Side Navigation Instruction:** Your login page's client-side script **must** inspect this JSON response. If `oidcContinuation` is `true`, the script is responsible for navigating the browser to the `oidcAuthorizeURL` using `window.location.href`.

This client-initiated navigation (a GET request) allows the `/oauth2/authorize` endpoint to process the request with an active user session, handle consent, and then correctly redirect to the client application's `redirect_uri`.

#### Client-Side Login Page Implementation Snippet

The following snippet illustrates the essential logic needed in your OIDC provider's login page (e.g., `/sign-in`) when handling the submission of login credentials:

```typescript title="login-form-handler.ts (Conceptual)"
// Assuming 'authClient' is your configured Better Auth client instance,
// and 'email' & 'password' are from your login form.

try {
    // Using the second argument for onSuccess/onError callbacks
    await authClient.signIn.email({
        email,
        password,
    }, {
        onSuccess: (context) => {
            // context.data contains the JSON response from the server
            if (context.data && context.data.oidcContinuation === true && context.data.oidcAuthorizeURL) {
                // This is an OIDC flow continuation after login.
                // Navigate the browser to the OIDC authorize URL.
                console.log("OIDC Continuation: Navigating to OIDC authorize URL:", context.data.oidcAuthorizeURL);
                window.location.href = context.data.oidcAuthorizeURL;
            } else {
                // This is a normal login success, not part of an OIDC continuation handled this way.
                // Redirect to a default page on the OIDC provider (e.g., a dashboard) or update UI.
                console.log("Login successful. User:", context.data?.user);
                // Example: window.location.href = '/provider-dashboard'; 
            }
        },
        onError: (context) => {
            console.error("Login failed:", context.error);
            // Update UI to show login error to the user.
        }
    });
} catch (e) {
    console.error("Unexpected error during sign-in attempt:", e);
}
```
**Important:** The key action is `window.location.href = context.data.oidcAuthorizeURL;` when `oidcContinuation` is true.

### Conceptual OIDC Login Flow

1.  **Initiation:** A client application (Relying Party, RP) redirects the user's browser to your OIDC Provider's (OP) `/oauth2/authorize` endpoint.
2.  **Login Required:** If the user isn't logged into your OP, the OP redirects them to its internal `loginPage` (e.g., `/sign-in`), carrying along the original OIDC request parameters (typically via a temporary cookie).
3.  **User Authenticates:** On the OP's `loginPage`, the user submits their credentials. The page's JavaScript calls `authClient.signIn.email(...)`.
4.  **Login Success & Instruction:** Your OP's backend (the `signIn.email` endpoint, modified by the OIDC plugin's `after` hook) responds with a 200 OK and a JSON payload containing session info, `oidcContinuation: true`, and `oidcAuthorizeURL`. The OP also sets its session cookie.
5.  **Client-Side Navigation:** The JavaScript on the OP's `loginPage` receives this JSON. Seeing `oidcContinuation: true`, it uses `window.location.href` to navigate the browser to the `oidcAuthorizeURL`.
6.  **OIDC Authorization Resumes:** The browser makes a GET request to the OP's `/oauth2/authorize` endpoint (now with the session cookie).
7.  **Consent & Code Issuance:** The OP evaluates consent (showing the consent screen if needed and `prompt=consent` was included). If consent is granted, the OP redirects the browser to the RP's `redirect_uri` with an authorization code.
8.  **Token Exchange:** The RP exchanges the code with the OP's `/oauth2/token` endpoint for tokens.
9.  **RP Session:** The RP validates tokens, creates a local session, and directs the user.

## Configuration

### OIDC Metadata

Customize the OIDC discovery metadata (available at `/.well-known/openid-configuration`) by providing a `metadata` object during `oidcProvider` initialization. All URLs should be absolute.

```ts title="auth.ts (OIDC Provider Setup)"
import { betterAuth } from "better-auth";
import { oidcProvider } from "better-auth/plugins";

export const auth = betterAuth({
    plugins: [oidcProvider({
        metadata: {
            issuer: "https://your-oidc-provider.com", // Should match your provider's base URL
            authorization_endpoint: "https://your-oidc-provider.com/api/auth/oauth2/authorize",
            token_endpoint: "https://your-oidc-provider.com/api/auth/oauth2/token",
            userinfo_endpoint: "https://your-oidc-provider.com/api/auth/oauth2/userinfo",
            jwks_uri: "https://your-oidc-provider.com/api/auth/jwks",
            // ...other standard or custom metadata fields
        }
    })]
})
```

### JWKS Endpoint

<<<<<<< HEAD
For JWKS support (publishing public keys for verifying ID token signatures), you would typically integrate with a JWT management system or use the `jwt` plugin if/when it supports JWKS for this purpose.

<Callout type="warn">
Currently, ID tokens may be signed using a method internal to the application. A publicly accessible JWKS URI for independent key discovery is not fully implemented out-of-the-box by this plugin alone.
=======
The OIDC Provider plugin can integrate with the JWT plugin to provide proper asymmetric key signing for ID tokens. When enabled, ID tokens will be signed using RSA/EdDSA keys and can be verified using the JWKS endpoint.

```ts title="auth.ts"
import { betterAuth } from "better-auth";
import { oidcProvider } from "better-auth/plugins";
import { jwt } from "better-auth/plugins";

export const auth = betterAuth({
    plugins: [
        jwt(), // Make sure to add the JWT plugin
        oidcProvider({
            useJWTPlugin: true, // Enable JWT plugin integration
            loginPage: "/sign-in",
            // ... other options
        })
    ]
})
```

<Callout type="info">
When `useJWTPlugin: false` (default), ID tokens are signed with the application secret.
>>>>>>> ff54a99c
</Callout>

### Dynamic Client Registration

To allow client applications to register with your OIDC provider dynamically (as per [RFC7591](https://datatracker.ietf.org/doc/html/rfc7591)), set the `allowDynamicClientRegistration` option to `true`.

```ts title="auth.ts (OIDC Provider Setup)"
const auth = betterAuth({
    plugins: [oidcProvider({
        allowDynamicClientRegistration: true,
    })]
})
```
This makes the `/oauth2/register` endpoint publicly available for client registration requests.

## Schema

The OIDC Provider plugin adds the following tables to your database:

### OAuth Application

Table Name: `oauthApplication`

<DatabaseTable
  fields={[
   {
      name: "id",
      type: "string",
      description: "Database ID of the OAuth client",
      isPrimaryKey: true
   },
    {
      name: "clientId",
      type: "string",
      description: "Unique identifier for each OAuth client",
      isPrimaryKey: true
    },
<<<<<<< HEAD
    {
      name: "clientSecret",
      type: "string",
      description: "Secret key for the OAuth client (for confidential clients)",
      isRequired: true
=======
    { 
      name: "clientSecret", 
      type: "string", 
      description: "Secret key for the OAuth client. Optional for public clients using PKCE.",
      isOptional: true
>>>>>>> ff54a99c
    },
    {
      name: "name",
      type: "string",
      description: "Name of the OAuth client",
      isOptional: true
    },
    {
      name: "redirectURLs", // Represents redirect_uris in RFC7591
      type: "string",
      description: "Comma-separated list of redirect URIs",
      isRequired: true
    },
    {
      name: "metadata",
      type: "string",
      description: "Additional metadata (e.g., logo_uri, client_uri, tos_uri, policy_uri, grant_types, response_types, token_endpoint_auth_method)",
      isOptional: true
    },
    {
      name: "type",
      type: "string",
      description: "Type of OAuth client (e.g., 'web', 'native', 'confidential', 'public')",
      isRequired: true
    },
    {
      name: "disabled",
      type: "boolean",
      description: "Indicates if the client is disabled",
      isRequired: true
    },
    { 
      name: "userId", 
      type: "string", 
      description: "ID of the user who owns the client (optional, if clients can be user-associated)",
      isOptional: true
    },
    { 
      name: "createdAt", 
      type: "Date", 
      description: "Timestamp of when the OAuth client was created" 
    },
   {
      name: "updatedAt",
      type: "Date",
      description: "Timestamp of when the OAuth client was last updated"
   }
  ]}
/>


### OAuth Access Token

Table Name: `oauthAccessToken`

<DatabaseTable
  fields={[
    {
      name: "id",
      type: "string",
      description: "Database ID of the access token",
      isPrimaryKey: true
   },
    {
      name: "accessToken",
      type: "string",
      description: "Access token issued to the client",
    },
    {
      name: "refreshToken",
      type: "string",
      description: "Refresh token issued to the client",
      isOptional: true
    },
    {
      name: "accessTokenExpiresAt",
      type: "Date",
      description: "Expiration date of the access token",
      isRequired: true
    },
    {
      name: "refreshTokenExpiresAt",
      type: "Date",
      description: "Expiration date of the refresh token",
      isOptional: true
    },
    {
      name: "clientId",
      type: "string",
      description: "ID of the OAuth client",
      isForeignKey: true,
      references: { model: "oauthApplication", field: "clientId" }
    },
    {
      name: "userId",
      type: "string",
      description: "ID of the user associated with the token",
      isForeignKey: true,
      references: { model: "user", field: "id" }
    },
    {
      name: "scopes",
      type: "string",
      description: "Space-separated list of scopes granted",
      isRequired: true
    },
    {
      name: "createdAt",
      type: "Date",
      description: "Timestamp of when the access token was created"
    },
    {
      name: "updatedAt",
      type: "Date",
      description: "Timestamp of when the access token was last updated"
    }
  ]}
/>

### OAuth Consent

Table Name: `oauthConsent`

<DatabaseTable
  fields={[
    {
      name: "id",
      type: "string",
      description: "Database ID of the consent",
      isPrimaryKey: true
    },
    {
      name: "userId",
      type: "string",
      description: "ID of the user who gave consent",
      isForeignKey: true,
      references: { model: "user", field: "id" }
    },
    {
      name: "clientId",
      type: "string",
      description: "ID of the OAuth client",
      isForeignKey: true,
      references: { model: "oauthApplication", field: "clientId" }
    },
    {
      name: "scopes",
      type: "string",
      description: "Space-separated list of scopes consented to",
      isRequired: true
    },
    {
      name: "consentGiven",
      type: "boolean",
      description: "Indicates if consent was given",
      isRequired: true
    },
    {
      name: "createdAt",
      type: "Date",
      description: "Timestamp of when the consent was given"
    },
    {
      name: "updatedAt",
      type: "Date",
      description: "Timestamp of when the consent was last updated"
    }
  ]}
/>

## Options

<<<<<<< HEAD
The `oidcProvider` function accepts the following options:

-   **`allowDynamicClientRegistration?: boolean`**: Enable or disable dynamic client registration (RFC7591). Defaults to `false`.
-   **`metadata?: Partial<OIDCMetadata>`**: Customize parts of the OIDC provider discovery metadata. All URLs provided here should be absolute.
-   **`loginPage?: string`**: Path (on your OIDC provider application) to the custom login page (e.g., `/sign-in`). Required if users need to log in during the OIDC flow.
-   **`consentPage?: string`**: Path (on your OIDC provider application) to the custom consent page (e.g., `/consent`). If not provided, a basic default consent UI may be used.
-   **`getAdditionalUserInfoClaim?: (user: User, scopes: string[]) => Record<string, any>`**: A function to include additional custom claims in the UserInfo endpoint response and in the ID token. It receives the authenticated `User` object and an array of granted `scopes`.
-   **`scopes?: string[]`**: An array of additional custom scopes your OIDC provider supports beyond the standard `openid`, `profile`, `email`, and `offline_access`.
-   **`codeExpiresIn?: number`**: Lifetime of the authorization code in seconds. Defaults to `600` (10 minutes).
-   **`accessTokenExpiresIn?: number`**: Lifetime of the access token in seconds. Defaults to `3600` (1 hour).
-   **`refreshTokenExpiresIn?: number`**: Lifetime of the refresh token in seconds. Defaults to `604800` (7 days).
-   **`allowPlainCodeChallengeMethod?: boolean`**: Whether to allow `code_challenge_method=plain` for PKCE. Defaults to `true`. For enhanced security, consider setting to `false` in production to enforce S256.
-   **`requirePKCE?: boolean`**: If `true`, PKCE (Proof Key for Code Exchange) will be required for all authorization code grants. Defaults to `false`, but setting to `true` is highly recommended, especially for public clients.
-   **`generateClientId?: () => string`**: A custom function to generate client IDs during client registration.
-   **`generateClientSecret?: () => string`**: A custom function to generate client secrets during client registration (for confidential clients).
=======
**allowDynamicClientRegistration**: `boolean` - Enable or disable dynamic client registration.

**metadata**: `OIDCMetadata` - Customize the OIDC provider metadata.

**loginPage**: `string` - Path to the custom login page.

**consentPage**: `string` - Path to the custom consent page.

**trustedClients**: `(Client & { skipConsent?: boolean })[]` - Array of trusted clients that are configured directly in the provider options. These clients bypass database lookups and can optionally skip consent screens.

**getAdditionalUserInfoClaim**: `(user: User, scopes: string[]) => Record<string, any>` - Function to get additional user info claims.

**useJWTPlugin**: `boolean` - When `true`, ID tokens are signed using the JWT plugin's asymmetric keys. When `false` (default), ID tokens are signed with HMAC-SHA256 using the application secret.
>>>>>>> ff54a99c
<|MERGE_RESOLUTION|>--- conflicted
+++ resolved
@@ -91,7 +91,6 @@
 
 <Endpoint path="/oauth2/register" method="POST" />
 
-<<<<<<< HEAD
 The request body should be compliant with [RFC7591](https://datatracker.ietf.org/doc/html/rfc7591) for client registration. A minimal example:
 
 ```json title="Request Body Example"
@@ -102,16 +101,10 @@
     "response_types": ["code"],
     "token_endpoint_auth_method": "client_secret_basic"
 }
-=======
-```ts title="client.ts"
-const application = await client.oauth2.register({
-    client_name: "My Client",
-    redirect_uris: ["https://client.example.com/callback"],
-});
->>>>>>> ff54a99c
 ```
 
 If using `authClient` to perform the registration (e.g., from an admin tool):
+
 ```ts title="admin-tool.ts (example)"
 // This would be run on a client authorized to register applications.
 const application = await authClient.oauth2.register({ // Assumes authClient is configured.
@@ -121,10 +114,8 @@
 // The response will contain clientId and clientSecret.
 ```
 
-<<<<<<< HEAD
 Once the application is created, your OIDC provider will return a `client_id` and `client_secret` (if applicable based on `token_endpoint_auth_method`) that the client application must use.
-=======
-This Endpoint support [RFC7591](https://datatracker.ietf.org/doc/html/rfc7591) compliant client registration.
+
 ### Trusted Clients
 
 For first-party applications and internal services, you can configure trusted clients directly in your OIDC provider configuration. Trusted clients bypass database lookups for better performance and can optionally skip consent screens for improved user experience.
@@ -161,7 +152,6 @@
     })]
 })
 ```
->>>>>>> ff54a99c
 
 ### UserInfo Endpoint
 
@@ -192,13 +182,11 @@
 
 When a user is redirected to the OIDC provider for authentication by a client application, they may be prompted to authorize that application to access their data. This is known as the consent screen. By default, Better Auth displays a sample consent screen. You can customize this by providing a `consentPage` option during the `oidcProvider` initialization.
 
-<<<<<<< HEAD
+<Callout>
+  Trusted clients with `skipConsent: true` will bypass the consent screen entirely, providing a seamless experience for first-party applications.
+</Callout>
+
 ```ts title="auth.ts (OIDC Provider Setup)"
-=======
-**Note**: Trusted clients with `skipConsent: true` will bypass the consent screen entirely, providing a seamless experience for first-party applications.
-
-```ts title="auth.ts"
->>>>>>> ff54a99c
 import { betterAuth } from "better-auth";
 import { oidcProvider } from "better-auth/plugins";
 
@@ -338,12 +326,6 @@
 
 ### JWKS Endpoint
 
-<<<<<<< HEAD
-For JWKS support (publishing public keys for verifying ID token signatures), you would typically integrate with a JWT management system or use the `jwt` plugin if/when it supports JWKS for this purpose.
-
-<Callout type="warn">
-Currently, ID tokens may be signed using a method internal to the application. A publicly accessible JWKS URI for independent key discovery is not fully implemented out-of-the-box by this plugin alone.
-=======
 The OIDC Provider plugin can integrate with the JWT plugin to provide proper asymmetric key signing for ID tokens. When enabled, ID tokens will be signed using RSA/EdDSA keys and can be verified using the JWKS endpoint.
 
 ```ts title="auth.ts"
@@ -365,7 +347,6 @@
 
 <Callout type="info">
 When `useJWTPlugin: false` (default), ID tokens are signed with the application secret.
->>>>>>> ff54a99c
 </Callout>
 
 ### Dynamic Client Registration
@@ -403,19 +384,11 @@
       description: "Unique identifier for each OAuth client",
       isPrimaryKey: true
     },
-<<<<<<< HEAD
-    {
-      name: "clientSecret",
-      type: "string",
-      description: "Secret key for the OAuth client (for confidential clients)",
-      isRequired: true
-=======
     { 
       name: "clientSecret", 
       type: "string", 
       description: "Secret key for the OAuth client. Optional for public clients using PKCE.",
       isOptional: true
->>>>>>> ff54a99c
     },
     {
       name: "name",
@@ -588,7 +561,6 @@
 
 ## Options
 
-<<<<<<< HEAD
 The `oidcProvider` function accepts the following options:
 
 -   **`allowDynamicClientRegistration?: boolean`**: Enable or disable dynamic client registration (RFC7591). Defaults to `false`.
@@ -604,18 +576,5 @@
 -   **`requirePKCE?: boolean`**: If `true`, PKCE (Proof Key for Code Exchange) will be required for all authorization code grants. Defaults to `false`, but setting to `true` is highly recommended, especially for public clients.
 -   **`generateClientId?: () => string`**: A custom function to generate client IDs during client registration.
 -   **`generateClientSecret?: () => string`**: A custom function to generate client secrets during client registration (for confidential clients).
-=======
-**allowDynamicClientRegistration**: `boolean` - Enable or disable dynamic client registration.
-
-**metadata**: `OIDCMetadata` - Customize the OIDC provider metadata.
-
-**loginPage**: `string` - Path to the custom login page.
-
-**consentPage**: `string` - Path to the custom consent page.
-
-**trustedClients**: `(Client & { skipConsent?: boolean })[]` - Array of trusted clients that are configured directly in the provider options. These clients bypass database lookups and can optionally skip consent screens.
-
-**getAdditionalUserInfoClaim**: `(user: User, scopes: string[]) => Record<string, any>` - Function to get additional user info claims.
-
-**useJWTPlugin**: `boolean` - When `true`, ID tokens are signed using the JWT plugin's asymmetric keys. When `false` (default), ID tokens are signed with HMAC-SHA256 using the application secret.
->>>>>>> ff54a99c
+-   **`trustedClients: (Client & { skipConsent?: boolean })[]`**: Array of trusted clients that are configured directly in the provider options. These clients bypass database lookups and can optionally skip consent screens.
+-   **`useJWTPlugin: boolean`**: When `true`, ID tokens are signed using the JWT plugin's asymmetric keys. When `false` (default), ID tokens are signed with HMAC-SHA256 using the application secret.
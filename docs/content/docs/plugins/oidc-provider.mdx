--- conflicted
+++ resolved
@@ -337,11 +337,7 @@
 })
 ```
 
-<<<<<<< HEAD
 ### JWT Plugin Integration
-=======
-### JWKS Endpoint
->>>>>>> 4472f679
 
 The OIDC Provider plugin can integrate with the JWT plugin to provide proper asymmetric key signing for ID tokens. When enabled, ID tokens will be signed using RSA/EdDSA keys and can be verified using the JWKS endpoint.
 
@@ -352,7 +348,6 @@
 
 export const auth = betterAuth({
     plugins: [
-<<<<<<< HEAD
         jwt({
             jwks: {
                 keyPairConfig: {
@@ -361,9 +356,6 @@
                 },
             },
         }),
-=======
-        jwt(), // Make sure to add the JWT plugin
->>>>>>> 4472f679
         oidcProvider({
             useJWTPlugin: true, // Enable JWT plugin integration
             loginPage: "/sign-in",
@@ -373,7 +365,6 @@
 })
 ```
 
-<<<<<<< HEAD
 #### Configuration Options
 
 - **`useJWTPlugin`**: When `true`, ID tokens are signed using the JWT plugin's asymmetric keys. When `false` (default), ID tokens are signed with HMAC-SHA256 using the application secret.
@@ -387,10 +378,6 @@
 
 <Callout type="info">
 When `useJWTPlugin: false` (default), ID tokens are signed with HMAC-SHA256 for backward compatibility. This is secure but requires the verifying party to have access to the application secret.
-=======
-<Callout type="info">
-When `useJWTPlugin: false` (default), ID tokens are signed with the application secret.
->>>>>>> 4472f679
 </Callout>
 
 ### Dynamic Client Registration

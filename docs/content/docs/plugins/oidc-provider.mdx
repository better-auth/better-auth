--- conflicted
+++ resolved
@@ -474,11 +474,6 @@
 
 **trustedClients**: `(Client & { skipConsent?: boolean })[]` - Array of trusted clients that are configured directly in the provider options. These clients bypass database lookups and can optionally skip consent screens.
 
-<<<<<<< HEAD
-
 **getAdditionalUserInfoClaim**: `(user: User, scopes: string[]) => Record<string, any>` - Function to get additional user info claims.
-=======
-**getAdditionalUserInfoClaim**: `(user: User, scopes: string[]) => Record<string, any>` - Function to get additional user info claims.
-
-**useJWTPlugin**: `boolean` - When `true`, ID tokens are signed using the JWT plugin's asymmetric keys. When `false` (default), ID tokens are signed with HMAC-SHA256 using the application secret.
->>>>>>> 82b6974f
+
+**useJWTPlugin**: `boolean` - When `true`, ID tokens are signed using the JWT plugin's asymmetric keys. When `false` (default), ID tokens are signed with HMAC-SHA256 using the application secret.
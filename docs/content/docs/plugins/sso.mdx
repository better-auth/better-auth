--- conflicted
+++ resolved
@@ -717,7 +717,8 @@
     ]}
 />
 
-<<<<<<< HEAD
+For a detailed guide on setting up SAML SSO with examples for Okta and testing with DummyIDP, see our [SAML SSO Setup Guide](/docs/guides/sso-saml-guide).
+
 ## Provider Domain Configuration
 
 When `useProviderDomain` is enabled, the SSO plugin will construct callback URLs using the provider's domain instead of your application's base URL. This is useful for multi-tenant applications where each tenant has their own domain.
@@ -759,9 +760,6 @@
 ```
 
 With this configuration, the callback URL will be `https://tenant.example.com/api/auth/sso/callback/tenant-sso` instead of your application's base URL.
-=======
-For a detailed guide on setting up SAML SSO with examples for Okta and testing with DummyIDP, see our [SAML SSO Setup Guide](/docs/guides/sso-saml-guide).
->>>>>>> 76d2ab1a
 
 ## Options
 

--- conflicted
+++ resolved
@@ -429,15 +429,11 @@
      */
     scopes?: string[] = ["openid", "email", "profile", "offline_access"]
     /**
-<<<<<<< HEAD
-     * Explicitly request sign-up. Useful when disableImplicitSignUp is true for this provider.
-=======
      * Login hint to send to the identity provider (e.g., email or identifier). 
      */
     loginHint?: string = "user@example.com"
     /**
      * Explicitly request sign-up. Useful when disableImplicitSignUp is true for this provider. 
->>>>>>> f3a13eaf
      */
     requestSignUp?: boolean = true
 }

---
title: Single Sign-On (SSO)
description: Integrate Single Sign-On (SSO) with your application.
---

`OIDC` `OAuth2` `SSO` `SAML`

Single Sign-On (SSO) allows users to authenticate with multiple applications using a single set of credentials. This plugin supports OpenID Connect (OIDC), OAuth2 providers, and SAML 2.0.

## Installation

<Steps>
    <Step>
        ### Install the plugin

        ```bash
        npm install @better-auth/sso
        ```
    </Step>
    <Step>
        ### Add Plugin to the server

        ```ts title="auth.ts"
        import { betterAuth } from "better-auth"
        import { sso } from "@better-auth/sso";

        const auth = betterAuth({
            plugins: [ // [!code highlight]
                sso() // [!code highlight]
            ] // [!code highlight]
        })
        ```
    </Step>
    <Step>
        ### Migrate the database

        Run the migration or generate the schema to add the necessary fields and tables to the database.

        <Tabs items={["migrate", "generate"]}>
            <Tab value="migrate">
            ```bash
            npx @better-auth/cli migrate
            ```
            </Tab>
            <Tab value="generate">
            ```bash
            npx @better-auth/cli generate
            ```
            </Tab>
        </Tabs>
        See the [Schema](#schema) section to add the fields manually.
    </Step>
    <Step>
        ### Add the client plugin

        ```ts title="auth-client.ts"
        import { createAuthClient } from "better-auth/client"
        import { ssoClient } from "@better-auth/sso/client"

        const authClient = createAuthClient({
            plugins: [ // [!code highlight]
                ssoClient() // [!code highlight]
            ] // [!code highlight]
        })
        ```
    </Step>
</Steps>

## Usage

### Register an OIDC Provider

To register an OIDC provider, use the `registerSSOProvider` endpoint and provide the necessary configuration details for the provider.

A redirect URL will be automatically generated using the provider ID. For instance, if the provider ID is `hydra`, the redirect URL would be `{baseURL}/api/auth/sso/callback/hydra`. Note that `/api/auth` may vary depending on your base path configuration.

<Tabs items={["client", "server"]}>
    <Tab value="client">
```ts title="register-oidc-provider.ts"
import { authClient } from "@/lib/auth-client";

// Register with OIDC configuration
await authClient.sso.register({
    providerId: "example-provider",
    issuer: "https://idp.example.com",
    domain: "example.com",
<<<<<<< HEAD
    clientId: "client-id",
    clientSecret: "client-secret",
    authorizationEndpoint: "https://idp.example.com/authorize",
    tokenEndpoint: "https://idp.example.com/token",
    jwksEndpoint: "https://idp.example.com/jwks",
    getUserInfo: false,
=======
    oidcConfig: {
        clientId: "client-id",
        clientSecret: "client-secret",
        authorizationEndpoint: "https://idp.example.com/authorize",
        tokenEndpoint: "https://idp.example.com/token",
        jwksEndpoint: "https://idp.example.com/jwks",
        discoveryEndpoint: "https://idp.example.com/.well-known/openid-configuration",
        scopes: ["openid", "email", "profile"],
        pkce: true,
    },
>>>>>>> bb193062
    mapping: {
        id: "sub",
        email: "email",
        emailVerified: "email_verified",
        name: "name",
        image: "picture",
    },
});
```
    </Tab>

    <Tab value="server">
```ts title="register-oidc-provider.ts"
const { headers } = await signInWithTestUser();
await auth.api.registerSSOProvider({
    body: {
        providerId: "example-provider",
        issuer: "https://idp.example.com",
        domain: "example.com",
<<<<<<< HEAD
        clientId: "your-client-id",
        clientSecret: "your-client-secret",
        authorizationEndpoint: "https://idp.example.com/authorize",
        tokenEndpoint: "https://idp.example.com/token",
        jwksEndpoint: "https://idp.example.com/jwks",
        getUserInfo: false,
=======
        oidcConfig: {
            clientId: "your-client-id",
            clientSecret: "your-client-secret",
            authorizationEndpoint: "https://idp.example.com/authorize",
            tokenEndpoint: "https://idp.example.com/token",
            jwksEndpoint: "https://idp.example.com/jwks",
            discoveryEndpoint: "https://idp.example.com/.well-known/openid-configuration",
            scopes: ["openid", "email", "profile"],
            pkce: true,
        },
>>>>>>> bb193062
        mapping: {
            id: "sub",
            email: "email",
            emailVerified: "email_verified",
            name: "name",
            image: "picture",
        },
    },
    headers,
});
```
    </Tab>
</Tabs>

### Register a SAML Provider

To register a SAML provider, use the `registerSSOProvider` endpoint with SAML configuration details. The provider will act as a Service Provider (SP) and integrate with your Identity Provider (IdP).

<Tabs items={["client", "server"]}>
    <Tab value="client">
```ts title="register-saml-provider.ts"
import { authClient } from "@/lib/auth-client";

await authClient.sso.register({
    providerId: "saml-provider",
    issuer: "https://idp.example.com",
    domain: "example.com",
    samlConfig: {
        entryPoint: "https://idp.example.com/sso",
        cert: "-----BEGIN CERTIFICATE-----\n...\n-----END CERTIFICATE-----",
        callbackUrl: "https://yourapp.com/api/auth/sso/saml2/callback/saml-provider",
        audience: "https://yourapp.com",
        wantAssertionsSigned: true,
        signatureAlgorithm: "sha256",
        digestAlgorithm: "sha256",
        identifierFormat: "urn:oasis:names:tc:SAML:1.1:nameid-format:emailAddress",
        idpMetadata: {
            metadata: "<!-- IdP Metadata XML -->",
            privateKey: "-----BEGIN RSA PRIVATE KEY-----\n...\n-----END RSA PRIVATE KEY-----",
            privateKeyPass: "your-private-key-password",
            isAssertionEncrypted: true,
            encPrivateKey: "-----BEGIN RSA PRIVATE KEY-----\n...\n-----END RSA PRIVATE KEY-----",
            encPrivateKeyPass: "your-encryption-key-password"
        },
        spMetadata: {
            metadata: "<!-- SP Metadata XML -->",
            binding: "post",
            privateKey: "-----BEGIN RSA PRIVATE KEY-----\n...\n-----END RSA PRIVATE KEY-----",
            privateKeyPass: "your-sp-private-key-password",
            isAssertionEncrypted: true,
            encPrivateKey: "-----BEGIN RSA PRIVATE KEY-----\n...\n-----END RSA PRIVATE KEY-----",
            encPrivateKeyPass: "your-sp-encryption-key-password"
        }
    },
    mapping: {
        id: "nameID",
        email: "email",
        name: "displayName",
        firstName: "givenName",
        lastName: "surname",
        extraFields: {
            department: "department",
            role: "role"
        }
    },
});
```
    </Tab>

    <Tab value="server">
```ts title="register-saml-provider.ts"
const { headers } = await signInWithTestUser();
await auth.api.registerSSOProvider({
    body: {
        providerId: "saml-provider",
        issuer: "https://idp.example.com",
        domain: "example.com",
        samlConfig: {
            entryPoint: "https://idp.example.com/sso",
            cert: "-----BEGIN CERTIFICATE-----\n...\n-----END CERTIFICATE-----",
            callbackUrl: "https://yourapp.com/api/auth/sso/saml2/callback/saml-provider",
            audience: "https://yourapp.com",
            wantAssertionsSigned: true,
            signatureAlgorithm: "sha256",
            digestAlgorithm: "sha256",
            identifierFormat: "urn:oasis:names:tc:SAML:1.1:nameid-format:emailAddress",
            idpMetadata: {
                metadata: "<!-- IdP Metadata XML -->",
                privateKey: "-----BEGIN RSA PRIVATE KEY-----\n...\n-----END RSA PRIVATE KEY-----",
                privateKeyPass: "your-private-key-password",
                isAssertionEncrypted: true,
                encPrivateKey: "-----BEGIN RSA PRIVATE KEY-----\n...\n-----END RSA PRIVATE KEY-----",
                encPrivateKeyPass: "your-encryption-key-password"
            },
            spMetadata: {
                metadata: "<!-- SP Metadata XML -->",
                binding: "post",
                privateKey: "-----BEGIN RSA PRIVATE KEY-----\n...\n-----END RSA PRIVATE KEY-----",
                privateKeyPass: "your-sp-private-key-password",
                isAssertionEncrypted: true,
                encPrivateKey: "-----BEGIN RSA PRIVATE KEY-----\n...\n-----END RSA PRIVATE KEY-----",
                encPrivateKeyPass: "your-sp-encryption-key-password"
            }
        },
        mapping: {
            id: "nameID",
            email: "email",
            name: "displayName",
            firstName: "givenName",
            lastName: "surname",
            extraFields: {
                department: "department",
                role: "role"
            }
        },
    },
    headers,
});
```
    </Tab>
</Tabs>

### Get Service Provider Metadata

For SAML providers, you can retrieve the Service Provider metadata XML that needs to be configured in your Identity Provider:

```ts title="get-sp-metadata.ts"
const response = await auth.api.spMetadata({
    query: {
        providerId: "saml-provider",
        format: "xml" // or "json"
    }
});

const metadataXML = await response.text();
console.log(metadataXML);
```

### Sign In with SSO

To sign in with an SSO provider, you can call `signIn.sso`

You can sign in using the email with domain matching:

```ts title="sign-in.ts"
const res = await authClient.signIn.sso({
    email: "user@example.com",
    callbackURL: "/dashboard",
});
```

or you can specify the domain:

```ts title="sign-in-domain.ts"
const res = await authClient.signIn.sso({
    domain: "example.com",
    callbackURL: "/dashboard",
});
```

You can also sign in using the organization slug if a provider is associated with an organization:

```ts title="sign-in-org.ts"
const res = await authClient.signIn.sso({
    organizationSlug: "example-org",
    callbackURL: "/dashboard",
});
```

Alternatively, you can sign in using the provider's ID:

```ts title="sign-in-provider-id.ts"
const res = await authClient.signIn.sso({
    providerId: "example-provider-id",
    callbackURL: "/dashboard",
});
```

To use the server API you can use `signInSSO`

```ts title="sign-in-org.ts"
const res = await auth.api.signInSSO({
    body: {
        organizationSlug: "example-org",
        callbackURL: "/dashboard",
    }
});
```

When a user is authenticated, if the user does not exist, the user will be provisioned using the `provisionUser` function. If the organization provisioning is enabled and a provider is associated with an organization, the user will be added to the organization.

```ts title="auth.ts"
const auth = betterAuth({
    plugins: [
        sso({
            provisionUser: async (user) => {
                // provision user
            },
            organizationProvisioning: {
                disabled: false,
                defaultRole: "member",
                getRole: async (user) => {
                    // get role if needed
                },
            },
        }),
    ],
});
```

## Provisioning

The SSO plugin provides powerful provisioning capabilities to automatically set up users and manage their organization memberships when they sign in through SSO providers.

### User Provisioning

User provisioning allows you to run custom logic whenever a user signs in through an SSO provider. This is useful for:

- Setting up user profiles with additional data from the SSO provider
- Synchronizing user attributes with external systems
- Creating user-specific resources
- Logging SSO sign-ins
- Updating user information from the SSO provider

```ts title="auth.ts"
const auth = betterAuth({
    plugins: [
        sso({
            provisionUser: async ({ user, userInfo, token, provider }) => {
                // Update user profile with SSO data
                await updateUserProfile(user.id, {
                    department: userInfo.attributes?.department,
                    jobTitle: userInfo.attributes?.jobTitle,
                    manager: userInfo.attributes?.manager,
                    lastSSOLogin: new Date(),
                });

                // Create user-specific resources
                await createUserWorkspace(user.id);

                // Sync with external systems
                await syncUserWithCRM(user.id, userInfo);

                // Log the SSO sign-in
                await auditLog.create({
                    userId: user.id,
                    action: 'sso_signin',
                    provider: provider.providerId,
                    metadata: {
                        email: userInfo.email,
                        ssoProvider: provider.issuer,
                    },
                });
            },
        }),
    ],
});
```

The `provisionUser` function receives:
- **user**: The user object from the database
- **userInfo**: User information from the SSO provider (includes attributes, email, name, etc.)
- **token**: OAuth2 tokens (for OIDC providers) - may be undefined for SAML
- **provider**: The SSO provider configuration

### Organization Provisioning

Organization provisioning automatically manages user memberships in organizations when SSO providers are linked to specific organizations. This is particularly useful for:

- Enterprise SSO where each company/domain maps to an organization
- Automatic role assignment based on SSO attributes
- Managing team memberships through SSO

#### Basic Organization Provisioning

```ts title="auth.ts"
const auth = betterAuth({
    plugins: [
        sso({
            organizationProvisioning: {
                disabled: false,           // Enable org provisioning
                defaultRole: "member",     // Default role for new members
            },
        }),
    ],
});
```

#### Advanced Organization Provisioning with Custom Roles

```ts title="auth.ts"
const auth = betterAuth({
    plugins: [
        sso({
            organizationProvisioning: {
                disabled: false,
                defaultRole: "member",
                getRole: async ({ user, userInfo, provider }) => {
                    // Assign roles based on SSO attributes
                    const department = userInfo.attributes?.department;
                    const jobTitle = userInfo.attributes?.jobTitle;
                    
                    // Admins based on job title
                    if (jobTitle?.toLowerCase().includes('manager') || 
                        jobTitle?.toLowerCase().includes('director') ||
                        jobTitle?.toLowerCase().includes('vp')) {
                        return "admin";
                    }
                    
                    // Special roles for IT department
                    if (department?.toLowerCase() === 'it') {
                        return "admin";
                    }
                    
                    // Default to member for everyone else
                    return "member";
                },
            },
        }),
    ],
});
```

#### Linking SSO Providers to Organizations

When registering an SSO provider, you can link it to a specific organization:

```ts title="register-org-provider.ts"
await auth.api.registerSSOProvider({
    body: {
        providerId: "acme-corp-saml",
        issuer: "https://acme-corp.okta.com",
        domain: "acmecorp.com",
        organizationId: "org_acme_corp_id", // Link to organization
        samlConfig: {
            // SAML configuration...
        },
    },
    headers,
});
```

Now when users from `acmecorp.com` sign in through this provider, they'll automatically be added to the "Acme Corp" organization with the appropriate role.

#### Multiple Organizations Example

You can set up multiple SSO providers for different organizations:

```ts title="multi-org-setup.ts"
// Acme Corp SAML provider
await auth.api.registerSSOProvider({
    body: {
        providerId: "acme-corp",
        issuer: "https://acme.okta.com",
        domain: "acmecorp.com",
        organizationId: "org_acme_id",
        samlConfig: { /* ... */ },
    },
    headers,
});

// TechStart OIDC provider
await auth.api.registerSSOProvider({
    body: {
        providerId: "techstart-google",
        issuer: "https://accounts.google.com",
        domain: "techstart.io",
        organizationId: "org_techstart_id",
        oidcConfig: { /* ... */ },
    },
    headers,
});
```

#### Organization Provisioning Flow

1. **User signs in** through an SSO provider linked to an organization
2. **User is authenticated** and either found or created in the database
3. **Organization membership is checked** - if the user isn't already a member of the linked organization
4. **Role is determined** using either the `defaultRole` or `getRole` function
5. **User is added** to the organization with the determined role
6. **User provisioning runs** (if configured) for additional setup

### Provisioning Best Practices

#### 1. Idempotent Operations
Make sure your provisioning functions can be safely run multiple times:

```ts
provisionUser: async ({ user, userInfo }) => {
    // Check if already provisioned
    const existingProfile = await getUserProfile(user.id);
    if (!existingProfile.ssoProvisioned) {
        await createUserResources(user.id);
        await markAsProvisioned(user.id);
    }
    
    // Always update attributes (they might change)
    await updateUserAttributes(user.id, userInfo.attributes);
},
```

#### 2. Error Handling
Handle errors gracefully to avoid blocking user sign-in:

```ts
provisionUser: async ({ user, userInfo }) => {
    try {
        await syncWithExternalSystem(user, userInfo);
    } catch (error) {
        // Log error but don't throw - user can still sign in
        console.error('Failed to sync user with external system:', error);
        await logProvisioningError(user.id, error);
    }
},
```

#### 3. Conditional Provisioning
Only run certain provisioning steps when needed:

```ts
organizationProvisioning: {
    disabled: false,
    getRole: async ({ user, userInfo, provider }) => {
        // Only process role assignment for certain providers
        if (provider.providerId.includes('enterprise')) {
            return determineEnterpriseRole(userInfo);
        }
        return "member";
    },
},
```

## SAML Configuration

### Service Provider Configuration

When registering a SAML provider, you need to provide Service Provider (SP) metadata configuration:

- **metadata**: XML metadata for the Service Provider
- **binding**: The binding method, typically "post" or "redirect"
- **privateKey**: Private key for signing (optional)
- **privateKeyPass**: Password for the private key (if encrypted)
- **isAssertionEncrypted**: Whether assertions should be encrypted
- **encPrivateKey**: Private key for decryption (if encryption is enabled)
- **encPrivateKeyPass**: Password for the encryption private key

### Identity Provider Configuration

You also need to provide Identity Provider (IdP) configuration:

- **metadata**: XML metadata from your Identity Provider
- **privateKey**: Private key for the IdP communication (optional)
- **privateKeyPass**: Password for the IdP private key (if encrypted)
- **isAssertionEncrypted**: Whether assertions from IdP are encrypted
- **encPrivateKey**: Private key for IdP assertion decryption
- **encPrivateKeyPass**: Password for the IdP decryption key

### SAML Attribute Mapping

Configure how SAML attributes map to user fields:

```ts
mapping: {
    id: "nameID",           // Default: "nameID"
    email: "email",         // Default: "email" or "nameID"
    name: "displayName",    // Default: "displayName"
    firstName: "givenName", // Default: "givenName"
    lastName: "surname",    // Default: "surname"
    extraFields: {
        department: "department",
        role: "jobTitle",
        phone: "telephoneNumber"
    }
}
```

### SAML Endpoints

The plugin automatically creates the following SAML endpoints:

- **SP Metadata**: `/api/auth/sso/saml2/sp/metadata?providerId={providerId}`
- **SAML Callback**: `/api/auth/sso/saml2/callback/{providerId}`

## Schema

The plugin requires additional fields in the `ssoProvider` table to store the provider's configuration.

<DatabaseTable
    fields={[
        {
            name: "id", type: "string", description: "A database identifier", isRequired: true, isPrimaryKey: true,
        },
        { name: "issuer", type: "string", description: "The issuer identifier", isRequired: true },
        { name: "domain", type: "string", description: "The domain of the provider", isRequired: true },
        { name: "oidcConfig", type: "string", description: "The OIDC configuration (JSON string)", isRequired: false },
        { name: "samlConfig", type: "string", description: "The SAML configuration (JSON string)", isRequired: false },
        { name: "userId", type: "string", description: "The user ID", isRequired: true, references: { model: "user", field: "id" } },
        { name: "providerId", type: "string", description: "The provider ID. Used to identify a provider and to generate a redirect URL.", isRequired: true, isUnique: true },
        { name: "organizationId", type: "string", description: "The organization Id. If provider is linked to an organization.", isRequired: false },
    ]}
/>

## Options

### Server

**provisionUser**: A custom function to provision a user when they sign in with an SSO provider.

**organizationProvisioning**: Options for provisioning users to an organization.

**defaultOverrideUserInfo**: Override user info with the provider info by default.

**disableImplicitSignUp**: Disable implicit sign up for new users.

<TypeTable
  type={{
    provisionUser: {
        description: "A custom function to provision a user when they sign in with an SSO provider.",
        type: "function",
    },
    organizationProvisioning: {
        description: "Options for provisioning users to an organization.",
        type: "object",
        properties: {
            disabled: {
                description: "Disable organization provisioning.",
                type: "boolean",
                default: false,
            },
            defaultRole: {
                description: "The default role for new users.",
                type: "string",
                enum: ["member", "admin"],
                default: "member",
            },
            getRole: {
                description: "A custom function to determine the role for new users.",
                type: "function",
            },
        },
    },
    defaultOverrideUserInfo: {
        description: "Override user info with the provider info by default.",
        type: "boolean",
        default: false,
    },
    disableImplicitSignUp: {
        description: "Disable implicit sign up for new users. When set to true, sign-in needs to be called with requestSignUp as true to create new users.",
        type: "boolean",
        default: false,
    },
  }}
/><|MERGE_RESOLUTION|>--- conflicted
+++ resolved
@@ -84,14 +84,6 @@
     providerId: "example-provider",
     issuer: "https://idp.example.com",
     domain: "example.com",
-<<<<<<< HEAD
-    clientId: "client-id",
-    clientSecret: "client-secret",
-    authorizationEndpoint: "https://idp.example.com/authorize",
-    tokenEndpoint: "https://idp.example.com/token",
-    jwksEndpoint: "https://idp.example.com/jwks",
-    getUserInfo: false,
-=======
     oidcConfig: {
         clientId: "client-id",
         clientSecret: "client-secret",
@@ -102,7 +94,7 @@
         scopes: ["openid", "email", "profile"],
         pkce: true,
     },
->>>>>>> bb193062
+    : false,
     mapping: {
         id: "sub",
         email: "email",
@@ -122,14 +114,6 @@
         providerId: "example-provider",
         issuer: "https://idp.example.com",
         domain: "example.com",
-<<<<<<< HEAD
-        clientId: "your-client-id",
-        clientSecret: "your-client-secret",
-        authorizationEndpoint: "https://idp.example.com/authorize",
-        tokenEndpoint: "https://idp.example.com/token",
-        jwksEndpoint: "https://idp.example.com/jwks",
-        getUserInfo: false,
-=======
         oidcConfig: {
             clientId: "your-client-id",
             clientSecret: "your-client-secret",
@@ -138,9 +122,9 @@
             jwksEndpoint: "https://idp.example.com/jwks",
             discoveryEndpoint: "https://idp.example.com/.well-known/openid-configuration",
             scopes: ["openid", "email", "profile"],
+            alwaysFetchUserInfo: false,
             pkce: true,
         },
->>>>>>> bb193062
         mapping: {
             id: "sub",
             email: "email",

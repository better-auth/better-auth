---
title: Single Sign-On (SSO)
description: Integrate Single Sign-On (SSO) with your application.
---

`OIDC` `OAuth2` `SSO` `SAML`

Single Sign-On (SSO) allows users to authenticate with multiple applications using a single set of credentials. This plugin supports OpenID Connect (OIDC), OAuth2 providers, and SAML 2.0.

## Installation

<Steps>
    <Step>
        ### Install the plugin

        ```bash
        npm install @better-auth/sso
        ```
    </Step>
    <Step>
        ### Add Plugin to the server

        ```ts title="auth.ts"
        import { betterAuth } from "better-auth"
        import { sso } from "@better-auth/sso";

        const auth = betterAuth({
            plugins: [ // [!code highlight]
                sso() // [!code highlight]
            ] // [!code highlight]
        })
        ```
    </Step>
    <Step>
        ### Migrate the database

        Run the migration or generate the schema to add the necessary fields and tables to the database.

        <Tabs items={["migrate", "generate"]}>
            <Tab value="migrate">
            ```bash
            npx @better-auth/cli migrate
            ```
            </Tab>
            <Tab value="generate">
            ```bash
            npx @better-auth/cli generate
            ```
            </Tab>
        </Tabs>
        See the [Schema](#schema) section to add the fields manually.
    </Step>
    <Step>
        ### Add the client plugin

        ```ts title="auth-client.ts"
        import { createAuthClient } from "better-auth/client"
        import { ssoClient } from "@better-auth/sso/client"

        const authClient = createAuthClient({
            plugins: [ // [!code highlight]
                ssoClient() // [!code highlight]
            ] // [!code highlight]
        })
        ```
    </Step>
</Steps>

## Usage

### Register an OIDC Provider

To register an OIDC provider, use the `registerSSOProvider` endpoint and provide the necessary configuration details for the provider.

A redirect URL will be automatically generated using the provider ID. For instance, if the provider ID is `hydra`, the redirect URL would be `{baseURL}/api/auth/sso/callback/hydra`. Note that `/api/auth` may vary depending on your base path configuration.

#### Example

<Tabs items={["client", "server"]}>
    <Tab value="client">
```ts title="register-oidc-provider.ts"
import { authClient } from "@/lib/auth-client";

// Register with OIDC configuration
await authClient.sso.register({
    providerId: "example-provider",
    issuer: "https://idp.example.com",
    domain: "example.com",
    oidcConfig: {
        clientId: "client-id",
        clientSecret: "client-secret",
        authorizationEndpoint: "https://idp.example.com/authorize",
        tokenEndpoint: "https://idp.example.com/token",
        jwksEndpoint: "https://idp.example.com/jwks",
        discoveryEndpoint: "https://idp.example.com/.well-known/openid-configuration",
        scopes: ["openid", "email", "profile"],
        pkce: true,
        mapping: {
            id: "sub",
            email: "email",
            emailVerified: "email_verified",
            name: "name",
            image: "picture",
            extraFields: {
                department: "department",
                role: "role"
            }
        }
    }
});
```
    </Tab>

    <Tab value="server">
```ts title="register-oidc-provider.ts"
const { headers } = await signInWithTestUser();
await auth.api.registerSSOProvider({
    body: {
        providerId: "example-provider",
        issuer: "https://idp.example.com",
        domain: "example.com",
        oidcConfig: {
            clientId: "your-client-id",
            clientSecret: "your-client-secret",
            authorizationEndpoint: "https://idp.example.com/authorize",
            tokenEndpoint: "https://idp.example.com/token",
            jwksEndpoint: "https://idp.example.com/jwks",
            discoveryEndpoint: "https://idp.example.com/.well-known/openid-configuration",
            scopes: ["openid", "email", "profile"],
            pkce: true,
            mapping: {
                id: "sub",
                email: "email",
                emailVerified: "email_verified",
                name: "name",
                image: "picture",
                extraFields: {
                    department: "department",
                    role: "role"
                }
            }
        }
    },
    headers,
});
```
    </Tab>
</Tabs>


### Register a SAML Provider

To register a SAML provider, use the `registerSSOProvider` endpoint with SAML configuration details. The provider will act as a Service Provider (SP) and integrate with your Identity Provider (IdP).

<Tabs items={["client", "server"]}>
    <Tab value="client">
```ts title="register-saml-provider.ts"
import { authClient } from "@/lib/auth-client";

await authClient.sso.register({
    providerId: "saml-provider",
    issuer: "https://idp.example.com",
    domain: "example.com",
    samlConfig: {
        entryPoint: "https://idp.example.com/sso",
        cert: "-----BEGIN CERTIFICATE-----\n...\n-----END CERTIFICATE-----",
        callbackUrl: "https://yourapp.com/api/auth/sso/saml2/callback/saml-provider",
        audience: "https://yourapp.com",
        wantAssertionsSigned: true,
        signatureAlgorithm: "sha256",
        digestAlgorithm: "sha256",
        identifierFormat: "urn:oasis:names:tc:SAML:1.1:nameid-format:emailAddress",
        idpMetadata: {
            metadata: "<!-- IdP Metadata XML -->",
            privateKey: "-----BEGIN RSA PRIVATE KEY-----\n...\n-----END RSA PRIVATE KEY-----",
            privateKeyPass: "your-private-key-password",
            isAssertionEncrypted: true,
            encPrivateKey: "-----BEGIN RSA PRIVATE KEY-----\n...\n-----END RSA PRIVATE KEY-----",
            encPrivateKeyPass: "your-encryption-key-password"
        },
        spMetadata: {
            metadata: "<!-- SP Metadata XML -->",
            binding: "post",
            privateKey: "-----BEGIN RSA PRIVATE KEY-----\n...\n-----END RSA PRIVATE KEY-----",
            privateKeyPass: "your-sp-private-key-password",
            isAssertionEncrypted: true,
            encPrivateKey: "-----BEGIN RSA PRIVATE KEY-----\n...\n-----END RSA PRIVATE KEY-----",
            encPrivateKeyPass: "your-sp-encryption-key-password"
        },
        mapping: {
            id: "nameID",
            email: "email",
            name: "displayName",
            firstName: "givenName",
            lastName: "surname",
            emailVerified: "email_verified",
            extraFields: {
                department: "department",
                role: "role"
            }
        }
    }
});
```
    </Tab>

    <Tab value="server">
```ts title="register-saml-provider.ts"
const { headers } = await signInWithTestUser();
await auth.api.registerSSOProvider({
    body: {
        providerId: "saml-provider",
        issuer: "https://idp.example.com",
        domain: "example.com",
        samlConfig: {
            entryPoint: "https://idp.example.com/sso",
            cert: "-----BEGIN CERTIFICATE-----\n...\n-----END CERTIFICATE-----",
            callbackUrl: "https://yourapp.com/api/auth/sso/saml2/callback/saml-provider",
            audience: "https://yourapp.com",
            wantAssertionsSigned: true,
            signatureAlgorithm: "sha256",
            digestAlgorithm: "sha256",
            identifierFormat: "urn:oasis:names:tc:SAML:1.1:nameid-format:emailAddress",
            idpMetadata: {
                metadata: "<!-- IdP Metadata XML -->",
                privateKey: "-----BEGIN RSA PRIVATE KEY-----\n...\n-----END RSA PRIVATE KEY-----",
                privateKeyPass: "your-private-key-password",
                isAssertionEncrypted: true,
                encPrivateKey: "-----BEGIN RSA PRIVATE KEY-----\n...\n-----END RSA PRIVATE KEY-----",
                encPrivateKeyPass: "your-encryption-key-password"
            },
            spMetadata: {
                metadata: "<!-- SP Metadata XML -->",
                binding: "post",
                privateKey: "-----BEGIN RSA PRIVATE KEY-----\n...\n-----END RSA PRIVATE KEY-----",
                privateKeyPass: "your-sp-private-key-password",
                isAssertionEncrypted: true,
                encPrivateKey: "-----BEGIN RSA PRIVATE KEY-----\n...\n-----END RSA PRIVATE KEY-----",
                encPrivateKeyPass: "your-sp-encryption-key-password"
            },
            mapping: {
                id: "nameID",
                email: "email",
                name: "displayName",
                firstName: "givenName",
                lastName: "surname",
                emailVerified: "email_verified",
                extraFields: {
                    department: "department",
                    role: "role"
                }
            }
        }
    },
    headers,
});
```
    </Tab>
</Tabs>

### Get Service Provider Metadata

For SAML providers, you can retrieve the Service Provider metadata XML that needs to be configured in your Identity Provider:

```ts title="get-sp-metadata.ts"
const response = await auth.api.spMetadata({
    query: {
        providerId: "saml-provider",
        format: "xml" // or "json"
    }
});

const metadataXML = await response.text();
console.log(metadataXML);
```

### Sign In with SSO

To sign in with an SSO provider, you can call `signIn.sso`

You can sign in using the email with domain matching:

```ts title="sign-in.ts"
const res = await authClient.signIn.sso({
    email: "user@example.com",
    callbackURL: "/dashboard",
});
```

or you can specify the domain:

```ts title="sign-in-domain.ts"
const res = await authClient.signIn.sso({
    domain: "example.com",
    callbackURL: "/dashboard",
});
```

You can also sign in using the organization slug if a provider is associated with an organization:

```ts title="sign-in-org.ts"
const res = await authClient.signIn.sso({
    organizationSlug: "example-org",
    callbackURL: "/dashboard",
});
```

Alternatively, you can sign in using the provider's ID:

```ts title="sign-in-provider-id.ts"
const res = await authClient.signIn.sso({
    providerId: "example-provider-id",
    callbackURL: "/dashboard",
});
```

To use the server API you can use `signInSSO`

```ts title="sign-in-org.ts"
const res = await auth.api.signInSSO({
    body: {
        organizationSlug: "example-org",
        callbackURL: "/dashboard",
    }
});
```

#### Full method

<APIMethod path="/sign-in/sso" method="POST">
```ts
type signInSSO = {
    /**
     * The email address to sign in with. This is used to identify the issuer to sign in with. It's optional if the issuer is provided. 
     */
    email?: string = "john@example.com"
    /**
     * The slug of the organization to sign in with. 
     */
    organizationSlug?: string = "example-org"
    /**
     * The ID of the provider to sign in with. This can be provided instead of email or issuer. 
     */
    providerId?: string = "example-provider"
    /**
     * The domain of the provider. 
     */
    domain?: string = "example.com"
    /**
     * The URL to redirect to after login. 
     */
    callbackURL: string = "https://example.com/callback"
    /**
     * The URL to redirect to after login. 
     */
    errorCallbackURL?: string = "https://example.com/callback"
    /**
     * The URL to redirect to after login if the user is new. 
     */
    newUserCallbackURL?: string = "https://example.com/new-user"
    /**
     * Scopes to request from the provider. 
     */
    scopes?: string[] = ["openid", "email", "profile", "offline_access"]
    /**
     * Explicitly request sign-up. Useful when disableImplicitSignUp is true for this provider. 
     */
    requestSignUp?: boolean = true
}
```
</APIMethod>

When a user is authenticated, if the user does not exist, the user will be provisioned using the `provisionUser` function. If the organization provisioning is enabled and a provider is associated with an organization, the user will be added to the organization.

```ts title="auth.ts"
const auth = betterAuth({
    plugins: [
        sso({
            provisionUser: async (user) => {
                // provision user
            },
            organizationProvisioning: {
                disabled: false,
                defaultRole: "member",
                getRole: async (user) => {
                    // get role if needed
                },
            },
        }),
    ],
});
```

## Provisioning

The SSO plugin provides powerful provisioning capabilities to automatically set up users and manage their organization memberships when they sign in through SSO providers.

### User Provisioning

User provisioning allows you to run custom logic whenever a user signs in through an SSO provider. This is useful for:

- Setting up user profiles with additional data from the SSO provider
- Synchronizing user attributes with external systems
- Creating user-specific resources
- Logging SSO sign-ins
- Updating user information from the SSO provider

```ts title="auth.ts"
const auth = betterAuth({
    plugins: [
        sso({
            provisionUser: async ({ user, userInfo, token, provider }) => {
                // Update user profile with SSO data
                await updateUserProfile(user.id, {
                    department: userInfo.attributes?.department,
                    jobTitle: userInfo.attributes?.jobTitle,
                    manager: userInfo.attributes?.manager,
                    lastSSOLogin: new Date(),
                });

                // Create user-specific resources
                await createUserWorkspace(user.id);

                // Sync with external systems
                await syncUserWithCRM(user.id, userInfo);

                // Log the SSO sign-in
                await auditLog.create({
                    userId: user.id,
                    action: 'sso_signin',
                    provider: provider.providerId,
                    metadata: {
                        email: userInfo.email,
                        ssoProvider: provider.issuer,
                    },
                });
            },
        }),
    ],
});
```

The `provisionUser` function receives:
- **user**: The user object from the database
- **userInfo**: User information from the SSO provider (includes attributes, email, name, etc.)
- **token**: OAuth2 tokens (for OIDC providers) - may be undefined for SAML
- **provider**: The SSO provider configuration

### Organization Provisioning

Organization provisioning automatically manages user memberships in organizations when SSO providers are linked to specific organizations. This is particularly useful for:

- Enterprise SSO where each company/domain maps to an organization
- Automatic role assignment based on SSO attributes
- Managing team memberships through SSO

#### Basic Organization Provisioning

```ts title="auth.ts"
const auth = betterAuth({
    plugins: [
        sso({
            organizationProvisioning: {
                disabled: false,           // Enable org provisioning
                defaultRole: "member",     // Default role for new members
            },
        }),
    ],
});
```

#### Advanced Organization Provisioning with Custom Roles

```ts title="auth.ts"
const auth = betterAuth({
    plugins: [
        sso({
            organizationProvisioning: {
                disabled: false,
                defaultRole: "member",
                getRole: async ({ user, userInfo, provider }) => {
                    // Assign roles based on SSO attributes
                    const department = userInfo.attributes?.department;
                    const jobTitle = userInfo.attributes?.jobTitle;
                    
                    // Admins based on job title
                    if (jobTitle?.toLowerCase().includes('manager') || 
                        jobTitle?.toLowerCase().includes('director') ||
                        jobTitle?.toLowerCase().includes('vp')) {
                        return "admin";
                    }
                    
                    // Special roles for IT department
                    if (department?.toLowerCase() === 'it') {
                        return "admin";
                    }
                    
                    // Default to member for everyone else
                    return "member";
                },
            },
        }),
    ],
});
```

#### Linking SSO Providers to Organizations

When registering an SSO provider, you can link it to a specific organization:

```ts title="register-org-provider.ts"
await auth.api.registerSSOProvider({
    body: {
        providerId: "acme-corp-saml",
        issuer: "https://acme-corp.okta.com",
        domain: "acmecorp.com",
        organizationId: "org_acme_corp_id", // Link to organization
        samlConfig: {
            // SAML configuration...
        },
    },
    headers,
});
```

Now when users from `acmecorp.com` sign in through this provider, they'll automatically be added to the "Acme Corp" organization with the appropriate role.

#### Multiple Organizations Example

You can set up multiple SSO providers for different organizations:

```ts title="multi-org-setup.ts"
// Acme Corp SAML provider
await auth.api.registerSSOProvider({
    body: {
        providerId: "acme-corp",
        issuer: "https://acme.okta.com",
        domain: "acmecorp.com",
        organizationId: "org_acme_id",
        samlConfig: { /* ... */ },
    },
    headers,
});

// TechStart OIDC provider
await auth.api.registerSSOProvider({
    body: {
        providerId: "techstart-google",
        issuer: "https://accounts.google.com",
        domain: "techstart.io",
        organizationId: "org_techstart_id",
        oidcConfig: { /* ... */ },
    },
    headers,
});
```

#### Organization Provisioning Flow

1. **User signs in** through an SSO provider linked to an organization
2. **User is authenticated** and either found or created in the database
3. **Organization membership is checked** - if the user isn't already a member of the linked organization
4. **Role is determined** using either the `defaultRole` or `getRole` function
5. **User is added** to the organization with the determined role
6. **User provisioning runs** (if configured) for additional setup

### Provisioning Best Practices

#### 1. Idempotent Operations
Make sure your provisioning functions can be safely run multiple times:

```ts
provisionUser: async ({ user, userInfo }) => {
    // Check if already provisioned
    const existingProfile = await getUserProfile(user.id);
    if (!existingProfile.ssoProvisioned) {
        await createUserResources(user.id);
        await markAsProvisioned(user.id);
    }
    
    // Always update attributes (they might change)
    await updateUserAttributes(user.id, userInfo.attributes);
},
```

#### 2. Error Handling
Handle errors gracefully to avoid blocking user sign-in:

```ts
provisionUser: async ({ user, userInfo }) => {
    try {
        await syncWithExternalSystem(user, userInfo);
    } catch (error) {
        // Log error but don't throw - user can still sign in
        console.error('Failed to sync user with external system:', error);
        await logProvisioningError(user.id, error);
    }
},
```

#### 3. Conditional Provisioning
Only run certain provisioning steps when needed:

```ts
organizationProvisioning: {
    disabled: false,
    getRole: async ({ user, userInfo, provider }) => {
        // Only process role assignment for certain providers
        if (provider.providerId.includes('enterprise')) {
            return determineEnterpriseRole(userInfo);
        }
        return "member";
    },
},
```

## SAML Configuration


### Default SSO Provider

```ts title="auth.ts"
const auth = betterAuth({
    plugins: [
        sso({
            defaultSSO: {
                providerId: "default-saml", // Provider ID for the default provider
                samlConfig: {
                    issuer: "https://your-app.com",
                    entryPoint: "https://idp.example.com/sso",
                    cert: "-----BEGIN CERTIFICATE-----\n...\n-----END CERTIFICATE-----",
                    callbackUrl: "http://localhost:3000/api/auth/sso/saml2/sp/acs",
                    spMetadata: {
                        entityID: "http://localhost:3000/api/auth/sso/saml2/sp/metadata",
                        metadata: "<!-- Your SP Metadata XML -->",
                    }
                }
            }
        })
    ]
});
```

The defaultSSO provider will be used when:
1. No matching provider is found in the database

This allows you to test SAML authentication without setting up providers in the database. The defaultSSO provider supports all the same configuration options as regular SAML providers.

### Service Provider Configuration

When registering a SAML provider, you need to provide Service Provider (SP) metadata configuration:

- **metadata**: XML metadata for the Service Provider
- **binding**: The binding method, typically "post" or "redirect"
- **privateKey**: Private key for signing (optional)
- **privateKeyPass**: Password for the private key (if encrypted)
- **isAssertionEncrypted**: Whether assertions should be encrypted
- **encPrivateKey**: Private key for decryption (if encryption is enabled)
- **encPrivateKeyPass**: Password for the encryption private key

### Identity Provider Configuration

You also need to provide Identity Provider (IdP) configuration:

- **metadata**: XML metadata from your Identity Provider
- **privateKey**: Private key for the IdP communication (optional)
- **privateKeyPass**: Password for the IdP private key (if encrypted)
- **isAssertionEncrypted**: Whether assertions from IdP are encrypted
- **encPrivateKey**: Private key for IdP assertion decryption
- **encPrivateKeyPass**: Password for the IdP decryption key

### SAML Attribute Mapping

Configure how SAML attributes map to user fields:

```ts
mapping: {
    id: "nameID",           // Default: "nameID"
    email: "email",         // Default: "email" or "nameID"
    name: "displayName",    // Default: "displayName"
    firstName: "givenName", // Default: "givenName"
    lastName: "surname",    // Default: "surname"
    extraFields: {
        department: "department",
        role: "jobTitle",
        phone: "telephoneNumber"
    }
}
```

### SAML Endpoints

The plugin automatically creates the following SAML endpoints:

- **SP Metadata**: `/api/auth/sso/saml2/sp/metadata?providerId={providerId}`
- **SAML Callback**: `/api/auth/sso/saml2/callback/{providerId}`

For a detailed guide on setting up SAML SSO with examples for Okta and testing with DummyIDP, see our [SAML SSO Setup Guide](/docs/guides/sso-saml-guide).

## Schema

The plugin requires additional fields in the `ssoProvider` table to store the provider's configuration.

<DatabaseTable
    fields={[
        {
            name: "id", type: "string", description: "A database identifier", isRequired: true, isPrimaryKey: true,
        },
        { name: "issuer", type: "string", description: "The issuer identifier", isRequired: true },
        { name: "domain", type: "string", description: "The domain of the provider", isRequired: true },
        { name: "oidcConfig", type: "string", description: "The OIDC configuration (JSON string)", isRequired: false },
        { name: "samlConfig", type: "string", description: "The SAML configuration (JSON string)", isRequired: false },
        { name: "userId", type: "string", description: "The user ID", isRequired: true, references: { model: "user", field: "id" } },
        { name: "providerId", type: "string", description: "The provider ID. Used to identify a provider and to generate a redirect URL.", isRequired: true, isUnique: true },
        { name: "organizationId", type: "string", description: "The organization Id. If provider is linked to an organization.", isRequired: false },
    ]}
/>

<<<<<<< HEAD
### Extending the `ssoProvider` schema

You can customize the underlying table via the `schema.ssoProvider` option. This lets you:

- Override column names for built‑in fields using `fields`
- Provide a custom table name via `modelName`
- Add your own columns with `additionalFields`

Each additional field uses the same `FieldAttribute` structure as other Better Auth plugins. You can specify `type`, `required`, `defaultValue`, `input`, `returned`, `unique`, `references`, validators, and more.

#### Example: Adding environment and region columns

```ts title="auth.ts"
import { betterAuth } from "better-auth";
import { sso } from "@better-auth/sso";

export const auth = betterAuth({
    plugins: [
        sso({
            schema: {
                ssoProvider: {
                    modelName: "singleSignOnProvider", // optional table name override
                    fields: {
                        providerId: "provider_id", // map column name
                    },
                    additionalFields: {
                        environment: {
                            type: "string",
                            required: true,
                            defaultValue: "prod", // auto-filled on create
                        },
                        region: {
                            type: "string",
                            required: false,
                        },
                    },
                },
            },
        }),
    ],
});
```

Once added, the inferred type for an SSO provider is augmented. You can access it via the plugin inference helper:

```ts
type MySSOProvider = typeof auth.$Infer.SSOProvider;
// has environment (string) and region?: string
```
=======
For a detailed guide on setting up SAML SSO with examples for Okta and testing with DummyIDP, see our [SAML SSO with Okta](/docs/guides/saml-sso-with-okta).
>>>>>>> 19f39cb4

## Options

### Server

**provisionUser**: A custom function to provision a user when they sign in with an SSO provider.

**organizationProvisioning**: Options for provisioning users to an organization.

**defaultOverrideUserInfo**: Override user info with the provider info by default.

**disableImplicitSignUp**: Disable implicit sign up for new users.

**trustEmailVerified**: Trust the email verified flag from the provider.

<TypeTable
  type={{
    provisionUser: {
        description: "A custom function to provision a user when they sign in with an SSO provider.",
        type: "function",
    },
    organizationProvisioning: {
        description: "Options for provisioning users to an organization.",
        type: "object",
        properties: {
            disabled: {
                description: "Disable organization provisioning.",
                type: "boolean",
                default: false,
            },
            defaultRole: {
                description: "The default role for new users.",
                type: "string",
                enum: ["member", "admin"],
                default: "member",
            },
            getRole: {
                description: "A custom function to determine the role for new users.",
                type: "function",
            },
        },
    },
    defaultOverrideUserInfo: {
        description: "Override user info with the provider info by default.",
        type: "boolean",
        default: false,
    },
    disableImplicitSignUp: {
        description: "Disable implicit sign up for new users. When set to true, sign-in needs to be called with requestSignUp as true to create new users.",
        type: "boolean",
        default: false,
    },
    providersLimit: {
        description: "Configure the maximum number of SSO providers a user can register. Set to 0 to disable SSO provider registration.",
        type: "number | function",
        default: 10,
    },
    defaultSSO: {
        description: "Configure a default SSO provider for testing and development. This provider will be used when no matching provider is found in the database.",
        type: "object",
        properties: {
            domain: {
                description: "The domain to match for this default provider.",
                type: "string",
                required: true,
            },
            providerId: {
                description: "The provider ID to use for the default provider.",
                type: "string",
                required: true,
            },
            samlConfig: {
                description: "SAML configuration for the default provider.",
                type: "SAMLConfig",
                required: false,
            },
            oidcConfig: {
                description: "OIDC configuration for the default provider.",
                type: "OIDCConfig",
                required: false,
            },
        },
    },
  }}
/><|MERGE_RESOLUTION|>--- conflicted
+++ resolved
@@ -716,59 +716,7 @@
     ]}
 />
 
-<<<<<<< HEAD
-### Extending the `ssoProvider` schema
-
-You can customize the underlying table via the `schema.ssoProvider` option. This lets you:
-
-- Override column names for built‑in fields using `fields`
-- Provide a custom table name via `modelName`
-- Add your own columns with `additionalFields`
-
-Each additional field uses the same `FieldAttribute` structure as other Better Auth plugins. You can specify `type`, `required`, `defaultValue`, `input`, `returned`, `unique`, `references`, validators, and more.
-
-#### Example: Adding environment and region columns
-
-```ts title="auth.ts"
-import { betterAuth } from "better-auth";
-import { sso } from "@better-auth/sso";
-
-export const auth = betterAuth({
-    plugins: [
-        sso({
-            schema: {
-                ssoProvider: {
-                    modelName: "singleSignOnProvider", // optional table name override
-                    fields: {
-                        providerId: "provider_id", // map column name
-                    },
-                    additionalFields: {
-                        environment: {
-                            type: "string",
-                            required: true,
-                            defaultValue: "prod", // auto-filled on create
-                        },
-                        region: {
-                            type: "string",
-                            required: false,
-                        },
-                    },
-                },
-            },
-        }),
-    ],
-});
-```
-
-Once added, the inferred type for an SSO provider is augmented. You can access it via the plugin inference helper:
-
-```ts
-type MySSOProvider = typeof auth.$Infer.SSOProvider;
-// has environment (string) and region?: string
-```
-=======
 For a detailed guide on setting up SAML SSO with examples for Okta and testing with DummyIDP, see our [SAML SSO with Okta](/docs/guides/saml-sso-with-okta).
->>>>>>> 19f39cb4
 
 ## Options
 

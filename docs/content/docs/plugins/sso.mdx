--- conflicted
+++ resolved
@@ -695,6 +695,8 @@
 - **SP Metadata**: `/api/auth/sso/saml2/sp/metadata?providerId={providerId}`
 - **SAML Callback**: `/api/auth/sso/saml2/callback/{providerId}`
 
+For a detailed guide on setting up SAML SSO with examples for Okta and testing with DummyIDP, see our [SAML SSO Setup Guide](/docs/guides/sso-saml-guide).
+
 ## Schema
 
 The plugin requires additional fields in the `ssoProvider` table to store the provider's configuration.
@@ -714,7 +716,6 @@
     ]}
 />
 
-<<<<<<< HEAD
 ### Extending the `ssoProvider` schema
 
 You can customize the underlying table via the `schema.ssoProvider` option. This lets you:
@@ -764,9 +765,6 @@
 type MySSOProvider = typeof auth.$Infer.SSOProvider;
 // has environment (string) and region?: string
 ```
-=======
-For a detailed guide on setting up SAML SSO with examples for Okta and testing with DummyIDP, see our [SAML SSO Setup Guide](/docs/guides/sso-saml-guide).
->>>>>>> 44a88876
 
 ## Options
 

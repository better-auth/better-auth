--- conflicted
+++ resolved
@@ -882,26 +882,15 @@
             description: "The organization Id. If provider is linked to an organization.",
             required: false,
         },
-<<<<<<< HEAD
-=======
-        { name: "issuer", type: "string", description: "The issuer identifier", isRequired: true },
-        { name: "domain", type: "string", description: "The domain of the provider", isRequired: true },
-        { name: "oidcConfig", type: "string", description: "The OIDC configuration (JSON string)", isRequired: false },
-        { name: "samlConfig", type: "string", description: "The SAML configuration (JSON string)", isRequired: false },
-        { name: "userId", type: "string", description: "The user ID", isRequired: true, references: { model: "user", field: "id" } },
-        { name: "providerId", type: "string", description: "The provider ID. Used to identify a provider and to generate a redirect URL.", isRequired: true, isUnique: true },
-        { name: "organizationId", type: "string", description: "The organization Id. If provider is linked to an organization.", isRequired: false }
-    ]}
-/>
 
 ### If you have enabled domain verification:
 
 The `ssoProvider` schema is extended as follows:
 
 <DatabaseTable
+    modelName="ssoProvider"
     fields={[
         { name: "domainVerified", type: "boolean", description: "A flag indicating whether the provider domain has been verified.", isRequired: false },
->>>>>>> d06b1c4f
     ]}
 />
 

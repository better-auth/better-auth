--- conflicted
+++ resolved
@@ -1080,7 +1080,21 @@
 })
 ```
 
-<<<<<<< HEAD
+#### Supported Algorithms
+
+**Signature algorithms:**
+- `RSA-SHA256`, `RSA-SHA384`, `RSA-SHA512`
+- `ECDSA-SHA256`, `ECDSA-SHA384`, `ECDSA-SHA512`
+
+**Digest algorithms:**
+- `SHA256`, `SHA384`, `SHA512`
+
+**Deprecated (triggers warning/rejection):**
+- `RSA-SHA1` (signature)
+- `SHA1` (digest)
+- `RSA 1.5` (key encryption)
+- `3DES` (data encryption)
+
 ### Size Limits
 
 Better Auth enforces size limits on SAML payloads to protect against denial-of-service attacks via oversized XML.
@@ -1104,22 +1118,6 @@
 <Callout type="info">
 For true early rejection of oversized payloads (before they reach your application), configure size limits at your infrastructure level (nginx `client_max_body_size`, CDN settings, load balancer).
 </Callout>
-=======
-#### Supported Algorithms
-
-**Signature algorithms:**
-- `RSA-SHA256`, `RSA-SHA384`, `RSA-SHA512`
-- `ECDSA-SHA256`, `ECDSA-SHA384`, `ECDSA-SHA512`
-
-**Digest algorithms:**
-- `SHA256`, `SHA384`, `SHA512`
-
-**Deprecated (triggers warning/rejection):**
-- `RSA-SHA1` (signature)
-- `SHA1` (digest)
-- `RSA 1.5` (key encryption)
-- `3DES` (data encryption)
->>>>>>> d8c47707
 
 ## Domain verification
 

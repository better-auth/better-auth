---
title: Introduction
description: Introduction to Better Auth.
---

Better Auth is a framework-agnostic, universal authentication and authorization framework for TypeScript. It provides a comprehensive set of features out of the box and includes a plugin ecosystem that simplifies adding advanced functionalities. Whether you need 2FA, passkey, multi-tenancy, multi-session support, or even enterprise features like SSO, creating your own IDP, it lets you focus on building your application instead of reinventing the wheel.

## Features

Better Auth aims to be the most comprehensive auth library. It provides a wide range of features out of the box and allows you to extend it with plugins. Here are some of the features:

<Features/>

...and much more!

---
<<<<<<< HEAD

## AI tooling

### LLMs.txt

Better Auth exposes an `LLMs.txt` that helps AI models understand how to integrate and interact with your authentication system. See it at [https://better-auth.com/llms.txt](https://better-auth.com/llms.txt).

### MCP

Better Auth provides an MCP server so you can use it with any AI model that supports the Model Context Protocol (MCP).

<AddToCursor />

<Tabs items={["Claude Code", "Open Code", "Manual"]}>
    <Tab value="Claude Code">
      ```bash title="terminal"
      claude mcp add --transport http better-auth https://mcp.chonkie.ai/better-auth/better-auth-builder/mcp
      ```
    </Tab>
    <Tab value="Open Code">
      ```json title="opencode.json"
        {
            "$schema": "https://opencode.ai/config.json",
            "mcp": {
                "Better Auth": {
                    "type": "remote",
                    "url": "https://mcp.chonkie.ai/better-auth/better-auth-builder/mcp",
                    "enabled": true,
                }
            }
        }
      ```
    </Tab>
    <Tab value="Manual">
     ```json title="mcp.json"
    {
        "Better Auth": {
            "url": "https://mcp.chonkie.ai/better-auth/better-auth-builder/mcp"
        }
    }
    ```
    </Tab>
</Tabs>

=======

## AI tooling

### LLMs.txt

Better Auth exposes an `LLMs.txt` that helps AI models understand how to integrate and interact with your authentication system. See it at [https://better-auth.com/llms.txt](https://better-auth.com/llms.txt).

### MCP

Better Auth provides an MCP server so you can use it with any AI model that supports the Model Context Protocol (MCP).

<AddToCursor />

#### CLI Options

Use the Better Auth CLI to easily add the MCP server to your preferred client:

<Tabs items={["Cursor", "Claude Code", "Open Code", "Manual"]}>
    <Tab value="Cursor">
      ```bash title="terminal"
      pnpm @better-auth/cli mcp --cursor
      ```
    </Tab>
    <Tab value="Claude Code">
      ```bash title="terminal"
      pnpm @better-auth/cli mcp --claude-code
      ```
    </Tab>
    <Tab value="Open Code">
      ```bash title="terminal"
      pnpm @better-auth/cli mcp --open-code
      ```
    </Tab>
    <Tab value="Manual">
      ```bash title="terminal"
      pnpm @better-auth/cli mcp --manual
      ```
    </Tab>
</Tabs>

#### Manual Configuration

Alternatively, you can manually configure the MCP server for each client:

<Tabs items={["Claude Code", "Open Code", "Manual"]}>
    <Tab value="Claude Code">
      ```bash title="terminal"
      claude mcp add --transport http better-auth https://mcp.chonkie.ai/better-auth/better-auth-builder/mcp
      ```
    </Tab>
    <Tab value="Open Code">
      ```json title="opencode.json"
        {
            "$schema": "https://opencode.ai/config.json",
            "mcp": {
                "Better Auth": {
                    "type": "remote",
                    "url": "https://mcp.chonkie.ai/better-auth/better-auth-builder/mcp",
                    "enabled": true,
                }
            }
        }
      ```
    </Tab>
    <Tab value="Manual">
     ```json title="mcp.json"
    {
        "Better Auth": {
            "url": "https://mcp.chonkie.ai/better-auth/better-auth-builder/mcp"
        }
    }
    ```
    </Tab>
</Tabs>

>>>>>>> 9b1c5d88
<Callout>
We provide a first‑party MCP, powered by [Chonkie](https://chonkie.ai). You can alternatively use [`context7`](https://context7.com/) and other MCP providers.
</Callout><|MERGE_RESOLUTION|>--- conflicted
+++ resolved
@@ -14,52 +14,6 @@
 ...and much more!
 
 ---
-<<<<<<< HEAD
-
-## AI tooling
-
-### LLMs.txt
-
-Better Auth exposes an `LLMs.txt` that helps AI models understand how to integrate and interact with your authentication system. See it at [https://better-auth.com/llms.txt](https://better-auth.com/llms.txt).
-
-### MCP
-
-Better Auth provides an MCP server so you can use it with any AI model that supports the Model Context Protocol (MCP).
-
-<AddToCursor />
-
-<Tabs items={["Claude Code", "Open Code", "Manual"]}>
-    <Tab value="Claude Code">
-      ```bash title="terminal"
-      claude mcp add --transport http better-auth https://mcp.chonkie.ai/better-auth/better-auth-builder/mcp
-      ```
-    </Tab>
-    <Tab value="Open Code">
-      ```json title="opencode.json"
-        {
-            "$schema": "https://opencode.ai/config.json",
-            "mcp": {
-                "Better Auth": {
-                    "type": "remote",
-                    "url": "https://mcp.chonkie.ai/better-auth/better-auth-builder/mcp",
-                    "enabled": true,
-                }
-            }
-        }
-      ```
-    </Tab>
-    <Tab value="Manual">
-     ```json title="mcp.json"
-    {
-        "Better Auth": {
-            "url": "https://mcp.chonkie.ai/better-auth/better-auth-builder/mcp"
-        }
-    }
-    ```
-    </Tab>
-</Tabs>
-
-=======
 
 ## AI tooling
 
@@ -135,7 +89,6 @@
     </Tab>
 </Tabs>
 
->>>>>>> 9b1c5d88
 <Callout>
 We provide a first‑party MCP, powered by [Chonkie](https://chonkie.ai). You can alternatively use [`context7`](https://context7.com/) and other MCP providers.
 </Callout>
import { Accordion, Accordions } from "fumadocs-ui/components/accordion";
import { Pre } from "fumadocs-ui/components/codeblock";
import { File, Files, Folder } from "fumadocs-ui/components/files";
import { Step, Steps } from "fumadocs-ui/components/steps";
import { Tab, Tabs } from "fumadocs-ui/components/tabs";
import { TypeTable } from "fumadocs-ui/components/type-table";
import defaultMdxComponents from "fumadocs-ui/mdx";
import { ArrowLeftIcon, ExternalLink } from "lucide-react";
import Link from "next/link";
import { notFound } from "next/navigation";
import { Features } from "@/components/blocks/features";
import { ForkButton } from "@/components/fork-button";
import { GenerateSecret } from "@/components/generate-secret";
import DatabaseTable from "@/components/mdx/database-tables";
import { Avatar, AvatarFallback, AvatarImage } from "@/components/ui/avatar";
import { Callout } from "@/components/ui/callout";
import { AnimatePresence } from "@/components/ui/fade-in";
import { blogs } from "@/lib/source";
import { absoluteUrl, cn, formatDate } from "@/lib/utils";
import { BlogPage } from "../_components/blog-list";
import { Glow } from "../_components/default-changelog";
import { XIcon } from "../_components/icons";
import { StarField } from "../_components/stat-field";
<<<<<<< HEAD
import { BlogPage } from "../_components/blog-list";
import { Callout } from "@/components/ui/callout";
import { ArrowLeftIcon, ExternalLink } from "lucide-react";
=======
>>>>>>> bf8e9081
import { Support } from "../_components/support";

const metaTitle = "Blogs";
const metaDescription = "Latest changes , fixes and updates.";
const ogImage = "https://better-auth.com/release-og/changelog-og.png";

export default async function Page({
	params,
}: {
	params: Promise<{ slug?: string[] }>;
}) {
	const { slug } = await params;
	if (!slug) {
		return <BlogPage />;
	}
	const page = blogs.getPage(slug);
	if (!page) {
		notFound();
	}
	const MDX = page.data?.body;
	const { title, description, date } = page.data;
	return (
		<div className="relative min-h-screen">
			<div className="pointer-events-none absolute inset-0 -z-10">
				<StarField className="top-1/3 left-1/2 -translate-x-1/2" />
				<Glow />
			</div>
			<div className="relative mx-auto max-w-3xl px-4 md:px-0 pb-24 pt-12">
				<h1 className="text-center text-3xl md:text-5xl font-semibold tracking-tighter">
					{title}
				</h1>
				{description && (
					<p className="mt-3 text-center text-muted-foreground">
						{description}
					</p>
				)}
				<div className="my-2 flex items-center justify-center gap-3">
					<div>
						<Avatar>
							<AvatarImage
								src={page.data?.author?.avatar}
								alt={page.data?.author?.name ?? "Author"}
							/>
							<AvatarFallback>
								{page.data?.author?.name?.charAt(0)?.toUpperCase() ?? ""}
							</AvatarFallback>
						</Avatar>
					</div>
					<div className="flex items-center gap-2 text-sm text-muted-foreground">
						{page.data?.author?.name && (
							<span className="font-medium text-foreground">
								{page.data.author.name}
							</span>
						)}
						{page.data?.author?.twitter && (
							<>
								<span>·</span>
								<a
									href={`https://x.com/${page.data.author.twitter}`}
									target="_blank"
									rel="noreferrer noopener"
									className="inline-flex items-center gap-1 underline decoration-dashed"
								>
									<XIcon className="size-3" />@{page.data.author.twitter}
								</a>
							</>
						)}
						{date && (
							<>
								<span>·</span>
								<time dateTime={String(date)}>{formatDate(date)}</time>
							</>
						)}
					</div>
				</div>
				<div className="w-full flex items-center gap-2 my-4 mb-8">
					<div className="flex items-center gap-2 opacity-80">
						<ArrowLeftIcon className="size-4" />
						<Link href="/blog" className="">
							Blogs
						</Link>
					</div>
					<hr className="h-1 w-full opacity-80" />
				</div>

				<article className="prose prose-neutral dark:prose-invert mx-auto max-w-3xl px-4 md:px-0">
					<MDX
						components={{
							...defaultMdxComponents,
							a: ({ className, href, children, ...props }: any) => {
								const isExternal =
									typeof href === "string" && /^(https?:)?\/\//.test(href);
								const classes = cn(
									"inline-flex items-center gap-1 font-medium underline decoration-dashed",
									className,
								);
								if (isExternal) {
									return (
										<a
											className={classes}
											href={href}
											target="_blank"
											rel="noreferrer noopener"
											{...props}
										>
											{children}
											<ExternalLink className="ms-0.5 inline size-[0.9em] text-fd-muted-foreground" />
										</a>
									);
								}
								return (
									<Link className={classes} href={href} {...(props as any)}>
										{children}
									</Link>
								);
							},
							Link: ({ className, href, children, ...props }: any) => {
								const isExternal =
									typeof href === "string" && /^(https?:)?\/\//.test(href);
								const classes = cn(
									"inline-flex items-center gap-1 font-medium underline decoration-dashed",
									className,
								);
								if (isExternal) {
									return (
										<a
											className={classes}
											href={href}
											target="_blank"
											rel="noreferrer noopener"
											{...props}
										>
											{children}
											<ExternalLink className="ms-0.5 inline size-[0.9em] text-fd-muted-foreground" />
										</a>
									);
								}
								return (
									<Link className={classes} href={href} {...(props as any)}>
										{children}
									</Link>
								);
							},
							Step,
							Steps,
							File,
							Folder,
							Files,
							Tab,
							Tabs,
							Pre: Pre,
							GenerateSecret,
							AnimatePresence,
							TypeTable,
							Features,
							ForkButton,
							DatabaseTable,
							Accordion,
							Accordions,
							Callout: ({
								children,
								type,
								...props
							}: {
								children: React.ReactNode;
								type?: "info" | "warn" | "error" | "success" | "warning";
								[key: string]: any;
							}) => (
								<Callout type={type} {...props}>
									{children}
								</Callout>
							),
							Support,
						}}
					/>
				</article>
			</div>
		</div>
	);
}

export async function generateMetadata({
	params,
}: {
	params: Promise<{ slug?: string[] }>;
}) {
	const { slug } = await params;
	if (!slug) {
		return {
			metadataBase: new URL("https://better-auth.com/blogs"),
			title: metaTitle,
			description: metaDescription,
			openGraph: {
				title: metaTitle,
				description: metaDescription,
				images: [
					{
						url: ogImage,
					},
				],
				url: "https://better-auth.com/blogs",
			},
			twitter: {
				card: "summary_large_image",
				title: metaTitle,
				description: metaDescription,
				images: [ogImage],
			},
		};
	}
	const page = blogs.getPage(slug);
	if (page == null) notFound();
	const baseUrl = process.env.NEXT_PUBLIC_URL || process.env.VERCEL_URL;
	const url = new URL(
		`${baseUrl?.startsWith("http") ? baseUrl : `https://${baseUrl}`}${
			page.data?.image
		}`,
	);
	const { title, description } = page.data;

	return {
		title,
		description,
		openGraph: {
			title,
			description,
			type: "website",
			url: absoluteUrl(`blog/${slug.join("/")}`),
			images: [
				{
					url: url.toString(),
					width: 1200,
					height: 630,
					alt: title,
				},
			],
		},
		twitter: {
			card: "summary_large_image",
			title,
			description,
			images: [url.toString()],
		},
	};
}

export function generateStaticParams() {
	return blogs.generateParams();
}<|MERGE_RESOLUTION|>--- conflicted
+++ resolved
@@ -21,12 +21,9 @@
 import { Glow } from "../_components/default-changelog";
 import { XIcon } from "../_components/icons";
 import { StarField } from "../_components/stat-field";
-<<<<<<< HEAD
 import { BlogPage } from "../_components/blog-list";
 import { Callout } from "@/components/ui/callout";
 import { ArrowLeftIcon, ExternalLink } from "lucide-react";
-=======
->>>>>>> bf8e9081
 import { Support } from "../_components/support";
 
 const metaTitle = "Blogs";

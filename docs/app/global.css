--- conflicted
+++ resolved
@@ -9,69 +9,6 @@
 :root {
 	--background: oklch(1 0 0);
 
-<<<<<<< HEAD
-html {
-	scroll-behavior: smooth;
-}
-
-.hljs {
-	background: none !important;
-}
-
-@layer base {
-	:root {
-		--background: 0 0% 100%;
-		--foreground: 240 10% 3.9%;
-		--card: 0 0% 100%;
-		--card-foreground: 240 10% 3.9%;
-		--popover: 0 0% 100%;
-		--popover-foreground: 240 10% 3.9%;
-		--primary: 240 5.9% 10%;
-		--primary-foreground: 0 0% 98%;
-		--secondary: 240 4.8% 95.9%;
-		--secondary-foreground: 240 5.9% 10%;
-		--muted: 240 4.8% 95.9%;
-		--muted-foreground: 240 3.8% 46.1%;
-		--accent: 240 4.8% 95.9%;
-		--accent-foreground: 240 5.9% 10%;
-		--destructive: 0 84.2% 60.2%;
-		--destructive-foreground: 0 0% 98%;
-		--border: 240 5.9% 90%;
-		--input: 240 5.9% 90%;
-		--ring: 240 4.9% 83.9%;
-		--radius: 0.5rem;
-		--chart-1: 12 76% 61%;
-		--chart-2: 173 58% 39%;
-		--chart-3: 197 37% 24%;
-		--chart-4: 43 74% 66%;
-		--chart-5: 27 87% 67%;
-	}
-	.dark {
-		--background: 0 0% 2%;
-		--foreground: 0 0% 98%;
-		--card: 240 10% 0%;
-		--card-foreground: 0 0% 98%;
-		--popover: 240 10% 3.9%;
-		--popover-foreground: 0 0% 98%;
-		--primary: 0 0% 98%;
-		--primary-foreground: 240 5.9% 10%;
-		--secondary: 240 3.7% 15.9%;
-		--secondary-foreground: 0 0% 98%;
-		--muted: 240 3.7% 15.9%;
-		--muted-foreground: 240 5% 64.9%;
-		--accent: 240 3.7% 15.9%;
-		--accent-foreground: 0 0% 98%;
-		--destructive: 0 62.8% 30.6%;
-		--destructive-foreground: 0 0% 98%;
-		--border: 240 3.7% 15.9%;
-		--input: 240 3.7% 15.9%;
-		--ring: 240 4.9% 83.9%;
-		--chart-1: 220 70% 50%;
-		--chart-2: 160 60% 45%;
-		--chart-3: 30 80% 55%;
-		--chart-4: 280 65% 60%;
-		--chart-5: 340 75% 55%;
-=======
 	--foreground: oklch(0.147 0.004 49.25);
 
 	--card: oklch(1 0 0);
@@ -294,17 +231,12 @@
 		to {
 			height: 0;
 		}
->>>>>>> dd31d6c9
 	}
 }
 
 @layer base {
 	* {
-<<<<<<< HEAD
-		@apply border-border;
-=======
 		@apply border-border outline-ring/50;
->>>>>>> dd31d6c9
 	}
 	body {
 		@apply bg-background text-foreground;

import { source } from "@/lib/source";
import { DocsPage, DocsBody, DocsTitle } from "fumadocs-ui/page";
import { notFound } from "next/navigation";
import { absoluteUrl } from "@/lib/utils";
import DatabaseTable from "@/components/mdx/database-tables";
import { cn } from "@/lib/utils";
import { Step, Steps } from "fumadocs-ui/components/steps";
import { Tab, Tabs } from "fumadocs-ui/components/tabs";
import { GenerateSecret } from "@/components/generate-secret";
import { AnimatePresence } from "@/components/ui/fade-in";
import { TypeTable } from "fumadocs-ui/components/type-table";
import { Features } from "@/components/blocks/features";
import { ForkButton } from "@/components/fork-button";
import Link from "next/link";
import defaultMdxComponents from "fumadocs-ui/mdx";
import { File, Folder, Files } from "fumadocs-ui/components/files";
import { createTypeTable } from "fumadocs-typescript/ui";
import { Accordion, Accordions } from "fumadocs-ui/components/accordion";
import { Card, Cards } from "fumadocs-ui/components/card";
import { ChevronLeft, ChevronRight } from "lucide-react";
import { contents } from "@/components/sidebar-content";
import { Endpoint } from "@/components/endpoint";
import { DividerText } from "@/components/divider-text";
<<<<<<< HEAD
import { APIMethod } from "@/components/api-method";
=======
import { LLMCopyButton, ViewOptions } from "./page.client";
>>>>>>> 8fa4c9ce
import { GenerateAppleJwt } from "@/components/generate-apple-jwt";

const { AutoTypeTable } = createTypeTable();

export default async function Page({
	params,
}: {
	params: Promise<{ slug?: string[] }>;
}) {
	const { slug } = await params;
	const page = source.getPage(slug);

	if (!page) {
		notFound();
	}

	const { nextPage, prevPage } = getPageLinks(page.url);

	const MDX = page.data.body;
	const avoidLLMHeader = ["Introduction", "Comparison"];
	return (
		<DocsPage
			toc={page.data.toc}
			full={page.data.full}
			editOnGithub={{
				owner: "better-auth",
				repo: "better-auth",
				sha: "main",
				path: `/docs/content/docs/${page.file.path}`,
			}}
			tableOfContent={{
				style: "clerk",
				header: <div className="w-10 h-4"></div>,
			}}
			footer={{
				enabled: true,
				component: <div className="w-10 h-4" />,
			}}
		>
			<DocsTitle>{page.data.title}</DocsTitle>
			{!avoidLLMHeader.includes(page.data.title) && (
				<div className="flex flex-row gap-2 items-center border-b pb-3">
					<LLMCopyButton />
					<ViewOptions
						markdownUrl={`${page.url}.mdx`}
						githubUrl={`https://github.com/better-auth/better-auth/blob/main/docs/content/docs/${page.file.path}`}
					/>
				</div>
			)}
			<DocsBody>
				<MDX
					components={{
						...defaultMdxComponents,
						Link: ({
							className,
							...props
						}: React.ComponentProps<typeof Link>) => (
							<Link
								className={cn(
									"font-medium underline underline-offset-4",
									className,
								)}
								{...props}
							/>
						),
						Step,
						Steps,
						File,
						Folder,
						Files,
						Tab,
						Tabs,
						AutoTypeTable,
						GenerateSecret,
						GenerateAppleJwt,
						AnimatePresence,
						TypeTable,
						Features,
						ForkButton,
						DatabaseTable,
						Accordion,
						Accordions,
						Endpoint,
						APIMethod,
						Callout: ({ children, ...props }) => (
							<defaultMdxComponents.Callout
								{...props}
								className={cn(
									props,
									"bg-none rounded-none border-dashed border-border",
									props.type === "info" && "border-l-blue-500/50",
									props.type === "warn" && "border-l-amber-700/50",
									props.type === "error" && "border-l-red-500/50",
								)}
							>
								{children}
							</defaultMdxComponents.Callout>
						),
						DividerText,
						iframe: (props) => (
							<iframe {...props} className="w-full h-[500px]" />
						),
					}}
				/>

				<Cards className="mt-16">
					{prevPage ? (
						<Card
							href={prevPage.url}
							className="[&>p]:ml-1 [&>p]:truncate [&>p]:w-full"
							description={<>{prevPage.data.description}</>}
							title={
								<div className="flex items-center gap-1">
									<ChevronLeft className="size-4" />
									{prevPage.data.title}
								</div>
							}
						/>
					) : (
						<div></div>
					)}
					{nextPage ? (
						<Card
							href={nextPage.url}
							description={<>{nextPage.data.description}</>}
							title={
								<div className="flex items-center gap-1">
									{nextPage.data.title}
									<ChevronRight className="size-4" />
								</div>
							}
							className="flex flex-col items-end text-right [&>p]:ml-1 [&>p]:truncate [&>p]:w-full"
						/>
					) : (
						<div></div>
					)}
				</Cards>
			</DocsBody>
		</DocsPage>
	);
}

export async function generateStaticParams() {
	const res = source.getPages().map((page) => ({
		slug: page.slugs,
	}));
	return source.generateParams();
}

export async function generateMetadata({
	params,
}: {
	params: Promise<{ slug?: string[] }>;
}) {
	const { slug } = await params;
	const page = source.getPage(slug);
	if (page == null) notFound();
	const baseUrl = process.env.NEXT_PUBLIC_URL || process.env.VERCEL_URL;
	const url = new URL(`${baseUrl}/api/og`);
	const { title, description } = page.data;
	const pageSlug = page.file.path;
	url.searchParams.set("type", "Documentation");
	url.searchParams.set("mode", "dark");
	url.searchParams.set("heading", `${title}`);

	return {
		title,
		description,
		openGraph: {
			title,
			description,
			type: "website",
			url: absoluteUrl(`docs/${pageSlug}`),
			images: [
				{
					url: url.toString(),
					width: 1200,
					height: 630,
					alt: title,
				},
			],
		},
		twitter: {
			card: "summary_large_image",
			title,
			description,
			images: [url.toString()],
		},
	};
}

function getPageLinks(path: string) {
	const current_category_index = contents.findIndex(
		(x) => x.list.find((x) => x.href === path)!,
	)!;
	const current_category = contents[current_category_index];
	if (!current_category) return { nextPage: undefined, prevPage: undefined };

	// user's current page.
	const current_page = current_category.list.find((x) => x.href === path)!;

	// the next page in the array.
	let next_page = current_category.list.filter((x) => !x.group)[
		current_category.list
			.filter((x) => !x.group)
			.findIndex((x) => x.href === current_page.href) + 1
	];
	//if there isn't a next page, then go to next cat's page.
	if (!next_page) {
		// get next cat
		let next_category = contents[current_category_index + 1];
		// if doesn't exist, return to first cat.
		if (!next_category) next_category = contents[0];

		next_page = next_category.list[0];
		if (next_page.group) {
			next_page = next_category.list[1];
		}
	}
	// the prev page in the array.
	let prev_page = current_category.list.filter((x) => !x.group)[
		current_category.list
			.filter((x) => !x.group)
			.findIndex((x) => x.href === current_page.href) - 1
	];
	// if there isn't a prev page, then go to prev cat's page.
	if (!prev_page) {
		// get prev cat
		let prev_category = contents[current_category_index - 1];
		// if doesn't exist, return to last cat.
		if (!prev_category) prev_category = contents[contents.length - 1];
		prev_page = prev_category.list[prev_category.list.length - 1];
		if (prev_page.group) {
			prev_page = prev_category.list[prev_category.list.length - 2];
		}
	}

	const pages = source.getPages();
	let next_page2 = pages.find((x) => x.url === next_page.href);
	let prev_page2 = pages.find((x) => x.url === prev_page.href);
	if (path === "/docs/introduction") prev_page2 = undefined;
	return { nextPage: next_page2, prevPage: prev_page2 };
}<|MERGE_RESOLUTION|>--- conflicted
+++ resolved
@@ -21,11 +21,8 @@
 import { contents } from "@/components/sidebar-content";
 import { Endpoint } from "@/components/endpoint";
 import { DividerText } from "@/components/divider-text";
-<<<<<<< HEAD
 import { APIMethod } from "@/components/api-method";
-=======
 import { LLMCopyButton, ViewOptions } from "./page.client";
->>>>>>> 8fa4c9ce
 import { GenerateAppleJwt } from "@/components/generate-apple-jwt";
 
 const { AutoTypeTable } = createTypeTable();

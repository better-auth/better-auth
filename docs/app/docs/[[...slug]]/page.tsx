--- conflicted
+++ resolved
@@ -21,11 +21,8 @@
 import { contents } from "@/components/sidebar-content";
 import { Endpoint } from "@/components/endpoint";
 import { DividerText } from "@/components/divider-text";
-<<<<<<< HEAD
 import { APIMethod } from "@/components/api-method";
-=======
 import { GenerateAppleJwt } from "@/components/generate-apple-jwt";
->>>>>>> 8223ddd3
 
 const { AutoTypeTable } = createTypeTable();
 

--- conflicted
+++ resolved
@@ -157,12 +157,9 @@
 				ripple: "ripple var(--duration,2s) ease calc(var(--i, 0)*.2s) infinite",
 				scroll:
 					"scroll var(--animation-duration, 40s) var(--animation-direction, forwards) linear infinite",
-<<<<<<< HEAD
 				"hrtl-scroll": "hrtl-scroll var(--anime-duration,10s) linear infinite",
 				"hrtl-scroll-reverse":
 					"hrtl-scroll-reverse var(--anime-duration,10s) linear infinite",
-=======
->>>>>>> 0fa265df
 			},
 		},
 	},

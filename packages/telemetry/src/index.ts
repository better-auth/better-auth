import {
	globalLog,
	ENV,
	getBooleanEnvVar,
	isTest,
} from "@better-auth/core/env";
import { getProjectId } from "./project-id";
import type { BetterAuthOptions } from "@better-auth/core";
import { detectEnvironment, detectRuntime } from "./detectors/detect-runtime";
import { detectDatabase } from "./detectors/detect-database";
import { detectFramework } from "./detectors/detect-framework";
import { detectSystemInfo } from "./detectors/detect-system-info";
import { detectPackageManager } from "./detectors/detect-project-info";
import { betterFetch } from "@better-fetch/fetch";
import type { TelemetryContext, TelemetryEvent } from "./types";
import { getTelemetryAuthConfig } from "./detectors/detect-auth-config";
export { getTelemetryAuthConfig };
export type { TelemetryEvent } from "./types";
export async function createTelemetry(
	options: BetterAuthOptions,
	context?: TelemetryContext,
) {
	const debugEnabled =
		options.telemetry?.debug ||
		getBooleanEnvVar("BETTER_AUTH_TELEMETRY_DEBUG", false);

	const TELEMETRY_ENDPOINT = ENV.BETTER_AUTH_TELEMETRY_ENDPOINT;
	const track = async (event: TelemetryEvent) => {
		if (context?.customTrack) {
			await context.customTrack(event).catch(logger.error);
		} else {
			if (debugEnabled) {
				logger.info("telemetry event", JSON.stringify(event, null, 2));
			} else {
<<<<<<< HEAD
				if (debugEnabled) {
					await Promise.resolve(
						globalLog(
							"info",
							"telemetry event",
							null,
							JSON.stringify(event, null, 2),
						),
					);
				} else {
					await betterFetch(TELEMETRY_ENDPOINT, {
						method: "POST",
						body: event,
					});
				}
=======
				await betterFetch(TELEMETRY_ENDPOINT, {
					method: "POST",
					body: event,
				}).catch(logger.error);
>>>>>>> 3be6c813
			}
		}
	};

	const isEnabled = async () => {
		const telemetryEnabled =
			options.telemetry?.enabled !== undefined
				? options.telemetry.enabled
				: false;
		const envEnabled = getBooleanEnvVar("BETTER_AUTH_TELEMETRY", false);
		return (
			(envEnabled || telemetryEnabled) && (context?.skipTestCheck || !isTest())
		);
	};

	const enabled = await isEnabled();
	let anonymousId: string | undefined;

	if (enabled) {
		anonymousId = await getProjectId(options.baseURL);

		const payload = {
			config: getTelemetryAuthConfig(options),
			runtime: detectRuntime(),
			database: await detectDatabase(),
			framework: await detectFramework(),
			environment: detectEnvironment(),
			systemInfo: await detectSystemInfo(),
			packageManager: detectPackageManager(),
		};

		void track({ type: "init", payload, anonymousId });
	}

	return {
		publish: async (event: TelemetryEvent) => {
			if (!enabled) return;
			if (!anonymousId) {
				anonymousId = await getProjectId(options.baseURL);
			}
			await track({
				type: event.type,
				payload: event.payload,
				anonymousId,
			});
		},
	};
}<|MERGE_RESOLUTION|>--- conflicted
+++ resolved
@@ -27,33 +27,34 @@
 	const TELEMETRY_ENDPOINT = ENV.BETTER_AUTH_TELEMETRY_ENDPOINT;
 	const track = async (event: TelemetryEvent) => {
 		if (context?.customTrack) {
-			await context.customTrack(event).catch(logger.error);
+			await context.customTrack(event).catch((reason: any) => {
+				globalLog(
+					"error",
+					`Telemetry failed (custom): ${reason}\nOn event:`,
+					options,
+					JSON.stringify(event, null, 2),
+				);
+			});
 		} else {
 			if (debugEnabled) {
-				logger.info("telemetry event", JSON.stringify(event, null, 2));
+				globalLog(
+					"info",
+					"telemetry event",
+					null,
+					JSON.stringify(event, null, 2),
+				);
 			} else {
-<<<<<<< HEAD
-				if (debugEnabled) {
-					await Promise.resolve(
-						globalLog(
-							"info",
-							"telemetry event",
-							null,
-							JSON.stringify(event, null, 2),
-						),
-					);
-				} else {
-					await betterFetch(TELEMETRY_ENDPOINT, {
-						method: "POST",
-						body: event,
-					});
-				}
-=======
 				await betterFetch(TELEMETRY_ENDPOINT, {
 					method: "POST",
 					body: event,
-				}).catch(logger.error);
->>>>>>> 3be6c813
+				}).catch((msg: string) => {
+					globalLog(
+						"error",
+						`Telemetry failed (endpoint): ${msg}\nOn event:`,
+						options,
+						JSON.stringify(event, null, 2),
+					);
+				});
 			}
 		}
 	};

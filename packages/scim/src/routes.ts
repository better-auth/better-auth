import { base64Url } from "@better-auth/utils/base64";
import type { Account, DBAdapter, User } from "better-auth";
import { HIDE_METADATA } from "better-auth";
import { APIError, sessionMiddleware } from "better-auth/api";
import { generateRandomString } from "better-auth/crypto";
import type { Member } from "better-auth/plugins";
import { createAuthEndpoint } from "better-auth/plugins";
import * as z from "zod";
import { getAccountId, getUserFullName, getUserPrimaryEmail } from "./mappings";
import type { AuthMiddleware } from "./middlewares";
import { buildUserPatch } from "./patch-operations";
import { SCIMAPIError, SCIMErrorOpenAPISchemas } from "./scim-error";
import type { DBFilter } from "./scim-filters";
import { parseSCIMUserFilter, SCIMParseError } from "./scim-filters";
import {
	ResourceTypeOpenAPISchema,
	SCIMSchemaOpenAPISchema,
	ServiceProviderOpenAPISchema,
} from "./scim-metadata";
import { createUserResource } from "./scim-resources";
import { storeSCIMToken } from "./scim-tokens";
import type { SCIMOptions, SCIMProvider } from "./types";
import {
	APIUserSchema,
	OpenAPIUserResourceSchema,
	SCIMUserResourceSchema,
	SCIMUserResourceType,
} from "./user-schemas";
import { getResourceURL } from "./utils";

const supportedSCIMSchemas = [SCIMUserResourceSchema];
const supportedSCIMResourceTypes = [SCIMUserResourceType];
const supportedMediaTypes = ["application/json", "application/scim+json"];

const generateSCIMTokenBodySchema = z.object({
	providerId: z.string().meta({ description: "Unique provider identifier" }),
	organizationId: z
		.string()
		.optional()
		.meta({ description: "Optional organization id" }),
});

export const generateSCIMToken = (opts: SCIMOptions) =>
	createAuthEndpoint(
		"/scim/generate-token",
		{
			method: "POST",
			body: generateSCIMTokenBodySchema,
			metadata: {
				openapi: {
					summary: "Generates a new SCIM token for the given provider",
					description:
						"Generates a new SCIM token to be used for SCIM operations",
					responses: {
						"201": {
							description: "SCIM token response",
							content: {
								"application/json": {
									schema: {
										type: "object",
										properties: {
											scimToken: {
												description: "SCIM token",
												type: "string",
											},
										},
									},
								},
							},
						},
					},
				},
			},
			use: [sessionMiddleware],
		},
		async (ctx) => {
			const { providerId, organizationId } = ctx.body;
			const user = ctx.context.session.user;

			if (providerId.includes(":")) {
				throw new APIError("BAD_REQUEST", {
					message: "Provider id contains forbidden characters",
				});
			}

			const isOrgPluginEnabled = ctx.context.options.plugins?.some(
				(p) => p.id === "organization",
			);

			if (organizationId && !isOrgPluginEnabled) {
				throw new APIError("BAD_REQUEST", {
					message:
						"Restricting a token to an organization requires the organization plugin",
				});
			}

			let member: Member | null = null;
			if (organizationId) {
				member = await ctx.context.adapter.findOne<Member>({
					model: "member",
					where: [
						{
							field: "userId",
							value: user.id,
						},
						{
							field: "organizationId",
							value: organizationId,
						},
					],
				});

				if (!member) {
					throw new APIError("FORBIDDEN", {
						message: "You are not a member of the organization",
					});
				}
			}

			const scimProvider = await ctx.context.adapter.findOne<SCIMProvider>({
				model: "scimProvider",
				where: [
					{ field: "providerId", value: providerId },
					...(organizationId
						? [{ field: "organizationId", value: organizationId }]
						: []),
				],
			});

			if (scimProvider) {
				await ctx.context.adapter.delete<SCIMProvider>({
					model: "scimProvider",
					where: [{ field: "id", value: scimProvider.id }],
				});
			}

			const baseToken = generateRandomString(24);
			const scimToken = base64Url.encode(
				`${baseToken}:${providerId}${organizationId ? `:${organizationId}` : ""}`,
			);

			if (opts.beforeSCIMTokenGenerated) {
				await opts.beforeSCIMTokenGenerated({
					user,
					member,
					scimToken,
				});
			}

			const newSCIMProvider = await ctx.context.adapter.create<SCIMProvider>({
				model: "scimProvider",
				data: {
					providerId: providerId,
					organizationId: organizationId,
					scimToken: await storeSCIMToken(ctx, opts, baseToken),
				},
			});

			if (opts.afterSCIMTokenGenerated) {
				await opts.afterSCIMTokenGenerated({
					user,
					member,
					scimToken,
					scimProvider: newSCIMProvider,
				});
			}

			ctx.setStatus(201);

			return ctx.json({
				scimToken,
			});
		},
	);

export const createSCIMUser = (authMiddleware: AuthMiddleware) =>
	createAuthEndpoint(
		"/scim/v2/Users",
		{
			method: "POST",
			body: APIUserSchema,
			metadata: {
				...HIDE_METADATA,
				allowedMediaTypes: supportedMediaTypes,
				openapi: {
					summary: "Create SCIM user.",
					description:
						"Provision a new user into the linked organization via SCIM. See https://datatracker.ietf.org/doc/html/rfc7644#section-3.3",
					responses: {
						"201": {
							description: "SCIM user resource",
							content: {
								"application/json": {
									schema: OpenAPIUserResourceSchema,
								},
							},
						},
						...SCIMErrorOpenAPISchemas,
					},
				},
			},
			use: [authMiddleware],
		},
		async (ctx) => {
			const body = ctx.body;
			const providerId = ctx.context.scimProvider.providerId;
			const accountId = getAccountId(body.userName, body.externalId);

			const existingAccount = await ctx.context.adapter.findOne<Account>({
				model: "account",
				where: [
					{ field: "accountId", value: accountId },
					{ field: "providerId", value: providerId },
				],
			});

			if (existingAccount) {
				throw new SCIMAPIError("CONFLICT", {
					detail: "User already exists",
					scimType: "uniqueness",
				});
			}

			const email = getUserPrimaryEmail(body.userName, body.emails);
			const name = getUserFullName(email, body.name);

			const existingUser = await ctx.context.adapter.findOne<User>({
				model: "user",
				where: [{ field: "email", value: email }],
			});

			const createAccount = (userId: string) =>
				ctx.context.internalAdapter.createAccount({
					userId: userId,
					providerId: providerId,
					accountId: accountId,
					accessToken: "",
					refreshToken: "",
				});

			const createUser = () =>
				ctx.context.internalAdapter.createUser({
					email,
					name,
				});

			const createOrgMembership = async (userId: string) => {
				const organizationId = ctx.context.scimProvider.organizationId;

				if (organizationId) {
					const isOrgMember = await ctx.context.adapter.findOne({
						model: "member",
						where: [
							{ field: "organizationId", value: organizationId },
							{ field: "userId", value: userId },
						],
					});

					if (!isOrgMember) {
						return await ctx.context.adapter.create<Member>({
							model: "member",
							data: {
								userId: userId,
								role: "member",
								createdAt: new Date(),
								organizationId,
							},
						});
					}
				}
			};

			let user: User;
			let account: Account;

			if (existingUser) {
				user = existingUser;
				account = await ctx.context.adapter.transaction<Account>(async () => {
					const account = await createAccount(user.id);
					await createOrgMembership(user.id);
					return account;
				});
			} else {
				[user, account] = await ctx.context.adapter.transaction<
					[User, Account]
				>(async () => {
					const user = await createUser();
					const account = await createAccount(user.id);
					await createOrgMembership(user.id);
					return [user, account];
				});
			}

			const userResource = createUserResource(
				ctx.context.baseURL,
				user,
				account,
			);

			ctx.setStatus(201);
			ctx.setHeader("location", userResource.meta.location);
			return ctx.json(userResource);
		},
	);

export const updateSCIMUser = (authMiddleware: AuthMiddleware) =>
	createAuthEndpoint(
		"/scim/v2/Users/:userId",
		{
			method: "PUT",
			body: APIUserSchema,
			metadata: {
				...HIDE_METADATA,
				allowedMediaTypes: supportedMediaTypes,
				openapi: {
					summary: "Update SCIM user.",
					description:
						"Updates an existing user into the linked organization via SCIM. See https://datatracker.ietf.org/doc/html/rfc7644#section-3.3",
					responses: {
						"200": {
							description: "SCIM user resource",
							content: {
								"application/json": {
									schema: OpenAPIUserResourceSchema,
								},
							},
						},
						...SCIMErrorOpenAPISchemas,
					},
				},
			},
			use: [authMiddleware],
		},
		async (ctx) => {
			const body = ctx.body;
			const userId = ctx.params.userId;
			const { organizationId, providerId } = ctx.context.scimProvider;
			const accountId = getAccountId(body.userName, body.externalId);

			const { user, account } = await findUserById(ctx.context.adapter, {
				userId,
				providerId,
				organizationId,
			});

			if (!user) {
				throw new SCIMAPIError("NOT_FOUND", {
					detail: "User not found",
				});
			}

			const [updatedUser, updatedAccount] =
				await ctx.context.adapter.transaction<[User | null, Account | null]>(
					async () => {
						const email = getUserPrimaryEmail(body.userName, body.emails);
						const name = getUserFullName(email, body.name);

						const updatedUser = await ctx.context.internalAdapter.updateUser(
							userId,
							{
								email,
								name,
								updatedAt: new Date(),
							},
						);

						const updatedAccount =
							await ctx.context.internalAdapter.updateAccount(account.id, {
								accountId,
								updatedAt: new Date(),
							});

						return [updatedUser, updatedAccount];
					},
				);

			const userResource = createUserResource(
				ctx.context.baseURL,
				updatedUser!,
				updatedAccount,
			);

			return ctx.json(userResource);
		},
	);

const listSCIMUsersQuerySchema = z
	.object({
		filter: z.string().optional(),
	})
	.optional();

export const listSCIMUsers = (authMiddleware: AuthMiddleware) =>
	createAuthEndpoint(
		"/scim/v2/Users",
		{
			method: "GET",
			query: listSCIMUsersQuerySchema,
			metadata: {
				...HIDE_METADATA,
				allowedMediaTypes: supportedMediaTypes,
				openapi: {
					summary: "List SCIM users",
					description:
						"Returns all users provisioned via SCIM for the linked organization. See https://datatracker.ietf.org/doc/html/rfc7644#section-3.4.2",
					responses: {
						"200": {
							description: "SCIM user list",
							content: {
								"application/json": {
									schema: {
										type: "object",
										properties: {
											totalResults: { type: "number" },
											itemsPerPage: { type: "number" },
											startIndex: { type: "number" },
											Resources: {
												type: "array",
												items: OpenAPIUserResourceSchema,
											},
										},
									},
								},
							},
						},
						...SCIMErrorOpenAPISchemas,
					},
				},
			},
			use: [authMiddleware],
		},
		async (ctx) => {
			let apiFilters: DBFilter[] = parseSCIMAPIUserFilter(ctx.query?.filter);

			ctx.context.logger.info("Querying result with filters: ", apiFilters);

			const providerId = ctx.context.scimProvider.providerId;
			const accounts = await ctx.context.adapter.findMany<Account>({
				model: "account",
				where: [{ field: "providerId", value: providerId }],
			});

			const accountUserIds = accounts.map((account) => account.userId);
			let userFilters: DBFilter[] = [
				{ field: "id", value: accountUserIds, operator: "in" },
			];

			const organizationId = ctx.context.scimProvider.organizationId;
			if (organizationId) {
				const members = await ctx.context.adapter.findMany<Member>({
					model: "member",
					where: [
						{ field: "organizationId", value: organizationId },
						{ field: "userId", value: accountUserIds, operator: "in" },
					],
				});

				const memberUserIds = members.map((member) => member.userId);
				userFilters = [{ field: "id", value: memberUserIds, operator: "in" }];
			}

			const users = await ctx.context.adapter.findMany<User>({
				model: "user",
				where: [...userFilters, ...apiFilters],
			});

			return ctx.json({
				schemas: ["urn:ietf:params:scim:api:messages:2.0:ListResponse"],
				totalResults: users.length,
				startIndex: 1,
				itemsPerPage: users.length,
				Resources: users.map((user) => {
					const account = accounts.find((a) => a.userId === user.id);
					return createUserResource(ctx.context.baseURL, user, account);
				}),
			});
		},
	);

export const getSCIMUser = (authMiddleware: AuthMiddleware) =>
	createAuthEndpoint(
		"/scim/v2/Users/:userId",
		{
			method: "GET",
			metadata: {
				...HIDE_METADATA,
				allowedMediaTypes: supportedMediaTypes,
				openapi: {
					summary: "Get SCIM user details",
					description:
						"Returns the provisioned SCIM user details. See https://datatracker.ietf.org/doc/html/rfc7644#section-3.4.1",
					responses: {
						"200": {
							description: "SCIM user resource",
							content: {
								"application/json": {
									schema: OpenAPIUserResourceSchema,
								},
							},
						},
						...SCIMErrorOpenAPISchemas,
					},
				},
			},
			use: [authMiddleware],
		},
		async (ctx) => {
			const userId = ctx.params.userId;
			const providerId = ctx.context.scimProvider.providerId;
			const organizationId = ctx.context.scimProvider.organizationId;

			const { user, account } = await findUserById(ctx.context.adapter, {
				userId,
				providerId,
				organizationId,
			});

			if (!user) {
				throw new SCIMAPIError("NOT_FOUND", {
					detail: "User not found",
				});
			}

			return ctx.json(createUserResource(ctx.context.baseURL, user, account));
		},
	);

const patchSCIMUserBodySchema = z.object({
	schemas: z
		.array(z.string())
		.refine(
			(s) => s.includes("urn:ietf:params:scim:api:messages:2.0:PatchOp"),
			{
				message: "Invalid schemas for PatchOp",
			},
		),
	Operations: z.array(
		z.object({
			op: z
				.string()
				.toLowerCase()
				.default("replace")
				.pipe(z.enum(["replace", "add", "remove"])),
			path: z.string().optional(),
			value: z.any(),
		}),
	),
});

export const patchSCIMUser = (authMiddleware: AuthMiddleware) =>
	createAuthEndpoint(
		"/scim/v2/Users/:userId",
		{
			method: "PATCH",
			body: patchSCIMUserBodySchema,
			metadata: {
				...HIDE_METADATA,
				allowedMediaTypes: supportedMediaTypes,
				openapi: {
					summary: "Patch SCIM user",
					description: "Updates fields on a SCIM user record",
					responses: {
						"204": {
							description: "Patch update applied correctly",
						},
						...SCIMErrorOpenAPISchemas,
					},
				},
			},
			use: [authMiddleware],
		},
		async (ctx) => {
			const userId = ctx.params.userId;
			const organizationId = ctx.context.scimProvider.organizationId;
			const providerId = ctx.context.scimProvider.providerId;

			const { user, account } = await findUserById(ctx.context.adapter, {
				userId,
				providerId,
				organizationId,
			});

			if (!user) {
				throw new SCIMAPIError("NOT_FOUND", {
					detail: "User not found",
				});
			}

			const { user: userPatch, account: accountPatch } = buildUserPatch(
				user,
				ctx.body.Operations,
			);

			if (
				Object.keys(userPatch).length === 0 &&
				Object.keys(accountPatch).length === 0
			) {
				throw new SCIMAPIError("BAD_REQUEST", {
					detail: "No valid fields to update",
				});
			}

			await Promise.all([
				Object.keys(userPatch).length > 0
					? ctx.context.internalAdapter.updateUser(userId, {
							...userPatch,
							updatedAt: new Date(),
						})
					: Promise.resolve(),
				Object.keys(accountPatch).length > 0
					? ctx.context.internalAdapter.updateAccount(account.id, {
							...accountPatch,
							updatedAt: new Date(),
						})
					: Promise.resolve(),
			]);

			ctx.setStatus(204);
			return;
		},
	);

export const deleteSCIMUser = (authMiddleware: AuthMiddleware) =>
	createAuthEndpoint(
		"/scim/v2/Users/:userId",
		{
			method: "DELETE",
			metadata: {
<<<<<<< HEAD
				isAction: false,
				allowedMediaTypes: [...supportedMediaTypes, ""],
=======
				...HIDE_METADATA,
				allowedMediaTypes: supportedMediaTypes,
>>>>>>> a345badd
				openapi: {
					summary: "Delete SCIM user",
					description:
						"Deletes (or deactivates) a user within the linked organization.",
					responses: {
						"204": {
							description: "Delete applied successfully",
						},
						...SCIMErrorOpenAPISchemas,
					},
				},
			},
			use: [authMiddleware],
		},
		async (ctx) => {
			const userId = ctx.params.userId;
			const providerId = ctx.context.scimProvider.providerId;
			const organizationId = ctx.context.scimProvider.organizationId;

			const { user } = await findUserById(ctx.context.adapter, {
				userId,
				providerId,
				organizationId,
			});

			if (!user) {
				throw new SCIMAPIError("NOT_FOUND", {
					detail: "User not found",
				});
			}

			await ctx.context.internalAdapter.deleteUser(userId);

			ctx.setStatus(204);
			return;
		},
	);

export const getSCIMServiceProviderConfig = createAuthEndpoint(
	"/scim/v2/ServiceProviderConfig",
	{
		method: "GET",
		metadata: {
			...HIDE_METADATA,
			allowedMediaTypes: supportedMediaTypes,
			openapi: {
				summary: "SCIM Service Provider Configuration",
				description:
					"Standard SCIM metadata endpoint used by identity providers. See https://datatracker.ietf.org/doc/html/rfc7644#section-4",
				responses: {
					"200": {
						description: "SCIM metadata object",
						content: {
							"application/json": {
								schema: ServiceProviderOpenAPISchema,
							},
						},
					},
					...SCIMErrorOpenAPISchemas,
				},
			},
		},
	},
	async (ctx) => {
		return ctx.json({
			patch: { supported: true },
			bulk: { supported: false },
			filter: { supported: true },
			changePassword: { supported: false },
			sort: { supported: false },
			etag: { supported: false },
			authenticationSchemes: [
				{
					name: "OAuth Bearer Token",
					description:
						"Authentication scheme using the Authorization header with a bearer token tied to an organization.",
					specUri: "http://www.rfc-editor.org/info/rfc6750",
					type: "oauthbearertoken",
					primary: true,
				},
			],
			schemas: ["urn:ietf:params:scim:schemas:core:2.0:ServiceProviderConfig"],
			meta: {
				resourceType: "ServiceProviderConfig",
			},
		});
	},
);

export const getSCIMSchemas = createAuthEndpoint(
	"/scim/v2/Schemas",
	{
		method: "GET",
		metadata: {
			...HIDE_METADATA,
			allowedMediaTypes: supportedMediaTypes,
			openapi: {
				summary: "SCIM Service Provider Configuration Schemas",
				description:
					"Standard SCIM metadata endpoint used by identity providers to acquire information about supported schemas. See https://datatracker.ietf.org/doc/html/rfc7644#section-4",
				responses: {
					"200": {
						description: "SCIM metadata object",
						content: {
							"application/json": {
								schema: {
									type: "array",
									items: SCIMSchemaOpenAPISchema,
								},
							},
						},
					},
					...SCIMErrorOpenAPISchemas,
				},
			},
		},
	},
	async (ctx) => {
		return ctx.json({
			totalResults: supportedSCIMSchemas.length,
			itemsPerPage: supportedSCIMSchemas.length,
			startIndex: 1,
			schemas: ["urn:ietf:params:scim:api:messages:2.0:ListResponse"],
			Resources: supportedSCIMSchemas.map((s) => {
				return {
					...s,
					meta: {
						...s.meta,
						location: getResourceURL(s.meta.location, ctx.context.baseURL),
					},
				};
			}),
		});
	},
);

export const getSCIMSchema = createAuthEndpoint(
	"/scim/v2/Schemas/:schemaId",
	{
		method: "GET",
		metadata: {
			...HIDE_METADATA,
			allowedMediaTypes: supportedMediaTypes,
			openapi: {
				summary: "SCIM a Service Provider Configuration Schema",
				description:
					"Standard SCIM metadata endpoint used by identity providers to acquire information about a given schema. See https://datatracker.ietf.org/doc/html/rfc7644#section-4",
				responses: {
					"200": {
						description: "SCIM metadata object",
						content: {
							"application/json": {
								schema: SCIMSchemaOpenAPISchema,
							},
						},
					},
					...SCIMErrorOpenAPISchemas,
				},
			},
		},
	},
	async (ctx) => {
		const schema = supportedSCIMSchemas.find(
			(s) => s.id === ctx.params.schemaId,
		);

		if (!schema) {
			throw new SCIMAPIError("NOT_FOUND", {
				detail: "Schema not found",
			});
		}

		return ctx.json({
			...schema,
			meta: {
				...schema.meta,
				location: getResourceURL(schema.meta.location, ctx.context.baseURL),
			},
		});
	},
);

export const getSCIMResourceTypes = createAuthEndpoint(
	"/scim/v2/ResourceTypes",
	{
		method: "GET",
		metadata: {
			...HIDE_METADATA,
			allowedMediaTypes: supportedMediaTypes,
			openapi: {
				summary: "SCIM Service Provider Supported Resource Types",
				description:
					"Standard SCIM metadata endpoint used by identity providers to get a list of server supported types. See https://datatracker.ietf.org/doc/html/rfc7644#section-4",
				responses: {
					"200": {
						description: "SCIM metadata object",
						content: {
							"application/json": {
								schema: {
									type: "object",
									properties: {
										totalResults: { type: "number" },
										itemsPerPage: { type: "number" },
										startIndex: { type: "number" },
										Resources: {
											type: "array",
											items: ResourceTypeOpenAPISchema,
										},
									},
								},
							},
						},
					},
					...SCIMErrorOpenAPISchemas,
				},
			},
		},
	},
	async (ctx) => {
		return ctx.json({
			totalResults: supportedSCIMResourceTypes.length,
			itemsPerPage: supportedSCIMResourceTypes.length,
			startIndex: 1,
			schemas: ["urn:ietf:params:scim:api:messages:2.0:ListResponse"],
			Resources: supportedSCIMResourceTypes.map((s) => {
				return {
					...s,
					meta: {
						...s.meta,
						location: getResourceURL(s.meta.location, ctx.context.baseURL),
					},
				};
			}),
		});
	},
);

export const getSCIMResourceType = createAuthEndpoint(
	"/scim/v2/ResourceTypes/:resourceTypeId",
	{
		method: "GET",
		metadata: {
			...HIDE_METADATA,
			allowedMediaTypes: supportedMediaTypes,
			openapi: {
				summary: "SCIM Service Provider Supported Resource Type",
				description:
					"Standard SCIM metadata endpoint used by identity providers to get a server supported type. See https://datatracker.ietf.org/doc/html/rfc7644#section-4",
				responses: {
					"200": {
						description: "SCIM metadata object",
						content: {
							"application/json": {
								schema: ResourceTypeOpenAPISchema,
							},
						},
					},
					...SCIMErrorOpenAPISchemas,
				},
			},
		},
	},
	async (ctx) => {
		const resourceType = supportedSCIMResourceTypes.find(
			(s) => s.id === ctx.params.resourceTypeId,
		);

		if (!resourceType) {
			throw new SCIMAPIError("NOT_FOUND", {
				detail: "Resource type not found",
			});
		}

		return ctx.json({
			...resourceType,
			meta: {
				...resourceType.meta,
				location: getResourceURL(
					resourceType.meta.location,
					ctx.context.baseURL,
				),
			},
		});
	},
);

const findUserById = async (
	adapter: DBAdapter,
	{
		userId,
		providerId,
		organizationId,
	}: { userId: string; providerId: string; organizationId?: string },
) => {
	const account = await adapter.findOne<Account>({
		model: "account",
		where: [
			{ field: "userId", value: userId },
			{ field: "providerId", value: providerId },
		],
	});

	// Disallows access to the resource
	// Account is not associated to the provider

	if (!account) {
		return { user: null, account: null };
	}

	let member: Member | null = null;
	if (organizationId) {
		member = await adapter.findOne<Member>({
			model: "member",
			where: [
				{ field: "organizationId", value: organizationId },
				{ field: "userId", value: userId },
			],
		});
	}

	// Disallows access to the resource
	// Token is restricted to an org and the member is not part of it

	if (organizationId && !member) {
		return { user: null, account: null };
	}

	const user = await adapter.findOne<User>({
		model: "user",
		where: [{ field: "id", value: userId }],
	});

	if (!user) {
		return { user: null, account: null };
	}

	return { user, account };
};

const parseSCIMAPIUserFilter = (filter?: string) => {
	let filters: DBFilter[] = [];

	try {
		filters = filter ? parseSCIMUserFilter(filter) : [];
	} catch (error) {
		throw new SCIMAPIError("BAD_REQUEST", {
			detail:
				error instanceof SCIMParseError ? error.message : "Invalid SCIM filter",
			scimType: "invalidFilter",
		});
	}

	return filters;
};<|MERGE_RESOLUTION|>--- conflicted
+++ resolved
@@ -626,13 +626,8 @@
 		{
 			method: "DELETE",
 			metadata: {
-<<<<<<< HEAD
-				isAction: false,
+				...HIDE_METADATA,
 				allowedMediaTypes: [...supportedMediaTypes, ""],
-=======
-				...HIDE_METADATA,
-				allowedMediaTypes: supportedMediaTypes,
->>>>>>> a345badd
 				openapi: {
 					summary: "Delete SCIM user",
 					description:

import { base64Url } from "@better-auth/utils/base64";
import type { Account, BetterAuthPlugin, DBAdapter, User } from "better-auth";
import { APIError, sessionMiddleware } from "better-auth/api";
import { generateRandomString } from "better-auth/crypto";
import type { Member } from "better-auth/plugins";
import { createAuthEndpoint, HIDE_METADATA } from "better-auth/plugins";
import * as z from "zod";
import { getAccountId, getUserFullName, getUserPrimaryEmail } from "./mappings";
import { authMiddlewareFactory } from "./middlewares";
import { buildUserPatch } from "./patch-operations";
import { SCIMAPIError, SCIMErrorOpenAPISchemas } from "./scim-error";
import type { DBFilter } from "./scim-filters";
import { parseSCIMUserFilter, SCIMParseError } from "./scim-filters";
import {
	ResourceTypeOpenAPISchema,
	SCIMSchemaOpenAPISchema,
	ServiceProviderOpenAPISchema,
} from "./scim-metadata";
import { createUserResource } from "./scim-resources";
import { storeSCIMToken } from "./scim-tokens";
import type { SCIMOptions, SCIMProvider } from "./types";
import {
	APIUserSchema,
	OpenAPIUserResourceSchema,
	SCIMUserResourceSchema,
	SCIMUserResourceType,
} from "./user-schemas";
import { getResourceURL } from "./utils";

const supportedSCIMSchemas = [SCIMUserResourceSchema];
const supportedSCIMResourceTypes = [SCIMUserResourceType];
const supportedMediaTypes = ["application/json", "application/scim+json"];

const findUserById = async (
	adapter: DBAdapter,
	{
		userId,
		providerId,
		organizationId,
	}: { userId: string; providerId: string; organizationId?: string },
) => {
	const account = await adapter.findOne<Account>({
		model: "account",
		where: [
			{ field: "userId", value: userId },
			{ field: "providerId", value: providerId },
		],
	});

	// Disallows access to the resource
	// Account is not associated to the provider

	if (!account) {
		return { user: null, account: null };
	}

	let member: Member | null = null;
	if (organizationId) {
		member = await adapter.findOne<Member>({
			model: "member",
			where: [
				{ field: "organizationId", value: organizationId },
				{ field: "userId", value: userId },
			],
		});
	}

	// Disallows access to the resource
	// Token is restricted to an org and the member is not part of it

	if (organizationId && !member) {
		return { user: null, account: null };
	}

	const user = await adapter.findOne<User>({
		model: "user",
		where: [{ field: "id", value: userId }],
	});

	if (!user) {
		return { user: null, account: null };
	}

	return { user, account };
};

export const scim = (options?: SCIMOptions) => {
	const opts = {
		storeSCIMToken: "plain",
		...options,
	} satisfies SCIMOptions;

	const authMiddleware = authMiddlewareFactory(opts);

	return {
		id: "scim",
		endpoints: {
			generateSCIMToken: createAuthEndpoint(
				"/scim/generate-token",
				{
					method: "POST",
					body: z.object({
						providerId: z
							.string()
							.meta({ description: "Unique provider identifier" }),
						organizationId: z
							.string()
							.optional()
							.meta({ description: "Optional organization id" }),
					}),
					metadata: {
						openapi: {
							summary: "Generates a new SCIM token for the given provider",
							description:
								"Generates a new SCIM token to be used for SCIM operations",
							responses: {
								"201": {
									description: "SCIM token response",
									content: {
										"application/json": {
											schema: {
												type: "object",
												properties: {
													scimToken: {
														description: "SCIM token",
														type: "string",
													},
												},
											},
										},
									},
								},
							},
						},
					},
					use: [sessionMiddleware],
				},
				async (ctx) => {
					const { providerId, organizationId } = ctx.body;
					const user = ctx.context.session.user;

					if (providerId.includes(":")) {
						throw new APIError("BAD_REQUEST", {
							message: "Provider id contains forbidden characters",
						});
					}

					const isOrgPluginEnabled = ctx.context.options.plugins?.some(
						(p) => p.id === "organization",
					);

					if (organizationId && !isOrgPluginEnabled) {
						throw new APIError("BAD_REQUEST", {
							message:
								"Restricting a token to an organization requires the organization plugin",
						});
					}

					let member: Member | null = null;
					if (organizationId) {
						member = await ctx.context.adapter.findOne<Member>({
							model: "member",
							where: [
								{
									field: "userId",
									value: user.id,
								},
								{
									field: "organizationId",
									value: organizationId,
								},
							],
						});

						if (!member) {
							throw new APIError("FORBIDDEN", {
								message: "You are not a member of the organization",
							});
						}
					}

					const scimProvider = await ctx.context.adapter.findOne<SCIMProvider>({
						model: "scimProvider",
						where: [
							{ field: "providerId", value: providerId },
							...(organizationId
								? [{ field: "organizationId", value: organizationId }]
								: []),
						],
					});

					if (scimProvider) {
						await ctx.context.adapter.delete<SCIMProvider>({
							model: "scimProvider",
							where: [{ field: "id", value: scimProvider.id }],
						});
					}

					const baseToken = generateRandomString(24);
					const scimToken = base64Url.encode(
						`${baseToken}:${providerId}${organizationId ? `:${organizationId}` : ""}`,
					);

					if (opts.beforeSCIMTokenGenerated) {
						await opts.beforeSCIMTokenGenerated({
							user,
							member,
							scimToken,
						});
					}

					const newSCIMProvider =
						await ctx.context.adapter.create<SCIMProvider>({
							model: "scimProvider",
							data: {
								providerId: providerId,
								organizationId: organizationId,
								scimToken: await storeSCIMToken(ctx, opts, baseToken),
							},
						});

					if (opts.afterSCIMTokenGenerated) {
						await opts.afterSCIMTokenGenerated({
							user,
							member,
							scimToken,
							scimProvider: newSCIMProvider,
						});
					}

					ctx.setStatus(201);

					return ctx.json({
						scimToken,
					});
				},
			),
			createSCIMUser: createAuthEndpoint(
				"/scim/v2/Users",
				{
					method: "POST",
					body: APIUserSchema,
					metadata: {
<<<<<<< HEAD
						...HIDE_METADATA,
=======
						isAction: false,
						allowedMediaTypes: supportedMediaTypes,
>>>>>>> 7a0f32b7
						openapi: {
							summary: "Create SCIM user.",
							description:
								"Provision a new user into the linked organization via SCIM. See https://datatracker.ietf.org/doc/html/rfc7644#section-3.3",
							responses: {
								"201": {
									description: "SCIM user resource",
									content: {
										"application/json": {
											schema: OpenAPIUserResourceSchema,
										},
									},
								},
								...SCIMErrorOpenAPISchemas,
							},
						},
					},
					use: [authMiddleware],
				},
				async (ctx) => {
					const body = ctx.body;
					const providerId = ctx.context.scimProvider.providerId;
					const accountId = getAccountId(body.userName, body.externalId);

					const existingAccount = await ctx.context.adapter.findOne<Account>({
						model: "account",
						where: [
							{ field: "accountId", value: accountId },
							{ field: "providerId", value: providerId },
						],
					});

					if (existingAccount) {
						throw new SCIMAPIError("CONFLICT", {
							detail: "User already exists",
							scimType: "uniqueness",
						});
					}

					const email = getUserPrimaryEmail(body.userName, body.emails);
					const name = getUserFullName(email, body.name);

					const existingUser = await ctx.context.adapter.findOne<User>({
						model: "user",
						where: [{ field: "email", value: email }],
					});

					const createAccount = (userId: string) =>
						ctx.context.internalAdapter.createAccount({
							userId: userId,
							providerId: providerId,
							accountId: accountId,
							accessToken: "",
							refreshToken: "",
						});

					const createUser = () =>
						ctx.context.internalAdapter.createUser({
							email,
							name,
						});

					const createOrgMembership = async (userId: string) => {
						const organizationId = ctx.context.scimProvider.organizationId;

						if (organizationId) {
							const isOrgMember = await ctx.context.adapter.findOne({
								model: "member",
								where: [
									{ field: "organizationId", value: organizationId },
									{ field: "userId", value: userId },
								],
							});

							if (!isOrgMember) {
								return await ctx.context.adapter.create<Member>({
									model: "member",
									data: {
										userId: userId,
										role: "member",
										createdAt: new Date(),
										organizationId,
									},
								});
							}
						}
					};

					let user: User;
					let account: Account;

					if (existingUser) {
						user = existingUser;
						account = await ctx.context.adapter.transaction<Account>(
							async () => {
								const account = await createAccount(user.id);
								await createOrgMembership(user.id);
								return account;
							},
						);
					} else {
						[user, account] = await ctx.context.adapter.transaction<
							[User, Account]
						>(async () => {
							const user = await createUser();
							const account = await createAccount(user.id);
							await createOrgMembership(user.id);
							return [user, account];
						});
					}

					const userResource = createUserResource(
						ctx.context.baseURL,
						user,
						account,
					);

					ctx.setStatus(201);
					ctx.setHeader("location", userResource.meta.location);
					return ctx.json(userResource);
				},
			),
			updateSCIMUser: createAuthEndpoint(
				"/scim/v2/Users/:userId",
				{
					method: "PUT",
					body: APIUserSchema,
					metadata: {
<<<<<<< HEAD
						...HIDE_METADATA,
=======
						isAction: false,
						allowedMediaTypes: supportedMediaTypes,
>>>>>>> 7a0f32b7
						openapi: {
							summary: "Update SCIM user.",
							description:
								"Updates an existing user into the linked organization via SCIM. See https://datatracker.ietf.org/doc/html/rfc7644#section-3.3",
							responses: {
								"200": {
									description: "SCIM user resource",
									content: {
										"application/json": {
											schema: OpenAPIUserResourceSchema,
										},
									},
								},
								...SCIMErrorOpenAPISchemas,
							},
						},
					},
					use: [authMiddleware],
				},
				async (ctx) => {
					const body = ctx.body;
					const userId = ctx.params.userId;
					const { organizationId, providerId } = ctx.context.scimProvider;
					const accountId = getAccountId(body.userName, body.externalId);

					const { user, account } = await findUserById(ctx.context.adapter, {
						userId,
						providerId,
						organizationId,
					});

					if (!user) {
						throw new SCIMAPIError("NOT_FOUND", {
							detail: "User not found",
						});
					}

					const [updatedUser, updatedAccount] =
						await ctx.context.adapter.transaction<
							[User | null, Account | null]
						>(async () => {
							const email = getUserPrimaryEmail(body.userName, body.emails);
							const name = getUserFullName(email, body.name);

							const updatedUser = await ctx.context.internalAdapter.updateUser(
								userId,
								{
									email,
									name,
									updatedAt: new Date(),
								},
							);

							const updatedAccount =
								await ctx.context.internalAdapter.updateAccount(account.id, {
									accountId,
									updatedAt: new Date(),
								});

							return [updatedUser, updatedAccount];
						});

					const userResource = createUserResource(
						ctx.context.baseURL,
						updatedUser!,
						updatedAccount,
					);

					return ctx.json(userResource);
				},
			),
			listSCIMUsers: createAuthEndpoint(
				"/scim/v2/Users",
				{
					method: "GET",
					query: z
						.object({
							filter: z.string().optional(),
						})
						.optional(),
					metadata: {
<<<<<<< HEAD
						...HIDE_METADATA,
=======
						isAction: false,
						allowedMediaTypes: supportedMediaTypes,
>>>>>>> 7a0f32b7
						openapi: {
							summary: "List SCIM users",
							description:
								"Returns all users provisioned via SCIM for the linked organization. See https://datatracker.ietf.org/doc/html/rfc7644#section-3.4.2",
							responses: {
								"200": {
									description: "SCIM user list",
									content: {
										"application/json": {
											schema: {
												type: "object",
												properties: {
													totalResults: { type: "number" },
													itemsPerPage: { type: "number" },
													startIndex: { type: "number" },
													Resources: {
														type: "array",
														items: OpenAPIUserResourceSchema,
													},
												},
											},
										},
									},
								},
								...SCIMErrorOpenAPISchemas,
							},
						},
					},
					use: [authMiddleware],
				},
				async (ctx) => {
					let apiFilters: DBFilter[] = parseSCIMAPIUserFilter(
						ctx.query?.filter,
					);

					ctx.context.logger.info("Querying result with filters: ", apiFilters);

					const providerId = ctx.context.scimProvider.providerId;
					const accounts = await ctx.context.adapter.findMany<Account>({
						model: "account",
						where: [{ field: "providerId", value: providerId }],
					});

					const accountUserIds = accounts.map((account) => account.userId);
					let userFilters: DBFilter[] = [
						{ field: "id", value: accountUserIds, operator: "in" },
					];

					const organizationId = ctx.context.scimProvider.organizationId;
					if (organizationId) {
						const members = await ctx.context.adapter.findMany<Member>({
							model: "member",
							where: [
								{ field: "organizationId", value: organizationId },
								{ field: "userId", value: accountUserIds, operator: "in" },
							],
						});

						const memberUserIds = members.map((member) => member.userId);
						userFilters = [
							{ field: "id", value: memberUserIds, operator: "in" },
						];
					}

					const users = await ctx.context.adapter.findMany<User>({
						model: "user",
						where: [...userFilters, ...apiFilters],
					});

					return ctx.json({
						schemas: ["urn:ietf:params:scim:api:messages:2.0:ListResponse"],
						totalResults: users.length,
						startIndex: 1,
						itemsPerPage: users.length,
						Resources: users.map((user) => {
							const account = accounts.find((a) => a.userId === user.id);
							return createUserResource(ctx.context.baseURL, user, account);
						}),
					});
				},
			),
			getSCIMUser: createAuthEndpoint(
				"/scim/v2/Users/:userId",
				{
					method: "GET",
					metadata: {
<<<<<<< HEAD
						...HIDE_METADATA,
=======
						isAction: false,
						allowedMediaTypes: supportedMediaTypes,
>>>>>>> 7a0f32b7
						openapi: {
							summary: "Get SCIM user details",
							description:
								"Returns the provisioned SCIM user details. See https://datatracker.ietf.org/doc/html/rfc7644#section-3.4.1",
							responses: {
								"200": {
									description: "SCIM user resource",
									content: {
										"application/json": {
											schema: OpenAPIUserResourceSchema,
										},
									},
								},
								...SCIMErrorOpenAPISchemas,
							},
						},
					},
					use: [authMiddleware],
				},
				async (ctx) => {
					const userId = ctx.params.userId;
					const providerId = ctx.context.scimProvider.providerId;
					const organizationId = ctx.context.scimProvider.organizationId;

					const { user, account } = await findUserById(ctx.context.adapter, {
						userId,
						providerId,
						organizationId,
					});

					if (!user) {
						throw new SCIMAPIError("NOT_FOUND", {
							detail: "User not found",
						});
					}

					return ctx.json(
						createUserResource(ctx.context.baseURL, user, account),
					);
				},
			),
			patchSCIMUser: createAuthEndpoint(
				"/scim/v2/Users/:userId",
				{
					method: "PATCH",
					body: z.object({
						schemas: z
							.array(z.string())
							.refine(
								(s) =>
									s.includes("urn:ietf:params:scim:api:messages:2.0:PatchOp"),
								{
									message: "Invalid schemas for PatchOp",
								},
							),
						Operations: z.array(
							z.object({
								op: z.enum(["replace", "add", "remove"]).default("replace"),
								path: z.string().optional(),
								value: z.any(),
							}),
						),
					}),
					metadata: {
<<<<<<< HEAD
						...HIDE_METADATA,
=======
						isAction: false,
						allowedMediaTypes: supportedMediaTypes,
>>>>>>> 7a0f32b7
						openapi: {
							summary: "Patch SCIM user",
							description: "Updates fields on a SCIM user record",
							responses: {
								"204": {
									description: "Patch update applied correctly",
								},
								...SCIMErrorOpenAPISchemas,
							},
						},
					},
					use: [authMiddleware],
				},
				async (ctx) => {
					const userId = ctx.params.userId;
					const organizationId = ctx.context.scimProvider.organizationId;
					const providerId = ctx.context.scimProvider.providerId;

					const { user, account } = await findUserById(ctx.context.adapter, {
						userId,
						providerId,
						organizationId,
					});

					if (!user) {
						throw new SCIMAPIError("NOT_FOUND", {
							detail: "User not found",
						});
					}

					const { user: userPatch, account: accountPatch } = buildUserPatch(
						user,
						ctx.body.Operations,
					);

					if (
						Object.keys(userPatch).length === 0 &&
						Object.keys(accountPatch).length === 0
					) {
						throw new SCIMAPIError("BAD_REQUEST", {
							detail: "No valid fields to update",
						});
					}

					await Promise.all([
						Object.keys(userPatch).length > 0
							? ctx.context.internalAdapter.updateUser(userId, {
									...userPatch,
									updatedAt: new Date(),
								})
							: Promise.resolve(),
						Object.keys(accountPatch).length > 0
							? ctx.context.internalAdapter.updateAccount(account.id, {
									...accountPatch,
									updatedAt: new Date(),
								})
							: Promise.resolve(),
					]);

					ctx.setStatus(204);
					return;
				},
			),
			deleteSCIMUser: createAuthEndpoint(
				"/scim/v2/Users/:userId",
				{
					method: "DELETE",
					metadata: {
<<<<<<< HEAD
						...HIDE_METADATA,
=======
						isAction: false,
						allowedMediaTypes: supportedMediaTypes,
>>>>>>> 7a0f32b7
						openapi: {
							summary: "Delete SCIM user",
							description:
								"Deletes (or deactivates) a user within the linked organization.",
							responses: {
								"204": {
									description: "Delete applied successfully",
								},
								...SCIMErrorOpenAPISchemas,
							},
						},
					},
					use: [authMiddleware],
				},
				async (ctx) => {
					const userId = ctx.params.userId;
					const providerId = ctx.context.scimProvider.providerId;
					const organizationId = ctx.context.scimProvider.organizationId;

					const { user } = await findUserById(ctx.context.adapter, {
						userId,
						providerId,
						organizationId,
					});

					if (!user) {
						throw new SCIMAPIError("NOT_FOUND", {
							detail: "User not found",
						});
					}

					await ctx.context.internalAdapter.deleteUser(userId);

					ctx.setStatus(204);
					return;
				},
			),
			getSCIMServiceProviderConfig: createAuthEndpoint(
				"/scim/v2/ServiceProviderConfig",
				{
					method: "GET",
					metadata: {
<<<<<<< HEAD
						...HIDE_METADATA,
=======
						isAction: false,
						allowedMediaTypes: supportedMediaTypes,
>>>>>>> 7a0f32b7
						openapi: {
							summary: "SCIM Service Provider Configuration",
							description:
								"Standard SCIM metadata endpoint used by identity providers. See https://datatracker.ietf.org/doc/html/rfc7644#section-4",
							responses: {
								"200": {
									description: "SCIM metadata object",
									content: {
										"application/json": {
											schema: ServiceProviderOpenAPISchema,
										},
									},
								},
								...SCIMErrorOpenAPISchemas,
							},
						},
					},
				},
				async (ctx) => {
					return ctx.json({
						patch: { supported: true },
						bulk: { supported: false },
						filter: { supported: true },
						changePassword: { supported: false },
						sort: { supported: false },
						etag: { supported: false },
						authenticationSchemes: [
							{
								name: "OAuth Bearer Token",
								description:
									"Authentication scheme using the Authorization header with a bearer token tied to an organization.",
								specUri: "http://www.rfc-editor.org/info/rfc6750",
								type: "oauthbearertoken",
								primary: true,
							},
						],
						schemas: [
							"urn:ietf:params:scim:schemas:core:2.0:ServiceProviderConfig",
						],
						meta: {
							resourceType: "ServiceProviderConfig",
						},
					});
				},
			),
			getSCIMSchemas: createAuthEndpoint(
				"/scim/v2/Schemas",
				{
					method: "GET",
					metadata: {
<<<<<<< HEAD
						...HIDE_METADATA,
=======
						isAction: false,
						allowedMediaTypes: supportedMediaTypes,
>>>>>>> 7a0f32b7
						openapi: {
							summary: "SCIM Service Provider Configuration Schemas",
							description:
								"Standard SCIM metadata endpoint used by identity providers to acquire information about supported schemas. See https://datatracker.ietf.org/doc/html/rfc7644#section-4",
							responses: {
								"200": {
									description: "SCIM metadata object",
									content: {
										"application/json": {
											schema: {
												type: "array",
												items: SCIMSchemaOpenAPISchema,
											},
										},
									},
								},
								...SCIMErrorOpenAPISchemas,
							},
						},
					},
				},
				async (ctx) => {
					return ctx.json({
						totalResults: supportedSCIMSchemas.length,
						itemsPerPage: supportedSCIMSchemas.length,
						startIndex: 1,
						schemas: ["urn:ietf:params:scim:api:messages:2.0:ListResponse"],
						Resources: supportedSCIMSchemas.map((s) => {
							return {
								...s,
								meta: {
									...s.meta,
									location: getResourceURL(
										s.meta.location,
										ctx.context.baseURL,
									),
								},
							};
						}),
					});
				},
			),
			getSCIMSchema: createAuthEndpoint(
				"/scim/v2/Schemas/:schemaId",
				{
					method: "GET",
					metadata: {
<<<<<<< HEAD
						...HIDE_METADATA,
=======
						isAction: false,
						allowedMediaTypes: supportedMediaTypes,
>>>>>>> 7a0f32b7
						openapi: {
							summary: "SCIM a Service Provider Configuration Schema",
							description:
								"Standard SCIM metadata endpoint used by identity providers to acquire information about a given schema. See https://datatracker.ietf.org/doc/html/rfc7644#section-4",
							responses: {
								"200": {
									description: "SCIM metadata object",
									content: {
										"application/json": {
											schema: SCIMSchemaOpenAPISchema,
										},
									},
								},
								...SCIMErrorOpenAPISchemas,
							},
						},
					},
				},
				async (ctx) => {
					const schema = supportedSCIMSchemas.find(
						(s) => s.id === ctx.params.schemaId,
					);

					if (!schema) {
						throw new SCIMAPIError("NOT_FOUND", {
							detail: "Schema not found",
						});
					}

					return ctx.json({
						...schema,
						meta: {
							...schema.meta,
							location: getResourceURL(
								schema.meta.location,
								ctx.context.baseURL,
							),
						},
					});
				},
			),
			getSCIMResourceTypes: createAuthEndpoint(
				"/scim/v2/ResourceTypes",
				{
					method: "GET",
					metadata: {
<<<<<<< HEAD
						...HIDE_METADATA,
=======
						isAction: false,
						allowedMediaTypes: supportedMediaTypes,
>>>>>>> 7a0f32b7
						openapi: {
							summary: "SCIM Service Provider Supported Resource Types",
							description:
								"Standard SCIM metadata endpoint used by identity providers to get a list of server supported types. See https://datatracker.ietf.org/doc/html/rfc7644#section-4",
							responses: {
								"200": {
									description: "SCIM metadata object",
									content: {
										"application/json": {
											schema: {
												type: "object",
												properties: {
													totalResults: { type: "number" },
													itemsPerPage: { type: "number" },
													startIndex: { type: "number" },
													Resources: {
														type: "array",
														items: ResourceTypeOpenAPISchema,
													},
												},
											},
										},
									},
								},
								...SCIMErrorOpenAPISchemas,
							},
						},
					},
				},
				async (ctx) => {
					return ctx.json({
						totalResults: supportedSCIMResourceTypes.length,
						itemsPerPage: supportedSCIMResourceTypes.length,
						startIndex: 1,
						schemas: ["urn:ietf:params:scim:api:messages:2.0:ListResponse"],
						Resources: supportedSCIMResourceTypes.map((s) => {
							return {
								...s,
								meta: {
									...s.meta,
									location: getResourceURL(
										s.meta.location,
										ctx.context.baseURL,
									),
								},
							};
						}),
					});
				},
			),
			getSCIMResourceType: createAuthEndpoint(
				"/scim/v2/ResourceTypes/:resourceTypeId",
				{
					method: "GET",
					metadata: {
<<<<<<< HEAD
						...HIDE_METADATA,
=======
						isAction: false,
						allowedMediaTypes: supportedMediaTypes,
>>>>>>> 7a0f32b7
						openapi: {
							summary: "SCIM Service Provider Supported Resource Type",
							description:
								"Standard SCIM metadata endpoint used by identity providers to get a server supported type. See https://datatracker.ietf.org/doc/html/rfc7644#section-4",
							responses: {
								"200": {
									description: "SCIM metadata object",
									content: {
										"application/json": {
											schema: ResourceTypeOpenAPISchema,
										},
									},
								},
								...SCIMErrorOpenAPISchemas,
							},
						},
					},
				},
				async (ctx) => {
					const resourceType = supportedSCIMResourceTypes.find(
						(s) => s.id === ctx.params.resourceTypeId,
					);

					if (!resourceType) {
						throw new SCIMAPIError("NOT_FOUND", {
							detail: "Resource type not found",
						});
					}

					return ctx.json({
						...resourceType,
						meta: {
							...resourceType.meta,
							location: getResourceURL(
								resourceType.meta.location,
								ctx.context.baseURL,
							),
						},
					});
				},
			),
		},
		schema: {
			scimProvider: {
				fields: {
					providerId: {
						type: "string",
						required: true,
						unique: true,
					},
					scimToken: {
						type: "string",
						required: true,
						unique: true,
					},
					organizationId: {
						type: "string",
						required: false,
					},
				},
			},
		},
	} satisfies BetterAuthPlugin;
};

const parseSCIMAPIUserFilter = (filter?: string) => {
	let filters: DBFilter[] = [];

	try {
		filters = filter ? parseSCIMUserFilter(filter) : [];
	} catch (error) {
		throw new SCIMAPIError("BAD_REQUEST", {
			detail:
				error instanceof SCIMParseError ? error.message : "Invalid SCIM filter",
			scimType: "invalidFilter",
		});
	}

	return filters;
};<|MERGE_RESOLUTION|>--- conflicted
+++ resolved
@@ -241,12 +241,8 @@
 					method: "POST",
 					body: APIUserSchema,
 					metadata: {
-<<<<<<< HEAD
 						...HIDE_METADATA,
-=======
-						isAction: false,
 						allowedMediaTypes: supportedMediaTypes,
->>>>>>> 7a0f32b7
 						openapi: {
 							summary: "Create SCIM user.",
 							description:
@@ -375,12 +371,8 @@
 					method: "PUT",
 					body: APIUserSchema,
 					metadata: {
-<<<<<<< HEAD
 						...HIDE_METADATA,
-=======
-						isAction: false,
 						allowedMediaTypes: supportedMediaTypes,
->>>>>>> 7a0f32b7
 						openapi: {
 							summary: "Update SCIM user.",
 							description:
@@ -462,12 +454,8 @@
 						})
 						.optional(),
 					metadata: {
-<<<<<<< HEAD
 						...HIDE_METADATA,
-=======
-						isAction: false,
 						allowedMediaTypes: supportedMediaTypes,
->>>>>>> 7a0f32b7
 						openapi: {
 							summary: "List SCIM users",
 							description:
@@ -554,12 +542,8 @@
 				{
 					method: "GET",
 					metadata: {
-<<<<<<< HEAD
 						...HIDE_METADATA,
-=======
-						isAction: false,
 						allowedMediaTypes: supportedMediaTypes,
->>>>>>> 7a0f32b7
 						openapi: {
 							summary: "Get SCIM user details",
 							description:
@@ -624,12 +608,8 @@
 						),
 					}),
 					metadata: {
-<<<<<<< HEAD
 						...HIDE_METADATA,
-=======
-						isAction: false,
 						allowedMediaTypes: supportedMediaTypes,
->>>>>>> 7a0f32b7
 						openapi: {
 							summary: "Patch SCIM user",
 							description: "Updates fields on a SCIM user record",
@@ -698,12 +678,8 @@
 				{
 					method: "DELETE",
 					metadata: {
-<<<<<<< HEAD
 						...HIDE_METADATA,
-=======
-						isAction: false,
 						allowedMediaTypes: supportedMediaTypes,
->>>>>>> 7a0f32b7
 						openapi: {
 							summary: "Delete SCIM user",
 							description:
@@ -746,12 +722,8 @@
 				{
 					method: "GET",
 					metadata: {
-<<<<<<< HEAD
 						...HIDE_METADATA,
-=======
-						isAction: false,
 						allowedMediaTypes: supportedMediaTypes,
->>>>>>> 7a0f32b7
 						openapi: {
 							summary: "SCIM Service Provider Configuration",
 							description:
@@ -802,12 +774,8 @@
 				{
 					method: "GET",
 					metadata: {
-<<<<<<< HEAD
 						...HIDE_METADATA,
-=======
-						isAction: false,
 						allowedMediaTypes: supportedMediaTypes,
->>>>>>> 7a0f32b7
 						openapi: {
 							summary: "SCIM Service Provider Configuration Schemas",
 							description:
@@ -855,12 +823,8 @@
 				{
 					method: "GET",
 					metadata: {
-<<<<<<< HEAD
 						...HIDE_METADATA,
-=======
-						isAction: false,
 						allowedMediaTypes: supportedMediaTypes,
->>>>>>> 7a0f32b7
 						openapi: {
 							summary: "SCIM a Service Provider Configuration Schema",
 							description:
@@ -907,12 +871,8 @@
 				{
 					method: "GET",
 					metadata: {
-<<<<<<< HEAD
 						...HIDE_METADATA,
-=======
-						isAction: false,
 						allowedMediaTypes: supportedMediaTypes,
->>>>>>> 7a0f32b7
 						openapi: {
 							summary: "SCIM Service Provider Supported Resource Types",
 							description:
@@ -968,12 +928,8 @@
 				{
 					method: "GET",
 					metadata: {
-<<<<<<< HEAD
 						...HIDE_METADATA,
-=======
-						isAction: false,
 						allowedMediaTypes: supportedMediaTypes,
->>>>>>> 7a0f32b7
 						openapi: {
 							summary: "SCIM Service Provider Supported Resource Type",
 							description:

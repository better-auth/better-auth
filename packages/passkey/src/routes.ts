--- conflicted
+++ resolved
@@ -517,13 +517,7 @@
 					model: "passkey",
 					data: newPasskey,
 				});
-<<<<<<< HEAD
 				await ctx.context.internalAdapter.deleteVerificationValue(data.id);
-=======
-				await ctx.context.internalAdapter.deleteVerificationByIdentifier(
-					verificationToken,
-				);
->>>>>>> cfb56fda
 				return ctx.json(newPasskeyRes, {
 					status: 200,
 				});
@@ -679,13 +673,7 @@
 					session: s,
 					user,
 				});
-<<<<<<< HEAD
 				await ctx.context.internalAdapter.deleteVerificationValue(data.id);
-=======
-				await ctx.context.internalAdapter.deleteVerificationByIdentifier(
-					verificationToken,
-				);
->>>>>>> cfb56fda
 
 				return ctx.json(
 					{

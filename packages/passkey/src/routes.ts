--- conflicted
+++ resolved
@@ -455,18 +455,11 @@
 				webAuthnCookie.name,
 				ctx.context.secret,
 			);
-<<<<<<< HEAD
-			if (!challengeId) {
-				throw APIError.from(
-					"BAD_REQUEST",
-					PASSKEY_ERROR_CODES.CHALLENGE_NOT_FOUND,
-				);
-=======
 			if (!verificationToken) {
-				throw new APIError("BAD_REQUEST", {
-					message: PASSKEY_ERROR_CODES.CHALLENGE_NOT_FOUND,
-				});
->>>>>>> 1c9a0f4a
+        throw APIError.from(
+          "BAD_REQUEST",
+          PASSKEY_ERROR_CODES.CHALLENGE_NOT_FOUND,
+        );
 			}
 
 			const data =
@@ -598,18 +591,11 @@
 				webAuthnCookie.name,
 				ctx.context.secret,
 			);
-<<<<<<< HEAD
-			if (!challengeId) {
-				throw APIError.from(
-					"BAD_REQUEST",
-					PASSKEY_ERROR_CODES.CHALLENGE_NOT_FOUND,
-				);
-=======
 			if (!verificationToken) {
-				throw new APIError("BAD_REQUEST", {
-					message: PASSKEY_ERROR_CODES.CHALLENGE_NOT_FOUND,
-				});
->>>>>>> 1c9a0f4a
+        throw APIError.from(
+          "BAD_REQUEST",
+          PASSKEY_ERROR_CODES.CHALLENGE_NOT_FOUND,
+        );
 			}
 
 			const data =

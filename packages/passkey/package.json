{
  "name": "@better-auth/passkey",
<<<<<<< HEAD
  "version": "1.4.10",
=======
  "version": "1.5.0-beta.2",
>>>>>>> 4588fb4d
  "type": "module",
  "description": "Passkey plugin for Better Auth",
  "main": "dist/index.mjs",
  "module": "dist/index.mjs",
  "types": "dist/index.d.mts",
  "publishConfig": {
    "access": "public"
  },
  "scripts": {
    "test": "vitest",
    "coverage": "vitest run --coverage",
    "lint:package": "publint run --strict",
    "lint:types": "attw --profile esm-only --pack .",
    "build": "tsdown",
    "dev": "tsdown --watch",
    "typecheck": "tsc --project tsconfig.json"
  },
  "exports": {
    ".": {
      "dev-source": "./src/index.ts",
      "types": "./dist/index.d.mts",
      "default": "./dist/index.mjs"
    },
    "./client": {
      "dev-source": "./src/client.ts",
      "types": "./dist/client.d.mts",
      "default": "./dist/client.mjs"
    }
  },
  "typesVersions": {
    "*": {
      "*": [
        "./dist/index.d.mts"
      ],
      "client": [
        "./dist/client.d.mts"
      ]
    }
  },
  "devDependencies": {
    "@better-auth/core": "workspace:*",
    "better-auth": "workspace:*",
    "tsdown": "catalog:"
  },
  "dependencies": {
    "@simplewebauthn/browser": "^13.1.2",
    "@simplewebauthn/server": "^13.1.2",
    "zod": "^4.1.12"
  },
  "peerDependencies": {
    "@better-auth/core": "workspace:*",
    "@better-auth/utils": "catalog:",
    "@better-fetch/fetch": "catalog:",
    "better-auth": "workspace:*",
    "better-call": "catalog:",
    "nanostores": "^1.0.1"
  },
  "files": [
    "dist"
  ],
  "repository": {
    "type": "git",
    "url": "git+https://github.com/better-auth/better-auth.git",
    "directory": "packages/passkey"
  },
  "homepage": "https://www.better-auth.com/docs/plugins/passkey",
  "keywords": [
    "auth",
    "passkey",
    "typescript",
    "better-auth"
  ],
  "license": "MIT"
}<|MERGE_RESOLUTION|>--- conflicted
+++ resolved
@@ -1,10 +1,6 @@
 {
   "name": "@better-auth/passkey",
-<<<<<<< HEAD
-  "version": "1.4.10",
-=======
   "version": "1.5.0-beta.2",
->>>>>>> 4588fb4d
   "type": "module",
   "description": "Passkey plugin for Better Auth",
   "main": "dist/index.mjs",

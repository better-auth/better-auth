--- conflicted
+++ resolved
@@ -567,391 +567,8 @@
 	/**
 	 * User configuration
 	 */
-<<<<<<< HEAD
-	user?: {
-		/**
-		 * The model name for the user. Defaults to "user".
-		 */
-		modelName?: string;
-		/**
-		 * Map fields
-		 *
-		 * @example
-		 * ```ts
-		 * {
-		 *  userId: "user_id"
-		 * }
-		 * ```
-		 */
-		fields?: Partial<Record<keyof OmitId<User>, string>>;
-		/**
-		 * Additional fields for the user
-		 */
-		additionalFields?: {
-			[key: string]: DBFieldAttribute;
-		};
-		/**
-		 * Changing email configuration
-		 */
-		changeEmail?: {
-			/**
-			 * Enable changing email
-			 * @default false
-			 */
-			enabled: boolean;
-			/**
-			 * Send a verification email when the user changes their email.
-			 * @param data the data object
-			 * @param request the request object
-			 */
-			sendChangeEmailVerification?: (
-				data: {
-					user: User;
-					newEmail: string;
-					url: string;
-					token: string;
-				},
-				request?: Request,
-			) => Promise<void>;
-		};
-		/**
-		 * User deletion configuration
-		 */
-		deleteUser?: {
-			/**
-			 * Enable user deletion
-			 */
-			enabled?: boolean;
-			/**
-			 * Send a verification email when the user deletes their account.
-			 *
-			 * if this is not set, the user will be deleted immediately.
-			 * @param data the data object
-			 * @param request the request object
-			 */
-			sendDeleteAccountVerification?: (
-				data: {
-					user: User;
-					url: string;
-					token: string;
-				},
-				request?: Request,
-			) => Promise<void>;
-			/**
-			 * A function that is called before a user is deleted.
-			 *
-			 * to interrupt with error you can throw `APIError`
-			 */
-			beforeDelete?: (user: User, request?: Request) => Promise<void>;
-			/**
-			 * A function that is called after a user is deleted.
-			 *
-			 * This is useful for cleaning up user data
-			 */
-			afterDelete?: (user: User, request?: Request) => Promise<void>;
-			/**
-			 * The expiration time for the delete token.
-			 *
-			 * @default 1 day (60 * 60 * 24) in seconds
-			 */
-			deleteTokenExpiresIn?: number;
-		};
-	};
-	session?: {
-		/**
-		 * The model name for the session.
-		 *
-		 * @default "session"
-		 */
-		modelName?: string;
-		/**
-		 * Map fields
-		 *
-		 * @example
-		 * ```ts
-		 * {
-		 *  userId: "user_id"
-		 * }
-		 */
-		fields?: Partial<Record<keyof OmitId<Session>, string>>;
-		/**
-		 * Expiration time for the session token. The value
-		 * should be in seconds.
-		 * @default 7 days (60 * 60 * 24 * 7)
-		 */
-		expiresIn?: number;
-		/**
-		 * How often the session should be refreshed. The value
-		 * should be in seconds.
-		 * If set 0 the session will be refreshed every time it is used.
-		 * @default 1 day (60 * 60 * 24)
-		 */
-		updateAge?: number;
-		/**
-		 * Disable session refresh so that the session is not updated
-		 * regardless of the `updateAge` option.
-		 *
-		 * @default false
-		 */
-		disableSessionRefresh?: boolean;
-		/**
-		 * Additional fields for the session
-		 */
-		additionalFields?: {
-			[key: string]: DBFieldAttribute;
-		};
-		/**
-		 * By default if secondary storage is provided
-		 * the session is stored in the secondary storage.
-		 *
-		 * Set this to true to store the session in the database
-		 * as well.
-		 *
-		 * Reads are always done from the secondary storage.
-		 *
-		 * @default false
-		 */
-		storeSessionInDatabase?: boolean;
-		/**
-		 * By default, sessions are deleted from the database when secondary storage
-		 * is provided when session is revoked.
-		 *
-		 * Set this to true to preserve session records in the database,
-		 * even if they are deleted from the secondary storage.
-		 *
-		 * @default false
-		 */
-		preserveSessionInDatabase?: boolean;
-		/**
-		 * Enable caching session in cookie
-		 */
-		cookieCache?: {
-			/**
-			 * max age of the cookie
-			 * @default 5 minutes (5 * 60)
-			 */
-			maxAge?: number;
-			/**
-			 * Enable caching session in cookie
-			 * @default false
-			 */
-			enabled?: boolean;
-			/**
-			 * Strategy for encoding/decoding cookie cache
-			 *
-			 * - "compact": Uses base64url encoding with HMAC-SHA256 signature (compact format, no JWT spec overhead)
-			 * - "jwt": Uses JWT with HMAC signature (no encryption, follows JWT spec)
-			 * - "jwe": Uses JWE (JSON Web Encryption) with A256CBC-HS512 and HKDF key derivation for secure encrypted tokens
-			 *
-			 * @default "compact"
-			 */
-			strategy?: "compact" | "jwt" | "jwe";
-			/**
-			 * Controls stateless cookie cache refresh behavior.
-			 *
-			 * When enabled, the cookie cache will be automatically refreshed before expiry
-			 * WITHOUT querying the database. This is essential for fully stateless or DB-less scenarios.
-			 *
-			 * - `false`: Disable automatic refresh. Cache is only invalidated when it reaches maxAge expiry.
-			 * - `true`: Enable automatic refresh with default settings (refreshes when 80% of maxAge is reached).
-			 * - `object`: Custom refresh configuration with either `updateAge` or `shouldRefresh` function
-			 *
-			 * Note: When the cache expires (reaches maxAge), it will attempt to fetch from database if available.
-			 * The refreshCache option is specifically for refreshing BEFORE expiry in a stateless manner.
-			 *
-			 * @default false
-			 */
-			refreshCache?:
-				| boolean
-				| {
-						/**
-						 * Time in seconds before expiry when the cache should be refreshed.
-						 * For example, if maxAge is 300 (5 minutes) and updateAge is 60,
-						 * the cache will be refreshed when it has 60 seconds left before expiry.
-						 *
-						 * @default 20% of maxAge
-						 */
-						updateAge?: number;
-				  };
-			/**
-			 * Version of the cookie cache
-			 *
-			 * If a cookie cache version is changed, all existing cookie caches with the old version
-			 * will be invalidated.
-			 *
-			 * It can be a string or a function that returns a string or a promise that returns a string.
-			 * If it's a function, it will be called with the session and user data
-			 *
-			 * @default "1"
-			 */
-			version?:
-				| string
-				| ((
-						session: Session & Record<string, any>,
-						user: User & Record<string, any>,
-				  ) => string)
-				| ((
-						session: Session & Record<string, any>,
-						user: User & Record<string, any>,
-				  ) => Promise<string>);
-		};
-		/**
-		 * The age of the session to consider it fresh.
-		 *
-		 * This is used to check if the session is fresh
-		 * for sensitive operations. (e.g. deleting an account)
-		 *
-		 * If the session is not fresh, the user should be prompted
-		 * to sign in again.
-		 *
-		 * If set to 0, the session will be considered fresh every time. (⚠︎ not recommended)
-		 *
-		 * @default 1 day (60 * 60 * 24)
-		 */
-		freshAge?: number;
-	};
-	account?: {
-		/**
-		 * The model name for the account. Defaults to "account".
-		 */
-		modelName?: string;
-		/**
-		 * Map fields
-		 */
-		fields?: Partial<Record<keyof OmitId<Account>, string>>;
-		/**
-		 * Additional fields for the account
-		 */
-		additionalFields?: {
-			[key: string]: DBFieldAttribute;
-		};
-		/**
-		 * When enabled (true), the user account data (accessToken, idToken, refreshToken, etc.)
-		 * will be updated on sign in with the latest data from the provider.
-		 *
-		 * @default true
-		 */
-		updateAccountOnSignIn?: boolean;
-		/**
-		 * Configuration for account linking.
-		 */
-		accountLinking?: {
-			/**
-			 * Enable account linking
-			 *
-			 * @default true
-			 */
-			enabled?: boolean;
-			/**
-			 * List of trusted providers
-			 */
-			trustedProviders?: Array<
-				LiteralUnion<SocialProviderList[number] | "email-password", string>
-			>;
-			/**
-			 * If enabled (true), this will allow users to manually linking accounts with different email addresses than the main user.
-			 *
-			 * @default false
-			 *
-			 * ⚠️ Warning: enabling this might lead to account takeovers, so proceed with caution.
-			 */
-			allowDifferentEmails?: boolean;
-			/**
-			 * If enabled (true), this will allow users to unlink all accounts.
-			 *
-			 * @default false
-			 */
-			allowUnlinkingAll?: boolean;
-			/**
-			 * If enabled (true), this will update the user information based on the newly linked account
-			 *
-			 * @default false
-			 */
-			updateUserInfoOnLink?: boolean;
-		};
-		/**
-		 * Encrypt OAuth tokens
-		 *
-		 * By default, OAuth tokens (access tokens, refresh tokens, ID tokens) are stored in plain text in the database.
-		 * This poses a security risk if your database is compromised, as attackers could gain access to user accounts
-		 * on external services.
-		 *
-		 * When enabled, tokens are encrypted using AES-256-GCM before storage, providing protection against:
-		 * - Database breaches and unauthorized access to raw token data
-		 * - Internal threats from database administrators or compromised credentials
-		 * - Token exposure in database backups and logs
-		 * @default false
-		 */
-		encryptOAuthTokens?: boolean;
-	};
-	/**
-	 * Verification configuration
-	 */
-	verification?: {
-		/**
-		 * Change the modelName of the verification table
-		 */
-		modelName?: string;
-		/**
-		 * Map verification fields
-		 */
-		fields?: Partial<Record<keyof OmitId<Verification>, string>>;
-		/**
-		 * disable cleaning up expired values when a verification value is
-		 * fetched
-		 */
-		disableCleanup?: boolean;
-	};
-	/**
-	 * List of trusted origins.
-	 */
-	trustedOrigins?:
-		| string[]
-		| ((request: Request) => string[] | Promise<string[]>);
-	/**
-	 * Rate limiting configuration
-	 */
-	rateLimit?: BetterAuthRateLimitOptions;
-	/**
-	 * Advanced options
-	 */
-	advanced?: BetterAuthAdvancedOptions & {
-		/**
-		 * @deprecated Please use `database.generateId` instead.
-		 */
-		generateId?: never;
-	};
-	logger?: Logger;
-	/**
-	 * allows you to define custom hooks that can be
-	 * executed during lifecycle of core database
-	 * operations.
-	 */
-	databaseHooks?: {
-		/**
-		 * User hooks
-		 */
-		user?: {
-			create?: {
-				/**
-				 * Hook that is called before a user is created.
-				 * if the hook returns false, the user will not be created.
-				 * If the hook returns an object, it'll be used instead of the original data
-				 */
-				before?: (
-					user: User & Record<string, unknown>,
-					context?: GenericEndpointContext,
-				) => Promise<
-					| boolean
-					| void
-					| {
-							data: Optional<User> & Record<string, any>;
-					  }
-				>;
-=======
 	user?:
 		| {
->>>>>>> 7ff7e6a7
 				/**
 				 * The model name for the user. Defaults to "user".
 				 */
@@ -1110,40 +727,76 @@
 				/**
 				 * Enable caching session in cookie
 				 */
-				cookieCache?: {
-					/**
-					 * max age of the cookie
-					 * @default 5 minutes (5 * 60)
-					 */
-					maxAge?: number;
-					/**
-					 * Enable caching session in cookie
-					 * @default false
-					 */
-					enabled?: boolean;
-					/**
-					 * Strategy for encoding/decoding cookie cache
-					 *
-					 * - "base64-hmac": Uses base64url encoding with HMAC-SHA256 signature
-					 * - "jwt": Uses JWE (JSON Web Encryption) with A256CBC-HS512 and HKDF key derivation for secure encrypted tokens
-					 *
-					 * @default "base64-hmac"
-					 */
-					strategy?: "base64-hmac" | "jwt";
-					/**
-					 * Controls cache freshness and when to refresh from database.
-					 *
-					 * - `false`: Disable cache freshness checks. Cache is only invalidated when it reaches maxAge expiry.
-					 * - `true`: Use default freshness duration of 60 seconds.
-					 * - `number`: Custom freshness duration in seconds.
-					 *
-					 * When enabled, if the cached data is older than the freshness threshold,
-					 * it will be refreshed from the database to ensure data consistency.
-					 *
-					 * @default false
-					 */
-					freshCache?: boolean | number;
-				};
+        cookieCache?: {
+          /**
+           * max age of the cookie
+           * @default 5 minutes (5 * 60)
+           */
+          maxAge?: number;
+          /**
+           * Enable caching session in cookie
+           * @default false
+           */
+          enabled?: boolean;
+          /**
+           * Strategy for encoding/decoding cookie cache
+           *
+           * - "compact": Uses base64url encoding with HMAC-SHA256 signature (compact format, no JWT spec overhead)
+           * - "jwt": Uses JWT with HMAC signature (no encryption, follows JWT spec)
+           * - "jwe": Uses JWE (JSON Web Encryption) with A256CBC-HS512 and HKDF key derivation for secure encrypted tokens
+           *
+           * @default "compact"
+           */
+          strategy?: "compact" | "jwt" | "jwe";
+          /**
+           * Controls stateless cookie cache refresh behavior.
+           *
+           * When enabled, the cookie cache will be automatically refreshed before expiry
+           * WITHOUT querying the database. This is essential for fully stateless or DB-less scenarios.
+           *
+           * - `false`: Disable automatic refresh. Cache is only invalidated when it reaches maxAge expiry.
+           * - `true`: Enable automatic refresh with default settings (refreshes when 80% of maxAge is reached).
+           * - `object`: Custom refresh configuration with either `updateAge` or `shouldRefresh` function
+           *
+           * Note: When the cache expires (reaches maxAge), it will attempt to fetch from database if available.
+           * The refreshCache option is specifically for refreshing BEFORE expiry in a stateless manner.
+           *
+           * @default false
+           */
+          refreshCache?:
+            | boolean
+            | {
+            /**
+             * Time in seconds before expiry when the cache should be refreshed.
+             * For example, if maxAge is 300 (5 minutes) and updateAge is 60,
+             * the cache will be refreshed when it has 60 seconds left before expiry.
+             *
+             * @default 20% of maxAge
+             */
+            updateAge?: number;
+          };
+          /**
+           * Version of the cookie cache
+           *
+           * If a cookie cache version is changed, all existing cookie caches with the old version
+           * will be invalidated.
+           *
+           * It can be a string or a function that returns a string or a promise that returns a string.
+           * If it's a function, it will be called with the session and user data
+           *
+           * @default "1"
+           */
+          version?:
+            | string
+            | ((
+            session: Session & Record<string, any>,
+            user: User & Record<string, any>,
+          ) => string)
+            | ((
+            session: Session & Record<string, any>,
+            user: User & Record<string, any>,
+          ) => Promise<string>);
+        };
 				/**
 				 * The age of the session to consider it fresh.
 				 *

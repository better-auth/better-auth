import type { Database as BunDatabase } from "bun:sqlite";
import type { DatabaseSync } from "node:sqlite";
import type { CookieOptions } from "better-call";
import type {
	Dialect,
	Kysely,
	MysqlPool,
	PostgresPool,
	SqliteDatabase,
} from "kysely";
import type { AuthMiddleware } from "../api";
import type {
	Account,
	DBFieldAttribute,
	DBPreservedModels,
	RateLimit,
	SecondaryStorage,
	Session,
	User,
	Verification,
} from "../db";
import type { DBAdapterDebugLogOption, DBAdapterInstance } from "../db/adapter";
import type { Logger } from "../env";
import type { SocialProviderList, SocialProviders } from "../social-providers";
import type { AuthContext, GenericEndpointContext } from "./context";
import type { LiteralUnion } from "./helper";
import type { BetterAuthPlugin } from "./plugin";

type KyselyDatabaseType = "postgres" | "mysql" | "sqlite" | "mssql";
type OmitId<T extends { id: unknown }> = Omit<T, "id">;
type Optional<T> = {
	[P in keyof T]?: T[P] | undefined;
};

export type GenerateIdFn = (options: {
	model: LiteralUnion<DBPreservedModels, string>;
	size?: number | undefined;
}) => string | false;

export type BetterAuthRateLimitOptions = {
	/**
	 * By default, rate limiting is only
	 * enabled on production.
	 */
	enabled?: boolean | undefined;
	/**
	 * Default window to use for rate limiting. The value
	 * should be in seconds.
	 *
	 * @default 10 seconds
	 */
	window?: number | undefined;
	/**
	 * The default maximum number of requests allowed within the window.
	 *
	 * @default 100 requests
	 */
	max?: number | undefined;
	/**
	 * Custom rate limit rules to apply to
	 * specific paths.
	 */
	customRules?:
		| {
				[key: string]:
					| {
							/**
							 * The window to use for the custom rule.
							 */
							window: number;
							/**
							 * The maximum number of requests allowed within the window.
							 */
							max: number;
					  }
					| false
					| ((request: Request) =>
							| { window: number; max: number }
							| false
							| Promise<
									| {
											window: number;
											max: number;
									  }
									| false
							  >);
		  }
		| undefined;
	/**
	 * Storage configuration
	 *
	 * By default, rate limiting is stored in memory. If you passed a
	 * secondary storage, rate limiting will be stored in the secondary
	 * storage.
	 *
	 * @default "memory"
	 */
	storage?: ("memory" | "database" | "secondary-storage") | undefined;
	/**
	 * If database is used as storage, the name of the table to
	 * use for rate limiting.
	 *
	 * @default "rateLimit"
	 */
	modelName?: string | undefined;
	/**
	 * Custom field names for the rate limit table
	 */
	fields?: Record<keyof RateLimit, string> | undefined;
	/**
	 * custom storage configuration.
	 *
	 * NOTE: If custom storage is used storage
	 * is ignored
	 */
	customStorage?: {
		get: (key: string) => Promise<RateLimit | undefined>;
		set: (key: string, value: RateLimit) => Promise<void>;
	};
};

export type BetterAuthAdvancedOptions = {
	/**
	 * Ip address configuration
	 */
	ipAddress?:
		| {
				/**
				 * List of headers to use for ip address
				 *
				 * Ip address is used for rate limiting and session tracking
				 *
				 * @example ["x-client-ip", "x-forwarded-for", "cf-connecting-ip"]
				 *
				 * @default
				 * @link https://github.com/better-auth/better-auth/blob/main/packages/better-auth/src/utils/get-request-ip.ts#L8
				 */
				ipAddressHeaders?: string[];
				/**
				 * Disable ip tracking
				 *
				 * ⚠︎ This is a security risk and it may expose your application to abuse
				 */
				disableIpTracking?: boolean;
		  }
		| undefined;
	/**
	 * Use secure cookies
	 *
	 * @default false
	 */
	useSecureCookies?: boolean | undefined;
	/**
	 * Disable trusted origins check
	 *
	 * ⚠︎ This is a security risk and it may expose your application to
	 * CSRF attacks
	 */
	disableCSRFCheck?: boolean | undefined;
	/**
	 * Disable origin check
	 *
	 * ⚠︎ This may allow requests from any origin to be processed by
	 * Better Auth. And could lead to security vulnerabilities.
	 */
	disableOriginCheck?: boolean | undefined;
	/**
	 * Configure cookies to be cross subdomains
	 */
	crossSubDomainCookies?:
		| {
				/**
				 * Enable cross subdomain cookies
				 */
				enabled: boolean;
				/**
				 * Additional cookies to be shared across subdomains
				 */
				additionalCookies?: string[];
				/**
				 * The domain to use for the cookies
				 *
				 * By default, the domain will be the root
				 * domain from the base URL.
				 */
				domain?: string;
		  }
		| undefined;
	/*
	 * Allows you to change default cookie names and attributes
	 *
	 * default cookie names:
	 * - "session_token"
	 * - "session_data"
	 * - "dont_remember"
	 *
	 * plugins can also add additional cookies
	 */
	cookies?:
		| {
				[key: string]: {
					name?: string;
					attributes?: CookieOptions;
				};
		  }
		| undefined;
	defaultCookieAttributes?: CookieOptions | undefined;
	/**
	 * Prefix for cookies. If a cookie name is provided
	 * in cookies config, this will be overridden.
	 *
	 * @default
	 * ```txt
	 * "appName" -> which defaults to "better-auth"
	 * ```
	 */
	cookiePrefix?: string | undefined;
	/**
	 * Database configuration.
	 */
	database?:
		| {
				/**
				 * The default number of records to return from the database
				 * when using the `findMany` adapter method.
				 *
				 * @default 100
				 */
				defaultFindManyLimit?: number;
				/**
				 * If your database auto increments number ids, set this to `true`.
				 *
				 * Note: If enabled, we will not handle ID generation (including if you use `generateId`), and it would be expected that your database will provide the ID automatically.
				 *
				 * @default false
				 */
				useNumberId?: boolean;
				/**
				 * Custom generateId function.
				 *
				 * If not provided, random ids will be generated.
				 * If set to false, the database's auto generated id will be used.
				 */
				generateId?: GenerateIdFn | false;
		  }
		| undefined;
	/**
	 * OAuth configuration
	 */
	oauthConfig?:
		| {
				/**
				 * Skip state cookie check
				 *
				 * ⚠︎ this has security implications and should only be enabled if you know what you are doing.
				 * @default false
				 */
				skipStateCookieCheck?: boolean;
				/**
				 * Strategy for storing OAuth state
				 *
				 * - "cookie": Store state in an encrypted cookie (stateless)
				 * - "database": Store state in the database
				 *
				 * @default "cookie"
				 */
				storeStateStrategy?: "database" | "cookie";
		  }
		| undefined;
};

export type BetterAuthOptions = {
	/**
	 * The name of the application
	 *
	 * process.env.APP_NAME
	 *
	 * @default "Better Auth"
	 */
	appName?: string | undefined;
	/**
	 * Base URL for the Better Auth. This is typically the
	 * root URL where your application server is hosted.
	 * If not explicitly set,
	 * the system will check the following environment variable:
	 *
	 * process.env.BETTER_AUTH_URL
	 */
	baseURL?: string | undefined;
	/**
	 * Base path for the Better Auth. This is typically
	 * the path where the
	 * Better Auth routes are mounted.
	 *
	 * @default "/api/auth"
	 */
	basePath?: string | undefined;
	/**
	 * The secret to use for encryption,
	 * signing and hashing.
	 *
	 * By default Better Auth will look for
	 * the following environment variables:
	 * process.env.BETTER_AUTH_SECRET,
	 * process.env.AUTH_SECRET
	 * If none of these environment
	 * variables are set,
	 * it will default to
	 * "better-auth-secret-123456789".
	 *
	 * on production if it's not set
	 * it will throw an error.
	 *
	 * you can generate a good secret
	 * using the following command:
	 * @example
	 * ```bash
	 * openssl rand -base64 32
	 * ```
	 */
	secret?: string | undefined;
	/**
	 * Database configuration
	 */
	database?:
		| (
				| PostgresPool
				| MysqlPool
				| SqliteDatabase
				| Dialect
				| DBAdapterInstance
				| BunDatabase
				| DatabaseSync
				| {
						dialect: Dialect;
						type: KyselyDatabaseType;
						/**
						 * casing for table names
						 *
						 * @default "camel"
						 */
						casing?: "snake" | "camel";
						/**
						 * Enable debug logs for the adapter
						 *
						 * @default false
						 */
						debugLogs?: DBAdapterDebugLogOption;
						/**
						 * Whether to execute multiple operations in a transaction.
						 * If the database doesn't support transactions,
						 * set this to `false` and operations will be executed sequentially.
						 * @default true
						 */
						transaction?: boolean;
				  }
				| {
						/**
						 * Kysely instance
						 */
						db: Kysely<any>;
						/**
						 * Database type between postgres, mysql and sqlite
						 */
						type: KyselyDatabaseType;
						/**
						 * casing for table names
						 *
						 * @default "camel"
						 */
						casing?: "snake" | "camel";
						/**
						 * Enable debug logs for the adapter
						 *
						 * @default false
						 */
						debugLogs?: DBAdapterDebugLogOption;
						/**
						 * Whether to execute multiple operations in a transaction.
						 * If the database doesn't support transactions,
						 * set this to `false` and operations will be executed sequentially.
						 * @default true
						 */
						transaction?: boolean;
				  }
		  )
		| undefined;
	/**
	 * Secondary storage configuration
	 *
	 * This is used to store session and rate limit data.
	 */
	secondaryStorage?: SecondaryStorage | undefined;
	/**
	 * Email verification configuration
	 */
	emailVerification?:
		| {
				/**
				 * Send a verification email
				 * @param data the data object
				 * @param request the request object
				 */
				sendVerificationEmail?: (
					/**
					 * @param user the user to send the
					 * verification email to
					 * @param url the URL to send the verification email to
					 * it contains the token as well
					 * @param token the token to send the verification email to
					 */
					data: {
						user: User;
						url: string;
						token: string;
					},
					/**
					 * The request object
					 */
					request?: Request,
				) => Promise<void>;
				/**
				 * Send a verification email automatically
				 * after sign up
				 *
				 * @default false
				 */
				sendOnSignUp?: boolean;
				/**
				 * Send a verification email automatically
				 * on sign in when the user's email is not verified
				 *
				 * @default false
				 */
				sendOnSignIn?: boolean;
				/**
				 * Auto signin the user after they verify their email
				 */
				autoSignInAfterVerification?: boolean;
				/**
				 * Number of seconds the verification token is
				 * valid for.
				 * @default 3600 seconds (1 hour)
				 */
				expiresIn?: number;
				/**
				 * A function that is called when a user verifies their email
				 * @param user the user that verified their email
				 * @param request the request object
				 */
				onEmailVerification?: (user: User, request?: Request) => Promise<void>;
				/**
				 * A function that is called when a user's email is updated to verified
				 * @param user the user that verified their email
				 * @param request the request object
				 */
				afterEmailVerification?: (
					user: User,
					request?: Request,
				) => Promise<void>;
		  }
		| undefined;
	/**
	 * Email and password authentication
	 */
	emailAndPassword?:
		| {
				/**
				 * Enable email and password authentication
				 *
				 * @default false
				 */
				enabled: boolean;
				/**
				 * Disable email and password sign up
				 *
				 * @default false
				 */
				disableSignUp?: boolean;
				/**
				 * Require email verification before a session
				 * can be created for the user.
				 *
				 * if the user is not verified, the user will not be able to sign in
				 * and on sign in attempts, the user will be prompted to verify their email.
				 */
				requireEmailVerification?: boolean;
				/**
				 * The maximum length of the password.
				 *
				 * @default 128
				 */
				maxPasswordLength?: number;
				/**
				 * The minimum length of the password.
				 *
				 * @default 8
				 */
				minPasswordLength?: number;
				/**
				 * send reset password
				 */
				sendResetPassword?: (
					/**
					 * @param user the user to send the
					 * reset password email to
					 * @param url the URL to send the reset password email to
					 * @param token the token to send to the user (could be used instead of sending the url
					 * if you need to redirect the user to custom route)
					 */
					data: { user: User; url: string; token: string },
					/**
					 * The request object
					 */
					request?: Request,
				) => Promise<void>;
				/**
				 * Number of seconds the reset password token is
				 * valid for.
				 * @default 1 hour (60 * 60)
				 */
				resetPasswordTokenExpiresIn?: number;
				/**
				 * A callback function that is triggered
				 * when a user's password is changed successfully.
				 */
				onPasswordReset?: (
					data: { user: User },
					request?: Request,
				) => Promise<void>;
				/**
				 * Password hashing and verification
				 *
				 * By default Scrypt is used for password hashing and
				 * verification. You can provide your own hashing and
				 * verification function. if you want to use a
				 * different algorithm.
				 */
				password?: {
					hash?: (password: string) => Promise<string>;
					verify?: (data: {
						hash: string;
						password: string;
					}) => Promise<boolean>;
				};
				/**
				 * Automatically sign in the user after sign up
				 *
				 * @default true
				 */
				autoSignIn?: boolean;
				/**
				 * Whether to revoke all other sessions when resetting password
				 * @default false
				 */
				revokeSessionsOnPasswordReset?: boolean;
		  }
		| undefined;
	/**
	 * list of social providers
	 */
	socialProviders?: SocialProviders | undefined;
	/**
	 * List of Better Auth plugins
	 */
	plugins?: ([] | BetterAuthPlugin[]) | undefined;
	/**
	 * User configuration
	 */
	user?:
		| {
				/**
				 * The model name for the user. Defaults to "user".
				 */
				modelName?: string;
				/**
				 * Map fields
				 *
				 * @example
				 * ```ts
				 * {
				 *  userId: "user_id"
				 * }
				 * ```
				 */
				fields?: Partial<Record<keyof OmitId<User>, string>>;
				/**
				 * Additional fields for the user
				 */
				additionalFields?: {
					[key: string]: DBFieldAttribute;
				};
				/**
				 * Changing email configuration
				 */
				changeEmail?: {
					/**
					 * Enable changing email
					 * @default false
					 */
					enabled: boolean;
					/**
					 * Send a verification email when the user changes their email.
					 * @param data the data object
					 * @param request the request object
					 */
					sendChangeEmailVerification?: (
						data: {
							user: User;
							newEmail: string;
							url: string;
							token: string;
						},
						request?: Request,
					) => Promise<void>;
				};
				/**
				 * User deletion configuration
				 */
				deleteUser?: {
					/**
					 * Enable user deletion
					 */
					enabled?: boolean;
					/**
					 * Send a verification email when the user deletes their account.
					 *
					 * if this is not set, the user will be deleted immediately.
					 * @param data the data object
					 * @param request the request object
					 */
					sendDeleteAccountVerification?: (
						data: {
							user: User;
							url: string;
							token: string;
						},
						request?: Request,
					) => Promise<void>;
					/**
					 * A function that is called before a user is deleted.
					 *
					 * to interrupt with error you can throw `APIError`
					 */
					beforeDelete?: (user: User, request?: Request) => Promise<void>;
					/**
					 * A function that is called after a user is deleted.
					 *
					 * This is useful for cleaning up user data
					 */
					afterDelete?: (user: User, request?: Request) => Promise<void>;
					/**
					 * The expiration time for the delete token.
					 *
					 * @default 1 day (60 * 60 * 24) in seconds
					 */
					deleteTokenExpiresIn?: number;
				};
		  }
		| undefined;
	session?:
		| {
				/**
				 * The model name for the session.
				 *
				 * @default "session"
				 */
				modelName?: string;
				/**
				 * Map fields
				 *
				 * @example
				 * ```ts
				 * {
				 *  userId: "user_id"
				 * }
				 */
				fields?: Partial<Record<keyof OmitId<Session>, string>>;
				/**
				 * Expiration time for the session token. The value
				 * should be in seconds.
				 * @default 7 days (60 * 60 * 24 * 7)
				 */
				expiresIn?: number;
				/**
				 * How often the session should be refreshed. The value
				 * should be in seconds.
				 * If set 0 the session will be refreshed every time it is used.
				 * @default 1 day (60 * 60 * 24)
				 */
				updateAge?: number;
				/**
				 * Disable session refresh so that the session is not updated
				 * regardless of the `updateAge` option.
				 *
				 * @default false
				 */
				disableSessionRefresh?: boolean;
				/**
				 * Additional fields for the session
				 */
				additionalFields?: {
					[key: string]: DBFieldAttribute;
				};
				/**
				 * By default if secondary storage is provided
				 * the session is stored in the secondary storage.
				 *
				 * Set this to true to store the session in the database
				 * as well.
				 *
				 * Reads are always done from the secondary storage.
				 *
				 * @default false
				 */
				storeSessionInDatabase?: boolean;
				/**
				 * By default, sessions are deleted from the database when secondary storage
				 * is provided when session is revoked.
				 *
				 * Set this to true to preserve session records in the database,
				 * even if they are deleted from the secondary storage.
				 *
				 * @default false
				 */
				preserveSessionInDatabase?: boolean;
				/**
				 * Enable caching session in cookie
				 */
				cookieCache?: {
					/**
					 * max age of the cookie
					 * @default 5 minutes (5 * 60)
					 */
					maxAge?: number;
					/**
					 * Enable caching session in cookie
					 * @default false
					 */
					enabled?: boolean;
					/**
					 * Strategy for encoding/decoding cookie cache
					 *
					 * - "compact": Uses base64url encoding with HMAC-SHA256 signature (compact format, no JWT spec overhead)
					 * - "jwt": Uses JWT with HMAC signature (no encryption, follows JWT spec)
					 * - "jwe": Uses JWE (JSON Web Encryption) with A256CBC-HS512 and HKDF key derivation for secure encrypted tokens
					 *
					 * @default "compact"
					 */
					strategy?: "compact" | "jwt" | "jwe";
					/**
					 * Controls stateless cookie cache refresh behavior.
					 *
					 * When enabled, the cookie cache will be automatically refreshed before expiry
					 * WITHOUT querying the database. This is essential for fully stateless or DB-less scenarios.
					 *
					 * - `false`: Disable automatic refresh. Cache is only invalidated when it reaches maxAge expiry.
					 * - `true`: Enable automatic refresh with default settings (refreshes when 80% of maxAge is reached).
					 * - `object`: Custom refresh configuration with either `updateAge` or `shouldRefresh` function
					 *
					 * Note: When the cache expires (reaches maxAge), it will attempt to fetch from database if available.
					 * The refreshCache option is specifically for refreshing BEFORE expiry in a stateless manner.
					 *
					 * @default false
					 */
					refreshCache?:
						| boolean
						| {
								/**
								 * Time in seconds before expiry when the cache should be refreshed.
								 * For example, if maxAge is 300 (5 minutes) and updateAge is 60,
								 * the cache will be refreshed when it has 60 seconds left before expiry.
								 *
								 * @default 20% of maxAge
								 */
								updateAge?: number;
						  };
					/**
					 * Version of the cookie cache
					 *
					 * If a cookie cache version is changed, all existing cookie caches with the old version
					 * will be invalidated.
					 *
					 * It can be a string or a function that returns a string or a promise that returns a string.
					 * If it's a function, it will be called with the session and user data
					 *
					 * @default "1"
					 */
					version?:
						| string
						| ((
								session: Session & Record<string, any>,
								user: User & Record<string, any>,
						  ) => string)
						| ((
								session: Session & Record<string, any>,
								user: User & Record<string, any>,
						  ) => Promise<string>);
				};
				/**
				 * The age of the session to consider it fresh.
				 *
				 * This is used to check if the session is fresh
				 * for sensitive operations. (e.g. deleting an account)
				 *
				 * If the session is not fresh, the user should be prompted
				 * to sign in again.
				 *
				 * If set to 0, the session will be considered fresh every time. (⚠︎ not recommended)
				 *
				 * @default 1 day (60 * 60 * 24)
				 */
				freshAge?: number;
		  }
		| undefined;
	account?:
		| {
				/**
				 * The model name for the account. Defaults to "account".
				 */
				modelName?: string;
				/**
				 * Map fields
				 */
				fields?: Partial<Record<keyof OmitId<Account>, string>>;
				/**
				 * Additional fields for the account
				 */
				additionalFields?: {
					[key: string]: DBFieldAttribute;
				};
				/**
				 * When enabled (true), the user account data (accessToken, idToken, refreshToken, etc.)
				 * will be updated on sign in with the latest data from the provider.
				 *
				 * @default true
				 */
				updateAccountOnSignIn?: boolean;
				/**
				 * Configuration for account linking.
				 */
				accountLinking?: {
					/**
					 * Enable account linking
					 *
					 * @default true
					 */
					enabled?: boolean;
					/**
					 * List of trusted providers
					 */
					trustedProviders?: Array<
						LiteralUnion<SocialProviderList[number] | "email-password", string>
					>;
					/**
					 * If enabled (true), this will allow users to manually linking accounts with different email addresses than the main user.
					 *
					 * @default false
					 *
					 * ⚠️ Warning: enabling this might lead to account takeovers, so proceed with caution.
					 */
					allowDifferentEmails?: boolean;
					/**
					 * If enabled (true), this will allow users to unlink all accounts.
					 *
					 * @default false
					 */
					allowUnlinkingAll?: boolean;
					/**
					 * If enabled (true), this will update the user information based on the newly linked account
					 *
					 * @default false
					 */
					updateUserInfoOnLink?: boolean;
				};
				/**
				 * Encrypt OAuth tokens
				 *
				 * By default, OAuth tokens (access tokens, refresh tokens, ID tokens) are stored in plain text in the database.
				 * This poses a security risk if your database is compromised, as attackers could gain access to user accounts
				 * on external services.
				 *
				 * When enabled, tokens are encrypted using AES-256-GCM before storage, providing protection against:
				 * - Database breaches and unauthorized access to raw token data
				 * - Internal threats from database administrators or compromised credentials
				 * - Token exposure in database backups and logs
				 * @default false
				 */
				encryptOAuthTokens?: boolean;
		  }
		| undefined;
	/**
	 * Verification configuration
	 */
	verification?:
		| {
				/**
				 * Change the modelName of the verification table
				 */
				modelName?: string;
				/**
				 * Map verification fields
				 */
				fields?: Partial<Record<keyof OmitId<Verification>, string>>;
				/**
				 * disable cleaning up expired values when a verification value is
				 * fetched
				 */
				disableCleanup?: boolean;
		  }
		| undefined;
	/**
	 * List of trusted origins.
	 */
	trustedOrigins?:
		| (string[] | ((request: Request) => string[] | Promise<string[]>))
		| undefined;
	/**
	 * Rate limiting configuration
	 */
	rateLimit?: BetterAuthRateLimitOptions | undefined;
	/**
	 * Advanced options
	 */
	advanced?:
		| (BetterAuthAdvancedOptions & {
				/**
				 * @deprecated Please use `database.generateId` instead.
				 */
				generateId?: never;
		  })
		| undefined;
	logger?: Logger | undefined;
	/**
	 * allows you to define custom hooks that can be
	 * executed during lifecycle of core database
	 * operations.
	 */
	databaseHooks?:
		| {
				/**
				 * User hooks
				 */
				user?: {
					create?: {
						/**
						 * Hook that is called before a user is created.
						 * if the hook returns false, the user will not be created.
						 * If the hook returns an object, it'll be used instead of the original data
						 */
						before?: (
							user: User & Record<string, unknown>,
							context?: GenericEndpointContext,
						) => Promise<
							| boolean
							| void
							| {
									data: Optional<User> & Record<string, any>;
							  }
						>;
						/**
						 * Hook that is called after a user is created.
						 */
						after?: (
							user: User & Record<string, unknown>,
							context?: GenericEndpointContext,
						) => Promise<void>;
					};
					update?: {
						/**
						 * Hook that is called before a user is updated.
						 * if the hook returns false, the user will not be updated.
						 * If the hook returns an object, it'll be used instead of the original data
						 */
						before?: (
							user: Partial<User> & Record<string, unknown>,
							context?: GenericEndpointContext,
						) => Promise<
							| boolean
							| void
							| {
									data: Optional<User & Record<string, any>>;
							  }
						>;
						/**
						 * Hook that is called after a user is updated.
						 */
						after?: (
							user: User & Record<string, unknown>,
							context?: GenericEndpointContext,
						) => Promise<void>;
					};
					delete?: {
						/**
						 * Hook that is called before a user is deleted.
						 * if the hook returns false, the user will not be deleted.
						 */
						before?: (
							user: User & Record<string, unknown>,
							context?: GenericEndpointContext,
						) => Promise<boolean | void>;
						/**
						 * Hook that is called after a user is deleted.
						 */
						after?: (
							user: User & Record<string, unknown>,
							context?: GenericEndpointContext,
						) => Promise<void>;
					};
				};
				/**
				 * Session Hook
				 */
				session?: {
					create?: {
						/**
						 * Hook that is called before a session is created.
						 * if the hook returns false, the session will not be created.
						 * If the hook returns an object, it'll be used instead of the original data
						 */
						before?: (
							session: Session & Record<string, unknown>,
							context?: GenericEndpointContext,
						) => Promise<
							| boolean
							| void
							| {
									data: Optional<Session> & Record<string, any>;
							  }
						>;
						/**
						 * Hook that is called after a session is created.
						 */
						after?: (
							session: Session & Record<string, unknown>,
							context?: GenericEndpointContext,
						) => Promise<void>;
					};
					/**
					 * Update hook
					 */
					update?: {
						/**
						 * Hook that is called before a user is updated.
						 * if the hook returns false, the session will not be updated.
						 * If the hook returns an object, it'll be used instead of the original data
						 */
						before?: (
							session: Partial<Session> & Record<string, unknown>,
							context?: GenericEndpointContext,
						) => Promise<
							| boolean
							| void
							| {
									data: Optional<Session & Record<string, any>>;
							  }
						>;
						/**
						 * Hook that is called after a session is updated.
						 */
						after?: (
							session: Session & Record<string, unknown>,
							context?: GenericEndpointContext,
						) => Promise<void>;
					};
					delete?: {
						/**
						 * Hook that is called before a session is deleted.
						 * if the hook returns false, the session will not be deleted.
						 */
						before?: (
							session: Session & Record<string, unknown>,
							context?: GenericEndpointContext,
						) => Promise<boolean | void>;
						/**
						 * Hook that is called after a session is deleted.
						 */
						after?: (
							session: Session & Record<string, unknown>,
							context?: GenericEndpointContext,
						) => Promise<void>;
					};
				};
				/**
				 * Account Hook
				 */
				account?: {
					create?: {
						/**
						 * Hook that is called before a account is created.
						 * If the hook returns false, the account will not be created.
						 * If the hook returns an object, it'll be used instead of the original data
						 */
						before?: (
							account: Account,
							context?: GenericEndpointContext,
						) => Promise<
							| boolean
							| void
							| {
									data: Optional<Account> & Record<string, any>;
							  }
						>;
						/**
						 * Hook that is called after a account is created.
						 */
						after?: (
							account: Account,
							context?: GenericEndpointContext,
						) => Promise<void>;
					};
					/**
					 * Update hook
					 */
					update?: {
						/**
						 * Hook that is called before a account is update.
						 * If the hook returns false, the user will not be updated.
						 * If the hook returns an object, it'll be used instead of the original data
						 */
						before?: (
							account: Partial<Account> & Record<string, unknown>,
							context?: GenericEndpointContext,
						) => Promise<
							| boolean
							| void
							| {
									data: Optional<Account & Record<string, any>>;
							  }
						>;
						/**
						 * Hook that is called after a account is updated.
						 */
						after?: (
							account: Account & Record<string, unknown>,
							context?: GenericEndpointContext,
						) => Promise<void>;
					};
					delete?: {
						/**
						 * Hook that is called before an account is deleted.
						 * if the hook returns false, the account will not be deleted.
						 */
						before?: (
							account: Account & Record<string, unknown>,
							context?: GenericEndpointContext,
						) => Promise<boolean | void>;
						/**
						 * Hook that is called after an account is deleted.
						 */
						after?: (
							account: Account & Record<string, unknown>,
							context?: GenericEndpointContext,
						) => Promise<void>;
					};
				};
				/**
				 * Verification Hook
				 */
				verification?: {
					create?: {
						/**
						 * Hook that is called before a verification is created.
						 * if the hook returns false, the verification will not be created.
						 * If the hook returns an object, it'll be used instead of the original data
						 */
						before?: (
							verification: Verification & Record<string, unknown>,
							context?: GenericEndpointContext,
						) => Promise<
							| boolean
							| void
							| {
									data: Optional<Verification> & Record<string, any>;
							  }
						>;
						/**
						 * Hook that is called after a verification is created.
						 */
						after?: (
							verification: Verification & Record<string, unknown>,
							context?: GenericEndpointContext,
						) => Promise<void>;
					};
					update?: {
						/**
						 * Hook that is called before a verification is updated.
						 * if the hook returns false, the verification will not be updated.
						 * If the hook returns an object, it'll be used instead of the original data
						 */
						before?: (
							verification: Partial<Verification> & Record<string, unknown>,
							context?: GenericEndpointContext,
						) => Promise<
							| boolean
							| void
							| {
									data: Optional<Verification & Record<string, any>>;
							  }
						>;
						/**
						 * Hook that is called after a verification is updated.
						 */
						after?: (
							verification: Verification & Record<string, unknown>,
							context?: GenericEndpointContext,
						) => Promise<void>;
					};
					delete?: {
						/**
						 * Hook that is called before a verification is deleted.
						 * if the hook returns false, the verification will not be deleted.
						 */
						before?: (
							verification: Verification & Record<string, unknown>,
							context?: GenericEndpointContext,
						) => Promise<boolean | void>;
						/**
						 * Hook that is called after a verification is deleted.
						 */
						after?: (
							verification: Verification & Record<string, unknown>,
							context?: GenericEndpointContext,
						) => Promise<void>;
					};
				};
		  }
		| undefined;
	/**
	 * API error handling
	 */
<<<<<<< HEAD
	onAPIError?: {
		/**
		 * Throw an error on API error
		 *
		 * @default false
		 */
		throw?: boolean;
		/**
		 * Custom error handler
		 *
		 * @param error
		 * @param ctx - Auth context
		 */
		onError?: (error: unknown, ctx: AuthContext) => void | Promise<void>;
		/**
		 * The URL to redirect to on error
		 *
		 * When errorURL is provided, the error will be added to the URL as a query parameter
		 * and the user will be redirected to the errorURL.
		 *
		 * @default - "/api/auth/error"
		 */
		errorURL?: string;
		/**
		 * Configure the default error page provided by Better-Auth
		 * Start your dev server and go to /api/auth/error to see the error page.
		 */
		customizeDefaultErrorPage?: {
			colors?: {
				background?: string;
				foreground?: string;
				primary?: string;
				primaryForeground?: string;
				mutedForeground?: string;
				border?: string;
				destructive?: string;
				titleBorder?: string;
				titleColor?: string;
				gridColor?: string;
				cardBackground?: string;
				cornerBorder?: string;
			};
			size?: {
				radiusSm?: string;
				radiusMd?: string;
				radiusLg?: string;
				textSm?: string;
				text2xl?: string;
				text4xl?: string;
				text6xl?: string;
			};
			font?: {
				defaultFamily?: string;
				monoFamily?: string;
			};
			disableTitleBorder?: boolean;
			disableCornerDecorations?: boolean;
			disableBackgroundGrid?: boolean;
		};
	};
=======
	onAPIError?:
		| {
				/**
				 * Throw an error on API error
				 *
				 * @default false
				 */
				throw?: boolean;
				/**
				 * Custom error handler
				 *
				 * @param error
				 * @param ctx - Auth context
				 */
				onError?: (error: unknown, ctx: AuthContext) => void | Promise<void>;
				/**
				 * The URL to redirect to on error
				 *
				 * When errorURL is provided, the error will be added to the URL as a query parameter
				 * and the user will be redirected to the errorURL.
				 *
				 * @default - "/api/auth/error"
				 */
				errorURL?: string;
		  }
		| undefined;
>>>>>>> cd567659
	/**
	 * Hooks
	 */
	hooks?:
		| {
				/**
				 * Before a request is processed
				 */
				before?: AuthMiddleware;
				/**
				 * After a request is processed
				 */
				after?: AuthMiddleware;
		  }
		| undefined;
	/**
	 * Disabled paths
	 *
	 * Paths you want to disable.
	 */
	disabledPaths?: string[] | undefined;
	/**
	 * Telemetry configuration
	 */
	telemetry?:
		| {
				/**
				 * Enable telemetry collection
				 *
				 * @default false
				 */
				enabled?: boolean;
				/**
				 * Enable debug mode
				 *
				 * @default false
				 */
				debug?: boolean;
		  }
		| undefined;
};<|MERGE_RESOLUTION|>--- conflicted
+++ resolved
@@ -1229,7 +1229,6 @@
 	/**
 	 * API error handling
 	 */
-<<<<<<< HEAD
 	onAPIError?: {
 		/**
 		 * Throw an error on API error
@@ -1289,72 +1288,44 @@
 			disableCornerDecorations?: boolean;
 			disableBackgroundGrid?: boolean;
 		};
-	};
-=======
-	onAPIError?:
-		| {
-				/**
-				 * Throw an error on API error
+	} | undefined;
+	/**
+	 * Hooks
+	 */
+	hooks?:
+		| {
+				/**
+				 * Before a request is processed
+				 */
+				before?: AuthMiddleware;
+				/**
+				 * After a request is processed
+				 */
+				after?: AuthMiddleware;
+		  }
+		| undefined;
+	/**
+	 * Disabled paths
+	 *
+	 * Paths you want to disable.
+	 */
+	disabledPaths?: string[] | undefined;
+	/**
+	 * Telemetry configuration
+	 */
+	telemetry?:
+		| {
+				/**
+				 * Enable telemetry collection
 				 *
 				 * @default false
 				 */
-				throw?: boolean;
-				/**
-				 * Custom error handler
-				 *
-				 * @param error
-				 * @param ctx - Auth context
-				 */
-				onError?: (error: unknown, ctx: AuthContext) => void | Promise<void>;
-				/**
-				 * The URL to redirect to on error
-				 *
-				 * When errorURL is provided, the error will be added to the URL as a query parameter
-				 * and the user will be redirected to the errorURL.
-				 *
-				 * @default - "/api/auth/error"
-				 */
-				errorURL?: string;
-		  }
-		| undefined;
->>>>>>> cd567659
-	/**
-	 * Hooks
-	 */
-	hooks?:
-		| {
-				/**
-				 * Before a request is processed
-				 */
-				before?: AuthMiddleware;
-				/**
-				 * After a request is processed
-				 */
-				after?: AuthMiddleware;
-		  }
-		| undefined;
-	/**
-	 * Disabled paths
-	 *
-	 * Paths you want to disable.
-	 */
-	disabledPaths?: string[] | undefined;
-	/**
-	 * Telemetry configuration
-	 */
-	telemetry?:
-		| {
-				/**
-				 * Enable telemetry collection
+				enabled?: boolean;
+				/**
+				 * Enable debug mode
 				 *
 				 * @default false
 				 */
-				enabled?: boolean;
-				/**
-				 * Enable debug mode
-				 *
-				 * @default false
-				 */
 				debug?: boolean;
 		  }
 		| undefined;

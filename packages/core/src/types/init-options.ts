import type { Dialect, Kysely, MysqlPool, PostgresPool } from "kysely";
import type { Database } from "better-sqlite3";
import type { CookieOptions } from "better-call";
import type { LiteralUnion } from "./helper";
import type {
	DBFieldAttribute,
	DBPreservedModels,
	SecondaryStorage,
} from "../db";
import type { Account, RateLimit, Session, User, Verification } from "../db";
import type { Database as BunDatabase } from "bun:sqlite";
import type { DatabaseSync } from "node:sqlite";
import type { DBAdapterDebugLogOption, DBAdapterInstance } from "../db/adapter";
import type { SocialProviderList, SocialProviders } from "../social-providers";
import type { Logger } from "../env";
import type { AuthContext, GenericEndpointContext } from "./context";
import type { AuthMiddleware } from "../api";
import type { BetterAuthPlugin } from "./plugin";

type KyselyDatabaseType = "postgres" | "mysql" | "sqlite" | "mssql";
type OmitId<T extends { id: unknown }> = Omit<T, "id">;
type Optional<T> = {
	[P in keyof T]?: T[P] | undefined;
};

export type GenerateIdFn = (options: {
	model: LiteralUnion<DBPreservedModels, string>;
	size?: number;
}) => string | false;

export type BetterAuthRateLimitOptions = {
	/**
	 * By default, rate limiting is only
	 * enabled on production.
	 */
	enabled?: boolean;
	/**
	 * Default window to use for rate limiting. The value
	 * should be in seconds.
	 *
	 * @default 10 seconds
	 */
	window?: number;
	/**
	 * The default maximum number of requests allowed within the window.
	 *
	 * @default 100 requests
	 */
	max?: number;
	/**
	 * Custom rate limit rules to apply to
	 * specific paths.
	 */
	customRules?: {
		[key: string]:
			| {
					/**
					 * The window to use for the custom rule.
					 */
					window: number;
					/**
					 * The maximum number of requests allowed within the window.
					 */
					max: number;
			  }
			| false
			| ((request: Request) =>
					| { window: number; max: number }
					| false
					| Promise<
							| {
									window: number;
									max: number;
							  }
							| false
					  >);
	};
	/**
	 * Storage configuration
	 *
	 * By default, rate limiting is stored in memory. If you passed a
	 * secondary storage, rate limiting will be stored in the secondary
	 * storage.
	 *
	 * @default "memory"
	 */
	storage?: "memory" | "database" | "secondary-storage";
	/**
	 * If database is used as storage, the name of the table to
	 * use for rate limiting.
	 *
	 * @default "rateLimit"
	 */
	modelName?: string;
	/**
	 * Custom field names for the rate limit table
	 */
	fields?: Record<keyof RateLimit, string>;
	/**
	 * custom storage configuration.
	 *
	 * NOTE: If custom storage is used storage
	 * is ignored
	 */
	customStorage?: {
		get: (key: string) => Promise<RateLimit | undefined>;
		set: (key: string, value: RateLimit) => Promise<void>;
	};
};

export type BetterAuthAdvancedOptions = {
	/**
	 * Ip address configuration
	 */
	ipAddress?: {
		/**
		 * List of headers to use for ip address
		 *
		 * Ip address is used for rate limiting and session tracking
		 *
		 * @example ["x-client-ip", "x-forwarded-for", "cf-connecting-ip"]
		 *
		 * @default
		 * @link https://github.com/better-auth/better-auth/blob/main/packages/better-auth/src/utils/get-request-ip.ts#L8
		 */
		ipAddressHeaders?: string[];
		/**
		 * Disable ip tracking
		 *
		 * ! This is a security risk and it may expose your application to abuse
		 */
		disableIpTracking?: boolean;
	};
	/**
	 * Use secure cookies
	 *
	 * @default false
	 */
	useSecureCookies?: boolean;
	/**
	 * Disable trusted origins check
	 *
<<<<<<< HEAD
	 * ! This is a security risk and it may expose your application to CSRF attacks
=======
	 * ⚠︎ This is a security risk and it may expose your application to
	 * CSRF attacks
>>>>>>> 6ba15d56
	 */
	disableCSRFCheck?: boolean;
	/**
	 * Disable origin check
	 *
	 * ⚠︎ This may allow requests from any origin to be processed by
	 * Better Auth. And could lead to security vulnerabilities.
	 */
	disableOriginCheck?: boolean;
	/**
	 * Configure cookies to be cross subdomains
	 */
	crossSubDomainCookies?: {
		/**
		 * Enable cross subdomain cookies
		 */
		enabled: boolean;
		/**
		 * Additional cookies to be shared across subdomains
		 */
		additionalCookies?: string[];
		/**
		 * The domain to use for the cookies
		 *
		 * By default, the domain will be the root
		 * domain from the base URL.
		 */
		domain?: string;
	};
	/*
	 * Allows you to change default cookie names and attributes
	 *
	 * default cookie names:
	 * - "session_token"
	 * - "session_data"
	 * - "dont_remember"
	 *
	 * plugins can also add additional cookies
	 */
	cookies?: {
		[key: string]: {
			name?: string;
			attributes?: CookieOptions;
		};
	};
	defaultCookieAttributes?: CookieOptions;
	/**
	 * Prefix for cookies. If a cookie name is provided
	 * in cookies config, this will be overridden.
	 *
	 * @default
	 * ```txt
	 * "appName" -> which defaults to "better-auth"
	 * ```
	 */
	cookiePrefix?: string;
	/**
	 * Database configuration.
	 */
	database?: {
		/**
		 * The default number of records to return from the database
		 * when using the `findMany` adapter method.
		 *
		 * @default 100
		 */
		defaultFindManyLimit?: number;
		/**
		 * If your database auto increments number ids, set this to `true`.
		 *
		 * Note: If enabled, we will not handle ID generation (including if you use `generateId`), and it would be expected that your database will provide the ID automatically.
		 *
		 * @default false
		 */
		useNumberId?: boolean;
		/**
		 * Custom generateId function.
		 *
		 * If not provided, random ids will be generated.
		 * If set to false, the database's auto generated id will be used.
		 */
		generateId?: GenerateIdFn | false;
	};
	/**
	 * OAuth configuration
	 */
	oauthConfig?: {
		/**
		 * Skip state cookie check
		 *
		 * ⚠︎ this has security implications and should only be enabled if you know what you are doing.
		 * @default false
		 */
		skipStateCookieCheck?: boolean;
	};
};

export type BetterAuthOptions = {
	/**
	 * The name of the application
	 *
	 * process.env.APP_NAME
	 *
	 * @default "Better Auth"
	 */
	appName?: string;
	/**
	 * Base URL for the Better Auth. This is typically the
	 * root URL where your application server is hosted.
	 * If not explicitly set,
	 * the system will check the following environment variable:
	 *
	 * process.env.BETTER_AUTH_URL
	 */
	baseURL?: string;
	/**
	 * Base path for the Better Auth. This is typically
	 * the path where the
	 * Better Auth routes are mounted.
	 *
	 * @default "/api/auth"
	 */
	basePath?: string;
	/**
	 * The secret to use for encryption,
	 * signing and hashing.
	 *
	 * By default Better Auth will look for
	 * the following environment variables:
	 * process.env.BETTER_AUTH_SECRET,
	 * process.env.AUTH_SECRET
	 * If none of these environment
	 * variables are set,
	 * it will default to
	 * "better-auth-secret-123456789".
	 *
	 * on production if it's not set
	 * it will throw an error.
	 *
	 * you can generate a good secret
	 * using the following command:
	 * @example
	 * ```bash
	 * openssl rand -base64 32
	 * ```
	 */
	secret?: string;
	/**
	 * Database configuration
	 */
	database?:
		| PostgresPool
		| MysqlPool
		| Database
		| Dialect
		| DBAdapterInstance
		| BunDatabase
		| DatabaseSync
		| {
				dialect: Dialect;
				type: KyselyDatabaseType;
				/**
				 * casing for table names
				 *
				 * @default "camel"
				 */
				casing?: "snake" | "camel";
				/**
				 * Enable debug logs for the adapter
				 *
				 * @default false
				 */
				debugLogs?: DBAdapterDebugLogOption;
				/**
				 * Whether to execute multiple operations in a transaction.
				 * If the database doesn't support transactions,
				 * set this to `false` and operations will be executed sequentially.
				 * @default true
				 */
				transaction?: boolean;
		  }
		| {
				/**
				 * Kysely instance
				 */
				db: Kysely<any>;
				/**
				 * Database type between postgres, mysql and sqlite
				 */
				type: KyselyDatabaseType;
				/**
				 * casing for table names
				 *
				 * @default "camel"
				 */
				casing?: "snake" | "camel";
				/**
				 * Enable debug logs for the adapter
				 *
				 * @default false
				 */
				debugLogs?: DBAdapterDebugLogOption;
				/**
				 * Whether to execute multiple operations in a transaction.
				 * If the database doesn't support transactions,
				 * set this to `false` and operations will be executed sequentially.
				 * @default true
				 */
				transaction?: boolean;
		  };
	/**
	 * Secondary storage configuration
	 *
	 * This is used to store session and rate limit data.
	 */
	secondaryStorage?: SecondaryStorage;
	/**
	 * Email verification configuration
	 */
	emailVerification?: {
		/**
		 * Send a verification email
		 * @param data the data object
		 * @param request the request object
		 */
		sendVerificationEmail?: (
			/**
			 * @param user the user to send the
			 * verification email to
			 * @param url the URL to send the verification email to
			 * it contains the token as well
			 * @param token the token to send the verification email to
			 */
			data: {
				user: User;
				url: string;
				token: string;
			},
			/**
			 * The request object
			 */
			request?: Request,
		) => Promise<void>;
		/**
		 * Send a verification email automatically
		 * after sign up
		 *
		 * @default false
		 */
		sendOnSignUp?: boolean;
		/**
		 * Send a verification email automatically
		 * on sign in when the user's email is not verified
		 *
		 * @default false
		 */
		sendOnSignIn?: boolean;
		/**
		 * Auto signin the user after they verify their email
		 */
		autoSignInAfterVerification?: boolean;
		/**
		 * Number of seconds the verification token is
		 * valid for.
		 * @default 3600 seconds (1 hour)
		 */
		expiresIn?: number;
		/**
		 * A function that is called when a user verifies their email
		 * @param user the user that verified their email
		 * @param request the request object
		 */
		onEmailVerification?: (user: User, request?: Request) => Promise<void>;
		/**
		 * A function that is called when a user's email is updated to verified
		 * @param user the user that verified their email
		 * @param request the request object
		 */
		afterEmailVerification?: (user: User, request?: Request) => Promise<void>;
	};
	/**
	 * Email and password authentication
	 */
	emailAndPassword?: {
		/**
		 * Enable email and password authentication
		 *
		 * @default false
		 */
		enabled: boolean;
		/**
		 * Disable email and password sign up
		 *
		 * @default false
		 */
		disableSignUp?: boolean;
		/**
		 * Require email verification before a session
		 * can be created for the user.
		 *
		 * if the user is not verified, the user will not be able to sign in
		 * and on sign in attempts, the user will be prompted to verify their email.
		 */
		requireEmailVerification?: boolean;
		/**
		 * The maximum length of the password.
		 *
		 * @default 128
		 */
		maxPasswordLength?: number;
		/**
		 * The minimum length of the password.
		 *
		 * @default 8
		 */
		minPasswordLength?: number;
		/**
		 * send reset password
		 */
		sendResetPassword?: (
			/**
			 * @param user the user to send the
			 * reset password email to
			 * @param url the URL to send the reset password email to
			 * @param token the token to send to the user (could be used instead of sending the url
			 * if you need to redirect the user to custom route)
			 */
			data: { user: User; url: string; token: string },
			/**
			 * The request object
			 */
			request?: Request,
		) => Promise<void>;
		/**
		 * Number of seconds the reset password token is
		 * valid for.
		 * @default 1 hour (60 * 60)
		 */
		resetPasswordTokenExpiresIn?: number;
		/**
		 * A callback function that is triggered
		 * when a user's password is changed successfully.
		 */
		onPasswordReset?: (
			data: { user: User },
			request?: Request,
		) => Promise<void>;
		/**
		 * Password hashing and verification
		 *
		 * By default Scrypt is used for password hashing and
		 * verification. You can provide your own hashing and
		 * verification function. if you want to use a
		 * different algorithm.
		 */
		password?: {
			hash?: (password: string) => Promise<string>;
			verify?: (data: { hash: string; password: string }) => Promise<boolean>;
		};
		/**
		 * Automatically sign in the user after sign up
		 *
		 * @default true
		 */
		autoSignIn?: boolean;
		/**
		 * Whether to revoke all other sessions when resetting password
		 * @default false
		 */
		revokeSessionsOnPasswordReset?: boolean;
	};
	/**
	 * list of social providers
	 */
	socialProviders?: SocialProviders;
	/**
	 * List of Better Auth plugins
	 */
	plugins?: [] | BetterAuthPlugin[];
	/**
	 * User configuration
	 */
	user?: {
		/**
		 * The model name for the user. Defaults to "user".
		 */
		modelName?: string;
		/**
		 * Map fields
		 *
		 * @example
		 * ```ts
		 * {
		 *  userId: "user_id"
		 * }
		 * ```
		 */
		fields?: Partial<Record<keyof OmitId<User>, string>>;
		/**
		 * Additional fields for the user
		 */
		additionalFields?: {
			[key: string]: DBFieldAttribute;
		};
		/**
		 * Changing email configuration
		 */
		changeEmail?: {
			/**
			 * Enable changing email
			 * @default false
			 */
			enabled: boolean;
			/**
			 * Send a verification email when the user changes their email.
			 * @param data the data object
			 * @param request the request object
			 */
			sendChangeEmailVerification?: (
				data: {
					user: User;
					newEmail: string;
					url: string;
					token: string;
				},
				request?: Request,
			) => Promise<void>;
		};
		/**
		 * User deletion configuration
		 */
		deleteUser?: {
			/**
			 * Enable user deletion
			 */
			enabled?: boolean;
			/**
			 * Send a verification email when the user deletes their account.
			 *
			 * if this is not set, the user will be deleted immediately.
			 * @param data the data object
			 * @param request the request object
			 */
			sendDeleteAccountVerification?: (
				data: {
					user: User;
					url: string;
					token: string;
				},
				request?: Request,
			) => Promise<void>;
			/**
			 * A function that is called before a user is deleted.
			 *
			 * to interrupt with error you can throw `APIError`
			 */
			beforeDelete?: (user: User, request?: Request) => Promise<void>;
			/**
			 * A function that is called after a user is deleted.
			 *
			 * This is useful for cleaning up user data
			 */
			afterDelete?: (user: User, request?: Request) => Promise<void>;
			/**
			 * The expiration time for the delete token.
			 *
			 * @default 1 day (60 * 60 * 24) in seconds
			 */
			deleteTokenExpiresIn?: number;
		};
	};
	session?: {
		/**
		 * The model name for the session.
		 *
		 * @default "session"
		 */
		modelName?: string;
		/**
		 * Map fields
		 *
		 * @example
		 * ```ts
		 * {
		 *  userId: "user_id"
		 * }
		 */
		fields?: Partial<Record<keyof OmitId<Session>, string>>;
		/**
		 * Expiration time for the session token. The value
		 * should be in seconds.
		 * @default 7 days (60 * 60 * 24 * 7)
		 */
		expiresIn?: number;
		/**
		 * How often the session should be refreshed. The value
		 * should be in seconds.
		 * If set 0 the session will be refreshed every time it is used.
		 * @default 1 day (60 * 60 * 24)
		 */
		updateAge?: number;
		/**
		 * Disable session refresh so that the session is not updated
		 * regardless of the `updateAge` option.
		 *
		 * @default false
		 */
		disableSessionRefresh?: boolean;
		/**
		 * Additional fields for the session
		 */
		additionalFields?: {
			[key: string]: DBFieldAttribute;
		};
		/**
		 * @default false
		 */
		storeSessionInJWT?: boolean;
		/**
		 * By default if secondary storage is provided
		 * the session is stored in the secondary storage.
		 *
		 * Set this to true to store the session in the database
		 * as well.
		 *
		 * Reads are always done from the secondary storage.
		 *
		 * @default false
		 */
		storeSessionInDatabase?: boolean;
		/**
		 * By default, sessions are deleted from the database when secondary storage
		 * is provided when session is revoked.
		 *
		 * Set this to true to preserve session records in the database,
		 * even if they are deleted from the secondary storage.
		 *
		 * @default false
		 */
		preserveSessionInDatabase?: boolean;
		/**
		 * Enable caching session in cookie
		 */
		cookieCache?: {
			/**
			 * max age of the cookie
			 * @default 5 minutes (5 * 60)
			 */
			maxAge?: number;
			/**
			 * Enable caching session in cookie
			 * @default false
			 */
			enabled?: boolean;
		};
		/**
		 * The age of the session to consider it fresh.
		 *
		 * This is used to check if the session is fresh
		 * for sensitive operations. (e.g. deleting an account)
		 *
		 * If the session is not fresh, the user should be prompted
		 * to sign in again.
		 *
		 * If set to 0, the session will be considered fresh every time. (! not recommended)
		 *
		 * @default 1 day (60 * 60 * 24)
		 */
		freshAge?: number;
		/**
		 * Configuration options to delete session on sign out
		 */
		deleteSessionOnSignOut?: {
			/**
			 * Enable session deletion from database on sign out
			 * @default true
			 */
			enabled?: boolean;
			/**
			 * Store the field to determine whether a session is active or not using a timestamp instead of boolean
			 * @default false
			 */
			timestamp?: boolean;
		};
	};
	account?: {
		/**
		 * The model name for the account. Defaults to "account".
		 */
		modelName?: string;
		/**
		 * Map fields
		 */
		fields?: Partial<Record<keyof OmitId<Account>, string>>;
		/**
		 * Additional fields for the account
		 */
		additionalFields?: {
			[key: string]: DBFieldAttribute;
		};
		/**
		 * When enabled (true), the user account data (accessToken, idToken, refreshToken, etc.)
		 * will be updated on sign in with the latest data from the provider.
		 *
		 * @default true
		 */
		updateAccountOnSignIn?: boolean;
		/**
		 * Configuration for account linking.
		 */
		accountLinking?: {
			/**
			 * Enable account linking
			 *
			 * @default true
			 */
			enabled?: boolean;
			/**
			 * List of trusted providers
			 */
			trustedProviders?: Array<
				LiteralUnion<SocialProviderList[number] | "email-password", string>
			>;
			/**
			 * If enabled (true), this will allow users to manually linking accounts with different email addresses than the main user.
			 *
			 * @default false
			 *
			 * ! Warning: enabling this might lead to account takeovers, so proceed with caution.
			 */
			allowDifferentEmails?: boolean;
			/**
			 * If enabled (true), this will allow users to unlink all accounts.
			 *
			 * @default false
			 */
			allowUnlinkingAll?: boolean;
			/**
			 * If enabled (true), this will update the user information based on the newly linked account
			 *
			 * @default false
			 */
			updateUserInfoOnLink?: boolean;
		};
		/**
		 * Encrypt OAuth tokens
		 *
		 * By default, OAuth tokens (access tokens, refresh tokens, ID tokens) are stored in plain text in the database.
		 * This poses a security risk if your database is compromised, as attackers could gain access to user accounts
		 * on external services.
		 *
		 * When enabled, tokens are encrypted using AES-256-GCM before storage, providing protection against:
		 * - Database breaches and unauthorized access to raw token data
		 * - Internal threats from database administrators or compromised credentials
		 * - Token exposure in database backups and logs
		 * @default false
		 */
		encryptOAuthTokens?: boolean;
	};
	/**
	 * Verification configuration
	 */
	verification?: {
		/**
		 * Change the modelName of the verification table
		 */
		modelName?: string;
		/**
		 * Map verification fields
		 */
		fields?: Partial<Record<keyof OmitId<Verification>, string>>;
		/**
		 * disable cleaning up expired values when a verification value is
		 * fetched
		 */
		disableCleanup?: boolean;
	};
	/**
	 * List of trusted origins.
	 */
	trustedOrigins?:
		| string[]
		| ((request: Request) => string[] | Promise<string[]>);
	/**
	 * Rate limiting configuration
	 */
	rateLimit?: BetterAuthRateLimitOptions;
	/**
	 * Advanced options
	 */
	advanced?: BetterAuthAdvancedOptions & {
		/**
		 * @deprecated Please use `database.generateId` instead.
		 */
		generateId?: never;
	};
	logger?: Logger;
	/**
	 * allows you to define custom hooks that can be
	 * executed during lifecycle of core database
	 * operations.
	 */
	databaseHooks?: {
		/**
		 * User hooks
		 */
		user?: {
			create?: {
				/**
				 * Hook that is called before a user is created.
				 * if the hook returns false, the user will not be created.
				 * If the hook returns an object, it'll be used instead of the original data
				 */
				before?: (
					user: User & Record<string, unknown>,
					context?: GenericEndpointContext,
				) => Promise<
					| boolean
					| void
					| {
							data: Optional<User> & Record<string, any>;
					  }
				>;
				/**
				 * Hook that is called after a user is created.
				 */
				after?: (
					user: User & Record<string, unknown>,
					context?: GenericEndpointContext,
				) => Promise<void>;
			};
			update?: {
				/**
				 * Hook that is called before a user is updated.
				 * if the hook returns false, the user will not be updated.
				 * If the hook returns an object, it'll be used instead of the original data
				 */
				before?: (
					user: Partial<User> & Record<string, unknown>,
					context?: GenericEndpointContext,
				) => Promise<
					| boolean
					| void
					| {
							data: Optional<User & Record<string, any>>;
					  }
				>;
				/**
				 * Hook that is called after a user is updated.
				 */
				after?: (
					user: User & Record<string, unknown>,
					context?: GenericEndpointContext,
				) => Promise<void>;
			};
			delete?: {
				/**
				 * Hook that is called before a user is deleted.
				 * if the hook returns false, the user will not be deleted.
				 */
				before?: (
					user: User & Record<string, unknown>,
					context?: GenericEndpointContext,
				) => Promise<boolean | void>;
				/**
				 * Hook that is called after a user is deleted.
				 */
				after?: (
					user: User & Record<string, unknown>,
					context?: GenericEndpointContext,
				) => Promise<void>;
			};
		};
		/**
		 * Session Hook
		 */
		session?: {
			create?: {
				/**
				 * Hook that is called before a session is created.
				 * if the hook returns false, the session will not be created.
				 * If the hook returns an object, it'll be used instead of the original data
				 */
				before?: (
					session: Session & Record<string, unknown>,
					context?: GenericEndpointContext,
				) => Promise<
					| boolean
					| void
					| {
							data: Optional<Session> & Record<string, any>;
					  }
				>;
				/**
				 * Hook that is called after a session is created.
				 */
				after?: (
					session: Session & Record<string, unknown>,
					context?: GenericEndpointContext,
				) => Promise<void>;
			};
			/**
			 * Update hook
			 */
			update?: {
				/**
				 * Hook that is called before a user is updated.
				 * if the hook returns false, the session will not be updated.
				 * If the hook returns an object, it'll be used instead of the original data
				 */
				before?: (
					session: Partial<Session> & Record<string, unknown>,
					context?: GenericEndpointContext,
				) => Promise<
					| boolean
					| void
					| {
							data: Optional<Session & Record<string, any>>;
					  }
				>;
				/**
				 * Hook that is called after a session is updated.
				 */
				after?: (
					session: Session & Record<string, unknown>,
					context?: GenericEndpointContext,
				) => Promise<void>;
			};
			delete?: {
				/**
				 * Hook that is called before a session is deleted.
				 * if the hook returns false, the session will not be deleted.
				 */
				before?: (
					session: Session & Record<string, unknown>,
					context?: GenericEndpointContext,
				) => Promise<boolean | void>;
				/**
				 * Hook that is called after a session is deleted.
				 */
				after?: (
					session: Session & Record<string, unknown>,
					context?: GenericEndpointContext,
				) => Promise<void>;
			};
		};
		/**
		 * Account Hook
		 */
		account?: {
			create?: {
				/**
				 * Hook that is called before a account is created.
				 * If the hook returns false, the account will not be created.
				 * If the hook returns an object, it'll be used instead of the original data
				 */
				before?: (
					account: Account,
					context?: GenericEndpointContext,
				) => Promise<
					| boolean
					| void
					| {
							data: Optional<Account> & Record<string, any>;
					  }
				>;
				/**
				 * Hook that is called after a account is created.
				 */
				after?: (
					account: Account,
					context?: GenericEndpointContext,
				) => Promise<void>;
			};
			/**
			 * Update hook
			 */
			update?: {
				/**
				 * Hook that is called before a account is update.
				 * If the hook returns false, the user will not be updated.
				 * If the hook returns an object, it'll be used instead of the original data
				 */
				before?: (
					account: Partial<Account> & Record<string, unknown>,
					context?: GenericEndpointContext,
				) => Promise<
					| boolean
					| void
					| {
							data: Optional<Account & Record<string, any>>;
					  }
				>;
				/**
				 * Hook that is called after a account is updated.
				 */
				after?: (
					account: Account & Record<string, unknown>,
					context?: GenericEndpointContext,
				) => Promise<void>;
			};
			delete?: {
				/**
				 * Hook that is called before an account is deleted.
				 * if the hook returns false, the account will not be deleted.
				 */
				before?: (
					account: Account & Record<string, unknown>,
					context?: GenericEndpointContext,
				) => Promise<boolean | void>;
				/**
				 * Hook that is called after an account is deleted.
				 */
				after?: (
					account: Account & Record<string, unknown>,
					context?: GenericEndpointContext,
				) => Promise<void>;
			};
		};
		/**
		 * Verification Hook
		 */
		verification?: {
			create?: {
				/**
				 * Hook that is called before a verification is created.
				 * if the hook returns false, the verification will not be created.
				 * If the hook returns an object, it'll be used instead of the original data
				 */
				before?: (
					verification: Verification & Record<string, unknown>,
					context?: GenericEndpointContext,
				) => Promise<
					| boolean
					| void
					| {
							data: Optional<Verification> & Record<string, any>;
					  }
				>;
				/**
				 * Hook that is called after a verification is created.
				 */
				after?: (
					verification: Verification & Record<string, unknown>,
					context?: GenericEndpointContext,
				) => Promise<void>;
			};
			update?: {
				/**
				 * Hook that is called before a verification is updated.
				 * if the hook returns false, the verification will not be updated.
				 * If the hook returns an object, it'll be used instead of the original data
				 */
				before?: (
					verification: Partial<Verification> & Record<string, unknown>,
					context?: GenericEndpointContext,
				) => Promise<
					| boolean
					| void
					| {
							data: Optional<Verification & Record<string, any>>;
					  }
				>;
				/**
				 * Hook that is called after a verification is updated.
				 */
				after?: (
					verification: Verification & Record<string, unknown>,
					context?: GenericEndpointContext,
				) => Promise<void>;
			};
			delete?: {
				/**
				 * Hook that is called before a verification is deleted.
				 * if the hook returns false, the verification will not be deleted.
				 */
				before?: (
					verification: Verification & Record<string, unknown>,
					context?: GenericEndpointContext,
				) => Promise<boolean | void>;
				/**
				 * Hook that is called after a verification is deleted.
				 */
				after?: (
					verification: Verification & Record<string, unknown>,
					context?: GenericEndpointContext,
				) => Promise<void>;
			};
		};
	};
	/**
	 * API error handling
	 */
	onAPIError?: {
		/**
		 * Throw an error on API error
		 *
		 * @default false
		 */
		throw?: boolean;
		/**
		 * Custom error handler
		 *
		 * @param error
		 * @param ctx - Auth context
		 */
		onError?: (error: unknown, ctx: AuthContext) => void | Promise<void>;
		/**
		 * The URL to redirect to on error
		 *
		 * When errorURL is provided, the error will be added to the URL as a query parameter
		 * and the user will be redirected to the errorURL.
		 *
		 * @default - "/api/auth/error"
		 */
		errorURL?: string;
	};
	/**
	 * Hooks
	 */
	hooks?: {
		/**
		 * Before a request is processed
		 */
		before?: AuthMiddleware;
		/**
		 * After a request is processed
		 */
		after?: AuthMiddleware;
	};
	/**
	 * Disabled paths
	 *
	 * Paths you want to disable.
	 */
	disabledPaths?: string[];
	/**
	 * Telemetry configuration
	 */
	telemetry?: {
		/**
		 * Enable telemetry collection
		 *
		 * @default false
		 */
		enabled?: boolean;
		/**
		 * Enable debug mode
		 *
		 * @default false
		 */
		debug?: boolean;
	};
};<|MERGE_RESOLUTION|>--- conflicted
+++ resolved
@@ -140,12 +140,8 @@
 	/**
 	 * Disable trusted origins check
 	 *
-<<<<<<< HEAD
-	 * ! This is a security risk and it may expose your application to CSRF attacks
-=======
 	 * ⚠︎ This is a security risk and it may expose your application to
 	 * CSRF attacks
->>>>>>> 6ba15d56
 	 */
 	disableCSRFCheck?: boolean;
 	/**

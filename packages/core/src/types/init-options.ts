import type { Database as BunDatabase } from "bun:sqlite";
import type { DatabaseSync } from "node:sqlite";
import type { CookieOptions } from "better-call";
import type {
	Dialect,
	Kysely,
	MysqlPool,
	PostgresPool,
	SqliteDatabase,
} from "kysely";
import type { AuthMiddleware } from "../api";
import type {
	Account,
	DBFieldAttribute,
	DBPreservedModels,
	RateLimit,
	SecondaryStorage,
	Session,
	User,
	Verification,
} from "../db";
import type { DBAdapterDebugLogOption, DBAdapterInstance } from "../db/adapter";
import type { Logger } from "../env";
import type { SocialProviderList, SocialProviders } from "../social-providers";
import type { AuthContext, GenericEndpointContext } from "./context";
import type { LiteralUnion } from "./helper";
import type { BetterAuthPlugin } from "./plugin";
import type { StandardSchemaV1 } from "@standard-schema/spec";

type KyselyDatabaseType = "postgres" | "mysql" | "sqlite" | "mssql";
type OmitId<T extends { id: unknown }> = Omit<T, "id">;
type Optional<T> = {
	[P in keyof T]?: T[P] | undefined;
};

export type GenerateIdFn = (options: {
	model: LiteralUnion<DBPreservedModels, string>;
	size?: number | undefined;
}) => string | false;

export type BetterAuthRateLimitOptions = {
	/**
	 * By default, rate limiting is only
	 * enabled on production.
	 */
	enabled?: boolean | undefined;
	/**
	 * Default window to use for rate limiting. The value
	 * should be in seconds.
	 *
	 * @default 10 seconds
	 */
	window?: number | undefined;
	/**
	 * The default maximum number of requests allowed within the window.
	 *
	 * @default 100 requests
	 */
	max?: number | undefined;
	/**
	 * Custom rate limit rules to apply to
	 * specific paths.
	 */
	customRules?:
		| {
				[key: string]:
					| {
							/**
							 * The window to use for the custom rule.
							 */
							window: number;
							/**
							 * The maximum number of requests allowed within the window.
							 */
							max: number;
					  }
					| false
					| ((request: Request) =>
							| { window: number; max: number }
							| false
							| Promise<
									| {
											window: number;
											max: number;
									  }
									| false
							  >);
		  }
		| undefined;
	/**
	 * Storage configuration
	 *
	 * By default, rate limiting is stored in memory. If you passed a
	 * secondary storage, rate limiting will be stored in the secondary
	 * storage.
	 *
	 * @default "memory"
	 */
	storage?: ("memory" | "database" | "secondary-storage") | undefined;
	/**
	 * If database is used as storage, the name of the table to
	 * use for rate limiting.
	 *
	 * @default "rateLimit"
	 */
	modelName?: string | undefined;
	/**
	 * Custom field names for the rate limit table
	 */
	fields?: Record<keyof RateLimit, string> | undefined;
	/**
	 * custom storage configuration.
	 *
	 * NOTE: If custom storage is used storage
	 * is ignored
	 */
	customStorage?: {
		get: (key: string) => Promise<RateLimit | undefined>;
		set: (key: string, value: RateLimit) => Promise<void>;
	};
};

export type BetterAuthAdvancedOptions = {
	/**
	 * Ip address configuration
	 */
	ipAddress?:
		| {
				/**
				 * List of headers to use for ip address
				 *
				 * Ip address is used for rate limiting and session tracking
				 *
				 * @example ["x-client-ip", "x-forwarded-for", "cf-connecting-ip"]
				 *
				 * @default
				 * @link https://github.com/better-auth/better-auth/blob/main/packages/better-auth/src/utils/get-request-ip.ts#L8
				 */
				ipAddressHeaders?: string[];
				/**
				 * Disable ip tracking
				 *
				 * ⚠︎ This is a security risk and it may expose your application to abuse
				 */
				disableIpTracking?: boolean;
		  }
		| undefined;
	/**
	 * Use secure cookies
	 *
	 * @default false
	 */
	useSecureCookies?: boolean | undefined;
	/**
	 * Disable trusted origins check
	 *
	 * ⚠︎ This is a security risk and it may expose your application to
	 * CSRF attacks
	 */
	disableCSRFCheck?: boolean | undefined;
	/**
	 * Disable origin check
	 *
	 * ⚠︎ This may allow requests from any origin to be processed by
	 * Better Auth. And could lead to security vulnerabilities.
	 */
	disableOriginCheck?: boolean | undefined;
	/**
	 * Configure cookies to be cross subdomains
	 */
	crossSubDomainCookies?:
		| {
				/**
				 * Enable cross subdomain cookies
				 */
				enabled: boolean;
				/**
				 * Additional cookies to be shared across subdomains
				 */
				additionalCookies?: string[];
				/**
				 * The domain to use for the cookies
				 *
				 * By default, the domain will be the root
				 * domain from the base URL.
				 */
				domain?: string;
		  }
		| undefined;
	/*
	 * Allows you to change default cookie names and attributes
	 *
	 * default cookie names:
	 * - "session_token"
	 * - "session_data"
	 * - "dont_remember"
	 *
	 * plugins can also add additional cookies
	 */
	cookies?:
		| {
				[key: string]: {
					name?: string;
					attributes?: CookieOptions;
				};
		  }
		| undefined;
	defaultCookieAttributes?: CookieOptions | undefined;
	/**
	 * Prefix for cookies. If a cookie name is provided
	 * in cookies config, this will be overridden.
	 *
	 * @default
	 * ```txt
	 * "appName" -> which defaults to "better-auth"
	 * ```
	 */
	cookiePrefix?: string | undefined;
	/**
	 * Database configuration.
	 */
	database?:
		| {
				/**
				 * The default number of records to return from the database
				 * when using the `findMany` adapter method.
				 *
				 * @default 100
				 */
				defaultFindManyLimit?: number;
				/**
				 * If your database auto increments number ids, set this to `true`.
				 *
				 * Note: If enabled, we will not handle ID generation (including if you use `generateId`), and it would be expected that your database will provide the ID automatically.
				 *
				 * @default false
				 */
				useNumberId?: boolean;
				/**
				 * Custom generateId function.
				 *
				 * If not provided, random ids will be generated.
				 * If set to false, the database's auto generated id will be used.
				 */
				generateId?: GenerateIdFn | false;
		  }
		| undefined;
	/**
	 * OAuth configuration
	 */
<<<<<<< HEAD
	oauthConfig?: {
		/**
		 * Skip state cookie check
		 *
		 * ⚠︎ this has security implications and should only be enabled if you know what you are doing.
		 * @default false
		 */
		skipStateCookieCheck?: boolean;
		/**
		 * Strategy for storing OAuth state
		 *
		 * - "cookie": Store state in an encrypted cookie (stateless)
		 * - "database": Store state in the database
		 *
		 * @default "cookie"
		 */
		storeStateStrategy?: "database" | "cookie";
		/**
		 * Additional data to pass through the oauth flow.
		 *
		 * @default undefined
		 */
		additionalData?: {
			/**
			 * Whether to enable additional data.
			 *
			 * @default true
			 */
			enabled?: boolean;
			/**
			 * Validation schema for the additional data.
			 *
			 * @default undefined
			 */
			schema?: StandardSchemaV1<Record<string, any>>;

		}
	};
=======
	oauthConfig?:
		| {
				/**
				 * Skip state cookie check
				 *
				 * ⚠︎ this has security implications and should only be enabled if you know what you are doing.
				 * @default false
				 */
				skipStateCookieCheck?: boolean;
				/**
				 * Strategy for storing OAuth state
				 *
				 * - "cookie": Store state in an encrypted cookie (stateless)
				 * - "database": Store state in the database
				 *
				 * @default "cookie"
				 */
				storeStateStrategy?: "database" | "cookie";
		  }
		| undefined;
>>>>>>> cd567659
};

export type BetterAuthOptions = {
	/**
	 * The name of the application
	 *
	 * process.env.APP_NAME
	 *
	 * @default "Better Auth"
	 */
	appName?: string | undefined;
	/**
	 * Base URL for the Better Auth. This is typically the
	 * root URL where your application server is hosted.
	 * If not explicitly set,
	 * the system will check the following environment variable:
	 *
	 * process.env.BETTER_AUTH_URL
	 */
	baseURL?: string | undefined;
	/**
	 * Base path for the Better Auth. This is typically
	 * the path where the
	 * Better Auth routes are mounted.
	 *
	 * @default "/api/auth"
	 */
	basePath?: string | undefined;
	/**
	 * The secret to use for encryption,
	 * signing and hashing.
	 *
	 * By default Better Auth will look for
	 * the following environment variables:
	 * process.env.BETTER_AUTH_SECRET,
	 * process.env.AUTH_SECRET
	 * If none of these environment
	 * variables are set,
	 * it will default to
	 * "better-auth-secret-123456789".
	 *
	 * on production if it's not set
	 * it will throw an error.
	 *
	 * you can generate a good secret
	 * using the following command:
	 * @example
	 * ```bash
	 * openssl rand -base64 32
	 * ```
	 */
	secret?: string | undefined;
	/**
	 * Database configuration
	 */
	database?:
		| (
				| PostgresPool
				| MysqlPool
				| SqliteDatabase
				| Dialect
				| DBAdapterInstance
				| BunDatabase
				| DatabaseSync
				| {
						dialect: Dialect;
						type: KyselyDatabaseType;
						/**
						 * casing for table names
						 *
						 * @default "camel"
						 */
						casing?: "snake" | "camel";
						/**
						 * Enable debug logs for the adapter
						 *
						 * @default false
						 */
						debugLogs?: DBAdapterDebugLogOption;
						/**
						 * Whether to execute multiple operations in a transaction.
						 * If the database doesn't support transactions,
						 * set this to `false` and operations will be executed sequentially.
						 * @default true
						 */
						transaction?: boolean;
				  }
				| {
						/**
						 * Kysely instance
						 */
						db: Kysely<any>;
						/**
						 * Database type between postgres, mysql and sqlite
						 */
						type: KyselyDatabaseType;
						/**
						 * casing for table names
						 *
						 * @default "camel"
						 */
						casing?: "snake" | "camel";
						/**
						 * Enable debug logs for the adapter
						 *
						 * @default false
						 */
						debugLogs?: DBAdapterDebugLogOption;
						/**
						 * Whether to execute multiple operations in a transaction.
						 * If the database doesn't support transactions,
						 * set this to `false` and operations will be executed sequentially.
						 * @default true
						 */
						transaction?: boolean;
				  }
		  )
		| undefined;
	/**
	 * Secondary storage configuration
	 *
	 * This is used to store session and rate limit data.
	 */
	secondaryStorage?: SecondaryStorage | undefined;
	/**
	 * Email verification configuration
	 */
	emailVerification?:
		| {
				/**
				 * Send a verification email
				 * @param data the data object
				 * @param request the request object
				 */
				sendVerificationEmail?: (
					/**
					 * @param user the user to send the
					 * verification email to
					 * @param url the URL to send the verification email to
					 * it contains the token as well
					 * @param token the token to send the verification email to
					 */
					data: {
						user: User;
						url: string;
						token: string;
					},
					/**
					 * The request object
					 */
					request?: Request,
				) => Promise<void>;
				/**
				 * Send a verification email automatically
				 * after sign up
				 *
				 * @default false
				 */
				sendOnSignUp?: boolean;
				/**
				 * Send a verification email automatically
				 * on sign in when the user's email is not verified
				 *
				 * @default false
				 */
				sendOnSignIn?: boolean;
				/**
				 * Auto signin the user after they verify their email
				 */
				autoSignInAfterVerification?: boolean;
				/**
				 * Number of seconds the verification token is
				 * valid for.
				 * @default 3600 seconds (1 hour)
				 */
				expiresIn?: number;
				/**
				 * A function that is called when a user verifies their email
				 * @param user the user that verified their email
				 * @param request the request object
				 */
				onEmailVerification?: (user: User, request?: Request) => Promise<void>;
				/**
				 * A function that is called when a user's email is updated to verified
				 * @param user the user that verified their email
				 * @param request the request object
				 */
				afterEmailVerification?: (
					user: User,
					request?: Request,
				) => Promise<void>;
		  }
		| undefined;
	/**
	 * Email and password authentication
	 */
	emailAndPassword?:
		| {
				/**
				 * Enable email and password authentication
				 *
				 * @default false
				 */
				enabled: boolean;
				/**
				 * Disable email and password sign up
				 *
				 * @default false
				 */
				disableSignUp?: boolean;
				/**
				 * Require email verification before a session
				 * can be created for the user.
				 *
				 * if the user is not verified, the user will not be able to sign in
				 * and on sign in attempts, the user will be prompted to verify their email.
				 */
				requireEmailVerification?: boolean;
				/**
				 * The maximum length of the password.
				 *
				 * @default 128
				 */
				maxPasswordLength?: number;
				/**
				 * The minimum length of the password.
				 *
				 * @default 8
				 */
				minPasswordLength?: number;
				/**
				 * send reset password
				 */
				sendResetPassword?: (
					/**
					 * @param user the user to send the
					 * reset password email to
					 * @param url the URL to send the reset password email to
					 * @param token the token to send to the user (could be used instead of sending the url
					 * if you need to redirect the user to custom route)
					 */
					data: { user: User; url: string; token: string },
					/**
					 * The request object
					 */
					request?: Request,
				) => Promise<void>;
				/**
				 * Number of seconds the reset password token is
				 * valid for.
				 * @default 1 hour (60 * 60)
				 */
				resetPasswordTokenExpiresIn?: number;
				/**
				 * A callback function that is triggered
				 * when a user's password is changed successfully.
				 */
				onPasswordReset?: (
					data: { user: User },
					request?: Request,
				) => Promise<void>;
				/**
				 * Password hashing and verification
				 *
				 * By default Scrypt is used for password hashing and
				 * verification. You can provide your own hashing and
				 * verification function. if you want to use a
				 * different algorithm.
				 */
				password?: {
					hash?: (password: string) => Promise<string>;
					verify?: (data: {
						hash: string;
						password: string;
					}) => Promise<boolean>;
				};
				/**
				 * Automatically sign in the user after sign up
				 *
				 * @default true
				 */
				autoSignIn?: boolean;
				/**
				 * Whether to revoke all other sessions when resetting password
				 * @default false
				 */
				revokeSessionsOnPasswordReset?: boolean;
		  }
		| undefined;
	/**
	 * list of social providers
	 */
	socialProviders?: SocialProviders | undefined;
	/**
	 * List of Better Auth plugins
	 */
	plugins?: ([] | BetterAuthPlugin[]) | undefined;
	/**
	 * User configuration
	 */
	user?:
		| {
				/**
				 * The model name for the user. Defaults to "user".
				 */
				modelName?: string;
				/**
				 * Map fields
				 *
				 * @example
				 * ```ts
				 * {
				 *  userId: "user_id"
				 * }
				 * ```
				 */
				fields?: Partial<Record<keyof OmitId<User>, string>>;
				/**
				 * Additional fields for the user
				 */
				additionalFields?: {
					[key: string]: DBFieldAttribute;
				};
				/**
				 * Changing email configuration
				 */
				changeEmail?: {
					/**
					 * Enable changing email
					 * @default false
					 */
					enabled: boolean;
					/**
					 * Send a verification email when the user changes their email.
					 * @param data the data object
					 * @param request the request object
					 */
					sendChangeEmailVerification?: (
						data: {
							user: User;
							newEmail: string;
							url: string;
							token: string;
						},
						request?: Request,
					) => Promise<void>;
				};
				/**
				 * User deletion configuration
				 */
				deleteUser?: {
					/**
					 * Enable user deletion
					 */
					enabled?: boolean;
					/**
					 * Send a verification email when the user deletes their account.
					 *
					 * if this is not set, the user will be deleted immediately.
					 * @param data the data object
					 * @param request the request object
					 */
					sendDeleteAccountVerification?: (
						data: {
							user: User;
							url: string;
							token: string;
						},
						request?: Request,
					) => Promise<void>;
					/**
					 * A function that is called before a user is deleted.
					 *
					 * to interrupt with error you can throw `APIError`
					 */
					beforeDelete?: (user: User, request?: Request) => Promise<void>;
					/**
					 * A function that is called after a user is deleted.
					 *
					 * This is useful for cleaning up user data
					 */
					afterDelete?: (user: User, request?: Request) => Promise<void>;
					/**
					 * The expiration time for the delete token.
					 *
					 * @default 1 day (60 * 60 * 24) in seconds
					 */
					deleteTokenExpiresIn?: number;
				};
		  }
		| undefined;
	session?:
		| {
				/**
				 * The model name for the session.
				 *
				 * @default "session"
				 */
				modelName?: string;
				/**
				 * Map fields
				 *
				 * @example
				 * ```ts
				 * {
				 *  userId: "user_id"
				 * }
				 */
				fields?: Partial<Record<keyof OmitId<Session>, string>>;
				/**
				 * Expiration time for the session token. The value
				 * should be in seconds.
				 * @default 7 days (60 * 60 * 24 * 7)
				 */
				expiresIn?: number;
				/**
				 * How often the session should be refreshed. The value
				 * should be in seconds.
				 * If set 0 the session will be refreshed every time it is used.
				 * @default 1 day (60 * 60 * 24)
				 */
				updateAge?: number;
				/**
				 * Disable session refresh so that the session is not updated
				 * regardless of the `updateAge` option.
				 *
				 * @default false
				 */
				disableSessionRefresh?: boolean;
				/**
				 * Additional fields for the session
				 */
				additionalFields?: {
					[key: string]: DBFieldAttribute;
				};
				/**
				 * By default if secondary storage is provided
				 * the session is stored in the secondary storage.
				 *
				 * Set this to true to store the session in the database
				 * as well.
				 *
				 * Reads are always done from the secondary storage.
				 *
				 * @default false
				 */
				storeSessionInDatabase?: boolean;
				/**
				 * By default, sessions are deleted from the database when secondary storage
				 * is provided when session is revoked.
				 *
				 * Set this to true to preserve session records in the database,
				 * even if they are deleted from the secondary storage.
				 *
				 * @default false
				 */
				preserveSessionInDatabase?: boolean;
				/**
				 * Enable caching session in cookie
				 */
				cookieCache?: {
					/**
					 * max age of the cookie
					 * @default 5 minutes (5 * 60)
					 */
					maxAge?: number;
					/**
					 * Enable caching session in cookie
					 * @default false
					 */
					enabled?: boolean;
					/**
					 * Strategy for encoding/decoding cookie cache
					 *
					 * - "compact": Uses base64url encoding with HMAC-SHA256 signature (compact format, no JWT spec overhead)
					 * - "jwt": Uses JWT with HMAC signature (no encryption, follows JWT spec)
					 * - "jwe": Uses JWE (JSON Web Encryption) with A256CBC-HS512 and HKDF key derivation for secure encrypted tokens
					 *
					 * @default "compact"
					 */
					strategy?: "compact" | "jwt" | "jwe";
					/**
					 * Controls stateless cookie cache refresh behavior.
					 *
					 * When enabled, the cookie cache will be automatically refreshed before expiry
					 * WITHOUT querying the database. This is essential for fully stateless or DB-less scenarios.
					 *
					 * - `false`: Disable automatic refresh. Cache is only invalidated when it reaches maxAge expiry.
					 * - `true`: Enable automatic refresh with default settings (refreshes when 80% of maxAge is reached).
					 * - `object`: Custom refresh configuration with either `updateAge` or `shouldRefresh` function
					 *
					 * Note: When the cache expires (reaches maxAge), it will attempt to fetch from database if available.
					 * The refreshCache option is specifically for refreshing BEFORE expiry in a stateless manner.
					 *
					 * @default false
					 */
					refreshCache?:
						| boolean
						| {
								/**
								 * Time in seconds before expiry when the cache should be refreshed.
								 * For example, if maxAge is 300 (5 minutes) and updateAge is 60,
								 * the cache will be refreshed when it has 60 seconds left before expiry.
								 *
								 * @default 20% of maxAge
								 */
								updateAge?: number;
						  };
					/**
					 * Version of the cookie cache
					 *
					 * If a cookie cache version is changed, all existing cookie caches with the old version
					 * will be invalidated.
					 *
					 * It can be a string or a function that returns a string or a promise that returns a string.
					 * If it's a function, it will be called with the session and user data
					 *
					 * @default "1"
					 */
					version?:
						| string
						| ((
								session: Session & Record<string, any>,
								user: User & Record<string, any>,
						  ) => string)
						| ((
								session: Session & Record<string, any>,
								user: User & Record<string, any>,
						  ) => Promise<string>);
				};
				/**
				 * The age of the session to consider it fresh.
				 *
				 * This is used to check if the session is fresh
				 * for sensitive operations. (e.g. deleting an account)
				 *
				 * If the session is not fresh, the user should be prompted
				 * to sign in again.
				 *
				 * If set to 0, the session will be considered fresh every time. (⚠︎ not recommended)
				 *
				 * @default 1 day (60 * 60 * 24)
				 */
				freshAge?: number;
		  }
		| undefined;
	account?:
		| {
				/**
				 * The model name for the account. Defaults to "account".
				 */
				modelName?: string;
				/**
				 * Map fields
				 */
				fields?: Partial<Record<keyof OmitId<Account>, string>>;
				/**
				 * Additional fields for the account
				 */
				additionalFields?: {
					[key: string]: DBFieldAttribute;
				};
				/**
				 * When enabled (true), the user account data (accessToken, idToken, refreshToken, etc.)
				 * will be updated on sign in with the latest data from the provider.
				 *
				 * @default true
				 */
				updateAccountOnSignIn?: boolean;
				/**
				 * Configuration for account linking.
				 */
				accountLinking?: {
					/**
					 * Enable account linking
					 *
					 * @default true
					 */
					enabled?: boolean;
					/**
					 * List of trusted providers
					 */
					trustedProviders?: Array<
						LiteralUnion<SocialProviderList[number] | "email-password", string>
					>;
					/**
					 * If enabled (true), this will allow users to manually linking accounts with different email addresses than the main user.
					 *
					 * @default false
					 *
					 * ⚠️ Warning: enabling this might lead to account takeovers, so proceed with caution.
					 */
					allowDifferentEmails?: boolean;
					/**
					 * If enabled (true), this will allow users to unlink all accounts.
					 *
					 * @default false
					 */
					allowUnlinkingAll?: boolean;
					/**
					 * If enabled (true), this will update the user information based on the newly linked account
					 *
					 * @default false
					 */
					updateUserInfoOnLink?: boolean;
				};
				/**
				 * Encrypt OAuth tokens
				 *
				 * By default, OAuth tokens (access tokens, refresh tokens, ID tokens) are stored in plain text in the database.
				 * This poses a security risk if your database is compromised, as attackers could gain access to user accounts
				 * on external services.
				 *
				 * When enabled, tokens are encrypted using AES-256-GCM before storage, providing protection against:
				 * - Database breaches and unauthorized access to raw token data
				 * - Internal threats from database administrators or compromised credentials
				 * - Token exposure in database backups and logs
				 * @default false
				 */
				encryptOAuthTokens?: boolean;
		  }
		| undefined;
	/**
	 * Verification configuration
	 */
	verification?:
		| {
				/**
				 * Change the modelName of the verification table
				 */
				modelName?: string;
				/**
				 * Map verification fields
				 */
				fields?: Partial<Record<keyof OmitId<Verification>, string>>;
				/**
				 * disable cleaning up expired values when a verification value is
				 * fetched
				 */
				disableCleanup?: boolean;
		  }
		| undefined;
	/**
	 * List of trusted origins.
	 */
	trustedOrigins?:
		| (string[] | ((request: Request) => string[] | Promise<string[]>))
		| undefined;
	/**
	 * Rate limiting configuration
	 */
	rateLimit?: BetterAuthRateLimitOptions | undefined;
	/**
	 * Advanced options
	 */
	advanced?:
		| (BetterAuthAdvancedOptions & {
				/**
				 * @deprecated Please use `database.generateId` instead.
				 */
				generateId?: never;
		  })
		| undefined;
	logger?: Logger | undefined;
	/**
	 * allows you to define custom hooks that can be
	 * executed during lifecycle of core database
	 * operations.
	 */
	databaseHooks?:
		| {
				/**
				 * User hooks
				 */
				user?: {
					create?: {
						/**
						 * Hook that is called before a user is created.
						 * if the hook returns false, the user will not be created.
						 * If the hook returns an object, it'll be used instead of the original data
						 */
						before?: (
							user: User & Record<string, unknown>,
							context?: GenericEndpointContext,
						) => Promise<
							| boolean
							| void
							| {
									data: Optional<User> & Record<string, any>;
							  }
						>;
						/**
						 * Hook that is called after a user is created.
						 */
						after?: (
							user: User & Record<string, unknown>,
							context?: GenericEndpointContext,
						) => Promise<void>;
					};
					update?: {
						/**
						 * Hook that is called before a user is updated.
						 * if the hook returns false, the user will not be updated.
						 * If the hook returns an object, it'll be used instead of the original data
						 */
						before?: (
							user: Partial<User> & Record<string, unknown>,
							context?: GenericEndpointContext,
						) => Promise<
							| boolean
							| void
							| {
									data: Optional<User & Record<string, any>>;
							  }
						>;
						/**
						 * Hook that is called after a user is updated.
						 */
						after?: (
							user: User & Record<string, unknown>,
							context?: GenericEndpointContext,
						) => Promise<void>;
					};
					delete?: {
						/**
						 * Hook that is called before a user is deleted.
						 * if the hook returns false, the user will not be deleted.
						 */
						before?: (
							user: User & Record<string, unknown>,
							context?: GenericEndpointContext,
						) => Promise<boolean | void>;
						/**
						 * Hook that is called after a user is deleted.
						 */
						after?: (
							user: User & Record<string, unknown>,
							context?: GenericEndpointContext,
						) => Promise<void>;
					};
				};
				/**
				 * Session Hook
				 */
				session?: {
					create?: {
						/**
						 * Hook that is called before a session is created.
						 * if the hook returns false, the session will not be created.
						 * If the hook returns an object, it'll be used instead of the original data
						 */
						before?: (
							session: Session & Record<string, unknown>,
							context?: GenericEndpointContext,
						) => Promise<
							| boolean
							| void
							| {
									data: Optional<Session> & Record<string, any>;
							  }
						>;
						/**
						 * Hook that is called after a session is created.
						 */
						after?: (
							session: Session & Record<string, unknown>,
							context?: GenericEndpointContext,
						) => Promise<void>;
					};
					/**
					 * Update hook
					 */
					update?: {
						/**
						 * Hook that is called before a user is updated.
						 * if the hook returns false, the session will not be updated.
						 * If the hook returns an object, it'll be used instead of the original data
						 */
						before?: (
							session: Partial<Session> & Record<string, unknown>,
							context?: GenericEndpointContext,
						) => Promise<
							| boolean
							| void
							| {
									data: Optional<Session & Record<string, any>>;
							  }
						>;
						/**
						 * Hook that is called after a session is updated.
						 */
						after?: (
							session: Session & Record<string, unknown>,
							context?: GenericEndpointContext,
						) => Promise<void>;
					};
					delete?: {
						/**
						 * Hook that is called before a session is deleted.
						 * if the hook returns false, the session will not be deleted.
						 */
						before?: (
							session: Session & Record<string, unknown>,
							context?: GenericEndpointContext,
						) => Promise<boolean | void>;
						/**
						 * Hook that is called after a session is deleted.
						 */
						after?: (
							session: Session & Record<string, unknown>,
							context?: GenericEndpointContext,
						) => Promise<void>;
					};
				};
				/**
				 * Account Hook
				 */
				account?: {
					create?: {
						/**
						 * Hook that is called before a account is created.
						 * If the hook returns false, the account will not be created.
						 * If the hook returns an object, it'll be used instead of the original data
						 */
						before?: (
							account: Account,
							context?: GenericEndpointContext,
						) => Promise<
							| boolean
							| void
							| {
									data: Optional<Account> & Record<string, any>;
							  }
						>;
						/**
						 * Hook that is called after a account is created.
						 */
						after?: (
							account: Account,
							context?: GenericEndpointContext,
						) => Promise<void>;
					};
					/**
					 * Update hook
					 */
					update?: {
						/**
						 * Hook that is called before a account is update.
						 * If the hook returns false, the user will not be updated.
						 * If the hook returns an object, it'll be used instead of the original data
						 */
						before?: (
							account: Partial<Account> & Record<string, unknown>,
							context?: GenericEndpointContext,
						) => Promise<
							| boolean
							| void
							| {
									data: Optional<Account & Record<string, any>>;
							  }
						>;
						/**
						 * Hook that is called after a account is updated.
						 */
						after?: (
							account: Account & Record<string, unknown>,
							context?: GenericEndpointContext,
						) => Promise<void>;
					};
					delete?: {
						/**
						 * Hook that is called before an account is deleted.
						 * if the hook returns false, the account will not be deleted.
						 */
						before?: (
							account: Account & Record<string, unknown>,
							context?: GenericEndpointContext,
						) => Promise<boolean | void>;
						/**
						 * Hook that is called after an account is deleted.
						 */
						after?: (
							account: Account & Record<string, unknown>,
							context?: GenericEndpointContext,
						) => Promise<void>;
					};
				};
				/**
				 * Verification Hook
				 */
				verification?: {
					create?: {
						/**
						 * Hook that is called before a verification is created.
						 * if the hook returns false, the verification will not be created.
						 * If the hook returns an object, it'll be used instead of the original data
						 */
						before?: (
							verification: Verification & Record<string, unknown>,
							context?: GenericEndpointContext,
						) => Promise<
							| boolean
							| void
							| {
									data: Optional<Verification> & Record<string, any>;
							  }
						>;
						/**
						 * Hook that is called after a verification is created.
						 */
						after?: (
							verification: Verification & Record<string, unknown>,
							context?: GenericEndpointContext,
						) => Promise<void>;
					};
					update?: {
						/**
						 * Hook that is called before a verification is updated.
						 * if the hook returns false, the verification will not be updated.
						 * If the hook returns an object, it'll be used instead of the original data
						 */
						before?: (
							verification: Partial<Verification> & Record<string, unknown>,
							context?: GenericEndpointContext,
						) => Promise<
							| boolean
							| void
							| {
									data: Optional<Verification & Record<string, any>>;
							  }
						>;
						/**
						 * Hook that is called after a verification is updated.
						 */
						after?: (
							verification: Verification & Record<string, unknown>,
							context?: GenericEndpointContext,
						) => Promise<void>;
					};
					delete?: {
						/**
						 * Hook that is called before a verification is deleted.
						 * if the hook returns false, the verification will not be deleted.
						 */
						before?: (
							verification: Verification & Record<string, unknown>,
							context?: GenericEndpointContext,
						) => Promise<boolean | void>;
						/**
						 * Hook that is called after a verification is deleted.
						 */
						after?: (
							verification: Verification & Record<string, unknown>,
							context?: GenericEndpointContext,
						) => Promise<void>;
					};
				};
		  }
		| undefined;
	/**
	 * API error handling
	 */
	onAPIError?:
		| {
				/**
				 * Throw an error on API error
				 *
				 * @default false
				 */
				throw?: boolean;
				/**
				 * Custom error handler
				 *
				 * @param error
				 * @param ctx - Auth context
				 */
				onError?: (error: unknown, ctx: AuthContext) => void | Promise<void>;
				/**
				 * The URL to redirect to on error
				 *
				 * When errorURL is provided, the error will be added to the URL as a query parameter
				 * and the user will be redirected to the errorURL.
				 *
				 * @default - "/api/auth/error"
				 */
				errorURL?: string;
		  }
		| undefined;
	/**
	 * Hooks
	 */
	hooks?:
		| {
				/**
				 * Before a request is processed
				 */
				before?: AuthMiddleware;
				/**
				 * After a request is processed
				 */
				after?: AuthMiddleware;
		  }
		| undefined;
	/**
	 * Disabled paths
	 *
	 * Paths you want to disable.
	 */
	disabledPaths?: string[] | undefined;
	/**
	 * Telemetry configuration
	 */
	telemetry?:
		| {
				/**
				 * Enable telemetry collection
				 *
				 * @default false
				 */
				enabled?: boolean;
				/**
				 * Enable debug mode
				 *
				 * @default false
				 */
				debug?: boolean;
		  }
		| undefined;
};<|MERGE_RESOLUTION|>--- conflicted
+++ resolved
@@ -248,7 +248,6 @@
 	/**
 	 * OAuth configuration
 	 */
-<<<<<<< HEAD
 	oauthConfig?: {
 		/**
 		 * Skip state cookie check
@@ -285,30 +284,8 @@
 			 */
 			schema?: StandardSchemaV1<Record<string, any>>;
 
-		}
+		} | undefined
 	};
-=======
-	oauthConfig?:
-		| {
-				/**
-				 * Skip state cookie check
-				 *
-				 * ⚠︎ this has security implications and should only be enabled if you know what you are doing.
-				 * @default false
-				 */
-				skipStateCookieCheck?: boolean;
-				/**
-				 * Strategy for storing OAuth state
-				 *
-				 * - "cookie": Store state in an encrypted cookie (stateless)
-				 * - "database": Store state in the database
-				 *
-				 * @default "cookie"
-				 */
-				storeStateStrategy?: "database" | "cookie";
-		  }
-		| undefined;
->>>>>>> cd567659
 };
 
 export type BetterAuthOptions = {

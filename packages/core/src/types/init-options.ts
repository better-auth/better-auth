--- conflicted
+++ resolved
@@ -1270,7 +1270,7 @@
 				 *
 				 * @default - "/api/auth/error"
 				 */
-<<<<<<< HEAD
+
 				errorURL?:
 					| string
 					| (({
@@ -1280,8 +1280,6 @@
 							error: string;
 							error_description?: string;
 					  }) => string | Promise<string>);
-=======
-				errorURL?: string;
 				/**
 				 * Configure the default error page provided by Better-Auth
 				 * Start your dev server and go to /api/auth/error to see the error page.
@@ -1318,7 +1316,6 @@
 					disableCornerDecorations?: boolean;
 					disableBackgroundGrid?: boolean;
 				};
->>>>>>> a7682acc
 		  }
 		| undefined;
 	/**

import type { Database as BunDatabase } from "bun:sqlite";
import type { DatabaseSync } from "node:sqlite";
import type { CookieOptions } from "better-call";
import type {
	Dialect,
	Kysely,
	MysqlPool,
	PostgresPool,
	SqliteDatabase,
} from "kysely";
import type { AuthMiddleware } from "../api";
import type {
	Account,
	DBFieldAttribute,
	DBPreservedModels,
	RateLimit,
	SecondaryStorage,
	Session,
	User,
	Verification,
} from "../db";
import type { DBAdapterDebugLogOption, DBAdapterInstance } from "../db/adapter";
import type { Logger } from "../env";
import type { SocialProviderList, SocialProviders } from "../social-providers";
import type { AuthContext, GenericEndpointContext } from "./context";
import type { LiteralUnion } from "./helper";
import type { BetterAuthPlugin } from "./plugin";

type KyselyDatabaseType = "postgres" | "mysql" | "sqlite" | "mssql";
type OmitId<T extends { id: unknown }> = Omit<T, "id">;
type Optional<T> = {
	[P in keyof T]?: T[P] | undefined;
};

export type GenerateIdFn = (options: {
	model: LiteralUnion<DBPreservedModels, string>;
	size?: number | undefined;
}) => string | false;

export type BetterAuthRateLimitOptions = {
	/**
	 * By default, rate limiting is only
	 * enabled on production.
	 */
	enabled?: boolean | undefined;
	/**
	 * Default window to use for rate limiting. The value
	 * should be in seconds.
	 *
	 * @default 10 seconds
	 */
	window?: number | undefined;
	/**
	 * The default maximum number of requests allowed within the window.
	 *
	 * @default 100 requests
	 */
	max?: number | undefined;
	/**
	 * Custom rate limit rules to apply to
	 * specific paths.
	 */
	customRules?:
		| {
				[key: string]:
					| {
							/**
							 * The window to use for the custom rule.
							 */
							window: number;
							/**
							 * The maximum number of requests allowed within the window.
							 */
							max: number;
					  }
					| false
					| ((request: Request) =>
							| { window: number; max: number }
							| false
							| Promise<
									| {
											window: number;
											max: number;
									  }
									| false
							  >);
		  }
		| undefined;
	/**
	 * Storage configuration
	 *
	 * By default, rate limiting is stored in memory. If you passed a
	 * secondary storage, rate limiting will be stored in the secondary
	 * storage.
	 *
	 * @default "memory"
	 */
	storage?: ("memory" | "database" | "secondary-storage") | undefined;
	/**
	 * If database is used as storage, the name of the table to
	 * use for rate limiting.
	 *
	 * @default "rateLimit"
	 */
	modelName?: string | undefined;
	/**
	 * Custom field names for the rate limit table
	 */
	fields?: Record<keyof RateLimit, string> | undefined;
	/**
	 * custom storage configuration.
	 *
	 * NOTE: If custom storage is used storage
	 * is ignored
	 */
	customStorage?: {
		get: (key: string) => Promise<RateLimit | undefined>;
		set: (key: string, value: RateLimit) => Promise<void>;
	};
};

export type BetterAuthAdvancedOptions = {
	/**
	 * Ip address configuration
	 */
	ipAddress?:
		| {
				/**
				 * List of headers to use for ip address
				 *
				 * Ip address is used for rate limiting and session tracking
				 *
				 * @example ["x-client-ip", "x-forwarded-for", "cf-connecting-ip"]
				 *
				 * @default
				 * @link https://github.com/better-auth/better-auth/blob/main/packages/better-auth/src/utils/get-request-ip.ts#L8
				 */
				ipAddressHeaders?: string[];
				/**
				 * Disable ip tracking
				 *
				 * ⚠︎ This is a security risk and it may expose your application to abuse
				 */
				disableIpTracking?: boolean;
		  }
		| undefined;
	/**
	 * Use secure cookies
	 *
	 * @default false
	 */
	useSecureCookies?: boolean | undefined;
	/**
	 * Disable trusted origins check
	 *
	 * ⚠︎ This is a security risk and it may expose your application to
	 * CSRF attacks
	 */
	disableCSRFCheck?: boolean | undefined;
	/**
	 * Disable origin check
	 *
	 * ⚠︎ This may allow requests from any origin to be processed by
	 * Better Auth. And could lead to security vulnerabilities.
	 */
	disableOriginCheck?: boolean | undefined;
	/**
	 * Configure cookies to be cross subdomains
	 */
	crossSubDomainCookies?:
		| {
				/**
				 * Enable cross subdomain cookies
				 */
				enabled: boolean;
				/**
				 * Additional cookies to be shared across subdomains
				 */
				additionalCookies?: string[];
				/**
				 * The domain to use for the cookies
				 *
				 * By default, the domain will be the root
				 * domain from the base URL.
				 */
				domain?: string;
		  }
		| undefined;
	/*
	 * Allows you to change default cookie names and attributes
	 *
	 * default cookie names:
	 * - "session_token"
	 * - "session_data"
	 * - "dont_remember"
	 *
	 * plugins can also add additional cookies
	 */
	cookies?:
		| {
				[key: string]: {
					name?: string;
					attributes?: CookieOptions;
				};
		  }
		| undefined;
	defaultCookieAttributes?: CookieOptions | undefined;
	/**
	 * Prefix for cookies. If a cookie name is provided
	 * in cookies config, this will be overridden.
	 *
	 * @default
	 * ```txt
	 * "appName" -> which defaults to "better-auth"
	 * ```
	 */
	cookiePrefix?: string | undefined;
	/**
	 * Database configuration.
	 */
	database?:
		| {
				/**
				 * The default number of records to return from the database
				 * when using the `findMany` adapter method.
				 *
				 * @default 100
				 */
				defaultFindManyLimit?: number;
				/**
				 * If your database auto increments number ids, set this to `true`.
				 *
				 * Note: If enabled, we will not handle ID generation (including if you use `generateId`), and it would be expected that your database will provide the ID automatically.
				 *
				 * @default false
				 */
				useNumberId?: boolean;
				/**
				 * Custom generateId function.
				 *
				 * If not provided, random ids will be generated.
				 * If set to false, the database's auto generated id will be used.
				 */
				generateId?: GenerateIdFn | false;
		  }
		| undefined;
	/**
	 * OAuth configuration
	 */
	oauthConfig?:
		| {
				/**
				 * Skip state cookie check
				 *
				 * ⚠︎ this has security implications and should only be enabled if you know what you are doing.
				 * @default false
				 */
				skipStateCookieCheck?: boolean;
				/**
				 * Strategy for storing OAuth state
				 *
				 * - "cookie": Store state in an encrypted cookie (stateless)
				 * - "database": Store state in the database
				 *
				 * @default "cookie"
				 */
				storeStateStrategy?: "database" | "cookie";
		  }
		| undefined;
};

export type BetterAuthOptions = {
	/**
	 * The name of the application
	 *
	 * process.env.APP_NAME
	 *
	 * @default "Better Auth"
	 */
	appName?: string | undefined;
	/**
	 * Base URL for the Better Auth. This is typically the
	 * root URL where your application server is hosted.
	 * If not explicitly set,
	 * the system will check the following environment variable:
	 *
	 * process.env.BETTER_AUTH_URL
	 */
	baseURL?: string | undefined;
	/**
	 * Base path for the Better Auth. This is typically
	 * the path where the
	 * Better Auth routes are mounted.
	 *
	 * @default "/api/auth"
	 */
	basePath?: string | undefined;
	/**
	 * The secret to use for encryption,
	 * signing and hashing.
	 *
	 * By default Better Auth will look for
	 * the following environment variables:
	 * process.env.BETTER_AUTH_SECRET,
	 * process.env.AUTH_SECRET
	 * If none of these environment
	 * variables are set,
	 * it will default to
	 * "better-auth-secret-123456789".
	 *
	 * on production if it's not set
	 * it will throw an error.
	 *
	 * you can generate a good secret
	 * using the following command:
	 * @example
	 * ```bash
	 * openssl rand -base64 32
	 * ```
	 */
	secret?: string | undefined;
	/**
	 * Database configuration
	 */
	database?:
		| (
				| PostgresPool
				| MysqlPool
				| SqliteDatabase
				| Dialect
				| DBAdapterInstance
				| BunDatabase
				| DatabaseSync
				| {
						dialect: Dialect;
						type: KyselyDatabaseType;
						/**
						 * casing for table names
						 *
						 * @default "camel"
						 */
						casing?: "snake" | "camel";
						/**
						 * Enable debug logs for the adapter
						 *
						 * @default false
						 */
						debugLogs?: DBAdapterDebugLogOption;
						/**
						 * Whether to execute multiple operations in a transaction.
						 * If the database doesn't support transactions,
						 * set this to `false` and operations will be executed sequentially.
						 * @default true
						 */
						transaction?: boolean;
				  }
				| {
						/**
						 * Kysely instance
						 */
						db: Kysely<any>;
						/**
						 * Database type between postgres, mysql and sqlite
						 */
						type: KyselyDatabaseType;
						/**
						 * casing for table names
						 *
						 * @default "camel"
						 */
						casing?: "snake" | "camel";
						/**
						 * Enable debug logs for the adapter
						 *
						 * @default false
						 */
						debugLogs?: DBAdapterDebugLogOption;
						/**
						 * Whether to execute multiple operations in a transaction.
						 * If the database doesn't support transactions,
						 * set this to `false` and operations will be executed sequentially.
						 * @default true
						 */
						transaction?: boolean;
				  }
		  )
		| undefined;
	/**
	 * Secondary storage configuration
	 *
	 * This is used to store session and rate limit data.
	 */
	secondaryStorage?: SecondaryStorage | undefined;
	/**
	 * Email verification configuration
	 */
	emailVerification?:
		| {
				/**
				 * Send a verification email
				 * @param data the data object
				 * @param request the request object
				 */
				sendVerificationEmail?: (
					/**
					 * @param user the user to send the
					 * verification email to
					 * @param url the URL to send the verification email to
					 * it contains the token as well
					 * @param token the token to send the verification email to
					 */
					data: {
						user: User;
						url: string;
						token: string;
					},
					/**
					 * The request object
					 */
					request?: Request,
				) => Promise<void>;
				/**
				 * Send a verification email automatically
				 * after sign up
				 *
				 * @default false
				 */
				sendOnSignUp?: boolean;
				/**
				 * Send a verification email automatically
				 * on sign in when the user's email is not verified
				 *
				 * @default false
				 */
				sendOnSignIn?: boolean;
				/**
				 * Auto signin the user after they verify their email
				 */
				autoSignInAfterVerification?: boolean;
				/**
				 * Number of seconds the verification token is
				 * valid for.
				 * @default 3600 seconds (1 hour)
				 */
				expiresIn?: number;
				/**
				 * A function that is called when a user verifies their email
				 * @param user the user that verified their email
				 * @param request the request object
				 */
				onEmailVerification?: (user: User, request?: Request) => Promise<void>;
				/**
				 * A function that is called when a user's email is updated to verified
				 * @param user the user that verified their email
				 * @param request the request object
				 */
				afterEmailVerification?: (
					user: User,
					request?: Request,
				) => Promise<void>;
		  }
		| undefined;
	/**
	 * Email and password authentication
	 */
	emailAndPassword?:
		| {
				/**
				 * Enable email and password authentication
				 *
				 * @default false
				 */
				enabled: boolean;
				/**
				 * Disable email and password sign up
				 *
				 * @default false
				 */
				disableSignUp?: boolean;
				/**
				 * Require email verification before a session
				 * can be created for the user.
				 *
				 * if the user is not verified, the user will not be able to sign in
				 * and on sign in attempts, the user will be prompted to verify their email.
				 */
				requireEmailVerification?: boolean;
				/**
				 * The maximum length of the password.
				 *
				 * @default 128
				 */
				maxPasswordLength?: number;
				/**
				 * The minimum length of the password.
				 *
				 * @default 8
				 */
				minPasswordLength?: number;
				/**
				 * send reset password
				 */
				sendResetPassword?: (
					/**
					 * @param user the user to send the
					 * reset password email to
					 * @param url the URL to send the reset password email to
					 * @param token the token to send to the user (could be used instead of sending the url
					 * if you need to redirect the user to custom route)
					 */
					data: { user: User; url: string; token: string },
					/**
					 * The request object
					 */
					request?: Request,
				) => Promise<void>;
				/**
				 * Number of seconds the reset password token is
				 * valid for.
				 * @default 1 hour (60 * 60)
				 */
				resetPasswordTokenExpiresIn?: number;
				/**
				 * A callback function that is triggered
				 * when a user's password is changed successfully.
				 */
				onPasswordReset?: (
					data: { user: User },
					request?: Request,
				) => Promise<void>;
				/**
				 * Password hashing and verification
				 *
				 * By default Scrypt is used for password hashing and
				 * verification. You can provide your own hashing and
				 * verification function. if you want to use a
				 * different algorithm.
				 */
				password?: {
					hash?: (password: string) => Promise<string>;
					verify?: (data: {
						hash: string;
						password: string;
					}) => Promise<boolean>;
				};
				/**
				 * Automatically sign in the user after sign up
				 *
				 * @default true
				 */
<<<<<<< HEAD
				transaction?: boolean;
		  };
	/**
	 * Secondary storage configuration
	 *
	 * This is used to store session and rate limit data.
	 */
	secondaryStorage?: SecondaryStorage;
	/**
	 * Email verification configuration
	 */
	emailVerification?: {
		/**
		 * Send a verification email
		 * @param data the data object
		 * @param request the request object
		 */
		sendVerificationEmail?: (
			/**
			 * @param user the user to send the
			 * verification email to
			 * @param url the URL to send the verification email to
			 * it contains the token as well
			 * @param token the token to send the verification email to
			 * @param otp the OTP code to include in the email (if includeOTP is enabled)
			 */
			data: {
				user: User;
				url: string;
				token: string;
				otp?: string;
			},
			/**
			 * The request object
			 */
			request?: Request,
		) => Promise<void>;
		/**
		 * Send a verification email automatically
		 * after sign up
		 *
		 * @default false
		 */
		sendOnSignUp?: boolean;
		/**
		 * Send a verification email automatically
		 * on sign in when the user's email is not verified
		 *
		 * @default false
		 */
		sendOnSignIn?: boolean;
		/**
		 * Auto signin the user after they verify their email
		 */
		autoSignInAfterVerification?: boolean;
		/**
		 * Number of seconds the verification token is
		 * valid for.
		 * @default 3600 seconds (1 hour)
		 */
		expiresIn?: number;
		/**
		 * Include an OTP in the verification email
		 * When enabled, the sendVerificationEmail callback will receive
		 * an OTP that can be included alongside the verification URL.
		 * Users can either click the link or enter the OTP manually.
		 *
		 * @default false
		 */
		includeOTP?: boolean;
		/**
		 * Length of the OTP code
		 *
		 * @default 6
		 */
		otpLength?: number;
		/**
		 * A function that is called when a user verifies their email
		 * @param user the user that verified their email
		 * @param request the request object
		 */
		onEmailVerification?: (user: User, request?: Request) => Promise<void>;
		/**
		 * A function that is called when a user's email is updated to verified
		 * @param user the user that verified their email
		 * @param request the request object
		 */
		afterEmailVerification?: (user: User, request?: Request) => Promise<void>;
	};
	/**
	 * Email and password authentication
	 */
	emailAndPassword?: {
		/**
		 * Enable email and password authentication
		 *
		 * @default false
		 */
		enabled: boolean;
		/**
		 * Disable email and password sign up
		 *
		 * @default false
		 */
		disableSignUp?: boolean;
		/**
		 * Require email verification before a session
		 * can be created for the user.
		 *
		 * if the user is not verified, the user will not be able to sign in
		 * and on sign in attempts, the user will be prompted to verify their email.
		 */
		requireEmailVerification?: boolean;
		/**
		 * The maximum length of the password.
		 *
		 * @default 128
		 */
		maxPasswordLength?: number;
		/**
		 * The minimum length of the password.
		 *
		 * @default 8
		 */
		minPasswordLength?: number;
		/**
		 * send reset password
		 */
		sendResetPassword?: (
			/**
			 * @param user the user to send the
			 * reset password email to
			 * @param url the URL to send the reset password email to
			 * @param token the token to send to the user (could be used instead of sending the url
			 * if you need to redirect the user to custom route)
			 */
			data: { user: User; url: string; token: string },
			/**
			 * The request object
			 */
			request?: Request,
		) => Promise<void>;
		/**
		 * Number of seconds the reset password token is
		 * valid for.
		 * @default 1 hour (60 * 60)
		 */
		resetPasswordTokenExpiresIn?: number;
		/**
		 * A callback function that is triggered
		 * when a user's password is changed successfully.
		 */
		onPasswordReset?: (
			data: { user: User },
			request?: Request,
		) => Promise<void>;
		/**
		 * Password hashing and verification
		 *
		 * By default Scrypt is used for password hashing and
		 * verification. You can provide your own hashing and
		 * verification function. if you want to use a
		 * different algorithm.
		 */
		password?: {
			hash?: (password: string) => Promise<string>;
			verify?: (data: { hash: string; password: string }) => Promise<boolean>;
		};
		/**
		 * Automatically sign in the user after sign up
		 *
		 * @default true
		 */
		autoSignIn?: boolean;
		/**
		 * Whether to revoke all other sessions when resetting password
		 * @default false
		 */
		revokeSessionsOnPasswordReset?: boolean;
	};
=======
				autoSignIn?: boolean;
				/**
				 * Whether to revoke all other sessions when resetting password
				 * @default false
				 */
				revokeSessionsOnPasswordReset?: boolean;
		  }
		| undefined;
>>>>>>> cd567659
	/**
	 * list of social providers
	 */
	socialProviders?: SocialProviders | undefined;
	/**
	 * List of Better Auth plugins
	 */
	plugins?: ([] | BetterAuthPlugin[]) | undefined;
	/**
	 * User configuration
	 */
	user?:
		| {
				/**
				 * The model name for the user. Defaults to "user".
				 */
				modelName?: string;
				/**
				 * Map fields
				 *
				 * @example
				 * ```ts
				 * {
				 *  userId: "user_id"
				 * }
				 * ```
				 */
				fields?: Partial<Record<keyof OmitId<User>, string>>;
				/**
				 * Additional fields for the user
				 */
				additionalFields?: {
					[key: string]: DBFieldAttribute;
				};
				/**
				 * Changing email configuration
				 */
				changeEmail?: {
					/**
					 * Enable changing email
					 * @default false
					 */
					enabled: boolean;
					/**
					 * Send a verification email when the user changes their email.
					 * @param data the data object
					 * @param request the request object
					 */
					sendChangeEmailVerification?: (
						data: {
							user: User;
							newEmail: string;
							url: string;
							token: string;
						},
						request?: Request,
					) => Promise<void>;
				};
				/**
				 * User deletion configuration
				 */
				deleteUser?: {
					/**
					 * Enable user deletion
					 */
					enabled?: boolean;
					/**
					 * Send a verification email when the user deletes their account.
					 *
					 * if this is not set, the user will be deleted immediately.
					 * @param data the data object
					 * @param request the request object
					 */
					sendDeleteAccountVerification?: (
						data: {
							user: User;
							url: string;
							token: string;
						},
						request?: Request,
					) => Promise<void>;
					/**
					 * A function that is called before a user is deleted.
					 *
					 * to interrupt with error you can throw `APIError`
					 */
					beforeDelete?: (user: User, request?: Request) => Promise<void>;
					/**
					 * A function that is called after a user is deleted.
					 *
					 * This is useful for cleaning up user data
					 */
					afterDelete?: (user: User, request?: Request) => Promise<void>;
					/**
					 * The expiration time for the delete token.
					 *
					 * @default 1 day (60 * 60 * 24) in seconds
					 */
					deleteTokenExpiresIn?: number;
				};
		  }
		| undefined;
	session?:
		| {
				/**
				 * The model name for the session.
				 *
				 * @default "session"
				 */
				modelName?: string;
				/**
				 * Map fields
				 *
				 * @example
				 * ```ts
				 * {
				 *  userId: "user_id"
				 * }
				 */
				fields?: Partial<Record<keyof OmitId<Session>, string>>;
				/**
				 * Expiration time for the session token. The value
				 * should be in seconds.
				 * @default 7 days (60 * 60 * 24 * 7)
				 */
				expiresIn?: number;
				/**
				 * How often the session should be refreshed. The value
				 * should be in seconds.
				 * If set 0 the session will be refreshed every time it is used.
				 * @default 1 day (60 * 60 * 24)
				 */
				updateAge?: number;
				/**
				 * Disable session refresh so that the session is not updated
				 * regardless of the `updateAge` option.
				 *
				 * @default false
				 */
				disableSessionRefresh?: boolean;
				/**
				 * Additional fields for the session
				 */
				additionalFields?: {
					[key: string]: DBFieldAttribute;
				};
				/**
				 * By default if secondary storage is provided
				 * the session is stored in the secondary storage.
				 *
				 * Set this to true to store the session in the database
				 * as well.
				 *
				 * Reads are always done from the secondary storage.
				 *
				 * @default false
				 */
				storeSessionInDatabase?: boolean;
				/**
				 * By default, sessions are deleted from the database when secondary storage
				 * is provided when session is revoked.
				 *
				 * Set this to true to preserve session records in the database,
				 * even if they are deleted from the secondary storage.
				 *
				 * @default false
				 */
				preserveSessionInDatabase?: boolean;
				/**
				 * Enable caching session in cookie
				 */
				cookieCache?: {
					/**
					 * max age of the cookie
					 * @default 5 minutes (5 * 60)
					 */
					maxAge?: number;
					/**
					 * Enable caching session in cookie
					 * @default false
					 */
					enabled?: boolean;
					/**
					 * Strategy for encoding/decoding cookie cache
					 *
					 * - "compact": Uses base64url encoding with HMAC-SHA256 signature (compact format, no JWT spec overhead)
					 * - "jwt": Uses JWT with HMAC signature (no encryption, follows JWT spec)
					 * - "jwe": Uses JWE (JSON Web Encryption) with A256CBC-HS512 and HKDF key derivation for secure encrypted tokens
					 *
					 * @default "compact"
					 */
					strategy?: "compact" | "jwt" | "jwe";
					/**
					 * Controls stateless cookie cache refresh behavior.
					 *
					 * When enabled, the cookie cache will be automatically refreshed before expiry
					 * WITHOUT querying the database. This is essential for fully stateless or DB-less scenarios.
					 *
					 * - `false`: Disable automatic refresh. Cache is only invalidated when it reaches maxAge expiry.
					 * - `true`: Enable automatic refresh with default settings (refreshes when 80% of maxAge is reached).
					 * - `object`: Custom refresh configuration with either `updateAge` or `shouldRefresh` function
					 *
					 * Note: When the cache expires (reaches maxAge), it will attempt to fetch from database if available.
					 * The refreshCache option is specifically for refreshing BEFORE expiry in a stateless manner.
					 *
					 * @default false
					 */
					refreshCache?:
						| boolean
						| {
								/**
								 * Time in seconds before expiry when the cache should be refreshed.
								 * For example, if maxAge is 300 (5 minutes) and updateAge is 60,
								 * the cache will be refreshed when it has 60 seconds left before expiry.
								 *
								 * @default 20% of maxAge
								 */
								updateAge?: number;
						  };
					/**
					 * Version of the cookie cache
					 *
					 * If a cookie cache version is changed, all existing cookie caches with the old version
					 * will be invalidated.
					 *
					 * It can be a string or a function that returns a string or a promise that returns a string.
					 * If it's a function, it will be called with the session and user data
					 *
					 * @default "1"
					 */
					version?:
						| string
						| ((
								session: Session & Record<string, any>,
								user: User & Record<string, any>,
						  ) => string)
						| ((
								session: Session & Record<string, any>,
								user: User & Record<string, any>,
						  ) => Promise<string>);
				};
				/**
				 * The age of the session to consider it fresh.
				 *
				 * This is used to check if the session is fresh
				 * for sensitive operations. (e.g. deleting an account)
				 *
				 * If the session is not fresh, the user should be prompted
				 * to sign in again.
				 *
				 * If set to 0, the session will be considered fresh every time. (⚠︎ not recommended)
				 *
				 * @default 1 day (60 * 60 * 24)
				 */
				freshAge?: number;
		  }
		| undefined;
	account?:
		| {
				/**
				 * The model name for the account. Defaults to "account".
				 */
				modelName?: string;
				/**
				 * Map fields
				 */
				fields?: Partial<Record<keyof OmitId<Account>, string>>;
				/**
				 * Additional fields for the account
				 */
				additionalFields?: {
					[key: string]: DBFieldAttribute;
				};
				/**
				 * When enabled (true), the user account data (accessToken, idToken, refreshToken, etc.)
				 * will be updated on sign in with the latest data from the provider.
				 *
				 * @default true
				 */
				updateAccountOnSignIn?: boolean;
				/**
				 * Configuration for account linking.
				 */
				accountLinking?: {
					/**
					 * Enable account linking
					 *
					 * @default true
					 */
					enabled?: boolean;
					/**
					 * List of trusted providers
					 */
					trustedProviders?: Array<
						LiteralUnion<SocialProviderList[number] | "email-password", string>
					>;
					/**
					 * If enabled (true), this will allow users to manually linking accounts with different email addresses than the main user.
					 *
					 * @default false
					 *
					 * ⚠️ Warning: enabling this might lead to account takeovers, so proceed with caution.
					 */
					allowDifferentEmails?: boolean;
					/**
					 * If enabled (true), this will allow users to unlink all accounts.
					 *
					 * @default false
					 */
					allowUnlinkingAll?: boolean;
					/**
					 * If enabled (true), this will update the user information based on the newly linked account
					 *
					 * @default false
					 */
					updateUserInfoOnLink?: boolean;
				};
				/**
				 * Encrypt OAuth tokens
				 *
				 * By default, OAuth tokens (access tokens, refresh tokens, ID tokens) are stored in plain text in the database.
				 * This poses a security risk if your database is compromised, as attackers could gain access to user accounts
				 * on external services.
				 *
				 * When enabled, tokens are encrypted using AES-256-GCM before storage, providing protection against:
				 * - Database breaches and unauthorized access to raw token data
				 * - Internal threats from database administrators or compromised credentials
				 * - Token exposure in database backups and logs
				 * @default false
				 */
				encryptOAuthTokens?: boolean;
		  }
		| undefined;
	/**
	 * Verification configuration
	 */
	verification?:
		| {
				/**
				 * Change the modelName of the verification table
				 */
				modelName?: string;
				/**
				 * Map verification fields
				 */
				fields?: Partial<Record<keyof OmitId<Verification>, string>>;
				/**
				 * disable cleaning up expired values when a verification value is
				 * fetched
				 */
				disableCleanup?: boolean;
		  }
		| undefined;
	/**
	 * List of trusted origins.
	 */
	trustedOrigins?:
		| (string[] | ((request: Request) => string[] | Promise<string[]>))
		| undefined;
	/**
	 * Rate limiting configuration
	 */
	rateLimit?: BetterAuthRateLimitOptions | undefined;
	/**
	 * Advanced options
	 */
	advanced?:
		| (BetterAuthAdvancedOptions & {
				/**
				 * @deprecated Please use `database.generateId` instead.
				 */
				generateId?: never;
		  })
		| undefined;
	logger?: Logger | undefined;
	/**
	 * allows you to define custom hooks that can be
	 * executed during lifecycle of core database
	 * operations.
	 */
	databaseHooks?:
		| {
				/**
				 * User hooks
				 */
				user?: {
					create?: {
						/**
						 * Hook that is called before a user is created.
						 * if the hook returns false, the user will not be created.
						 * If the hook returns an object, it'll be used instead of the original data
						 */
						before?: (
							user: User & Record<string, unknown>,
							context?: GenericEndpointContext,
						) => Promise<
							| boolean
							| void
							| {
									data: Optional<User> & Record<string, any>;
							  }
						>;
						/**
						 * Hook that is called after a user is created.
						 */
						after?: (
							user: User & Record<string, unknown>,
							context?: GenericEndpointContext,
						) => Promise<void>;
					};
					update?: {
						/**
						 * Hook that is called before a user is updated.
						 * if the hook returns false, the user will not be updated.
						 * If the hook returns an object, it'll be used instead of the original data
						 */
						before?: (
							user: Partial<User> & Record<string, unknown>,
							context?: GenericEndpointContext,
						) => Promise<
							| boolean
							| void
							| {
									data: Optional<User & Record<string, any>>;
							  }
						>;
						/**
						 * Hook that is called after a user is updated.
						 */
						after?: (
							user: User & Record<string, unknown>,
							context?: GenericEndpointContext,
						) => Promise<void>;
					};
					delete?: {
						/**
						 * Hook that is called before a user is deleted.
						 * if the hook returns false, the user will not be deleted.
						 */
						before?: (
							user: User & Record<string, unknown>,
							context?: GenericEndpointContext,
						) => Promise<boolean | void>;
						/**
						 * Hook that is called after a user is deleted.
						 */
						after?: (
							user: User & Record<string, unknown>,
							context?: GenericEndpointContext,
						) => Promise<void>;
					};
				};
				/**
				 * Session Hook
				 */
				session?: {
					create?: {
						/**
						 * Hook that is called before a session is created.
						 * if the hook returns false, the session will not be created.
						 * If the hook returns an object, it'll be used instead of the original data
						 */
						before?: (
							session: Session & Record<string, unknown>,
							context?: GenericEndpointContext,
						) => Promise<
							| boolean
							| void
							| {
									data: Optional<Session> & Record<string, any>;
							  }
						>;
						/**
						 * Hook that is called after a session is created.
						 */
						after?: (
							session: Session & Record<string, unknown>,
							context?: GenericEndpointContext,
						) => Promise<void>;
					};
					/**
					 * Update hook
					 */
					update?: {
						/**
						 * Hook that is called before a user is updated.
						 * if the hook returns false, the session will not be updated.
						 * If the hook returns an object, it'll be used instead of the original data
						 */
						before?: (
							session: Partial<Session> & Record<string, unknown>,
							context?: GenericEndpointContext,
						) => Promise<
							| boolean
							| void
							| {
									data: Optional<Session & Record<string, any>>;
							  }
						>;
						/**
						 * Hook that is called after a session is updated.
						 */
						after?: (
							session: Session & Record<string, unknown>,
							context?: GenericEndpointContext,
						) => Promise<void>;
					};
					delete?: {
						/**
						 * Hook that is called before a session is deleted.
						 * if the hook returns false, the session will not be deleted.
						 */
						before?: (
							session: Session & Record<string, unknown>,
							context?: GenericEndpointContext,
						) => Promise<boolean | void>;
						/**
						 * Hook that is called after a session is deleted.
						 */
						after?: (
							session: Session & Record<string, unknown>,
							context?: GenericEndpointContext,
						) => Promise<void>;
					};
				};
				/**
				 * Account Hook
				 */
				account?: {
					create?: {
						/**
						 * Hook that is called before a account is created.
						 * If the hook returns false, the account will not be created.
						 * If the hook returns an object, it'll be used instead of the original data
						 */
						before?: (
							account: Account,
							context?: GenericEndpointContext,
						) => Promise<
							| boolean
							| void
							| {
									data: Optional<Account> & Record<string, any>;
							  }
						>;
						/**
						 * Hook that is called after a account is created.
						 */
						after?: (
							account: Account,
							context?: GenericEndpointContext,
						) => Promise<void>;
					};
					/**
					 * Update hook
					 */
					update?: {
						/**
						 * Hook that is called before a account is update.
						 * If the hook returns false, the user will not be updated.
						 * If the hook returns an object, it'll be used instead of the original data
						 */
						before?: (
							account: Partial<Account> & Record<string, unknown>,
							context?: GenericEndpointContext,
						) => Promise<
							| boolean
							| void
							| {
									data: Optional<Account & Record<string, any>>;
							  }
						>;
						/**
						 * Hook that is called after a account is updated.
						 */
						after?: (
							account: Account & Record<string, unknown>,
							context?: GenericEndpointContext,
						) => Promise<void>;
					};
					delete?: {
						/**
						 * Hook that is called before an account is deleted.
						 * if the hook returns false, the account will not be deleted.
						 */
						before?: (
							account: Account & Record<string, unknown>,
							context?: GenericEndpointContext,
						) => Promise<boolean | void>;
						/**
						 * Hook that is called after an account is deleted.
						 */
						after?: (
							account: Account & Record<string, unknown>,
							context?: GenericEndpointContext,
						) => Promise<void>;
					};
				};
				/**
				 * Verification Hook
				 */
				verification?: {
					create?: {
						/**
						 * Hook that is called before a verification is created.
						 * if the hook returns false, the verification will not be created.
						 * If the hook returns an object, it'll be used instead of the original data
						 */
						before?: (
							verification: Verification & Record<string, unknown>,
							context?: GenericEndpointContext,
						) => Promise<
							| boolean
							| void
							| {
									data: Optional<Verification> & Record<string, any>;
							  }
						>;
						/**
						 * Hook that is called after a verification is created.
						 */
						after?: (
							verification: Verification & Record<string, unknown>,
							context?: GenericEndpointContext,
						) => Promise<void>;
					};
					update?: {
						/**
						 * Hook that is called before a verification is updated.
						 * if the hook returns false, the verification will not be updated.
						 * If the hook returns an object, it'll be used instead of the original data
						 */
						before?: (
							verification: Partial<Verification> & Record<string, unknown>,
							context?: GenericEndpointContext,
						) => Promise<
							| boolean
							| void
							| {
									data: Optional<Verification & Record<string, any>>;
							  }
						>;
						/**
						 * Hook that is called after a verification is updated.
						 */
						after?: (
							verification: Verification & Record<string, unknown>,
							context?: GenericEndpointContext,
						) => Promise<void>;
					};
					delete?: {
						/**
						 * Hook that is called before a verification is deleted.
						 * if the hook returns false, the verification will not be deleted.
						 */
						before?: (
							verification: Verification & Record<string, unknown>,
							context?: GenericEndpointContext,
						) => Promise<boolean | void>;
						/**
						 * Hook that is called after a verification is deleted.
						 */
						after?: (
							verification: Verification & Record<string, unknown>,
							context?: GenericEndpointContext,
						) => Promise<void>;
					};
				};
		  }
		| undefined;
	/**
	 * API error handling
	 */
	onAPIError?:
		| {
				/**
				 * Throw an error on API error
				 *
				 * @default false
				 */
				throw?: boolean;
				/**
				 * Custom error handler
				 *
				 * @param error
				 * @param ctx - Auth context
				 */
				onError?: (error: unknown, ctx: AuthContext) => void | Promise<void>;
				/**
				 * The URL to redirect to on error
				 *
				 * When errorURL is provided, the error will be added to the URL as a query parameter
				 * and the user will be redirected to the errorURL.
				 *
				 * @default - "/api/auth/error"
				 */
				errorURL?: string;
		  }
		| undefined;
	/**
	 * Hooks
	 */
	hooks?:
		| {
				/**
				 * Before a request is processed
				 */
				before?: AuthMiddleware;
				/**
				 * After a request is processed
				 */
				after?: AuthMiddleware;
		  }
		| undefined;
	/**
	 * Disabled paths
	 *
	 * Paths you want to disable.
	 */
	disabledPaths?: string[] | undefined;
	/**
	 * Telemetry configuration
	 */
	telemetry?:
		| {
				/**
				 * Enable telemetry collection
				 *
				 * @default false
				 */
				enabled?: boolean;
				/**
				 * Enable debug mode
				 *
				 * @default false
				 */
				debug?: boolean;
		  }
		| undefined;
};<|MERGE_RESOLUTION|>--- conflicted
+++ resolved
@@ -408,11 +408,13 @@
 					 * @param url the URL to send the verification email to
 					 * it contains the token as well
 					 * @param token the token to send the verification email to
+					 * @param otp the OTP code to include in the email (if includeOTP is enabled)
 					 */
 					data: {
 						user: User;
 						url: string;
 						token: string;
+						otp?: string;
 					},
 					/**
 					 * The request object
@@ -443,6 +445,21 @@
 				 * @default 3600 seconds (1 hour)
 				 */
 				expiresIn?: number;
+				/**
+				 * Include an OTP in the verification email
+				 * When enabled, the sendVerificationEmail callback will receive
+				 * an OTP that can be included alongside the verification URL.
+				 * Users can either click the link or enter the OTP manually.
+				 *
+				 * @default false
+				 */
+				includeOTP?: boolean;
+				/**
+				 * Length of the OTP code
+				 *
+				 * @default 6
+				 */
+				otpLength?: number;
 				/**
 				 * A function that is called when a user verifies their email
 				 * @param user the user that verified their email
@@ -548,188 +565,6 @@
 				 *
 				 * @default true
 				 */
-<<<<<<< HEAD
-				transaction?: boolean;
-		  };
-	/**
-	 * Secondary storage configuration
-	 *
-	 * This is used to store session and rate limit data.
-	 */
-	secondaryStorage?: SecondaryStorage;
-	/**
-	 * Email verification configuration
-	 */
-	emailVerification?: {
-		/**
-		 * Send a verification email
-		 * @param data the data object
-		 * @param request the request object
-		 */
-		sendVerificationEmail?: (
-			/**
-			 * @param user the user to send the
-			 * verification email to
-			 * @param url the URL to send the verification email to
-			 * it contains the token as well
-			 * @param token the token to send the verification email to
-			 * @param otp the OTP code to include in the email (if includeOTP is enabled)
-			 */
-			data: {
-				user: User;
-				url: string;
-				token: string;
-				otp?: string;
-			},
-			/**
-			 * The request object
-			 */
-			request?: Request,
-		) => Promise<void>;
-		/**
-		 * Send a verification email automatically
-		 * after sign up
-		 *
-		 * @default false
-		 */
-		sendOnSignUp?: boolean;
-		/**
-		 * Send a verification email automatically
-		 * on sign in when the user's email is not verified
-		 *
-		 * @default false
-		 */
-		sendOnSignIn?: boolean;
-		/**
-		 * Auto signin the user after they verify their email
-		 */
-		autoSignInAfterVerification?: boolean;
-		/**
-		 * Number of seconds the verification token is
-		 * valid for.
-		 * @default 3600 seconds (1 hour)
-		 */
-		expiresIn?: number;
-		/**
-		 * Include an OTP in the verification email
-		 * When enabled, the sendVerificationEmail callback will receive
-		 * an OTP that can be included alongside the verification URL.
-		 * Users can either click the link or enter the OTP manually.
-		 *
-		 * @default false
-		 */
-		includeOTP?: boolean;
-		/**
-		 * Length of the OTP code
-		 *
-		 * @default 6
-		 */
-		otpLength?: number;
-		/**
-		 * A function that is called when a user verifies their email
-		 * @param user the user that verified their email
-		 * @param request the request object
-		 */
-		onEmailVerification?: (user: User, request?: Request) => Promise<void>;
-		/**
-		 * A function that is called when a user's email is updated to verified
-		 * @param user the user that verified their email
-		 * @param request the request object
-		 */
-		afterEmailVerification?: (user: User, request?: Request) => Promise<void>;
-	};
-	/**
-	 * Email and password authentication
-	 */
-	emailAndPassword?: {
-		/**
-		 * Enable email and password authentication
-		 *
-		 * @default false
-		 */
-		enabled: boolean;
-		/**
-		 * Disable email and password sign up
-		 *
-		 * @default false
-		 */
-		disableSignUp?: boolean;
-		/**
-		 * Require email verification before a session
-		 * can be created for the user.
-		 *
-		 * if the user is not verified, the user will not be able to sign in
-		 * and on sign in attempts, the user will be prompted to verify their email.
-		 */
-		requireEmailVerification?: boolean;
-		/**
-		 * The maximum length of the password.
-		 *
-		 * @default 128
-		 */
-		maxPasswordLength?: number;
-		/**
-		 * The minimum length of the password.
-		 *
-		 * @default 8
-		 */
-		minPasswordLength?: number;
-		/**
-		 * send reset password
-		 */
-		sendResetPassword?: (
-			/**
-			 * @param user the user to send the
-			 * reset password email to
-			 * @param url the URL to send the reset password email to
-			 * @param token the token to send to the user (could be used instead of sending the url
-			 * if you need to redirect the user to custom route)
-			 */
-			data: { user: User; url: string; token: string },
-			/**
-			 * The request object
-			 */
-			request?: Request,
-		) => Promise<void>;
-		/**
-		 * Number of seconds the reset password token is
-		 * valid for.
-		 * @default 1 hour (60 * 60)
-		 */
-		resetPasswordTokenExpiresIn?: number;
-		/**
-		 * A callback function that is triggered
-		 * when a user's password is changed successfully.
-		 */
-		onPasswordReset?: (
-			data: { user: User },
-			request?: Request,
-		) => Promise<void>;
-		/**
-		 * Password hashing and verification
-		 *
-		 * By default Scrypt is used for password hashing and
-		 * verification. You can provide your own hashing and
-		 * verification function. if you want to use a
-		 * different algorithm.
-		 */
-		password?: {
-			hash?: (password: string) => Promise<string>;
-			verify?: (data: { hash: string; password: string }) => Promise<boolean>;
-		};
-		/**
-		 * Automatically sign in the user after sign up
-		 *
-		 * @default true
-		 */
-		autoSignIn?: boolean;
-		/**
-		 * Whether to revoke all other sessions when resetting password
-		 * @default false
-		 */
-		revokeSessionsOnPasswordReset?: boolean;
-	};
-=======
 				autoSignIn?: boolean;
 				/**
 				 * Whether to revoke all other sessions when resetting password
@@ -738,7 +573,6 @@
 				revokeSessionsOnPasswordReset?: boolean;
 		  }
 		| undefined;
->>>>>>> cd567659
 	/**
 	 * list of social providers
 	 */

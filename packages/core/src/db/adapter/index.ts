--- conflicted
+++ resolved
@@ -329,22 +329,10 @@
 	}) => Promise<T | null>;
 	findMany: <T>(data: {
 		model: string;
-<<<<<<< HEAD
-		where?: Where[];
-		limit?: number;
-		sortBy?: SortBy | SortBy[];
-		offset?: number;
-=======
 		where?: Where[] | undefined;
 		limit?: number | undefined;
-		sortBy?:
-			| {
-					field: string;
-					direction: "asc" | "desc";
-			  }
-			| undefined;
+		sortBy?: SortBy | SortBy[] | undefined;
 		offset?: number | undefined;
->>>>>>> d159e979
 	}) => Promise<T[]>;
 	count: (data: {
 		model: string;
@@ -429,13 +417,8 @@
 		model: string;
 		where?: CleanedWhere[] | undefined;
 		limit: number;
-<<<<<<< HEAD
-		sortBy?: SortBy | SortBy[];
-		offset?: number;
-=======
-		sortBy?: { field: string; direction: "asc" | "desc" } | undefined;
+		sortBy?: SortBy | SortBy[] | undefined;
 		offset?: number | undefined;
->>>>>>> d159e979
 	}) => Promise<T[]>;
 	delete: ({
 		model,

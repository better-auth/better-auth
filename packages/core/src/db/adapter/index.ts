--- conflicted
+++ resolved
@@ -270,14 +270,13 @@
 	 * Do not use this option unless you know what you are doing.
 	 * @default false
 	 */
-<<<<<<< HEAD
-	disableTransformInput?: boolean;
+	disableTransformInput?: boolean | undefined;;
 	/**
 	 * Whether to disable the transform join.
 	 * Do not use this option unless you know what you are doing.
 	 * @default false
 	 */
-	disableTransformJoin?: boolean;
+	disableTransformJoin?: boolean | undefined;
 	/**
 	 * Whether the adapter supports native joins.
 	 *
@@ -287,10 +286,7 @@
 	 *
 	 * @default false
 	 */
-	supportsJoin?: boolean;
-=======
-	disableTransformInput?: boolean | undefined;
->>>>>>> cd567659
+	supportsJoin?: boolean | undefined;
 }
 
 export type Where = {
@@ -385,35 +381,19 @@
 	findOne: <T>(data: {
 		model: string;
 		where: Where[];
-<<<<<<< HEAD
 		select?: string[];
 		join?: JoinOption;
 	}) => Promise<T | null>;
 	findMany: <T>(data: {
 		model: string;
-		where?: Where[];
-		limit?: number;
+		where?: Where[] | undefined;
+		limit?: number | undefined;
 		sortBy?: {
 			field: string;
 			direction: "asc" | "desc";
-		};
-		offset?: number;
-		join?: JoinOption;
-=======
-		select?: string[] | undefined;
-	}) => Promise<T | null>;
-	findMany: <T>(data: {
-		model: string;
-		where?: Where[] | undefined;
-		limit?: number | undefined;
-		sortBy?:
-			| {
-					field: string;
-					direction: "asc" | "desc";
-			  }
-			| undefined;
+		} | undefined;
 		offset?: number | undefined;
->>>>>>> cd567659
+		join?: JoinOption | undefined;
 	}) => Promise<T[]>;
 	count: (data: {
 		model: string;
@@ -487,12 +467,8 @@
 	}: {
 		model: string;
 		where: CleanedWhere[];
-<<<<<<< HEAD
-		select?: string[];
-		join?: JoinConfig;
-=======
 		select?: string[] | undefined;
->>>>>>> cd567659
+		join?: JoinConfig | undefined;
 	}) => Promise<T | null>;
 	findMany: <T>({
 		model,
@@ -505,14 +481,9 @@
 		model: string;
 		where?: CleanedWhere[] | undefined;
 		limit: number;
-<<<<<<< HEAD
-		sortBy?: { field: string; direction: "asc" | "desc" };
-		offset?: number;
-		join?: JoinConfig;
-=======
 		sortBy?: { field: string; direction: "asc" | "desc" } | undefined;
 		offset?: number | undefined;
->>>>>>> cd567659
+		join?: JoinConfig | undefined;
 	}) => Promise<T[]>;
 	delete: ({
 		model,

--- conflicted
+++ resolved
@@ -121,16 +121,12 @@
 	 * applicable only for `text` type.
 	 * It's useful to mark fields varchar instead of text.
 	 */
-<<<<<<< HEAD
-	sortable?: boolean;
+	sortable?: boolean | undefined;
 	/**
 	 * If the field should be indexed.
 	 * @default false
 	 */
-	index?: boolean;
-=======
-	sortable?: boolean | undefined;
->>>>>>> cd567659
+	index?: boolean | undefined;
 };
 
 export type DBFieldAttribute<T extends DBFieldType = DBFieldType> = {

import { relations } from "drizzle-orm";
import {
  pgTable,
  text,
  timestamp,
  boolean,
  integer,
  index,
} from "drizzle-orm/pg-core";

export const custom_user = pgTable("custom_user", {
  id: text("id").primaryKey(),
  name: text("name").notNull(),
  email: text("email").notNull().unique(),
  emailVerified: boolean("email_verified").default(false).notNull(),
  image: text("image"),
  createdAt: timestamp("created_at").defaultNow().notNull(),
  updatedAt: timestamp("updated_at")
    .defaultNow()
    .$onUpdate(() => /* @__PURE__ */ new Date())
    .notNull(),
});

export const custom_session = pgTable(
  "custom_session",
  {
    id: text("id").primaryKey(),
    expiresAt: timestamp("expires_at").notNull(),
    token: text("token").notNull().unique(),
    createdAt: timestamp("created_at").defaultNow().notNull(),
    updatedAt: timestamp("updated_at")
      .$onUpdate(() => /* @__PURE__ */ new Date())
      .notNull(),
    ipAddress: text("ip_address"),
    userAgent: text("user_agent"),
    userId: text("user_id")
      .notNull()
      .references(() => custom_user.id, { onDelete: "cascade" }),
  },
  (table) => [index("custom_session_userId_idx").on(table.userId)],
);

export const custom_account = pgTable(
  "custom_account",
  {
    id: text("id").primaryKey(),
    accountId: text("account_id").notNull(),
    providerId: text("provider_id").notNull(),
    userId: text("user_id")
      .notNull()
      .references(() => custom_user.id, { onDelete: "cascade" }),
    accessToken: text("access_token"),
    refreshToken: text("refresh_token"),
    idToken: text("id_token"),
    accessTokenExpiresAt: timestamp("access_token_expires_at"),
    refreshTokenExpiresAt: timestamp("refresh_token_expires_at"),
    scope: text("scope"),
    password: text("password"),
    createdAt: timestamp("created_at").defaultNow().notNull(),
    updatedAt: timestamp("updated_at")
      .$onUpdate(() => /* @__PURE__ */ new Date())
      .notNull(),
  },
  (table) => [index("custom_account_userId_idx").on(table.userId)],
);

export const custom_verification = pgTable(
  "custom_verification",
  {
    id: text("id").primaryKey(),
    identifier: text("identifier").notNull(),
    value: text("value").notNull(),
    expiresAt: timestamp("expires_at").notNull(),
    createdAt: timestamp("created_at").defaultNow().notNull(),
    updatedAt: timestamp("updated_at")
      .defaultNow()
      .$onUpdate(() => /* @__PURE__ */ new Date())
      .notNull(),
  },
  (table) => [index("custom_verification_identifier_idx").on(table.identifier)],
);

<<<<<<< HEAD
export const passkey = pgTable("passkey", {
  id: text("id").primaryKey(),
  name: text("name"),
  publicKey: text("public_key").notNull(),
  userId: text("user_id")
    .notNull()
    .references(() => custom_user.id, { onDelete: "cascade" }),
  credentialID: text("credential_id").notNull(),
  counter: integer("counter").notNull(),
  deviceType: text("device_type").notNull(),
  backedUp: boolean("backed_up").notNull(),
  transports: text("transports"),
  createdAt: timestamp("created_at"),
  aaguid: text("aaguid"),
});

export const custom_userRelations = relations(custom_user, ({ many }) => ({
  custom_sessions: many(custom_session),
  custom_accounts: many(custom_account),
  passkeys: many(passkey),
}));

export const custom_sessionRelations = relations(custom_session, ({ one }) => ({
  custom_user: one(custom_user, {
    fields: [custom_session.userId],
    references: [custom_user.id],
  }),
}));

export const custom_accountRelations = relations(custom_account, ({ one }) => ({
  custom_user: one(custom_user, {
    fields: [custom_account.userId],
    references: [custom_user.id],
  }),
}));

export const passkeyRelations = relations(passkey, ({ one }) => ({
  custom_user: one(custom_user, {
    fields: [passkey.userId],
    references: [custom_user.id],
  }),
}));
=======
export const passkey = pgTable(
  "passkey",
  {
    id: text("id").primaryKey(),
    name: text("name"),
    publicKey: text("public_key").notNull(),
    userId: text("user_id")
      .notNull()
      .references(() => custom_user.id, { onDelete: "cascade" }),
    credentialID: text("credential_id").notNull(),
    counter: integer("counter").notNull(),
    deviceType: text("device_type").notNull(),
    backedUp: boolean("backed_up").notNull(),
    transports: text("transports"),
    createdAt: timestamp("created_at"),
    aaguid: text("aaguid"),
  },
  (table) => [
    index("passkey_userId_idx").on(table.userId),
    index("passkey_credentialID_idx").on(table.credentialID),
  ],
);
>>>>>>> af6ebfe8
<|MERGE_RESOLUTION|>--- conflicted
+++ resolved
@@ -80,7 +80,6 @@
   (table) => [index("custom_verification_identifier_idx").on(table.identifier)],
 );
 
-<<<<<<< HEAD
 export const passkey = pgTable("passkey", {
   id: text("id").primaryKey(),
   name: text("name"),
@@ -122,28 +121,4 @@
     fields: [passkey.userId],
     references: [custom_user.id],
   }),
-}));
-=======
-export const passkey = pgTable(
-  "passkey",
-  {
-    id: text("id").primaryKey(),
-    name: text("name"),
-    publicKey: text("public_key").notNull(),
-    userId: text("user_id")
-      .notNull()
-      .references(() => custom_user.id, { onDelete: "cascade" }),
-    credentialID: text("credential_id").notNull(),
-    counter: integer("counter").notNull(),
-    deviceType: text("device_type").notNull(),
-    backedUp: boolean("backed_up").notNull(),
-    transports: text("transports"),
-    createdAt: timestamp("created_at"),
-    aaguid: text("aaguid"),
-  },
-  (table) => [
-    index("passkey_userId_idx").on(table.userId),
-    index("passkey_credentialID_idx").on(table.credentialID),
-  ],
-);
->>>>>>> af6ebfe8
+}));
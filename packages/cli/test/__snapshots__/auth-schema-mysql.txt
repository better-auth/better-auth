import { relations } from "drizzle-orm";
import {
  mysqlTable,
  varchar,
  text,
  timestamp,
  boolean,
  index,
} from "drizzle-orm/mysql-core";

export const custom_user = mysqlTable("custom_user", {
  id: varchar("id", { length: 36 }).primaryKey(),
  name: varchar("name", { length: 255 }).notNull(),
  email: varchar("email", { length: 255 }).notNull().unique(),
  emailVerified: boolean("email_verified").default(false).notNull(),
  image: text("image"),
  createdAt: timestamp("created_at", { fsp: 3 }).defaultNow().notNull(),
  updatedAt: timestamp("updated_at", { fsp: 3 })
    .defaultNow()
    .$onUpdate(() => /* @__PURE__ */ new Date())
    .notNull(),
  twoFactorEnabled: boolean("two_factor_enabled").default(false),
  username: varchar("username", { length: 255 }).unique(),
  displayUsername: text("display_username"),
});

export const custom_session = mysqlTable(
  "custom_session",
  {
    id: varchar("id", { length: 36 }).primaryKey(),
    expiresAt: timestamp("expires_at", { fsp: 3 }).notNull(),
    token: varchar("token", { length: 255 }).notNull().unique(),
    createdAt: timestamp("created_at", { fsp: 3 }).defaultNow().notNull(),
    updatedAt: timestamp("updated_at", { fsp: 3 })
      .$onUpdate(() => /* @__PURE__ */ new Date())
      .notNull(),
    ipAddress: text("ip_address"),
    userAgent: text("user_agent"),
    userId: varchar("user_id", { length: 36 })
      .notNull()
      .references(() => custom_user.id, { onDelete: "cascade" }),
  },
  (table) => [index("custom_session_userId_idx").on(table.userId)],
);

export const custom_account = mysqlTable(
  "custom_account",
  {
    id: varchar("id", { length: 36 }).primaryKey(),
    accountId: text("account_id").notNull(),
    providerId: text("provider_id").notNull(),
    userId: varchar("user_id", { length: 36 })
      .notNull()
      .references(() => custom_user.id, { onDelete: "cascade" }),
    accessToken: text("access_token"),
    refreshToken: text("refresh_token"),
    idToken: text("id_token"),
    accessTokenExpiresAt: timestamp("access_token_expires_at", { fsp: 3 }),
    refreshTokenExpiresAt: timestamp("refresh_token_expires_at", { fsp: 3 }),
    scope: text("scope"),
    password: text("password"),
    createdAt: timestamp("created_at", { fsp: 3 }).defaultNow().notNull(),
    updatedAt: timestamp("updated_at", { fsp: 3 })
      .$onUpdate(() => /* @__PURE__ */ new Date())
      .notNull(),
  },
  (table) => [index("custom_account_userId_idx").on(table.userId)],
);

export const custom_verification = mysqlTable(
  "custom_verification",
  {
    id: varchar("id", { length: 36 }).primaryKey(),
    identifier: varchar("identifier", { length: 255 }).notNull(),
    value: text("value").notNull(),
    expiresAt: timestamp("expires_at", { fsp: 3 }).notNull(),
    createdAt: timestamp("created_at", { fsp: 3 }).defaultNow().notNull(),
    updatedAt: timestamp("updated_at", { fsp: 3 })
      .defaultNow()
      .$onUpdate(() => /* @__PURE__ */ new Date())
      .notNull(),
  },
  (table) => [index("custom_verification_identifier_idx").on(table.identifier)],
);

<<<<<<< HEAD
export const twoFactor = mysqlTable("two_factor", {
  id: varchar("id", { length: 36 }).primaryKey(),
  secret: text("secret").notNull(),
  backupCodes: text("backup_codes").notNull(),
  userId: varchar("user_id", { length: 36 })
    .notNull()
    .references(() => custom_user.id, { onDelete: "cascade" }),
});

export const custom_userRelations = relations(custom_user, ({ many }) => ({
  custom_sessions: many(custom_session),
  custom_accounts: many(custom_account),
  twoFactors: many(twoFactor),
}));

export const custom_sessionRelations = relations(custom_session, ({ one }) => ({
  custom_user: one(custom_user, {
    fields: [custom_session.userId],
    references: [custom_user.id],
  }),
}));

export const custom_accountRelations = relations(custom_account, ({ one }) => ({
  custom_user: one(custom_user, {
    fields: [custom_account.userId],
    references: [custom_user.id],
  }),
}));

export const twoFactorRelations = relations(twoFactor, ({ one }) => ({
  custom_user: one(custom_user, {
    fields: [twoFactor.userId],
    references: [custom_user.id],
  }),
}));
=======
export const twoFactor = mysqlTable(
  "two_factor",
  {
    id: varchar("id", { length: 36 }).primaryKey(),
    secret: varchar("secret", { length: 255 }).notNull(),
    backupCodes: text("backup_codes").notNull(),
    userId: varchar("user_id", { length: 36 })
      .notNull()
      .references(() => custom_user.id, { onDelete: "cascade" }),
  },
  (table) => [
    index("twoFactor_secret_idx").on(table.secret),
    index("twoFactor_userId_idx").on(table.userId),
  ],
);
>>>>>>> af6ebfe8
<|MERGE_RESOLUTION|>--- conflicted
+++ resolved
@@ -83,7 +83,6 @@
   (table) => [index("custom_verification_identifier_idx").on(table.identifier)],
 );
 
-<<<<<<< HEAD
 export const twoFactor = mysqlTable("two_factor", {
   id: varchar("id", { length: 36 }).primaryKey(),
   secret: text("secret").notNull(),
@@ -118,21 +117,4 @@
     fields: [twoFactor.userId],
     references: [custom_user.id],
   }),
-}));
-=======
-export const twoFactor = mysqlTable(
-  "two_factor",
-  {
-    id: varchar("id", { length: 36 }).primaryKey(),
-    secret: varchar("secret", { length: 255 }).notNull(),
-    backupCodes: text("backup_codes").notNull(),
-    userId: varchar("user_id", { length: 36 })
-      .notNull()
-      .references(() => custom_user.id, { onDelete: "cascade" }),
-  },
-  (table) => [
-    index("twoFactor_secret_idx").on(table.secret),
-    index("twoFactor_userId_idx").on(table.userId),
-  ],
-);
->>>>>>> af6ebfe8
+}));
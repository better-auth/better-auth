--- conflicted
+++ resolved
@@ -1,10 +1,5 @@
-<<<<<<< HEAD
 import { relations, sql } from "drizzle-orm";
 import { sqliteTable, text, integer } from "drizzle-orm/sqlite-core";
-=======
-import { sql } from "drizzle-orm";
-import { sqliteTable, text, integer, index } from "drizzle-orm/sqlite-core";
->>>>>>> af6ebfe8
 
 export const user = sqliteTable("user", {
   id: text("id").primaryKey(),
@@ -75,7 +70,6 @@
   (table) => [index("account_userId_idx").on(table.userId)],
 );
 
-<<<<<<< HEAD
 export const verification = sqliteTable("verification", {
   id: text("id").primaryKey(),
   identifier: text("identifier").notNull(),
@@ -107,23 +101,4 @@
     fields: [account.userId],
     references: [user.id],
   }),
-}));
-=======
-export const verification = sqliteTable(
-  "verification",
-  {
-    id: text("id").primaryKey(),
-    identifier: text("identifier").notNull(),
-    value: text("value").notNull(),
-    expiresAt: integer("expires_at", { mode: "timestamp_ms" }).notNull(),
-    createdAt: integer("created_at", { mode: "timestamp_ms" })
-      .default(sql`(cast(unixepoch('subsecond') * 1000 as integer))`)
-      .notNull(),
-    updatedAt: integer("updated_at", { mode: "timestamp_ms" })
-      .default(sql`(cast(unixepoch('subsecond') * 1000 as integer))`)
-      .$onUpdate(() => /* @__PURE__ */ new Date())
-      .notNull(),
-  },
-  (table) => [index("verification_identifier_idx").on(table.identifier)],
-);
->>>>>>> af6ebfe8
+}));
import type { BetterAuthOptions } from "better-auth";
import { drizzleAdapter } from "better-auth/adapters/drizzle";
import { prismaAdapter } from "better-auth/adapters/prisma";
import { organization, twoFactor, username } from "better-auth/plugins";
import Database from "better-sqlite3";
import { describe, expect, it } from "vitest";
import type { SupportedPlugin } from "../src/commands/init";
import { generateAuthConfig } from "../src/generators/auth-config";
import { generateDrizzleSchema } from "../src/generators/drizzle";
import { generateMigrations } from "../src/generators/kysely";
import { generatePrismaSchema } from "../src/generators/prisma";

describe("generate", async () => {
	it("should generate prisma schema", async () => {
		const schema = await generatePrismaSchema({
			file: "test.prisma",
			adapter: prismaAdapter(
				{},
				{
					provider: "postgresql",
				},
			)({} as BetterAuthOptions),
			options: {
				database: prismaAdapter(
					{},
					{
						provider: "postgresql",
					},
				),
				plugins: [twoFactor(), username()],
			},
		});
		expect(schema.code).toMatchFileSnapshot("./__snapshots__/schema.prisma");
	});

	it("should generate prisma schema with number id", async () => {
		const schema = await generatePrismaSchema({
			file: "test.prisma",
			adapter: prismaAdapter(
				{},
				{
					provider: "postgresql",
				},
			)({} as BetterAuthOptions),
			options: {
				database: prismaAdapter(
					{},
					{
						provider: "postgresql",
					},
				),
				plugins: [twoFactor(), username()],
				advanced: {
					database: {
						generateId: "serial",
					},
				},
			},
		});
		expect(schema.code).toMatchFileSnapshot(
			"./__snapshots__/schema-numberid.prisma",
		);
	});

<<<<<<< HEAD
	it("should generate prisma schema with default values", async () => {
=======
	it("should generate prisma schema with uuid id", async () => {
>>>>>>> 9ce76bee
		const schema = await generatePrismaSchema({
			file: "test.prisma",
			adapter: prismaAdapter(
				{},
				{
					provider: "postgresql",
				},
			)({} as BetterAuthOptions),
			options: {
				database: prismaAdapter(
					{},
					{
						provider: "postgresql",
					},
				),
<<<<<<< HEAD
				user: {
					additionalFields: {
						role: {
							fieldName: "role",
							type: "string",
							defaultValue: "admin",
						},
					},
				},
				plugins: [twoFactor(), username()],
			},
		});
		expect(schema.code).toMatchFileSnapshot(
			"./__snapshots__/schema-defaultvalues.prisma",
=======
				plugins: [twoFactor(), username()],
				advanced: {
					database: {
						generateId: "uuid",
					},
				},
			},
		});
		expect(schema.code).toMatchFileSnapshot(
			"./__snapshots__/schema-uuid.prisma",
>>>>>>> 9ce76bee
		);
	});

	it("should generate prisma schema for mongodb", async () => {
		const schema = await generatePrismaSchema({
			file: "test.prisma",
			adapter: prismaAdapter(
				{},
				{
					provider: "mongodb",
				},
			)({} as BetterAuthOptions),
			options: {
				database: prismaAdapter(
					{},
					{
						provider: "mongodb",
					},
				),
				plugins: [twoFactor(), username()],
			},
		});
		expect(schema.code).toMatchFileSnapshot(
			"./__snapshots__/schema-mongodb.prisma",
		);
	});

	it("should generate prisma schema for mysql", async () => {
		const schema = await generatePrismaSchema({
			file: "test.prisma",
			adapter: prismaAdapter(
				{},
				{
					provider: "mysql",
				},
			)({} as BetterAuthOptions),
			options: {
				database: prismaAdapter(
					{},
					{
						provider: "mongodb",
					},
				),
				plugins: [twoFactor(), username()],
			},
		});
		expect(schema.code).toMatchFileSnapshot(
			"./__snapshots__/schema-mysql.prisma",
		);
	});

	it("should generate prisma schema for mysql with custom model names", async () => {
		const schema = await generatePrismaSchema({
			file: "test.prisma",
			adapter: prismaAdapter(
				{},
				{
					provider: "mysql",
				},
			)({} as BetterAuthOptions),
			options: {
				database: prismaAdapter(
					{},
					{
						provider: "mongodb",
					},
				),
				plugins: [
					twoFactor(),
					username(),
					organization({
						schema: {
							organization: {
								modelName: "workspace",
							},
							invitation: {
								modelName: "workspaceInvitation",
							},
						},
					}),
				],
			},
		});
		expect(schema.code).toMatchFileSnapshot(
			"./__snapshots__/schema-mysql-custom.prisma",
		);
	});

	it("should generate prisma schema for mysql with default values", async () => {
		const schema = await generatePrismaSchema({
			file: "test.prisma",
			adapter: prismaAdapter(
				{},
				{
					provider: "mysql",
				},
			)({} as BetterAuthOptions),
			options: {
				database: prismaAdapter(
					{},
					{
						provider: "mysql",
					},
				),
				user: {
					additionalFields: {
						role: {
							fieldName: "role",
							type: "string",
							defaultValue: "admin",
						},
					},
				},
				plugins: [twoFactor(), username()],
			},
		});
		expect(schema.code).toMatchFileSnapshot(
			"./__snapshots__/schema-mysql-defaultvalues.prisma",
		);
	});

	it("should generate drizzle schema", async () => {
		const schema = await generateDrizzleSchema({
			file: "test.drizzle",
			adapter: drizzleAdapter(
				{},
				{
					provider: "pg",
					schema: {},
				},
			)({} as BetterAuthOptions),
			options: {
				database: drizzleAdapter(
					{},
					{
						provider: "pg",
						schema: {},
					},
				),
				plugins: [twoFactor(), username()],
				user: {
					modelName: "custom_user",
				},
				account: {
					modelName: "custom_account",
				},
				session: {
					modelName: "custom_session",
				},
				verification: {
					modelName: "custom_verification",
				},
			},
		});
		expect(schema.code).toMatchFileSnapshot("./__snapshots__/auth-schema.txt");
	});

	it("should generate drizzle schema with number id", async () => {
		const schema = await generateDrizzleSchema({
			file: "test.drizzle",
			adapter: drizzleAdapter(
				{},
				{
					provider: "pg",
					schema: {},
				},
			)({} as BetterAuthOptions),
			options: {
				database: drizzleAdapter(
					{},
					{
						provider: "pg",
						schema: {},
					},
				),
				plugins: [twoFactor(), username()],
				advanced: {
					database: {
						generateId: "serial",
					},
				},
				user: {
					modelName: "custom_user",
				},
				account: {
					modelName: "custom_account",
				},
				session: {
					modelName: "custom_session",
				},
				verification: {
					modelName: "custom_verification",
				},
			},
		});
		expect(schema.code).toMatchFileSnapshot(
			"./__snapshots__/auth-schema-number-id.txt",
		);
	});

	it("should generate kysely schema", async () => {
		const schema = await generateMigrations({
			file: "test.sql",
			options: {
				database: new Database(":memory:"),
			},
			adapter: {} as any,
		});
		expect(schema.code).toMatchFileSnapshot("./__snapshots__/migrations.sql");
	});

	it("should add plugin to empty plugins array without leading comma", async () => {
		const initialConfig = `export const auth = betterAuth({
			plugins: []
		});`;

		const mockFormat = (code: string) => Promise.resolve(code);
		const mockSpinner = { stop: () => {} };
		const plugins: SupportedPlugin[] = [
			{
				id: "next-cookies",
				name: "nextCookies",
				path: "better-auth/next-js",
				clientName: undefined,
				clientPath: undefined,
			},
		];

		const result = await generateAuthConfig({
			format: mockFormat,
			current_user_config: initialConfig,
			spinner: mockSpinner as any,
			plugins,
			database: null,
		});

		expect(result.generatedCode).toContain(`plugins: [nextCookies()]`);
		expect(result.generatedCode).not.toContain(`plugins: [, nextCookies()]`);
	});
});

describe("JSON field support in CLI generators", () => {
	it("should generate Drizzle schema with JSON fields for PostgreSQL", async () => {
		const schema = await generateDrizzleSchema({
			file: "test.drizzle",
			adapter: {
				id: "drizzle",
				options: {
					provider: "pg",
					schema: {},
				},
			} as any,
			options: {
				database: {} as any,
				user: {
					additionalFields: {
						preferences: {
							type: "json",
						},
					},
				},
			} as BetterAuthOptions,
		});
		expect(schema.code).toContain("preferences: jsonb(");
	});

	it("should generate Drizzle schema with JSON fields for MySQL", async () => {
		const schema = await generateDrizzleSchema({
			file: "test.drizzle",
			adapter: {
				id: "drizzle",
				options: {
					provider: "mysql",
					schema: {},
				},
			} as any,
			options: {
				database: {} as any,
				user: {
					additionalFields: {
						preferences: {
							type: "json",
						},
					},
				},
			} as BetterAuthOptions,
		});
		expect(schema.code).toContain("preferences: json(");
	});

	it("should generate Drizzle schema with JSON fields for SQLite", async () => {
		const schema = await generateDrizzleSchema({
			file: "test.drizzle",
			adapter: {
				id: "drizzle",
				options: {
					provider: "sqlite",
					schema: {},
				},
			} as any,
			options: {
				database: {} as any,
				user: {
					additionalFields: {
						preferences: {
							type: "json",
						},
					},
				},
			} as BetterAuthOptions,
		});
		expect(schema.code).toContain("preferences: text(");
	});

	it("should generate Prisma schema with JSON fields", async () => {
		const schema = await generatePrismaSchema({
			file: "test.prisma",
			adapter: {
				id: "prisma",
				options: {},
			} as any,
			options: {
				database: {} as any,
				user: {
					additionalFields: {
						preferences: {
							type: "json",
						},
					},
				},
			} as BetterAuthOptions,
		});
		expect(schema.code).toContain("preferences   Json?");
	});

	it("should generate Prisma schema with JSON default values of arrays and objects", async () => {
		const schema = await generatePrismaSchema({
			file: "test.prisma",
			adapter: {
				id: "prisma",
				options: {},
			} as any,
			options: {
				database: {} as any,
				user: {
					additionalFields: {
						preferences: {
							type: "json",
							defaultValue: {
								premiumuser: true,
							},
						},
						metadata: {
							type: "json",
							defaultValue: [
								{
									name: "john",
									subscribed: false,
								},
								{ name: "doe", subscribed: true },
							],
						},
					},
				},
			} as BetterAuthOptions,
		});
		expect(schema.code).toContain("preferences   Json?");
		// expect(schema.code).toContain(JSON.stringify(`@default("{\"premiumuser\":true}")`).slice(1,-1));
		expect(schema.code).toContain('@default("{\\"premiumuser\\":true}")');
		expect(schema.code).toContain(
			'@default("[{\\"name\\":\\"john\\",\\"subscribed\\":false},{\\"name\\":\\"doe\\",\\"subscribed\\":true}]")',
		);
	});
});

describe("Enum field support in Drizzle schemas", () => {
	it("should generate Drizzle schema with enum fields for PostgreSQL", async () => {
		const schema = await generateDrizzleSchema({
			file: "test.drizzle",
			adapter: {
				id: "drizzle",
				options: {
					provider: "pg",
					schema: {},
				},
			} as any,
			options: {
				database: {} as any,
				user: {
					additionalFields: {
						role: {
							type: ["admin", "user", "guest"],
							required: true,
						},
					},
				},
			} as BetterAuthOptions,
		});
		expect(schema.code).toContain(
			'role: text("role", { enum: ["admin", "user", "guest"] })',
		);
		await expect(schema.code).toMatchFileSnapshot(
			"./__snapshots__/auth-schema-pg-enum.txt",
		);
	});

	it("should generate Drizzle schema with enum fields for MySQL", async () => {
		const schema = await generateDrizzleSchema({
			file: "test.drizzle",
			adapter: {
				id: "drizzle",
				options: {
					provider: "mysql",
					schema: {},
				},
			} as any,
			options: {
				database: {} as any,
				user: {
					additionalFields: {
						status: {
							type: ["active", "inactive", "pending"],
							required: false,
						},
					},
				},
			} as BetterAuthOptions,
		});
		expect(schema.code).toContain("mysqlEnum");
		expect(schema.code).toContain(
			'status: mysqlEnum(["active", "inactive", "pending"])',
		);
		await expect(schema.code).toMatchFileSnapshot(
			"./__snapshots__/auth-schema-mysql-enum.txt",
		);
	});

	it("should generate Drizzle schema with enum fields for SQLite", async () => {
		const schema = await generateDrizzleSchema({
			file: "test.drizzle",
			adapter: {
				id: "drizzle",
				options: {
					provider: "sqlite",
					schema: {},
				},
			} as any,
			options: {
				database: {} as any,
				user: {
					additionalFields: {
						priority: {
							type: ["high", "medium", "low"],
						},
					},
				},
			} as BetterAuthOptions,
		});
		expect(schema.code).toContain("text({ enum: [");
		expect(schema.code).toContain(
			'priority: text({ enum: ["high", "medium", "low"] })',
		);
		await expect(schema.code).toMatchFileSnapshot(
			"./__snapshots__/auth-schema-sqlite-enum.txt",
		);
	});

	it("should include correct imports for enum fields in MySQL", async () => {
		const schema = await generateDrizzleSchema({
			file: "test.drizzle",
			adapter: {
				id: "drizzle",
				options: {
					provider: "mysql",
					schema: {},
				},
			} as any,
			options: {
				database: {} as any,
				user: {
					additionalFields: {
						status: {
							type: ["active", "inactive"],
						},
					},
				},
			} as BetterAuthOptions,
		});
		expect(schema.code).toMatch(
			/import.*mysqlEnum.*from.*drizzle-orm\/mysql-core/s,
		);
	});

	it("should not include enum imports when no enum fields are present", async () => {
		const schema = await generateDrizzleSchema({
			file: "test.drizzle",
			adapter: {
				id: "drizzle",
				options: {
					provider: "pg",
					schema: {},
				},
			} as any,
			options: {
				database: {} as any,
				user: {
					additionalFields: {
						name: {
							type: "string",
						},
					},
				},
			} as BetterAuthOptions,
		});
		expect(schema.code).not.toContain("enum");
	});
});<|MERGE_RESOLUTION|>--- conflicted
+++ resolved
@@ -62,11 +62,7 @@
 		);
 	});
 
-<<<<<<< HEAD
-	it("should generate prisma schema with default values", async () => {
-=======
 	it("should generate prisma schema with uuid id", async () => {
->>>>>>> 9ce76bee
 		const schema = await generatePrismaSchema({
 			file: "test.prisma",
 			adapter: prismaAdapter(
@@ -82,22 +78,6 @@
 						provider: "postgresql",
 					},
 				),
-<<<<<<< HEAD
-				user: {
-					additionalFields: {
-						role: {
-							fieldName: "role",
-							type: "string",
-							defaultValue: "admin",
-						},
-					},
-				},
-				plugins: [twoFactor(), username()],
-			},
-		});
-		expect(schema.code).toMatchFileSnapshot(
-			"./__snapshots__/schema-defaultvalues.prisma",
-=======
 				plugins: [twoFactor(), username()],
 				advanced: {
 					database: {
@@ -108,9 +88,41 @@
 		});
 		expect(schema.code).toMatchFileSnapshot(
 			"./__snapshots__/schema-uuid.prisma",
->>>>>>> 9ce76bee
-		);
-	});
+		);
+	});
+
+  it("should generate prisma schema with default values", async () => {
+    const schema = await generatePrismaSchema({
+      file: "test.prisma",
+      adapter: prismaAdapter(
+        {},
+        {
+          provider: "postgresql",
+        },
+      )({} as BetterAuthOptions),
+      options: {
+        database: prismaAdapter(
+          {},
+          {
+            provider: "postgresql",
+          },
+        ),
+        user: {
+          additionalFields: {
+            role: {
+              fieldName: "role",
+              type: "string",
+              defaultValue: "admin",
+            },
+          },
+        },
+        plugins: [twoFactor(), username()],
+      },
+    });
+    expect(schema.code).toMatchFileSnapshot(
+      "./__snapshots__/schema-defaultvalues.prisma",
+    );
+  });
 
 	it("should generate prisma schema for mongodb", async () => {
 		const schema = await generatePrismaSchema({

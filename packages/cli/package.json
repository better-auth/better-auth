--- conflicted
+++ resolved
@@ -1,10 +1,6 @@
 {
   "name": "@better-auth/cli",
-<<<<<<< HEAD
-  "version": "1.4.10",
-=======
   "version": "1.5.0-beta.2",
->>>>>>> 4588fb4d
   "type": "module",
   "description": "The CLI for Better Auth",
   "module": "dist/index.mjs",

{
  "name": "@better-auth/cli",
<<<<<<< HEAD
  "version": "0.8.4-beta.2",
=======
  "version": "0.8.4-beta.4",
>>>>>>> 56f14b6f
  "description": "The CLI for Better Auth",
  "module": "dist/index.mjs",
  "repository": {
    "type": "git",
    "url": "https://github.com/better-auth/better-auth",
    "directory": "packages/cli"
  },
  "main": "./dist/index.mjs",
  "scripts": {
    "dev": "tsup --watch --sourcemap",
    "test": "vitest",
    "build": "tsup --clean"
  },
  "publishConfig": {
    "executableFiles": [
      "./dist/index.mjs"
    ]
  },
  "exports": "./dist/index.mjs",
  "bin": "./dist/index.mjs",
  "devDependencies": {
    "tsup": "^8.2.4",
    "typescript": "^5.6.3",
    "vitest": "^1.6.0"
  },
  "dependencies": {
    "@babel/preset-react": "^7.24.7",
    "@babel/preset-typescript": "^7.24.7",
    "@mrleebo/prisma-ast": "^0.12.0",
    "@prisma/client": "^5.19.1",
    "@types/better-sqlite3": "^7.6.11",
    "@types/prompts": "^2.4.9",
    "better-auth": "workspace:*",
    "better-sqlite3": "^11.3.0",
    "c12": "^2.0.1",
    "chalk": "^5.3.0",
    "commander": "^12.1.0",
    "dotenv": "^16.4.5",
    "drizzle-orm": "^0.33.0",
    "prisma": "^5.19.1",
    "prompts": "^2.4.2",
    "tinyexec": "^0.3.0",
    "yocto-spinner": "^0.1.1",
    "zod": "^3.23.8"
  },
  "files": [
    "dist"
  ]
}<|MERGE_RESOLUTION|>--- conflicted
+++ resolved
@@ -1,10 +1,6 @@
 {
   "name": "@better-auth/cli",
-<<<<<<< HEAD
-  "version": "0.8.4-beta.2",
-=======
   "version": "0.8.4-beta.4",
->>>>>>> 56f14b6f
   "description": "The CLI for Better Auth",
   "module": "dist/index.mjs",
   "repository": {

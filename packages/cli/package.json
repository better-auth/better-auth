--- conflicted
+++ resolved
@@ -1,10 +1,6 @@
 {
   "name": "@better-auth/cli",
-<<<<<<< HEAD
-  "version": "0.5.2-beta.21",
-=======
   "version": "0.5.2",
->>>>>>> 63f821b8
   "description": "The CLI for Better Auth",
   "module": "dist/index.mjs",
   "repository": {

--- conflicted
+++ resolved
@@ -1,10 +1,6 @@
 {
   "name": "@better-auth/cli",
-<<<<<<< HEAD
-  "version": "0.6.3-beta.2",
-=======
   "version": "0.6.3-beta.3",
->>>>>>> b5f119f6
   "description": "The CLI for Better Auth",
   "module": "dist/index.mjs",
   "repository": {

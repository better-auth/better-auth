{
  "name": "@better-auth/cli",
<<<<<<< HEAD
  "version": "0.8.6-beta.5",
=======
  "version": "0.8.6",
>>>>>>> 8014648d
  "description": "The CLI for Better Auth",
  "module": "dist/index.mjs",
  "repository": {
    "type": "git",
    "url": "https://github.com/better-auth/better-auth",
    "directory": "packages/cli"
  },
  "main": "./dist/index.mjs",
  "scripts": {
    "dev": "tsup --watch --sourcemap",
    "test": "vitest",
    "build": "tsup --clean"
  },
  "publishConfig": {
    "executableFiles": [
      "./dist/index.mjs"
    ]
  },
  "exports": "./dist/index.mjs",
  "bin": "./dist/index.mjs",
  "devDependencies": {
    "tsup": "^8.2.4",
    "typescript": "^5.6.3",
    "vitest": "^1.6.0"
  },
  "dependencies": {
    "@babel/preset-react": "^7.24.7",
    "@babel/preset-typescript": "^7.24.7",
    "@mrleebo/prisma-ast": "^0.12.0",
    "@prisma/client": "^5.19.1",
    "@types/better-sqlite3": "^7.6.11",
    "@types/prompts": "^2.4.9",
    "better-auth": "workspace:*",
    "better-sqlite3": "^11.3.0",
    "c12": "^2.0.1",
    "chalk": "^5.3.0",
    "commander": "^12.1.0",
    "dotenv": "^16.4.5",
    "drizzle-orm": "^0.33.0",
    "prisma": "^5.19.1",
    "prompts": "^2.4.2",
    "tinyexec": "^0.3.0",
    "yocto-spinner": "^0.1.1",
    "zod": "^3.23.8"
  },
  "files": [
    "dist"
  ]
}<|MERGE_RESOLUTION|>--- conflicted
+++ resolved
@@ -1,10 +1,6 @@
 {
   "name": "@better-auth/cli",
-<<<<<<< HEAD
-  "version": "0.8.6-beta.5",
-=======
   "version": "0.8.6",
->>>>>>> 8014648d
   "description": "The CLI for Better Auth",
   "module": "dist/index.mjs",
   "repository": {

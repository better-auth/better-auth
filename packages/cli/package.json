--- conflicted
+++ resolved
@@ -1,10 +1,6 @@
 {
   "name": "@better-auth/cli",
-<<<<<<< HEAD
   "version": "1.2.0-beta.1",
-=======
-  "version": "1.1.17",
->>>>>>> 04b8d2d3
   "description": "The CLI for Better Auth",
   "module": "dist/index.mjs",
   "repository": {

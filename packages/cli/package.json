{
  "name": "@better-auth/cli",
<<<<<<< HEAD
  "version": "1.3.5-beta.2",
=======
  "version": "1.4.0-beta.5",
>>>>>>> 350ccfd3
  "description": "The CLI for Better Auth",
  "module": "dist/index.mjs",
  "repository": {
    "type": "git",
    "url": "https://github.com/better-auth/better-auth",
    "directory": "packages/cli"
  },
  "homepage": "https://www.better-auth.com/docs/concepts/cli",
  "main": "./dist/index.mjs",
  "scripts": {
    "build": "unbuild",
    "stub": "unbuild --stub",
    "start": "node ./dist/index.mjs",
    "dev": "tsx ./src/index.ts",
    "test": "vitest",
    "typecheck": "tsc --project tsconfig.json"
  },
  "publishConfig": {
    "access": "public",
    "executableFiles": [
      "./dist/index.mjs"
    ]
  },
  "license": "MIT",
  "keywords": [
    "auth",
    "cli",
    "typescript",
    "better-auth"
  ],
  "exports": "./dist/index.mjs",
  "bin": "./dist/index.mjs",
  "devDependencies": {
    "@types/semver": "^7.7.1",
    "tsx": "^4.20.5",
    "typescript": "catalog:",
    "unbuild": "catalog:"
  },
  "dependencies": {
    "@babel/core": "^7.28.4",
    "@babel/preset-react": "^7.27.1",
    "@babel/preset-typescript": "^7.27.1",
    "@clack/prompts": "^0.11.0",
    "@mrleebo/prisma-ast": "^0.13.0",
    "@prisma/client": "^5.22.0",
    "@types/better-sqlite3": "^7.6.13",
    "@types/prompts": "^2.4.9",
    "better-auth": "workspace:*",
    "better-sqlite3": "^12.2.0",
    "c12": "^3.2.0",
    "chalk": "^5.6.2",
    "commander": "^12.1.0",
    "dotenv": "^17.2.2",
    "drizzle-orm": "^0.33.0",
    "get-tsconfig": "^4.10.1",
    "jiti": "^2.6.0",
    "open": "^10.2.0",
    "prettier": "^3.6.2",
    "prisma": "^5.22.0",
    "prompts": "^2.4.2",
    "semver": "^7.7.2",
    "tinyexec": "^0.3.2",
    "yocto-spinner": "^0.2.3",
    "zod": "^4.1.5"
  },
  "files": [
    "dist"
  ]
}<|MERGE_RESOLUTION|>--- conflicted
+++ resolved
@@ -1,10 +1,6 @@
 {
   "name": "@better-auth/cli",
-<<<<<<< HEAD
-  "version": "1.3.5-beta.2",
-=======
   "version": "1.4.0-beta.5",
->>>>>>> 350ccfd3
   "description": "The CLI for Better Auth",
   "module": "dist/index.mjs",
   "repository": {

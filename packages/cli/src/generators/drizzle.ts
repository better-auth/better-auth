import { initGetFieldName, initGetModelName } from "better-auth/adapters";
import {
	type BetterAuthDBSchema,
	type DBFieldAttribute,
	getAuthTables,
} from "better-auth/db";
import type { BetterAuthOptions } from "better-auth/types";
import { existsSync } from "fs";
import prettier from "prettier";
import type { SchemaGenerator } from "./types";

export function convertToSnakeCase(str: string, camelCase?: boolean) {
	if (camelCase) {
		return str;
	}
	// Handle consecutive capitals (like ID, URL, API) by treating them as a single word
	return str
		.replace(/([A-Z]+)([A-Z][a-z])/g, "$1_$2") // Handle AABb -> AA_Bb
		.replace(/([a-z\d])([A-Z])/g, "$1_$2") // Handle aBb -> a_Bb
		.toLowerCase();
}

export const generateDrizzleSchema: SchemaGenerator = async ({
	options,
	file,
	adapter,
}) => {
	const tables = getAuthTables(options);
	const filePath = file || "./auth-schema.ts";
	const databaseType: "sqlite" | "mysql" | "pg" | undefined =
		adapter.options?.provider;

	if (!databaseType) {
		throw new Error(
			`Database provider type is undefined during Drizzle schema generation. Please define a \`provider\` in the Drizzle adapter config. Read more at https://better-auth.com/docs/adapters/drizzle`,
		);
	}
	const fileExist = existsSync(filePath);

	let code: string = generateImport({
		databaseType,
		tables,
		options,
	});

	const getModelName = initGetModelName({
		schema: tables,
		usePlural: adapter.options?.adapterConfig?.usePlural,
	});

	const getFieldName = initGetFieldName({
		schema: tables,
		usePlural: adapter.options?.adapterConfig?.usePlural,
	});

	for (const tableKey in tables) {
		const table = tables[tableKey]!;
		const modelName = getModelName(tableKey);
		const fields = table.fields;

		function getType(name: string, field: DBFieldAttribute) {
			// Not possible to reach, it's here to make typescript happy
			if (!databaseType) {
				throw new Error(
					`Database provider type is undefined during Drizzle schema generation. Please define a \`provider\` in the Drizzle adapter config. Read more at https://better-auth.com/docs/adapters/drizzle`,
				);
			}
			name = convertToSnakeCase(name, adapter.options?.camelCase);
			if (field.references?.field === "id") {
				if (options.advanced?.database?.useNumberId) {
					if (databaseType === "pg") {
						return `integer('${name}')`;
					} else if (databaseType === "mysql") {
						return `int('${name}')`;
					} else {
						// using sqlite
						return `integer('${name}')`;
					}
				}
				if (field.references.field) {
					if (databaseType === "mysql") {
						return `varchar('${name}', { length: 36 })`;
					}
				}
				return `text('${name}')`;
			}
			const type = field.type;
			if (typeof type !== "string") {
				if (Array.isArray(type) && type.every((x) => typeof x === "string")) {
					return {
						sqlite: `text({ enum: [${type.map((x) => `'${x}'`).join(", ")}] })`,
						pg: `text('${name}', { enum: [${type.map((x) => `'${x}'`).join(", ")}] })`,
						mysql: `mysqlEnum([${type.map((x) => `'${x}'`).join(", ")}])`,
					}[databaseType];
				} else {
					throw new TypeError(
						`Invalid field type for field ${name} in model ${modelName}`,
					);
				}
			}
			const typeMap: Record<
				typeof type,
				Record<typeof databaseType, string>
			> = {
				string: {
					sqlite: `text('${name}')`,
					pg: `text('${name}')`,
					mysql: field.unique
						? `varchar('${name}', { length: 255 })`
						: field.references
							? `varchar('${name}', { length: 36 })`
							: field.sortable
								? `varchar('${name}', { length: 255 })`
								: field.index
									? `varchar('${name}', { length: 255 })`
									: `text('${name}')`,
				},
				boolean: {
					sqlite: `integer('${name}', { mode: 'boolean' })`,
					pg: `boolean('${name}')`,
					mysql: `boolean('${name}')`,
				},
				number: {
					sqlite: `integer('${name}')`,
					pg: field.bigint
						? `bigint('${name}', { mode: 'number' })`
						: `integer('${name}')`,
					mysql: field.bigint
						? `bigint('${name}', { mode: 'number' })`
						: `int('${name}')`,
				},
				date: {
					sqlite: `integer('${name}', { mode: 'timestamp_ms' })`,
					pg: `timestamp('${name}')`,
					mysql: `timestamp('${name}', { fsp: 3 })`,
				},
				"number[]": {
					sqlite: `integer('${name}').array()`,
					pg: field.bigint
						? `bigint('${name}', { mode: 'number' }).array()`
						: `integer('${name}').array()`,
					mysql: field.bigint
						? `bigint('${name}', { mode: 'number' }).array()`
						: `int('${name}').array()`,
				},
				"string[]": {
					sqlite: `text('${name}').array()`,
					pg: `text('${name}').array()`,
					mysql: `text('${name}').array()`,
				},
				json: {
					sqlite: `text('${name}')`,
					pg: `jsonb('${name}')`,
					mysql: `json('${name}')`,
				},
			} as const;
			return typeMap[type][databaseType];
		}

		let id: string = "";

		if (options.advanced?.database?.useNumberId) {
			if (databaseType === "pg") {
				id = `serial("id").primaryKey()`;
			} else if (databaseType === "sqlite") {
				id = `integer("id", { mode: "number" }).primaryKey({ autoIncrement: true })`;
			} else {
				id = `int("id").autoincrement().primaryKey()`;
			}
		} else {
			if (databaseType === "mysql") {
				id = `varchar('id', { length: 36 }).primaryKey()`;
			} else if (databaseType === "pg") {
				id = `text('id').primaryKey()`;
			} else {
				id = `text('id').primaryKey()`;
			}
		}

		type Index = { type: "uniqueIndex" | "index"; name: string; on: string };

		let indexes: Index[] = [];

		const assignIndexes = (indexes: Index[]): string => {
			if (!indexes.length) return "";

			let code: string[] = [`, (table) => [`];

			for (const index of indexes) {
				code.push(`  ${index.type}("${index.name}").on(table.${index.on}),`);
			}

			code.push(`]`);

			return code.join("\n");
		};

		const schema = `export const ${modelName} = ${databaseType}Table("${convertToSnakeCase(
			modelName,
			adapter.options?.camelCase,
		)}", {
					id: ${id},
					${Object.keys(fields)
						.map((field) => {
							const attr = fields[field]!;
							const fieldName = attr.fieldName || field;
							let type = getType(fieldName, attr);

							if (attr.index && !attr.unique) {
								indexes.push({
									type: "index",
									name: `${modelName}_${fieldName}_idx`,
									on: fieldName,
								});
							} else if (attr.index && attr.unique) {
								indexes.push({
									type: "uniqueIndex",
									name: `${modelName}_${fieldName}_uidx`,
									on: fieldName,
								});
							}

							if (
								attr.defaultValue !== null &&
								typeof attr.defaultValue !== "undefined"
							) {
								if (typeof attr.defaultValue === "function") {
									if (
										attr.type === "date" &&
										attr.defaultValue.toString().includes("new Date()")
									) {
										if (databaseType === "sqlite") {
											type += `.default(sql\`(cast(unixepoch('subsecond') * 1000 as integer))\`)`;
										} else {
											type += `.defaultNow()`;
										}
									} else {
										// we are intentionally not adding .$defaultFn(${attr.defaultValue})
										// this is because if the defaultValue is a function, it could have
										// custom logic within that function that might not work in drizzle's context.
									}
								} else if (typeof attr.defaultValue === "string") {
									type += `.default("${attr.defaultValue}")`;
								} else {
									type += `.default(${attr.defaultValue})`;
								}
							}
							// Add .$onUpdate() for fields with onUpdate property
							// Supported for all database types: PostgreSQL, MySQL, and SQLite
							if (attr.onUpdate && attr.type === "date") {
								if (typeof attr.onUpdate === "function") {
									type += `.$onUpdate(${attr.onUpdate})`;
								}
							}

							return `${fieldName}: ${type}${attr.required ? ".notNull()" : ""}${
								attr.unique ? ".unique()" : ""
							}${
								attr.references
									? `.references(()=> ${getModelName(
											attr.references.model,
										)}.${getFieldName({ model: attr.references.model, field: attr.references.field })}, { onDelete: '${
											attr.references.onDelete || "cascade"
										}' })`
									: ""
							}`;
						})
						.join(",\n ")}
<<<<<<< HEAD
				});`;

=======
					}${assignIndexes(indexes)});`;
>>>>>>> af6ebfe8
		code += `\n${schema}\n`;
	}

	let relationsString: string = "";
	for (const tableKey in tables) {
		const table = tables[tableKey]!;

		type Relation = {
			/**
			 * The key of the relation that will be defined in the Drizzle schema.
			 * For "one" relations: singular (e.g., "user")
			 * For "many" relations: plural (e.g., "posts")
			 */
			key: string;
			/**
			 * The model name being referenced.
			 */
			model: string;
			/**
			 * The type of the relation: "one" (many-to-one) or "many" (one-to-many).
			 */
			type: "one" | "many";
			/**
			 * Foreign key field name and reference details (only for "one" relations).
			 */
			reference?: {
				field: string;
				references: string;
			};
		};

		const relations: Relation[] = [];

		// 1. Find all foreign keys in THIS table (creates "one" relations)
		const fields = Object.entries(table.fields);
		const foreignFields = fields.filter(([_, field]) => field.references);

		for (const [fieldName, field] of foreignFields) {
			const referencedModel = field.references!.model;
			relations.push({
				key: getModelName(referencedModel),
				model: getModelName(referencedModel),
				type: "one",
				reference: {
					field: `${getModelName(tableKey)}.${getFieldName({ model: tableKey, field: fieldName })}`,
					references: `${getModelName(referencedModel)}.${getFieldName({ model: referencedModel, field: field.references!.field || "id" })}`,
				},
			});
		}

		// 2. Find all OTHER tables that reference THIS table (creates "many" relations)
		const otherModels = Object.entries(tables).filter(
			([modelName]) => modelName !== tableKey,
		);

		for (const [modelName, otherTable] of otherModels) {
			const foreignKeysPointingHere = Object.entries(otherTable.fields).filter(
				([_, field]) =>
					field.references?.model === tableKey ||
					field.references?.model === getModelName(tableKey),
			);

			for (const [fieldName, field] of foreignKeysPointingHere) {
				const isUnique = !!field.unique;
				const relationKey = isUnique
					? getModelName(modelName)
					: `${getModelName(modelName)}s`;

				relations.push({
					key: relationKey,
					model: getModelName(modelName),
					type: isUnique ? "one" : "many",
				});
			}
		}

		const hasOne = relations.some((relation) => relation.type === "one");
		const hasMany = relations.some((relation) => relation.type === "many");

		let tableRelation = `export const ${table.modelName}Relations = relations(${getModelName(
			table.modelName,
		)}, ({ ${hasOne ? "one" : ""}${hasMany ? `${hasOne ? ", " : ""}many` : ""} }) => ({
				${relations
					.map(
						({ key, type, model, reference }) =>
							` ${key}: ${type}(${model}${
								!reference
									? ""
									: `, {
								fields: [${reference.field}],
								references: [${reference.references}],
							}`
							})`,
					)
					.join(",\n ")}
			}))`;

		if (relations.length > 0) {
			relationsString += `\n${tableRelation}\n`;
		}
	}
	code += `\n${relationsString}`;

	const formattedCode = await prettier.format(code, {
		parser: "typescript",
	});
	return {
		code: formattedCode,
		fileName: filePath,
		overwrite: fileExist,
	};
};

function generateImport({
	databaseType,
	tables,
	options,
}: {
	databaseType: "sqlite" | "mysql" | "pg";
	tables: BetterAuthDBSchema;
	options: BetterAuthOptions;
}) {
	const rootImports: string[] = ["relations"];
	const coreImports: string[] = [];

	let hasBigint = false;
	let hasJson = false;

	for (const table of Object.values(tables)) {
		for (const field of Object.values(table.fields)) {
			if (field.bigint) hasBigint = true;
			if (field.type === "json") hasJson = true;
		}
		if (hasJson && hasBigint) break;
	}

	const useNumberId = options.advanced?.database?.useNumberId;

	coreImports.push(`${databaseType}Table`);
	coreImports.push(
		databaseType === "mysql"
			? "varchar, text"
			: databaseType === "pg"
				? "text"
				: "text",
	);
	coreImports.push(
		hasBigint ? (databaseType !== "sqlite" ? "bigint" : "") : "",
	);
	coreImports.push(databaseType !== "sqlite" ? "timestamp, boolean" : "");
	if (databaseType === "mysql") {
		// Only include int for MySQL if actually needed
		const hasNonBigintNumber = Object.values(tables).some((table) =>
			Object.values(table.fields).some(
				(field) =>
					(field.type === "number" || field.type === "number[]") &&
					!field.bigint,
			),
		);
		const needsInt = !!useNumberId || hasNonBigintNumber;
		if (needsInt) {
			coreImports.push("int");
		}
		const hasEnum = Object.values(tables).some((table) =>
			Object.values(table.fields).some(
				(field) =>
					typeof field.type !== "string" &&
					Array.isArray(field.type) &&
					field.type.every((x) => typeof x === "string"),
			),
		);
		if (hasEnum) {
			coreImports.push("mysqlEnum");
		}
	} else if (databaseType === "pg") {
		// Only include integer for PG if actually needed
		const hasNonBigintNumber = Object.values(tables).some((table) =>
			Object.values(table.fields).some(
				(field) =>
					(field.type === "number" || field.type === "number[]") &&
					!field.bigint,
			),
		);
		const hasFkToId = Object.values(tables).some((table) =>
			Object.values(table.fields).some(
				(field) => field.references?.field === "id",
			),
		);
		// handles the references field with useNumberId
		const needsInteger =
			hasNonBigintNumber ||
			(options.advanced?.database?.useNumberId && hasFkToId);
		if (needsInteger) {
			coreImports.push("integer");
		}
	} else {
		coreImports.push("integer");
	}
	coreImports.push(useNumberId ? (databaseType === "pg" ? "serial" : "") : "");

	//handle json last on the import order
	if (hasJson) {
		if (databaseType === "pg") coreImports.push("jsonb");
		if (databaseType === "mysql") coreImports.push("json");
		// sqlite uses text for JSON, so there's no need to handle this case
	}

	// Add sql import for SQLite timestamps with defaultNow
	const hasSQLiteTimestamp =
		databaseType === "sqlite" &&
		Object.values(tables).some((table) =>
			Object.values(table.fields).some(
				(field) =>
					field.type === "date" &&
					field.defaultValue &&
					typeof field.defaultValue === "function" &&
					field.defaultValue.toString().includes("new Date()"),
			),
		);

	if (hasSQLiteTimestamp) {
		rootImports.push("sql");
	}

	//handle indexes
	const hasIndexes = Object.values(tables).some((table) =>
		Object.values(table.fields).some((field) => field.index && !field.unique),
	);
	const hasUniqueIndexes = Object.values(tables).some((table) =>
		Object.values(table.fields).some((field) => field.unique && field.index),
	);
	if (hasIndexes) {
		coreImports.push("index");
	}
	if (hasUniqueIndexes) {
		coreImports.push("uniqueIndex");
	}

	return `${rootImports.length > 0 ? `import { ${rootImports.join(", ")} } from "drizzle-orm";\n` : ""}import { ${coreImports
		.map((x) => x.trim())
		.filter((x) => x !== "")
		.join(", ")} } from "drizzle-orm/${databaseType}-core";\n`;
}<|MERGE_RESOLUTION|>--- conflicted
+++ resolved
@@ -266,12 +266,7 @@
 							}`;
 						})
 						.join(",\n ")}
-<<<<<<< HEAD
-				});`;
-
-=======
 					}${assignIndexes(indexes)});`;
->>>>>>> af6ebfe8
 		code += `\n${schema}\n`;
 	}
 

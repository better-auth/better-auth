import type { spinner as clackSpinner } from "@clack/prompts";
import { logger } from "better-auth";
<<<<<<< HEAD
import {
	type SupportedDatabases,
	type SupportedPlugin,
} from "../commands/OLD_init";
=======
import type { SupportedDatabases, SupportedPlugin } from "../commands/init";
>>>>>>> 17ececb8

export type Import = {
	path: string;
	variables:
		| { asType?: boolean; name: string; as?: string }[]
		| { asType?: boolean; name: string; as?: string };
};

type Format = (code: string) => Promise<string>;

type CommonIndexConfig_Regex<AdditionalFields> = {
	type: "regex";
	regex: RegExp;
	getIndex: (args: {
		matchIndex: number;
		match: RegExpMatchArray;
		additionalFields: AdditionalFields;
	}) => number | null;
};
type CommonIndexConfig_manual<AdditionalFields> = {
	type: "manual";
	getIndex: (args: {
		content: string;
		additionalFields: AdditionalFields;
	}) => number | null;
};

export type CommonIndexConfig<AdditionalFields> =
	| CommonIndexConfig_Regex<AdditionalFields>
	| CommonIndexConfig_manual<AdditionalFields>;

export async function generateAuthConfig({
	format,
	current_user_config,
	spinner,
	plugins,
	database,
}: {
	format: Format;
	current_user_config: string;
	spinner: ReturnType<typeof clackSpinner>;
	plugins: SupportedPlugin[];
	database: SupportedDatabases | null;
}): Promise<{
	generatedCode: string;
	dependencies: string[];
	envs: string[];
}> {
	let _start_of_plugins_common_index = {
		START_OF_PLUGINS: {
			type: "regex",
			regex: /betterAuth\([\w\W]*plugins:[\W]*\[()/m,
			getIndex: ({ matchIndex, match }) => {
				return matchIndex + match[0].length;
			},
		} satisfies CommonIndexConfig<{}>,
	};
	const common_indexes = {
		START_OF_PLUGINS:
			_start_of_plugins_common_index.START_OF_PLUGINS satisfies CommonIndexConfig<{}>,
		END_OF_PLUGINS: {
			type: "manual",
			getIndex: ({ content, additionalFields }) => {
				const closingBracketIndex = findClosingBracket(
					content,
					additionalFields.start_of_plugins,
					"[",
					"]",
				);
				return closingBracketIndex;
			},
		} satisfies CommonIndexConfig<{ start_of_plugins: number }>,
		START_OF_BETTERAUTH: {
			type: "regex",
			regex: /betterAuth\({()/m,
			getIndex: ({ matchIndex }) => {
				return matchIndex + "betterAuth({".length;
			},
		} satisfies CommonIndexConfig<{}>,
	};

	const config_generation = {
		add_plugin: async (opts: {
			direction_in_plugins_array: "append" | "prepend";
			pluginFunctionName: string;
			pluginContents: string;
			config: string;
		}): Promise<{ code: string; dependencies: string[]; envs: string[] }> => {
			let start_of_plugins = getGroupInfo(
				opts.config,
				common_indexes.START_OF_PLUGINS,
				{},
			);

			// console.log(`start of plugins:`, start_of_plugins);

			if (!start_of_plugins) {
				throw new Error(
					"Couldn't find start of your plugins array in your auth config file.",
				);
			}
			let end_of_plugins = getGroupInfo(
				opts.config,
				common_indexes.END_OF_PLUGINS,
				{ start_of_plugins: start_of_plugins.index },
			);

			// console.log(`end of plugins:`, end_of_plugins);

			if (!end_of_plugins) {
				throw new Error(
					"Couldn't find end of your plugins array in your auth config file.",
				);
			}
			// console.log(
			// 	"slice:\n",
			// 	opts.config.slice(start_of_plugins.index, end_of_plugins.index),
			// );
			let new_content: string;

			if (opts.direction_in_plugins_array === "prepend") {
				new_content = insertContent({
					line: start_of_plugins.line,
					character: start_of_plugins.character,
					content: opts.config,
					insert_content: `${opts.pluginFunctionName}(${opts.pluginContents}),`,
				});
			} else {
				const pluginArrayContent = opts.config
					.slice(start_of_plugins.index, end_of_plugins.index)
					.trim();
				const isPluginArrayEmpty = pluginArrayContent === "";
				const isPluginArrayEndsWithComma = pluginArrayContent.endsWith(",");
				const needsComma = !isPluginArrayEmpty && !isPluginArrayEndsWithComma;

				new_content = insertContent({
					line: end_of_plugins.line,
					character: end_of_plugins.character,
					content: opts.config,
					insert_content: `${needsComma ? "," : ""}${opts.pluginFunctionName}(${
						opts.pluginContents
					})`,
				});
			}

			// console.log(`new_content`, new_content);
			try {
				new_content = await format(new_content);
			} catch (error) {
				console.error(error);
				throw new Error(
					`Failed to generate new auth config during plugin addition phase.`,
				);
			}
			return { code: new_content, dependencies: [], envs: [] };
		},
		add_import: async (opts: {
			imports: Import[];
			config: string;
		}): Promise<{ code: string; dependencies: string[]; envs: string[] }> => {
			let importString = "";
			for (const import_ of opts.imports) {
				if (Array.isArray(import_.variables)) {
					importString += `import { ${import_.variables
						.map(
							(x) =>
								`${x.asType ? "type " : ""}${x.name}${
									x.as ? ` as ${x.as}` : ""
								}`,
						)
						.join(", ")} } from "${import_.path}";\n`;
				} else {
					importString += `import ${import_.variables.asType ? "type " : ""}${
						import_.variables.name
					}${import_.variables.as ? ` as ${import_.variables.as}` : ""} from "${
						import_.path
					}";\n`;
				}
			}
			try {
				let new_content = format(importString + opts.config);
				return { code: await new_content, dependencies: [], envs: [] };
			} catch (error) {
				console.error(error);
				throw new Error(
					`Failed to generate new auth config during import addition phase.`,
				);
			}
		},
		add_database: async (opts: {
			database: SupportedDatabases;
			config: string;
		}): Promise<{ code: string; dependencies: string[]; envs: string[] }> => {
			const required_envs: string[] = [];
			const required_deps: string[] = [];
			let database_code_str: string = "";

			async function add_db({
				db_code,
				dependencies,
				envs,
				imports,
				code_before_betterAuth,
			}: {
				imports: Import[];
				db_code: string;
				envs: string[];
				dependencies: string[];
				/**
				 * Any code you want to put before the betterAuth export
				 */
				code_before_betterAuth?: string;
			}) {
				if (code_before_betterAuth) {
					let start_of_betterauth = getGroupInfo(
						opts.config,
						common_indexes.START_OF_BETTERAUTH,
						{},
					);
					if (!start_of_betterauth) {
						throw new Error("Couldn't find start of betterAuth() function.");
					}
					opts.config = insertContent({
						line: start_of_betterauth.line - 1,
						character: 0,
						content: opts.config,
						insert_content: `\n${code_before_betterAuth}\n`,
					});
				}

				const code_gen = await config_generation.add_import({
					config: opts.config,
					imports: imports,
				});
				opts.config = code_gen.code;
				database_code_str = db_code;
				required_envs.push(...envs, ...code_gen.envs);
				required_deps.push(...dependencies, ...code_gen.dependencies);
			}

			if (opts.database === "sqlite") {
				await add_db({
					db_code: `new Database(process.env.DATABASE_URL || "database.sqlite")`,
					dependencies: ["better-sqlite3"],
					envs: ["DATABASE_URL"],
					imports: [
						{
							path: "better-sqlite3",
							variables: {
								asType: false,
								name: "Database",
							},
						},
					],
				});
			} else if (opts.database === "postgres") {
				await add_db({
					db_code: `new Pool({\nconnectionString: process.env.DATABASE_URL || "postgresql://postgres:password@localhost:5432/database"\n})`,
					dependencies: ["pg"],
					envs: ["DATABASE_URL"],
					imports: [
						{
							path: "pg",
							variables: [
								{
									asType: false,
									name: "Pool",
								},
							],
						},
					],
				});
			} else if (opts.database === "mysql") {
				await add_db({
					db_code: `createPool(process.env.DATABASE_URL!)`,
					dependencies: ["mysql2"],
					envs: ["DATABASE_URL"],
					imports: [
						{
							path: "mysql2/promise",
							variables: [
								{
									asType: false,
									name: "createPool",
								},
							],
						},
					],
				});
			} else if (opts.database === "mssql") {
				const dialectCode = `new MssqlDialect({
						tarn: {
							...Tarn,
							options: {
							min: 0,
							max: 10,
							},
						},
						tedious: {
							...Tedious,
							connectionFactory: () => new Tedious.Connection({
							authentication: {
								options: {
								password: 'password',
								userName: 'username',
								},
								type: 'default',
							},
							options: {
								database: 'some_db',
								port: 1433,
								trustServerCertificate: true,
							},
							server: 'localhost',
							}),
						},
					})`;
				await add_db({
					code_before_betterAuth: dialectCode,
					db_code: `dialect`,
					dependencies: ["tedious", "tarn", "kysely"],
					envs: ["DATABASE_URL"],
					imports: [
						{
							path: "tedious",
							variables: {
								name: "*",
								as: "Tedious",
							},
						},
						{
							path: "tarn",
							variables: {
								name: "*",
								as: "Tarn",
							},
						},
						{
							path: "kysely",
							variables: [
								{
									name: "MssqlDialect",
								},
							],
						},
					],
				});
			} else if (
				opts.database === "drizzle:mysql" ||
				opts.database === "drizzle:sqlite" ||
				opts.database === "drizzle:pg"
			) {
				await add_db({
					db_code: `drizzleAdapter(db, {\nprovider: "${opts.database.replace(
						"drizzle:",
						"",
					)}",\n})`,
					dependencies: [""],
					envs: [],
					imports: [
						{
							path: "better-auth/adapters/drizzle",
							variables: [
								{
									name: "drizzleAdapter",
								},
							],
						},
						{
							path: "./database.ts",
							variables: [
								{
									name: "db",
								},
							],
						},
					],
				});
			} else if (
				opts.database === "prisma:mysql" ||
				opts.database === "prisma:sqlite" ||
				opts.database === "prisma:postgresql"
			) {
				await add_db({
					db_code: `prismaAdapter(client, {\nprovider: "${opts.database.replace(
						"prisma:",
						"",
					)}",\n})`,
					dependencies: [`@prisma/client`],
					envs: [],
					code_before_betterAuth: "const client = new PrismaClient();",
					imports: [
						{
							path: "better-auth/adapters/prisma",
							variables: [
								{
									name: "prismaAdapter",
								},
							],
						},
						{
							path: "@prisma/client",
							variables: [
								{
									name: "PrismaClient",
								},
							],
						},
					],
				});
			} else if (opts.database === "mongodb") {
				await add_db({
					db_code: `mongodbAdapter(db)`,
					dependencies: ["mongodb"],
					envs: [`DATABASE_URL`],
					code_before_betterAuth: [
						`const client = new MongoClient(process.env.DATABASE_URL || "mongodb://localhost:27017/database");`,
						`const db = client.db();`,
					].join("\n"),
					imports: [
						{
							path: "better-auth/adapters/mongodb",
							variables: [
								{
									name: "mongodbAdapter",
								},
							],
						},
						{
							path: "mongodb",
							variables: [
								{
									name: "MongoClient",
								},
							],
						},
					],
				});
			}

			let start_of_betterauth = getGroupInfo(
				opts.config,
				common_indexes.START_OF_BETTERAUTH,
				{},
			);
			if (!start_of_betterauth) {
				throw new Error("Couldn't find start of betterAuth() function.");
			}
			let new_content: string;
			new_content = insertContent({
				line: start_of_betterauth.line,
				character: start_of_betterauth.character,
				content: opts.config,
				insert_content: `database: ${database_code_str},`,
			});

			try {
				new_content = await format(new_content);
				return {
					code: new_content,
					dependencies: required_deps,
					envs: required_envs,
				};
			} catch (error) {
				console.error(error);
				throw new Error(
					`Failed to generate new auth config during database addition phase.`,
				);
			}
		},
	};

	let new_user_config: string = await format(current_user_config);
	let total_dependencies: string[] = [];
	let total_envs: string[] = [];

	if (plugins.length !== 0) {
		const imports: {
			path: string;
			variables: {
				asType: boolean;
				name: string;
			}[];
		}[] = [];
		for await (const plugin of plugins) {
			const existingIndex = imports.findIndex((x) => x.path === plugin.path);
			if (existingIndex !== -1) {
				imports[existingIndex]!.variables.push({
					name: plugin.name,
					asType: false,
				});
			} else {
				imports.push({
					path: plugin.path,
					variables: [
						{
							name: plugin.name,
							asType: false,
						},
					],
				});
			}
		}
		if (imports.length !== 0) {
			const { code, envs, dependencies } = await config_generation.add_import({
				config: new_user_config,
				imports: imports,
			});
			total_dependencies.push(...dependencies);
			total_envs.push(...envs);
			new_user_config = code;
		}
	}

	for await (const plugin of plugins) {
		try {
			// console.log(`--------- UPDATE: ${plugin} ---------`);
			let pluginContents = "";
			if (plugin.id === "magic-link") {
				pluginContents = `{\nsendMagicLink({ email, token, url }, request) {\n// Send email with magic link\n},\n}`;
			} else if (plugin.id === "email-otp") {
				pluginContents = `{\nasync sendVerificationOTP({ email, otp, type }, request) {\n// Send email with OTP\n},\n}`;
			} else if (plugin.id === "generic-oauth") {
				pluginContents = `{\nconfig: [],\n}`;
			} else if (plugin.id === "oidc") {
				pluginContents = `{\nloginPage: "/sign-in",\n}`;
			}
			const { code, dependencies, envs } = await config_generation.add_plugin({
				config: new_user_config,
				direction_in_plugins_array:
					plugin.id === "next-cookies" ? "append" : "prepend",
				pluginFunctionName: plugin.name,
				pluginContents: pluginContents,
			});
			new_user_config = code;
			total_envs.push(...envs);
			total_dependencies.push(...dependencies);
			// console.log(new_user_config);
			// console.log(`--------- UPDATE END ---------`);
		} catch (error: any) {
			spinner.stop(
				`Something went wrong while generating/updating your new auth config file.`,
				1,
			);
			logger.error(error.message);
			process.exit(1);
		}
	}

	if (database) {
		try {
			const { code, dependencies, envs } = await config_generation.add_database(
				{
					config: new_user_config,
					database: database,
				},
			);
			new_user_config = code;
			total_dependencies.push(...dependencies);
			total_envs.push(...envs);
		} catch (error: any) {
			spinner.stop(
				`Something went wrong while generating/updating your new auth config file.`,
				1,
			);
			logger.error(error.message);
			process.exit(1);
		}
	}

	return {
		generatedCode: new_user_config,
		dependencies: total_dependencies,
		envs: total_envs,
	};
}

function findClosingBracket(
	content: string,
	startIndex: number,
	openingBracket: string,
	closingBracket: string,
): number | null {
	let stack = 0;
	let inString = false; // To track if we are inside a string
	let quoteChar: string | null = null; // To track the type of quote

	for (let i = startIndex; i < content.length; i++) {
		const char = content[i];

		// Check if we are entering or exiting a string
		if (char === '"' || char === "'" || char === "`") {
			if (!inString) {
				inString = true;
				quoteChar = char; // Set the quote character
			} else if (char === quoteChar) {
				inString = false; // Exiting the string
				quoteChar = null; // Reset the quote character
			}
			continue; // Skip processing for characters inside strings
		}

		// If we are not inside a string, check for brackets
		if (!inString) {
			if (char === openingBracket) {
				// console.log(`Found opening bracket:`, stack);
				stack++;
			} else if (char === closingBracket) {
				// console.log(`Found closing bracket:`, stack, closingBracket, i);
				if (stack === 0) {
					return i; // Found the matching closing bracket
				}
				stack--;
			}
		}
	}

	return null; // No matching closing bracket found
}

/**
 * Helper function to insert content at a specific line and character position in a string.
 */
function insertContent(params: {
	line: number;
	character: number;
	content: string;
	insert_content: string;
}): string {
	const { line, character, content, insert_content } = params;

	// Split the content into lines
	const lines = content.split("\n");

	// Check if the specified line number is valid
	if (line < 1 || line > lines.length) {
		throw new Error("Invalid line number");
	}

	// Adjust for zero-based index
	const targetLineIndex = line - 1;

	// Check if the specified character index is valid
	if (character < 0 || character > lines[targetLineIndex]!.length) {
		throw new Error("Invalid character index");
	}

	// Insert the new content at the specified position
	const targetLine = lines[targetLineIndex]!;
	const updatedLine =
		targetLine.slice(0, character) +
		insert_content +
		targetLine.slice(character);
	lines[targetLineIndex] = updatedLine;

	// Join the lines back into a single string
	return lines.join("\n");
}

/**
 * Helper function to get the line and character position of a specific group in a string using a CommonIndexConfig.
 */
function getGroupInfo<AdditionalFields>(
	content: string,
	commonIndexConfig: CommonIndexConfig<AdditionalFields>,
	additionalFields: AdditionalFields,
): {
	line: number;
	character: number;
	index: number;
} | null {
	if (commonIndexConfig.type === "regex") {
		const { regex, getIndex } = commonIndexConfig;
		const match = regex.exec(content);
		if (match) {
			const matchIndex = match.index;
			const groupIndex = getIndex({ matchIndex, match, additionalFields });
			if (groupIndex === null) return null;
			const position = getPosition(content, groupIndex);
			return {
				line: position.line,
				character: position.character,
				index: groupIndex,
			};
		}

		return null; // Return null if no match is found
	} else {
		const { getIndex } = commonIndexConfig;
		const index = getIndex({ content, additionalFields });
		if (index === null) return null;

		const { line, character } = getPosition(content, index);
		return {
			line: line,
			character: character,
			index,
		};
	}
}

/**
 * Helper function to calculate line and character position based on an index
 */
const getPosition = (str: string, index: number) => {
	const lines = str.slice(0, index).split("\n");
	return {
		line: lines.length,
		character: lines[lines.length - 1]!.length,
	};
};<|MERGE_RESOLUTION|>--- conflicted
+++ resolved
@@ -1,13 +1,6 @@
 import type { spinner as clackSpinner } from "@clack/prompts";
 import { logger } from "better-auth";
-<<<<<<< HEAD
-import {
-	type SupportedDatabases,
-	type SupportedPlugin,
-} from "../commands/OLD_init";
-=======
 import type { SupportedDatabases, SupportedPlugin } from "../commands/init";
->>>>>>> 17ececb8
 
 export type Import = {
 	path: string;

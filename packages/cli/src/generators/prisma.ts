import { produceSchema } from "@mrleebo/prisma-ast";
import { capitalizeFirstLetter } from "better-auth";
import { type FieldType, getAuthTables } from "better-auth/db";
import { existsSync } from "fs";
import fs from "fs/promises";
import path from "path";
import type { SchemaGenerator } from "./types";

export const generatePrismaSchema: SchemaGenerator = async ({
	adapter,
	options,
	file,
}) => {
	const provider = adapter.options?.provider || "postgresql";
	const tables = getAuthTables(options);
	const filePath = file || "./prisma/schema.prisma";
	const schemaPrismaExist = existsSync(path.join(process.cwd(), filePath));

	let schemaPrisma = "";
	if (schemaPrismaExist) {
		schemaPrisma = await fs.readFile(
			path.join(process.cwd(), filePath),
			"utf-8",
		);
	} else {
		schemaPrisma = getNewPrisma(provider);
	}

	const manyToManyRelations = new Map();

	for (const table in tables) {
		const fields = tables[table]?.fields;
		for (const field in fields) {
			const attr = fields[field]!;
			if (attr.references) {
				const referencedOriginalModel = attr.references.model;
				const referencedCustomModel =
					tables[referencedOriginalModel]?.modelName || referencedOriginalModel;
				const referencedModelNameCap = capitalizeFirstLetter(
					referencedCustomModel,
				);

				if (!manyToManyRelations.has(referencedModelNameCap)) {
					manyToManyRelations.set(referencedModelNameCap, new Set());
				}

				const currentCustomModel = tables[table]?.modelName || table;
				const currentModelNameCap = capitalizeFirstLetter(currentCustomModel);

				manyToManyRelations
					.get(referencedModelNameCap)
					.add(currentModelNameCap);
			}
		}
	}

	const schema = produceSchema(schemaPrisma, (builder) => {
		for (const table in tables) {
			const originalTableName = table;
			const customModelName = tables[table]?.modelName || table;
			const modelName = capitalizeFirstLetter(customModelName);
			const fields = tables[table]?.fields;
			function getType({
				isBigint,
				isOptional,
				type,
			}: {
				type: FieldType;
				isOptional: boolean;
				isBigint: boolean;
			}) {
				if (type === "string") {
					return isOptional ? "String?" : "String";
				}
				if (type === "number" && isBigint) {
					return isOptional ? "BigInt?" : "BigInt";
				}
				if (type === "number") {
					return isOptional ? "Int?" : "Int";
				}
				if (type === "boolean") {
					return isOptional ? "Boolean?" : "Boolean";
				}
				if (type === "date") {
					return isOptional ? "DateTime?" : "DateTime";
				}
				if (type === "json") {
					return isOptional ? "Json?" : "Json";
				}
				if (type === "string[]") {
					return isOptional ? "String[]" : "String[]";
				}
				if (type === "number[]") {
					return isOptional ? "Int[]" : "Int[]";
				}
			}

			const prismaModel = builder.findByType("model", {
				name: modelName,
			});

			if (!prismaModel) {
				if (provider === "mongodb") {
					// Mongo DB doesn't support auto increment, so just use their normal _id.
					builder
						.model(modelName)
						.field("id", "String")
						.attribute("id")
						.attribute(`map("_id")`);
				} else {
					if (options.advanced?.database?.useNumberId) {
						builder
							.model(modelName)
							.field("id", "Int")
							.attribute("id")
							.attribute("default(autoincrement())");
					} else {
						builder.model(modelName).field("id", "String").attribute("id");
					}
				}
			}

			for (const field in fields) {
				const attr = fields[field]!;
				const fieldName = attr.fieldName || field;

				if (prismaModel) {
					const isAlreadyExist = builder.findByType("field", {
						name: fieldName,
						within: prismaModel.properties,
					});
					if (isAlreadyExist) {
						continue;
					}
				}

				const fieldBuilder = builder.model(modelName).field(
					fieldName,
					field === "id" && options.advanced?.database?.useNumberId
						? getType({
								isBigint: false,
								isOptional: false,
								type: "number",
							})
						: getType({
								isBigint: attr?.bigint || false,
								isOptional: !attr?.required,
								type:
									attr.references?.field === "id"
										? options.advanced?.database?.useNumberId
											? "number"
											: "string"
										: attr.type,
							}),
				);
				if (field === "id") {
					fieldBuilder.attribute("id");
					if (provider === "mongodb") {
						fieldBuilder.attribute(`map("_id")`);
					}
				}

				if (attr.unique) {
					builder.model(modelName).blockAttribute(`unique([${fieldName}])`);
				}
				
				if (attr.defaultValue !== undefined) {
					if (field === "createdAt") {
						fieldBuilder.attribute("default(now())");
<<<<<<< HEAD
					} else if (typeof attr.defaultValue === "string") {
						fieldBuilder.attribute(
							`default(${JSON.stringify(attr.defaultValue)})`,
						);
					} else if (
						typeof attr.defaultValue === "boolean" ||
						typeof attr.defaultValue === "number"
					) {
=======
					}else if (typeof attr.defaultValue === "string"){
							fieldBuilder.attribute(`default("${attr.defaultValue}")`);
					} else if (typeof attr.defaultValue === "boolean" || typeof attr.defaultValue === "number"){
>>>>>>> 7c541622
						fieldBuilder.attribute(`default(${attr.defaultValue})`);
					}
					else if (typeof attr.defaultValue === "function") {
						// we are intentionally not adding the default value here
						// this is because if the defaultValue is a function, it could have
						// custom logic within that function that might not work in prisma's context.
					}
				}
				// This is a special handling for updatedAt fields
				if (field === "updatedAt" && attr.onUpdate) {
					fieldBuilder.attribute("updatedAt");
				} else if (attr.onUpdate) {
					// we are intentionally not adding the onUpdate value here
					// this is because if the onUpdate is a function, it could have
					// custom logic within that function that might not work in prisma's context.
				}

				if (attr.references) {
					const referencedOriginalModelName = attr.references.model;
					const referencedCustomModelName =
						tables[referencedOriginalModelName]?.modelName ||
						referencedOriginalModelName;
					let action = "Cascade";
					if (attr.references.onDelete === "no action") action = "NoAction";
					else if (attr.references.onDelete === "set null") action = "SetNull";
					else if (attr.references.onDelete === "set default")
						action = "SetDefault";
					else if (attr.references.onDelete === "restrict") action = "Restrict";
					builder
						.model(modelName)
						.field(
							`${referencedCustomModelName.toLowerCase()}`,
							`${capitalizeFirstLetter(referencedCustomModelName)}${
								!attr.required ? "?" : ""
							}`,
						)
						.attribute(
							`relation(fields: [${fieldName}], references: [${attr.references.field}], onDelete: ${action})`,
						);
				}
				if (
					!attr.unique &&
					!attr.references &&
					provider === "mysql" &&
					attr.type === "string"
				) {
					builder.model(modelName).field(fieldName).attribute("db.Text");
				}
			}

			// Add many-to-many fields
			if (manyToManyRelations.has(modelName)) {
				for (const relatedModel of manyToManyRelations.get(modelName)) {
					const fieldName = `${relatedModel.toLowerCase()}s`;
					const existingField = builder.findByType("field", {
						name: fieldName,
						within: prismaModel?.properties,
					});
					if (!existingField) {
						builder.model(modelName).field(fieldName, `${relatedModel}[]`);
					}
				}
			}

			const hasAttribute = builder.findByType("attribute", {
				name: "map",
				within: prismaModel?.properties,
			});
			const hasChanged = customModelName !== originalTableName;
			if (!hasAttribute) {
				builder
					.model(modelName)
					.blockAttribute(
						"map",
						`${hasChanged ? customModelName : originalTableName}`,
					);
			}
		}
	});

	const schemaChanged = schema.trim() !== schemaPrisma.trim();

	return {
		code: schemaChanged ? schema : "",
		fileName: filePath,
		overwrite: schemaPrismaExist && schemaChanged,
	};
};

const getNewPrisma = (provider: string) => `generator client {
    provider = "prisma-client-js"
  }
  
  datasource db {
    provider = "${provider}"
    url      = ${
			provider === "sqlite" ? `"file:./dev.db"` : `env("DATABASE_URL")`
		}
  }`;<|MERGE_RESOLUTION|>--- conflicted
+++ resolved
@@ -167,7 +167,6 @@
 				if (attr.defaultValue !== undefined) {
 					if (field === "createdAt") {
 						fieldBuilder.attribute("default(now())");
-<<<<<<< HEAD
 					} else if (typeof attr.defaultValue === "string") {
 						fieldBuilder.attribute(
 							`default(${JSON.stringify(attr.defaultValue)})`,
@@ -176,11 +175,6 @@
 						typeof attr.defaultValue === "boolean" ||
 						typeof attr.defaultValue === "number"
 					) {
-=======
-					}else if (typeof attr.defaultValue === "string"){
-							fieldBuilder.attribute(`default("${attr.defaultValue}")`);
-					} else if (typeof attr.defaultValue === "boolean" || typeof attr.defaultValue === "number"){
->>>>>>> 7c541622
 						fieldBuilder.attribute(`default(${attr.defaultValue})`);
 					}
 					else if (typeof attr.defaultValue === "function") {

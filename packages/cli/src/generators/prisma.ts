--- conflicted
+++ resolved
@@ -259,13 +259,7 @@
 						typeof attr.defaultValue === "string" &&
 						provider !== "mysql"
 					) {
-<<<<<<< HEAD
-						fieldBuilder.attribute(
-							`default(${JSON.stringify(attr.defaultValue)})`,
-						);
-=======
 						fieldBuilder.attribute(`default("${attr.defaultValue}")`);
->>>>>>> 9ce76bee
 					} else if (
 						typeof attr.defaultValue === "boolean" ||
 						typeof attr.defaultValue === "number"

--- conflicted
+++ resolved
@@ -291,17 +291,13 @@
 				}
 
 				if (attr.references) {
-<<<<<<< HEAD
+					if (useUUIDs && provider === "postgresql") {
+						fieldBuilder.attribute(`db.Uuid`);
+					}
+
 					const referencedOriginalModelName = getModelName(
 						attr.references.model,
 					);
-=======
-					if (useUUIDs && provider === "postgresql") {
-						fieldBuilder.attribute(`db.Uuid`);
-					}
-
-					const referencedOriginalModelName = attr.references.model;
->>>>>>> 1ebc6faa
 					const referencedCustomModelName =
 						tables[referencedOriginalModelName]?.modelName ||
 						referencedOriginalModelName;
@@ -311,12 +307,8 @@
 					else if (attr.references.onDelete === "set default")
 						action = "SetDefault";
 					else if (attr.references.onDelete === "restrict") action = "Restrict";
-<<<<<<< HEAD
-					if (attr.references?.onDelete === "restrict") action = "Restrict";
-=======
-
-					const relationField = `relation(fields: [${fieldName}], references: [${attr.references.field}], onDelete: ${action})`;
->>>>>>> 1ebc6faa
+
+					const relationField = `relation(fields: [${getFieldName({ model: originalTableName, field: fieldName })}], references: [${getFieldName({ model: attr.references.model, field: attr.references.field })}], onDelete: ${action})`;
 					builder
 						.model(modelName)
 						.field(
@@ -325,13 +317,7 @@
 								!attr.required ? "?" : ""
 							}`,
 						)
-<<<<<<< HEAD
-						.attribute(
-							`relation(fields: [${getFieldName({ model: customModelName, field: fieldName })}], references: [${getFieldName({ model: attr.references.model, field: attr.references.field })}], onDelete: ${action})`,
-						);
-=======
 						.attribute(relationField);
->>>>>>> 1ebc6faa
 				}
 				if (
 					!attr.unique &&

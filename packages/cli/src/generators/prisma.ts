import { produceSchema } from "@mrleebo/prisma-ast";
import { capitalizeFirstLetter } from "better-auth";
import { type FieldType, getAuthTables } from "better-auth/db";
import { existsSync } from "fs";
import fs from "fs/promises";
import path from "path";
import type { SchemaGenerator } from "./types";

export const generatePrismaSchema: SchemaGenerator = async ({
	adapter,
	options,
	file,
}) => {
	const provider = adapter.options?.provider || "postgresql";
	const tables = getAuthTables(options);
	const filePath = file || "./prisma/schema.prisma";
	const schemaPrismaExist = existsSync(path.join(process.cwd(), filePath));

	let schemaPrisma = "";
	if (schemaPrismaExist) {
		schemaPrisma = await fs.readFile(
			path.join(process.cwd(), filePath),
			"utf-8",
		);
	} else {
		schemaPrisma = getNewPrisma(provider);
	}

	const manyToManyRelations = new Map();

	for (const table in tables) {
		const fields = tables[table]?.fields;
		for (const field in fields) {
			const attr = fields[field]!;
			if (attr.references) {
				const referencedOriginalModel = attr.references.model;
				const referencedCustomModel =
					tables[referencedOriginalModel]?.modelName || referencedOriginalModel;
				const referencedModelNameCap = capitalizeFirstLetter(
					referencedCustomModel,
				);

				if (!manyToManyRelations.has(referencedModelNameCap)) {
					manyToManyRelations.set(referencedModelNameCap, new Set());
				}

				const currentCustomModel = tables[table]?.modelName || table;
				const currentModelNameCap = capitalizeFirstLetter(currentCustomModel);

				manyToManyRelations
					.get(referencedModelNameCap)
					.add(currentModelNameCap);
			}
		}
	}

	const schema = produceSchema(schemaPrisma, (builder) => {
		for (const table in tables) {
			const originalTableName = table;
			const customModelName = tables[table]?.modelName || table;
			const modelName = capitalizeFirstLetter(customModelName);
			const fields = tables[table]?.fields;
			function getType({
				isBigint,
				isOptional,
				type,
			}: {
				type: FieldType;
				isOptional: boolean;
				isBigint: boolean;
			}) {
				if (type === "string") {
					return isOptional ? "String?" : "String";
				}
				if (type === "number" && isBigint) {
					return isOptional ? "BigInt?" : "BigInt";
				}
				if (type === "number") {
					return isOptional ? "Int?" : "Int";
				}
				if (type === "boolean") {
					return isOptional ? "Boolean?" : "Boolean";
				}
				if (type === "date") {
					return isOptional ? "DateTime?" : "DateTime";
				}
				if (type === "json") {
					return isOptional ? "Json?" : "Json";
				}
				if (type === "string[]") {
					return isOptional ? "String[]" : "String[]";
				}
				if (type === "number[]") {
					return isOptional ? "Int[]" : "Int[]";
				}
			}

			const prismaModel = builder.findByType("model", {
				name: modelName,
			});

			if (!prismaModel) {
				if (provider === "mongodb") {
					// Mongo DB doesn't support auto increment, so just use their normal _id.
					builder
						.model(modelName)
						.field("id", "String")
						.attribute("id")
						.attribute(`map("_id")`);
				} else {
					if (options.advanced?.database?.useNumberId) {
						builder
							.model(modelName)
							.field("id", "Int")
							.attribute("id")
							.attribute("default(autoincrement())");
					} else {
						builder.model(modelName).field("id", "String").attribute("id");
					}
				}
			}

			for (const field in fields) {
				const attr = fields[field]!;
				const fieldName = attr.fieldName || field;

				if (prismaModel) {
					const isAlreadyExist = builder.findByType("field", {
						name: fieldName,
						within: prismaModel.properties,
					});
					if (isAlreadyExist) {
						continue;
					}
				}

				const fieldBuilder = builder.model(modelName).field(
					fieldName,
					field === "id" && options.advanced?.database?.useNumberId
						? getType({
								isBigint: false,
								isOptional: false,
								type: "number",
							})
						: getType({
								isBigint: attr?.bigint || false,
								isOptional: !attr?.required,
								type:
									attr.references?.field === "id"
										? options.advanced?.database?.useNumberId
											? "number"
											: "string"
										: attr.type,
							}),
				);
				if (field === "id") {
					fieldBuilder.attribute("id");
					if (provider === "mongodb") {
						fieldBuilder.attribute(`map("_id")`);
					}
				}

				if (attr.unique) {
					builder.model(modelName).blockAttribute(`unique([${fieldName}])`);
				}

				if (attr.defaultValue !== undefined) {
					if (field === "createdAt") {
						fieldBuilder.attribute("default(now())");
					} else if (
						typeof attr.defaultValue === "string" &&
						provider !== "mysql"
					) {
						fieldBuilder.attribute(
							`default(${JSON.stringify(attr.defaultValue)})`,
						);
					} else if (
						typeof attr.defaultValue === "boolean" ||
						typeof attr.defaultValue === "number"
					) {
						fieldBuilder.attribute(`default(${attr.defaultValue})`);
					} else if (typeof attr.defaultValue === "function") {
							// we are intentionally not adding the default value here
							// this is because if the defaultValue is a function, it could have
							// custom logic within that function that might not work in prisma's context.
						}
				}
				// This is a special handling for updatedAt fields
				if (field === "updatedAt" && attr.onUpdate) {
					fieldBuilder.attribute("updatedAt");
				} else if (attr.onUpdate) {
					// we are intentionally not adding the onUpdate value here
					// this is because if the onUpdate is a function, it could have
					// custom logic within that function that might not work in prisma's context.
				}

				if (attr.references) {
					const referencedOriginalModelName = attr.references.model;
					const referencedCustomModelName =
						tables[referencedOriginalModelName]?.modelName ||
						referencedOriginalModelName;
					let action = "Cascade";
					if (attr.references.onDelete === "no action") action = "NoAction";
					else if (attr.references.onDelete === "set null") action = "SetNull";
					else if (attr.references.onDelete === "set default")
						action = "SetDefault";
					else if (attr.references.onDelete === "restrict") action = "Restrict";
					builder
						.model(modelName)
						.field(
							`${referencedCustomModelName.toLowerCase()}`,
							`${capitalizeFirstLetter(referencedCustomModelName)}${
								!attr.required ? "?" : ""
							}`,
						)
						.attribute(
							`relation(fields: [${fieldName}], references: [${attr.references.field}], onDelete: ${action})`,
						);
				}
				if (
					!attr.unique &&
					!attr.references &&
					provider === "mysql" &&
					attr.type === "string" &&
                    attr.defaultValue!==undefined &&
					typeof attr.defaultValue !== "function"
				) {
<<<<<<< HEAD
					if (
						attr.defaultValue &&
						JSON.stringify(attr.defaultValue).length > 255
					)
						builder
							.model(modelName)
							.field(fieldName)
							.attribute(`default(dbgenerated("('${attr.defaultValue}')"))`)
							.attribute("db.Text");
					else if (
						attr.defaultValue &&
						JSON.stringify(attr.defaultValue).length < 255
					)
						fieldBuilder.attribute(
							`default(${JSON.stringify(attr.defaultValue)})`,
						);
=======
					
					
					attr.defaultValue && JSON.stringify(attr.defaultValue).length > 255
						? builder
								.model(modelName)
								.field(fieldName)
								.attribute(`default(dbgenerated("('${attr.defaultValue}')"))`)
								.attribute("db.Text")
						: fieldBuilder.attribute(
								`default(${JSON.stringify(attr.defaultValue)})`,
							);
>>>>>>> 3865dc6a
					if (!attr.defaultValue)
						builder.model(modelName).field(fieldName).attribute("db.Text");
				}
			}

			// Add many-to-many fields
			if (manyToManyRelations.has(modelName)) {
				for (const relatedModel of manyToManyRelations.get(modelName)) {
					const fieldName = `${relatedModel.toLowerCase()}s`;
					const existingField = builder.findByType("field", {
						name: fieldName,
						within: prismaModel?.properties,
					});
					if (!existingField) {
						builder.model(modelName).field(fieldName, `${relatedModel}[]`);
					}
				}
			}

			const hasAttribute = builder.findByType("attribute", {
				name: "map",
				within: prismaModel?.properties,
			});
			const hasChanged = customModelName !== originalTableName;
			if (!hasAttribute) {
				builder
					.model(modelName)
					.blockAttribute(
						"map",
						`${hasChanged ? customModelName : originalTableName}`,
					);
			}
		}
	});

	const schemaChanged = schema.trim() !== schemaPrisma.trim();

	return {
		code: schemaChanged ? schema : "",
		fileName: filePath,
		overwrite: schemaPrismaExist && schemaChanged,
	};
};

const getNewPrisma = (provider: string) => `generator client {
    provider = "prisma-client-js"
  }
  
  datasource db {
    provider = "${provider}"
    url      = ${
			provider === "sqlite" ? `"file:./dev.db"` : `env("DATABASE_URL")`
		}
  }`;<|MERGE_RESOLUTION|>--- conflicted
+++ resolved
@@ -225,7 +225,6 @@
                     attr.defaultValue!==undefined &&
 					typeof attr.defaultValue !== "function"
 				) {
-<<<<<<< HEAD
 					if (
 						attr.defaultValue &&
 						JSON.stringify(attr.defaultValue).length > 255
@@ -242,19 +241,6 @@
 						fieldBuilder.attribute(
 							`default(${JSON.stringify(attr.defaultValue)})`,
 						);
-=======
-					
-					
-					attr.defaultValue && JSON.stringify(attr.defaultValue).length > 255
-						? builder
-								.model(modelName)
-								.field(fieldName)
-								.attribute(`default(dbgenerated("('${attr.defaultValue}')"))`)
-								.attribute("db.Text")
-						: fieldBuilder.attribute(
-								`default(${JSON.stringify(attr.defaultValue)})`,
-							);
->>>>>>> 3865dc6a
 					if (!attr.defaultValue)
 						builder.model(modelName).field(fieldName).attribute("db.Text");
 				}

--- conflicted
+++ resolved
@@ -3,17 +3,7 @@
 export default defineConfig({
 	dts: { build: true, incremental: true },
 	format: ["esm"],
-<<<<<<< HEAD
-	outExtension({ format }) {
-		if (format === "esm") {
-			return { js: ".mjs", dts: ".d.mts" };
-		}
-		return { js: ".js", dts: ".d.ts" };
-	},
 	entry: ["./src/index.ts", "./src/client.ts", "./src/plugins/index.ts"],
-=======
-	entry: ["./src/index.ts", "./src/client.ts"],
->>>>>>> 4d10c6a1
 	external: [
 		"better-auth",
 		"better-call",

--- conflicted
+++ resolved
@@ -592,132 +592,6 @@
 		expect(map.has("better-auth_session_token")).toBe(true);
 		expect(map.has("better-auth:session_token")).toBe(false);
 	});
-<<<<<<< HEAD
-});
-
-describe("expo deep link cookie injection", async () => {
-	let magicLinkToken = "";
-	const storage = new Map<string, string>();
-
-	const { client } = await getTestInstance(
-		{
-			plugins: [
-				expo(),
-				magicLink({
-					async sendMagicLink({ token }) {
-						magicLinkToken = token;
-					},
-				}),
-			],
-			trustedOrigins: ["myapp://"],
-		},
-		{
-			clientOptions: {
-				plugins: [
-					expoClient({
-						storage: {
-							getItem: (key) => storage.get(key) || null,
-							setItem: async (key, value) => storage.set(key, value),
-						},
-					}),
-					magicLinkClient(),
-				],
-			},
-		},
-	);
-
-	it("should inject cookie into deep link for magic-link verify", async () => {
-		await client.signIn.magicLink({
-			email: "test@example.com",
-			callbackURL: "myapp:///dashboard",
-		});
-
-		const { error } = await client.magicLink.verify({
-			query: {
-				token: magicLinkToken,
-				callbackURL: "myapp:///dashboard",
-			},
-			fetchOptions: {
-				onError(context) {
-					expect(context.response.status).toBe(302);
-					const location = context.response.headers.get("location");
-					expect(location).toContain("myapp://");
-
-					const url = new URL(location!);
-					const cookie = url.searchParams.get("cookie");
-					expect(cookie).toBeDefined();
-					expect(cookie).toContain("better-auth.session_token");
-				},
-			},
-		});
-		expect(error).toBeDefined();
-	});
-});
-
-describe("expo deep link cookie injection for verify-email", async () => {
-	let verificationToken = "";
-	const storage = new Map<string, string>();
-
-	const { client } = await getTestInstance(
-		{
-			emailAndPassword: {
-				enabled: true,
-				requireEmailVerification: true,
-			},
-			emailVerification: {
-				autoSignInAfterVerification: true,
-				async sendVerificationEmail({ token }: { token: string }) {
-					verificationToken = token;
-				},
-			},
-			plugins: [expo()],
-			trustedOrigins: ["myapp://"],
-		},
-		{
-			clientOptions: {
-				plugins: [
-					expoClient({
-						storage: {
-							getItem: (key) => storage.get(key) || null,
-							setItem: async (key, value) => storage.set(key, value),
-						},
-					}),
-				],
-			},
-		},
-	);
-
-	it("should inject cookie into deep link for verify-email", async () => {
-		await client.signUp.email({
-			email: "verify-test@example.com",
-			password: "password123",
-			name: "Verify Test",
-		});
-
-		expect(verificationToken).toBeTruthy();
-
-		const { error } = await client.verifyEmail(
-			{
-				query: {
-					token: verificationToken,
-					callbackURL: "myapp:///verified",
-				},
-			},
-			{
-				onError(context) {
-					expect(context.response.status).toBe(302);
-					const location = context.response.headers.get("location");
-					expect(location).toContain("myapp://");
-
-					const url = new URL(location!);
-					const cookie = url.searchParams.get("cookie");
-					expect(cookie).toBeDefined();
-					expect(cookie).toContain("better-auth.session_token");
-				},
-			},
-		);
-		expect(error).toBeDefined();
-=======
 
 	it("should provide helpful error message when server plugin is missing", async () => {
 		const storage = new Map<string, string>();
@@ -772,6 +646,130 @@
 		);
 
 		consoleErrorSpy.mockRestore();
->>>>>>> f61afd74
+	});
+});
+
+describe("expo deep link cookie injection", async () => {
+	let magicLinkToken = "";
+	const storage = new Map<string, string>();
+
+	const { client } = await getTestInstance(
+		{
+			plugins: [
+				expo(),
+				magicLink({
+					async sendMagicLink({ token }) {
+						magicLinkToken = token;
+					},
+				}),
+			],
+			trustedOrigins: ["myapp://"],
+		},
+		{
+			clientOptions: {
+				plugins: [
+					expoClient({
+						storage: {
+							getItem: (key) => storage.get(key) || null,
+							setItem: async (key, value) => storage.set(key, value),
+						},
+					}),
+					magicLinkClient(),
+				],
+			},
+		},
+	);
+
+	it("should inject cookie into deep link for magic-link verify", async () => {
+		await client.signIn.magicLink({
+			email: "test@example.com",
+			callbackURL: "myapp:///dashboard",
+		});
+
+		const { error } = await client.magicLink.verify({
+			query: {
+				token: magicLinkToken,
+				callbackURL: "myapp:///dashboard",
+			},
+			fetchOptions: {
+				onError(context) {
+					expect(context.response.status).toBe(302);
+					const location = context.response.headers.get("location");
+					expect(location).toContain("myapp://");
+
+					const url = new URL(location!);
+					const cookie = url.searchParams.get("cookie");
+					expect(cookie).toBeDefined();
+					expect(cookie).toContain("better-auth.session_token");
+				},
+			},
+		});
+		expect(error).toBeDefined();
+	});
+});
+
+describe("expo deep link cookie injection for verify-email", async () => {
+	let verificationToken = "";
+	const storage = new Map<string, string>();
+
+	const { client } = await getTestInstance(
+		{
+			emailAndPassword: {
+				enabled: true,
+				requireEmailVerification: true,
+			},
+			emailVerification: {
+				autoSignInAfterVerification: true,
+				async sendVerificationEmail({ token }: { token: string }) {
+					verificationToken = token;
+				},
+			},
+			plugins: [expo()],
+			trustedOrigins: ["myapp://"],
+		},
+		{
+			clientOptions: {
+				plugins: [
+					expoClient({
+						storage: {
+							getItem: (key) => storage.get(key) || null,
+							setItem: async (key, value) => storage.set(key, value),
+						},
+					}),
+				],
+			},
+		},
+	);
+
+	it("should inject cookie into deep link for verify-email", async () => {
+		await client.signUp.email({
+			email: "verify-test@example.com",
+			password: "password123",
+			name: "Verify Test",
+		});
+
+		expect(verificationToken).toBeTruthy();
+
+		const { error } = await client.verifyEmail(
+			{
+				query: {
+					token: verificationToken,
+					callbackURL: "myapp:///verified",
+				},
+			},
+			{
+				onError(context) {
+					expect(context.response.status).toBe(302);
+					const location = context.response.headers.get("location");
+					expect(location).toContain("myapp://");
+
+					const url = new URL(location!);
+					const cookie = url.searchParams.get("cookie");
+					expect(cookie).toBeDefined();
+					expect(cookie).toContain("better-auth.session_token");
+				},
+			},
+		);
+		expect(error).toBeDefined();
 	});
 });
{
  "name": "@better-auth/expo",
<<<<<<< HEAD
  "version": "1.2.6-beta.3",
=======
  "version": "1.2.6-beta.7",
>>>>>>> 2399c732
  "description": "",
  "main": "dist/index.cjs",
  "module": "dist/index.mjs",
  "scripts": {
    "test": "vitest",
    "build": "unbuild --clean",
    "dev": "unbuild --watch",
    "stub": "unbuild --stub"
  },
  "exports": {
    ".": {
      "types": "./dist/index.d.ts",
      "import": "./dist/index.mjs",
      "require": "./dist/index.cjs"
    },
    "./client": {
      "types": "./dist/client.d.ts",
      "import": "./dist/client.mjs",
      "require": "./dist/client.cjs"
    }
  },
  "typesVersions": {
    "*": {
      "*": [
        "./dist/index.d.ts"
      ],
      "client": [
        "./dist/client.d.ts"
      ]
    }
  },
  "keywords": [],
  "author": "",
  "license": "ISC",
  "devDependencies": {
    "@better-fetch/fetch": "catalog:",
    "better-auth": "workspace:*",
    "better-sqlite3": "^11.6.0",
    "expo-constants": "~16.0.2",
    "expo-crypto": "^13.0.2",
    "expo-linking": "~6.3.1",
    "expo-secure-store": "~13.0.2",
    "expo-web-browser": "~13.0.3",
    "unbuild": "^3.5.0",
    "vitest": "^1.6.0"
  },
  "peerDependencies": {
    "better-auth": "workspace:*"
  },
  "dependencies": {
    "better-call": "catalog:",
    "@better-fetch/fetch": "catalog:",
    "zod": "^3.23.8"
  },
  "files": [
    "dist"
  ]
}<|MERGE_RESOLUTION|>--- conflicted
+++ resolved
@@ -1,10 +1,6 @@
 {
   "name": "@better-auth/expo",
-<<<<<<< HEAD
-  "version": "1.2.6-beta.3",
-=======
   "version": "1.2.6-beta.7",
->>>>>>> 2399c732
   "description": "",
   "main": "dist/index.cjs",
   "module": "dist/index.mjs",

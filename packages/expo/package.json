--- conflicted
+++ resolved
@@ -1,10 +1,6 @@
 {
   "name": "@better-auth/expo",
-<<<<<<< HEAD
-  "version": "1.4.9",
-=======
   "version": "1.5.0-beta.1",
->>>>>>> bea45db8
   "type": "module",
   "description": "Better Auth integration for Expo and React Native applications.",
   "main": "dist/index.mjs",

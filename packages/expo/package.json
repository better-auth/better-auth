{
  "name": "@better-auth/expo",
<<<<<<< HEAD
  "version": "1.0.23-beta.5",
=======
  "version": "1.0.23-beta.6",
>>>>>>> 57254a25
  "description": "",
  "main": "dist/index.js",
  "module": "dist/index.mjs",
  "scripts": {
    "test": "vitest",
    "build": "tsup --dts --minify --clean",
    "dev": "tsup --watch --sourcemap --dts"
  },
  "exports": {
    ".": {
      "types": "./dist/index.d.ts",
      "import": "./dist/index.mjs",
      "require": "./dist/index.js"
    },
    "./client": {
      "types": "./dist/client.d.ts",
      "import": "./dist/client.mjs",
      "require": "./dist/client.js"
    }
  },
  "typesVersions": {
    "*": {
      "*": [
        "./dist/index.d.ts"
      ],
      "client": [
        "./dist/client.d.ts"
      ]
    }
  },
  "keywords": [],
  "author": "",
  "license": "ISC",
  "devDependencies": {
    "@better-fetch/fetch": "1.1.12",
    "better-auth": "workspace:*",
    "better-sqlite3": "^11.6.0",
    "expo-constants": "~16.0.2",
    "expo-crypto": "^13.0.2",
    "expo-linking": "~6.3.1",
    "expo-secure-store": "~13.0.2",
    "expo-web-browser": "~13.0.3",
    "vitest": "^1.6.0"
  },
  "peerDependencies": {
    "better-auth": "workspace:*"
  },
  "dependencies": {
    "better-call": "^0.2.15",
    "zod": "^3.23.8"
  }
}<|MERGE_RESOLUTION|>--- conflicted
+++ resolved
@@ -1,10 +1,6 @@
 {
   "name": "@better-auth/expo",
-<<<<<<< HEAD
-  "version": "1.0.23-beta.5",
-=======
   "version": "1.0.23-beta.6",
->>>>>>> 57254a25
   "description": "",
   "main": "dist/index.js",
   "module": "dist/index.mjs",

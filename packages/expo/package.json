{
  "name": "@better-auth/expo",
<<<<<<< HEAD
  "version": "1.1.16-beta.6",
=======
  "version": "1.1.17",
>>>>>>> 04b8d2d3
  "description": "",
  "main": "dist/index.js",
  "module": "dist/index.mjs",
  "scripts": {
    "test": "vitest",
    "build": "tsup --dts --clean",
    "dev": "tsup --watch --sourcemap --dts"
  },
  "exports": {
    ".": {
      "types": "./dist/index.d.ts",
      "import": "./dist/index.mjs",
      "require": "./dist/index.js"
    },
    "./client": {
      "types": "./dist/client.d.ts",
      "import": "./dist/client.mjs",
      "require": "./dist/client.js"
    }
  },
  "typesVersions": {
    "*": {
      "*": [
        "./dist/index.d.ts"
      ],
      "client": [
        "./dist/client.d.ts"
      ]
    }
  },
  "keywords": [],
  "author": "",
  "license": "ISC",
  "devDependencies": {
    "@better-fetch/fetch": "1.1.12",
    "better-auth": "workspace:*",
    "better-sqlite3": "^11.6.0",
    "expo-constants": "~16.0.2",
    "expo-crypto": "^13.0.2",
    "expo-linking": "~6.3.1",
    "expo-secure-store": "~13.0.2",
    "expo-web-browser": "~13.0.3",
    "vitest": "^1.6.0"
  },
  "peerDependencies": {
    "better-auth": "workspace:*"
  },
  "dependencies": {
    "better-call": "^0.3.3",
    "zod": "^3.23.8"
  },
  "files": [
    "dist"
  ]
}<|MERGE_RESOLUTION|>--- conflicted
+++ resolved
@@ -1,10 +1,6 @@
 {
   "name": "@better-auth/expo",
-<<<<<<< HEAD
-  "version": "1.1.16-beta.6",
-=======
   "version": "1.1.17",
->>>>>>> 04b8d2d3
   "description": "",
   "main": "dist/index.js",
   "module": "dist/index.mjs",

import { defineConfig } from "tsdown";

export default defineConfig({
	dts: { build: true, incremental: true },
	format: ["esm"],
	entry: [
		"./src/index.ts",
		"./src/auth/minimal.ts",
		"./src/social-providers/index.ts",
		"./src/client/index.ts",
		"./src/client/plugins/index.ts",
		"./src/types/index.ts",
		"./src/crypto/index.ts",
		"./src/cookies/index.ts",
		"./src/adapters/prisma-adapter/index.ts",
		"./src/adapters/drizzle-adapter/index.ts",
		"./src/adapters/mongodb-adapter/index.ts",
		"./src/adapters/kysely-adapter/index.ts",
		"./src/adapters/memory-adapter/index.ts",
		"./src/adapters/test.ts",
		"./src/adapters/index.ts",
		"./src/db/index.ts",
		"./src/oauth2/index.ts",
		"./src/client/react/index.ts",
		"./src/client/vue/index.ts",
		"./src/client/svelte/index.ts",
		"./src/client/solid/index.ts",
		"./src/client/lynx/index.ts",
		"./src/plugins/index.ts",
		"./src/plugins/access/index.ts",
		"./src/api/index.ts",
		"./src/integrations/svelte-kit.ts",
		"./src/integrations/solid-start.ts",
		"./src/integrations/next-js.ts",
		"./src/integrations/tanstack-start.ts",
		"./src/integrations/node.ts",
		"./src/plugins/admin/index.ts",
		"./src/plugins/admin/access/index.ts",
		"./src/plugins/anonymous/index.ts",
		"./src/plugins/bearer/index.ts",
		"./src/plugins/captcha/index.ts",
		"./src/plugins/custom-session/index.ts",
		"./src/plugins/device-authorization/index.ts",
		"./src/plugins/email-otp/index.ts",
		"./src/plugins/generic-oauth/index.ts",
		"./src/plugins/jwt/index.ts",
		"./src/plugins/magic-link/index.ts",
		"./src/plugins/multi-session/index.ts",
		"./src/plugins/one-tap/index.ts",
		"./src/plugins/open-api/index.ts",
		"./src/plugins/oidc-provider/index.ts",
		"./src/plugins/oauth-proxy/index.ts",
		"./src/plugins/organization/index.ts",
		"./src/plugins/organization/access/index.ts",
		"./src/plugins/phone-number/index.ts",
		"./src/plugins/two-factor/index.ts",
		"./src/plugins/username/index.ts",
		"./src/plugins/haveibeenpwned/index.ts",
		"./src/plugins/one-time-token/index.ts",
		"./src/plugins/siwe/index.ts",
		"./src/test-utils/index.ts",
	],
	external: [
		"prisma",
		"@prisma/client",
		"better-sqlite3",
		"react",
		"vue",
		"solid-js",
		"solid-js/store",
		"next/headers",
		"$app/environment",
		"vitest",
		"@vitest/runner",
		"@vitest/utils",
		"@vitest/expect",
		"@vitest/snapshot",
		"@vitest/spy",
		"chai",
		"mongodb",
		"drizzle-orm",
		"pathe",
		"std-env",
		"magic-string",
		"pretty-format",
		"p-limit",
		"tinyspy",
		"next/dist/compiled/@edge-runtime/cookies",
<<<<<<< HEAD
		"@tanstack/react-start",
=======
		"@tanstack/start-server-core",
>>>>>>> 512a90e2
		"bson",
		"mongodb-connection-string-url",
		"@mongodb-js/saslprep",
		"kerberos",
		"@mongodb-js/zstd",
		"nanostores",
		"@aws-sdk/credential-providers",
		"mongodb-client-encryption",
		"@vue/runtime-dom",
		"@vue/runtime-core",
		"@vue/shared",
		"@vue/reactivity",
		"@vue/compiler-dom",
		"@vue/compiler-core",
		"@babel/types",
		"@babel/parser",
		"punycode",
		"@sveltejs/kit",
		"svelte/compiler",
		"@sveltejs/vite-plugin-svelte",
		"csstype",
		"siwe",
		"@lynx-js/react",
	],
	treeshake: true,
	clean: true,
});<|MERGE_RESOLUTION|>--- conflicted
+++ resolved
@@ -86,11 +86,7 @@
 		"p-limit",
 		"tinyspy",
 		"next/dist/compiled/@edge-runtime/cookies",
-<<<<<<< HEAD
-		"@tanstack/react-start",
-=======
 		"@tanstack/start-server-core",
->>>>>>> 512a90e2
 		"bson",
 		"mongodb-connection-string-url",
 		"@mongodb-js/saslprep",

--- conflicted
+++ resolved
@@ -1,10 +1,6 @@
 {
   "name": "better-auth",
-<<<<<<< HEAD
-  "version": "1.4.10",
-=======
   "version": "1.5.0-beta.2",
->>>>>>> 4588fb4d
   "description": "The most comprehensive authentication framework for TypeScript.",
   "type": "module",
   "license": "MIT",

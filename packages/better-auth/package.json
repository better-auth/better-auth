{
  "name": "better-auth",
<<<<<<< HEAD
  "version": "0.8.4-beta.1",
=======
  "version": "0.8.4-beta.7",
>>>>>>> ccba4104
  "description": "The most comprehensive authentication library for TypeScript.",
  "type": "module",
  "repository": {
    "type": "git",
    "url": "https://github.com/better-auth/better-auth",
    "directory": "packages/better-auth"
  },
  "scripts": {
    "build": "cross-env NODE_OPTIONS=--max-old-space-size=8000 tsup --clean --dts --minify",
    "dev": "cross-env NODE_OPTIONS='--max-old-space-size=4000' tsup --watch --sourcemap",
    "dev:dts": "cross-env NODE_OPTIONS='--max-old-space-size=8192' tsup --watch --dts",
    "test": "pnpm prisma:push && vitest",
    "prisma:push": "prisma db push --schema src/adapters/prisma-adapter/test/schema.prisma",
    "test:adapters": "pnpm prisma:push && vitest adapters",
    "bump": "bumpp",
    "typecheck": "tsc --noEmit"
  },
  "main": "./dist/index.cjs",
  "module": "./dist/index.js",
  "exports": {
    ".": {
      "import": {
        "types": "./dist/index.d.ts",
        "default": "./dist/index.js"
      },
      "require": {
        "types": "./dist/index.d.cts",
        "default": "./dist/index.cjs"
      }
    },
    "./social-providers": {
      "import": {
        "types": "./dist/social.d.ts",
        "default": "./dist/social.js"
      },
      "require": {
        "types": "./dist/social.d.cts",
        "default": "./dist/social.cjs"
      }
    },
    "./client": {
      "import": {
        "types": "./dist/client.d.ts",
        "default": "./dist/client.js"
      },
      "require": {
        "types": "./dist/client.d.cts",
        "default": "./dist/client.cjs"
      }
    },
    "./client/plugins": {
      "import": {
        "types": "./dist/client/plugins.d.ts",
        "default": "./dist/client/plugins.js"
      },
      "require": {
        "types": "./dist/client/plugins.d.cts",
        "default": "./dist/client/plugins.cjs"
      }
    },
    "./types": {
      "import": {
        "types": "./dist/types.d.ts",
        "default": "./dist/types.js"
      },
      "require": {
        "types": "./dist/types.d.cts",
        "default": "./dist/types.cjs"
      }
    },
    "./crypto": {
      "import": {
        "types": "./dist/crypto.d.ts",
        "default": "./dist/crypto.js"
      },
      "require": {
        "types": "./dist/crypto.d.cts",
        "default": "./dist/crypto.cjs"
      }
    },
    "./cookies": {
      "import": {
        "types": "./dist/cookies.d.ts",
        "default": "./dist/cookies.js"
      },
      "require": {
        "types": "./dist/cookies.d.cts",
        "default": "./dist/cookies.cjs"
      }
    },
    "./oauth2": {
      "import": {
        "types": "./dist/oauth2.d.ts",
        "default": "./dist/oauth2.js"
      },
      "require": {
        "types": "./dist/oauth2.d.cts",
        "default": "./dist/oauth2.cjs"
      }
    },
    "./react": {
      "import": {
        "types": "./dist/react.d.ts",
        "default": "./dist/react.js"
      },
      "require": {
        "types": "./dist/react.d.cts",
        "default": "./dist/react.cjs"
      }
    },
    "./solid": {
      "import": {
        "types": "./dist/solid.d.ts",
        "default": "./dist/solid.js"
      },
      "require": {
        "types": "./dist/solid.d.cts",
        "default": "./dist/solid.cjs"
      }
    },
    "./api": {
      "import": {
        "types": "./dist/api.d.ts",
        "default": "./dist/api.js"
      },
      "require": {
        "types": "./dist/api.d.cts",
        "default": "./dist/api.cjs"
      }
    },
    "./db": {
      "import": {
        "types": "./dist/db.d.ts",
        "default": "./dist/db.js"
      },
      "require": {
        "types": "./dist/db.d.cts",
        "default": "./dist/db.cjs"
      }
    },
    "./vue": {
      "import": {
        "types": "./dist/vue.d.ts",
        "default": "./dist/vue.js"
      },
      "require": {
        "types": "./dist/vue.d.cts",
        "default": "./dist/vue.cjs"
      }
    },
    "./plugins": {
      "import": {
        "types": "./dist/plugins.d.ts",
        "default": "./dist/plugins.js"
      },
      "require": {
        "types": "./dist/plugins.d.cts",
        "default": "./dist/plugins.cjs"
      }
    },
    "./svelte-kit": {
      "import": {
        "types": "./dist/svelte-kit.d.ts",
        "default": "./dist/svelte-kit.js"
      },
      "require": {
        "types": "./dist/svelte-kit.d.cts",
        "default": "./dist/svelte-kit.cjs"
      }
    },
    "./solid-start": {
      "import": {
        "types": "./dist/solid-start.d.ts",
        "default": "./dist/solid-start.js"
      },
      "require": {
        "types": "./dist/solid-start.d.cts",
        "default": "./dist/solid-start.cjs"
      }
    },
    "./svelte": {
      "import": {
        "types": "./dist/svelte.d.ts",
        "default": "./dist/svelte.js"
      },
      "require": {
        "types": "./dist/svelte.d.cts",
        "default": "./dist/svelte.cjs"
      }
    },
    "./next-js": {
      "import": {
        "types": "./dist/next-js.d.ts",
        "default": "./dist/next-js.js"
      },
      "require": {
        "types": "./dist/next-js.d.cts",
        "default": "./dist/next-js.cjs"
      }
    },
    "./node": {
      "import": {
        "types": "./dist/node.d.ts",
        "default": "./dist/node.js"
      },
      "require": {
        "types": "./dist/node.d.cts",
        "default": "./dist/node.cjs"
      }
    },
    "./adapters/prisma": {
      "import": {
        "types": "./dist/adapters/prisma.d.ts",
        "default": "./dist/adapters/prisma.js"
      },
      "require": {
        "types": "./dist/adapters/prisma.d.cts",
        "default": "./dist/adapters/prisma.cjs"
      }
    },
    "./adapters/drizzle": {
      "import": {
        "types": "./dist/adapters/drizzle.d.ts",
        "default": "./dist/adapters/drizzle.js"
      },
      "require": {
        "types": "./dist/adapters/drizzle.d.cts",
        "default": "./dist/adapters/drizzle.cjs"
      }
    },
    "./adapters/mongodb": {
      "import": {
        "types": "./dist/adapters/mongodb.d.ts",
        "default": "./dist/adapters/mongodb.js"
      },
      "require": {
        "types": "./dist/adapters/mongodb.d.cts",
        "default": "./dist/adapters/mongodb.cjs"
      }
    },
    "./adapters/memory": {
      "import": {
        "types": "./dist/adapters/memory.d.ts",
        "default": "./dist/adapters/memory.js"
      },
      "require": {
        "types": "./dist/adapters/memory.d.cts",
        "default": "./dist/adapters/memory.cjs"
      }
    },
    "./plugins/access": {
      "import": {
        "types": "./dist/plugins/access.d.ts",
        "default": "./dist/plugins/access.js"
      }
    }
  },
  "typesVersions": {
    "*": {
      "*": [
        "./dist/index.d.ts"
      ],
      "node": [
        "./dist/node.d.ts"
      ],
      "react": [
        "./dist/react.d.ts"
      ],
      "vue": [
        "./dist/vue.d.ts"
      ],
      "svelte": [
        "./dist/svelte.d.ts"
      ],
      "social-providers": [
        "./dist/social.d.ts"
      ],
      "client": [
        "./dist/client.d.ts"
      ],
      "client/plugins": [
        "./dist/client/plugins.d.ts"
      ],
      "expo": [
        "./dist/expo.d.ts"
      ],
      "types": [
        "./dist/types.d.ts"
      ],
      "crypto": [
        "./dist/crypto.d.ts"
      ],
      "cookies": [
        "./dist/cookies.d.ts"
      ],
      "oauth2": [
        "./dist/oauth2.d.ts"
      ],
      "solid": [
        "./dist/solid.d.ts"
      ],
      "api": [
        "./dist/api.d.ts"
      ],
      "db": [
        "./dist/db.d.ts"
      ],
      "plugins": [
        "./dist/plugins.d.ts"
      ],
      "plugins/access": [
        "./dist/access.d.ts"
      ],
      "svelte-kit": [
        "./dist/svelte-kit.d.ts"
      ],
      "solid-start": [
        "./dist/solid-start.d.ts"
      ],
      "next-js": [
        "./dist/next-js.d.ts"
      ],
      "adapters/prisma": [
        "./dist/adapters/prisma.d.ts"
      ],
      "adapters/drizzle": [
        "./dist/adapters/drizzle.d.ts"
      ],
      "adapters/mongodb": [
        "./dist/adapters/mongodb.d.ts"
      ],
      "adapters/memory": [
        "./dist/adapters/memory.d.ts"
      ],
      "plugins/admin": [
        "./dist/plugins/admin.d.ts"
      ],
      "plugins/anonymous": [
        "./dist/plugins/anonymous.d.ts"
      ],
      "plugins/bearer": [
        "./dist/plugins/bearer.d.ts"
      ],
      "plugins/email-otp": [
        "./dist/plugins/email-otp.d.ts"
      ],
      "plugins/generic-oauth": [
        "./dist/plugins/generic-oauth.d.ts"
      ],
      "plugins/jwt": [
        "./dist/plugins/jwt.d.ts"
      ],
      "plugins/magic-link": [
        "./dist/plugins/magic-link.d.ts"
      ],
      "plugins/organization": [
        "./dist/plugins/organization.d.ts"
      ],
      "plugins/passkey": [
        "./dist/plugins/passkey.d.ts"
      ],
      "plugins/phone-number": [
        "./dist/plugins/phone-number.d.ts"
      ],
      "plugins/two-factor": [
        "./dist/plugins/two-factor.d.ts"
      ],
      "plugins/username": [
        "./dist/plugins/username.d.ts"
      ]
    }
  },
  "devDependencies": {
    "@prisma/client": "^5.19.1",
    "@simplewebauthn/types": "^10.0.0",
    "@types/better-sqlite3": "^7.6.11",
    "@types/pg": "^8.11.6",
    "@types/prompts": "^2.4.9",
    "@types/react": "^18.3.3",
    "better-sqlite3": "^11.3.0",
    "drizzle-orm": "^0.33.0",
    "happy-dom": "^15.7.4",
    "hono": "^4.5.4",
    "listhen": "^1.7.2",
    "mongodb": "^6.10.0",
    "mysql2": "^3.11.0",
    "next": "^14.2.8",
    "oauth2-mock-server": "^7.1.2",
    "pg": "^8.12.0",
    "prisma": "^5.19.1",
    "react": "^18.3.1",
    "react-native": "~0.74.6",
    "solid-js": "^1.8.18",
    "tsup": "^8.2.4",
    "typescript": "5.6.1-rc",
    "vitest": "^1.6.0",
    "vue": "^3.5.0"
  },
  "dependencies": {
    "@better-fetch/fetch": "1.1.12",
    "@noble/ciphers": "^0.6.0",
    "@noble/hashes": "^1.5.0",
    "@simplewebauthn/browser": "^10.0.0",
    "@simplewebauthn/server": "^10.0.1",
    "better-call": "0.2.14-beta.3",
    "consola": "^3.2.3",
    "defu": "^6.1.4",
    "jose": "^5.9.4",
    "kysely": "^0.27.4",
    "nanoid": "^5.0.7",
    "nanostores": "^0.11.2",
    "oslo": "^1.2.1",
    "uncrypto": "^0.1.3",
    "zod": "^3.22.5"
  },
  "files": [
    "dist"
  ]
}<|MERGE_RESOLUTION|>--- conflicted
+++ resolved
@@ -1,10 +1,6 @@
 {
   "name": "better-auth",
-<<<<<<< HEAD
-  "version": "0.8.4-beta.1",
-=======
   "version": "0.8.4-beta.7",
->>>>>>> ccba4104
   "description": "The most comprehensive authentication library for TypeScript.",
   "type": "module",
   "repository": {

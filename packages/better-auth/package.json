--- conflicted
+++ resolved
@@ -515,12 +515,8 @@
     "tarn": "^3.0.2",
     "tedious": "^18.6.1",
     "tsdown": "catalog:",
-<<<<<<< HEAD
     "tinybench": "^5.0.1",
-    "type-fest": "^4.41.0",
-=======
     "type-fest": "^5.2.0",
->>>>>>> 90afe1fe
     "typescript": "catalog:",
     "vue": "^3.5.18"
   },

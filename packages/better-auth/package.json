{
  "name": "better-auth",
<<<<<<< HEAD
  "version": "1.3.5-beta.2",
=======
  "version": "1.4.0-beta.5",
>>>>>>> 350ccfd3
  "description": "The most comprehensive authentication library for TypeScript.",
  "type": "module",
  "license": "MIT",
  "repository": {
    "type": "git",
    "url": "https://github.com/better-auth/better-auth",
    "directory": "packages/better-auth"
  },
  "keywords": [
    "auth",
    "oauth",
    "oidc",
    "2fa",
    "social",
    "security",
    "typescript",
    "nextjs"
  ],
  "publishConfig": {
    "access": "public"
  },
  "scripts": {
    "build": "unbuild --clean",
    "stub": "unbuild --stub",
    "test": "vitest",
    "prepare": "prisma generate --schema ./src/adapters/prisma-adapter/test/normal-tests/schema.prisma && prisma generate --schema ./src/adapters/prisma-adapter/test/number-id-tests/schema.prisma",
    "typecheck": "tsc --project tsconfig.json"
  },
  "main": "./dist/index.cjs",
  "module": "./dist/index.mjs",
  "exports": {
    ".": {
      "import": {
        "types": "./dist/index.d.ts",
        "default": "./dist/index.mjs"
      },
      "require": {
        "types": "./dist/index.d.cts",
        "default": "./dist/index.cjs"
      }
    },
    "./social-providers": {
      "import": {
        "types": "./dist/social-providers/index.d.ts",
        "default": "./dist/social-providers/index.mjs"
      },
      "require": {
        "types": "./dist/social-providers/index.d.cts",
        "default": "./dist/social-providers/index.cjs"
      }
    },
    "./client": {
      "import": {
        "types": "./dist/client/index.d.ts",
        "default": "./dist/client/index.mjs"
      },
      "require": {
        "types": "./dist/client/index.d.cts",
        "default": "./dist/client/index.cjs"
      }
    },
    "./client/plugins": {
      "import": {
        "types": "./dist/client/plugins/index.d.ts",
        "default": "./dist/client/plugins/index.mjs"
      },
      "require": {
        "types": "./dist/client/plugins/index.d.cts",
        "default": "./dist/client/plugins/index.cjs"
      }
    },
    "./types": {
      "import": {
        "types": "./dist/types/index.d.ts",
        "default": "./dist/types/index.mjs"
      },
      "require": {
        "types": "./dist/types/index.d.cts",
        "default": "./dist/types/index.cjs"
      }
    },
    "./crypto": {
      "import": {
        "types": "./dist/crypto/index.d.ts",
        "default": "./dist/crypto/index.mjs"
      },
      "require": {
        "types": "./dist/crypto/index.d.cts",
        "default": "./dist/crypto/index.cjs"
      }
    },
    "./cookies": {
      "import": {
        "types": "./dist/cookies/index.d.ts",
        "default": "./dist/cookies/index.mjs"
      },
      "require": {
        "types": "./dist/cookies/index.d.cts",
        "default": "./dist/cookies/index.cjs"
      }
    },
    "./oauth2": {
      "import": {
        "types": "./dist/oauth2/index.d.ts",
        "default": "./dist/oauth2/index.mjs"
      },
      "require": {
        "types": "./dist/oauth2/index.d.cts",
        "default": "./dist/oauth2/index.cjs"
      }
    },
    "./react": {
      "import": {
        "types": "./dist/client/react/index.d.ts",
        "default": "./dist/client/react/index.mjs"
      },
      "require": {
        "types": "./dist/client/react/index.d.cts",
        "default": "./dist/client/react/index.cjs"
      }
    },
    "./solid": {
      "import": {
        "types": "./dist/client/solid/index.d.ts",
        "default": "./dist/client/solid/index.mjs"
      },
      "require": {
        "types": "./dist/client/solid/index.d.cts",
        "default": "./dist/client/solid/index.cjs"
      }
    },
    "./test": {
      "import": {
        "types": "./dist/test-utils/index.d.ts",
        "default": "./dist/test-utils/index.mjs"
      },
      "require": {
        "types": "./dist/test-utils/index.d.cts",
        "default": "./dist/test-utils/index.cjs"
      }
    },
    "./api": {
      "import": {
        "types": "./dist/api/index.d.ts",
        "default": "./dist/api/index.mjs"
      },
      "require": {
        "types": "./dist/api/index.d.cts",
        "default": "./dist/api/index.cjs"
      }
    },
    "./db": {
      "import": {
        "types": "./dist/db/index.d.ts",
        "default": "./dist/db/index.mjs"
      },
      "require": {
        "types": "./dist/db/index.d.cts",
        "default": "./dist/db/index.cjs"
      }
    },
    "./vue": {
      "import": {
        "types": "./dist/client/vue/index.d.ts",
        "default": "./dist/client/vue/index.mjs"
      },
      "require": {
        "types": "./dist/client/vue/index.d.cts",
        "default": "./dist/client/vue/index.cjs"
      }
    },
    "./plugins": {
      "import": {
        "types": "./dist/plugins/index.d.ts",
        "default": "./dist/plugins/index.mjs"
      },
      "require": {
        "types": "./dist/plugins/index.d.cts",
        "default": "./dist/plugins/index.cjs"
      }
    },
    "./svelte-kit": {
      "import": {
        "types": "./dist/integrations/svelte-kit.d.ts",
        "default": "./dist/integrations/svelte-kit.mjs"
      },
      "require": {
        "types": "./dist/integrations/svelte-kit.d.cts",
        "default": "./dist/integrations/svelte-kit.cjs"
      }
    },
    "./solid-start": {
      "import": {
        "types": "./dist/integrations/solid-start.d.ts",
        "default": "./dist/integrations/solid-start.mjs"
      },
      "require": {
        "types": "./dist/integrations/solid-start.d.cts",
        "default": "./dist/integrations/solid-start.cjs"
      }
    },
    "./svelte": {
      "import": {
        "types": "./dist/client/svelte/index.d.ts",
        "default": "./dist/client/svelte/index.mjs"
      },
      "require": {
        "types": "./dist/client/svelte/index.d.cts",
        "default": "./dist/client/svelte/index.cjs"
      }
    },
    "./next-js": {
      "import": {
        "types": "./dist/integrations/next-js.d.ts",
        "default": "./dist/integrations/next-js.mjs"
      },
      "require": {
        "types": "./dist/integrations/next-js.d.cts",
        "default": "./dist/integrations/next-js.cjs"
      }
    },
    "./react-start": {
      "import": {
        "types": "./dist/integrations/react-start.d.ts",
        "default": "./dist/integrations/react-start.mjs"
      },
      "require": {
        "types": "./dist/integrations/react-start.d.cts",
        "default": "./dist/integrations/react-start.cjs"
      }
    },
    "./node": {
      "import": {
        "types": "./dist/integrations/node.d.ts",
        "default": "./dist/integrations/node.mjs"
      },
      "require": {
        "types": "./dist/integrations/node.d.cts",
        "default": "./dist/integrations/node.cjs"
      }
    },
    "./adapters/prisma": {
      "import": {
        "types": "./dist/adapters/prisma-adapter/index.d.ts",
        "default": "./dist/adapters/prisma-adapter/index.mjs"
      },
      "require": {
        "types": "./dist/adapters/prisma-adapter/index.d.cts",
        "default": "./dist/adapters/prisma-adapter/index.cjs"
      }
    },
    "./adapters/drizzle": {
      "import": {
        "types": "./dist/adapters/drizzle-adapter/index.d.ts",
        "default": "./dist/adapters/drizzle-adapter/index.mjs"
      },
      "require": {
        "types": "./dist/adapters/drizzle-adapter/index.d.cts",
        "default": "./dist/adapters/drizzle-adapter/index.cjs"
      }
    },
    "./adapters/mongodb": {
      "import": {
        "types": "./dist/adapters/mongodb-adapter/index.d.ts",
        "default": "./dist/adapters/mongodb-adapter/index.mjs"
      },
      "require": {
        "types": "./dist/adapters/mongodb-adapter/index.d.cts",
        "default": "./dist/adapters/mongodb-adapter/index.cjs"
      }
    },
    "./adapters/memory": {
      "import": {
        "types": "./dist/adapters/memory-adapter/index.d.ts",
        "default": "./dist/adapters/memory-adapter/index.mjs"
      },
      "require": {
        "types": "./dist/adapters/memory-adapter/index.d.cts",
        "default": "./dist/adapters/memory-adapter/index.cjs"
      }
    },
    "./adapters/test": {
      "import": {
        "types": "./dist/adapters/test.d.ts",
        "default": "./dist/adapters/test.mjs"
      },
      "require": {
        "types": "./dist/adapters/test.d.cts",
        "default": "./dist/adapters/test.cjs"
      }
    },
    "./adapters": {
      "import": {
        "types": "./dist/adapters/index.d.ts",
        "default": "./dist/adapters/index.mjs"
      },
      "require": {
        "types": "./dist/adapters/index.d.cts",
        "default": "./dist/adapters/index.cjs"
      }
    },
    "./plugins/access": {
      "import": {
        "types": "./dist/plugins/access/index.d.ts",
        "default": "./dist/plugins/access/index.mjs"
      },
      "require": {
        "types": "./dist/plugins/access/index.d.cts",
        "default": "./dist/plugins/access/index.cjs"
      }
    },
    "./plugins/admin": {
      "import": {
        "types": "./dist/plugins/admin/index.d.ts",
        "default": "./dist/plugins/admin/index.mjs"
      },
      "require": {
        "types": "./dist/plugins/admin/index.d.cts",
        "default": "./dist/plugins/admin/index.cjs"
      }
    },
    "./plugins/admin/access": {
      "import": {
        "types": "./dist/plugins/admin/access/index.d.ts",
        "default": "./dist/plugins/admin/access/index.mjs"
      },
      "require": {
        "types": "./dist/plugins/admin/access/index.d.cts",
        "default": "./dist/plugins/admin/access/index.cjs"
      }
    },
    "./plugins/anonymous": {
      "import": {
        "types": "./dist/plugins/anonymous/index.d.ts",
        "default": "./dist/plugins/anonymous/index.mjs"
      },
      "require": {
        "types": "./dist/plugins/anonymous/index.d.cts",
        "default": "./dist/plugins/anonymous/index.cjs"
      }
    },
    "./plugins/bearer": {
      "import": {
        "types": "./dist/plugins/bearer/index.d.ts",
        "default": "./dist/plugins/bearer/index.mjs"
      },
      "require": {
        "types": "./dist/plugins/bearer/index.d.cts",
        "default": "./dist/plugins/bearer/index.cjs"
      }
    },
    "./plugins/custom-session": {
      "import": {
        "types": "./dist/plugins/custom-session/index.d.ts",
        "default": "./dist/plugins/custom-session/index.mjs"
      },
      "require": {
        "types": "./dist/plugins/custom-session/index.d.cts",
        "default": "./dist/plugins/custom-session/index.cjs"
      }
    },
    "./plugins/email-otp": {
      "import": {
        "types": "./dist/plugins/email-otp/index.d.ts",
        "default": "./dist/plugins/email-otp/index.mjs"
      },
      "require": {
        "types": "./dist/plugins/email-otp/index.d.cts",
        "default": "./dist/plugins/email-otp/index.cjs"
      }
    },
    "./plugins/generic-oauth": {
      "import": {
        "types": "./dist/plugins/generic-oauth/index.d.ts",
        "default": "./dist/plugins/generic-oauth/index.mjs"
      },
      "require": {
        "types": "./dist/plugins/generic-oauth/index.d.cts",
        "default": "./dist/plugins/generic-oauth/index.cjs"
      }
    },
    "./plugins/jwt": {
      "import": {
        "types": "./dist/plugins/jwt/index.d.ts",
        "default": "./dist/plugins/jwt/index.mjs"
      },
      "require": {
        "types": "./dist/plugins/jwt/index.d.cts",
        "default": "./dist/plugins/jwt/index.cjs"
      }
    },
    "./plugins/haveibeenpwned": {
      "import": {
        "types": "./dist/plugins/haveibeenpwned/index.d.ts",
        "default": "./dist/plugins/haveibeenpwned/index.mjs"
      },
      "require": {
        "types": "./dist/plugins/haveibeenpwned/index.d.cts",
        "default": "./dist/plugins/haveibeenpwned/index.cjs"
      }
    },
    "./plugins/sso": {
      "import": {
        "types": "./dist/plugins/sso/index.d.ts",
        "default": "./dist/plugins/sso/index.mjs"
      },
      "require": {
        "types": "./dist/plugins/sso/index.d.cts",
        "default": "./dist/plugins/sso/index.cjs"
      }
    },
    "./plugins/oidc-provider": {
      "import": {
        "types": "./dist/plugins/oidc-provider/index.d.ts",
        "default": "./dist/plugins/oidc-provider/index.mjs"
      },
      "require": {
        "types": "./dist/plugins/oidc-provider/index.d.cts",
        "default": "./dist/plugins/oidc-provider/index.cjs"
      }
    },
    "./plugins/magic-link": {
      "import": {
        "types": "./dist/plugins/magic-link/index.d.ts",
        "default": "./dist/plugins/magic-link/index.mjs"
      },
      "require": {
        "types": "./dist/plugins/magic-link/index.d.cts",
        "default": "./dist/plugins/magic-link/index.cjs"
      }
    },
    "./plugins/multi-session": {
      "import": {
        "types": "./dist/plugins/multi-session/index.d.ts",
        "default": "./dist/plugins/multi-session/index.mjs"
      },
      "require": {
        "types": "./dist/plugins/multi-session/index.d.cts",
        "default": "./dist/plugins/multi-session/index.cjs"
      }
    },
    "./plugins/oauth-proxy": {
      "import": {
        "types": "./dist/plugins/oauth-proxy/index.d.ts",
        "default": "./dist/plugins/oauth-proxy/index.mjs"
      },
      "require": {
        "types": "./dist/plugins/oauth-proxy/index.d.cts",
        "default": "./dist/plugins/oauth-proxy/index.cjs"
      }
    },
    "./plugins/organization": {
      "import": {
        "types": "./dist/plugins/organization/index.d.ts",
        "default": "./dist/plugins/organization/index.mjs"
      },
      "require": {
        "types": "./dist/plugins/organization/index.d.cts",
        "default": "./dist/plugins/organization/index.cjs"
      }
    },
    "./plugins/organization/access": {
      "import": {
        "types": "./dist/plugins/organization/access/index.d.ts",
        "default": "./dist/plugins/organization/access/index.mjs"
      },
      "require": {
        "types": "./dist/plugins/organization/access/index.d.cts",
        "default": "./dist/plugins/organization/access/index.cjs"
      }
    },
    "./plugins/one-time-token": {
      "import": {
        "types": "./dist/plugins/one-time-token/index.d.ts",
        "default": "./dist/plugins/one-time-token/index.mjs"
      },
      "require": {
        "types": "./dist/plugins/one-time-token/index.d.cts",
        "default": "./dist/plugins/one-time-token/index.cjs"
      }
    },
    "./plugins/passkey": {
      "import": {
        "types": "./dist/plugins/passkey/index.d.ts",
        "default": "./dist/plugins/passkey/index.mjs"
      },
      "require": {
        "types": "./dist/plugins/passkey/index.d.cts",
        "default": "./dist/plugins/passkey/index.cjs"
      }
    },
    "./plugins/phone-number": {
      "import": {
        "types": "./dist/plugins/phone-number/index.d.ts",
        "default": "./dist/plugins/phone-number/index.mjs"
      },
      "require": {
        "types": "./dist/plugins/phone-number/index.d.cts",
        "default": "./dist/plugins/phone-number/index.cjs"
      }
    },
    "./plugins/two-factor": {
      "import": {
        "types": "./dist/plugins/two-factor/index.d.ts",
        "default": "./dist/plugins/two-factor/index.mjs"
      },
      "require": {
        "types": "./dist/plugins/two-factor/index.d.cts",
        "default": "./dist/plugins/two-factor/index.cjs"
      }
    },
    "./plugins/username": {
      "import": {
        "types": "./dist/plugins/username/index.d.ts",
        "default": "./dist/plugins/username/index.mjs"
      },
      "require": {
        "types": "./dist/plugins/username/index.d.cts",
        "default": "./dist/plugins/username/index.cjs"
      }
    },
    "./plugins/siwe": {
      "import": {
        "types": "./dist/plugins/siwe/index.d.ts",
        "default": "./dist/plugins/siwe/index.mjs"
      },
      "require": {
        "types": "./dist/plugins/siwe/index.d.cts",
        "default": "./dist/plugins/siwe/index.cjs"
      }
    },
    "./plugins/device-authorization": {
      "import": {
        "types": "./dist/plugins/device-authorization/index.d.ts",
        "default": "./dist/plugins/device-authorization/index.mjs"
      },
      "require": {
        "types": "./dist/plugins/device-authorization/index.d.cts",
        "default": "./dist/plugins/device-authorization/index.cjs"
      }
    }
  },
  "typesVersions": {
    "*": {
      "*": [
        "./dist/index.d.ts"
      ],
      "node": [
        "./dist/integrations/node.d.ts"
      ],
      "react": [
        "./dist/client/react/index.d.ts"
      ],
      "vue": [
        "./dist/client/vue/index.d.ts"
      ],
      "svelte": [
        "./dist/client/svelte/index.d.ts"
      ],
      "social-providers": [
        "./dist/social-providers/index.d.ts"
      ],
      "client": [
        "./dist/client/index.d.ts"
      ],
      "client/plugins": [
        "./dist/client/plugins/index.d.ts"
      ],
      "types": [
        "./dist/types/index.d.ts"
      ],
      "crypto": [
        "./dist/crypto/index.d.ts"
      ],
      "cookies": [
        "./dist/cookies/index.d.ts"
      ],
      "oauth2": [
        "./dist/oauth2/index.d.ts"
      ],
      "solid": [
        "./dist/client/solid/index.d.ts"
      ],
      "api": [
        "./dist/api/index.d.ts"
      ],
      "db": [
        "./dist/db/index.d.ts"
      ],
      "svelte-kit": [
        "./dist/integrations/svelte-kit.d.ts"
      ],
      "solid-start": [
        "./dist/integrations/solid-start.d.ts"
      ],
      "next-js": [
        "./dist/integrations/next-js.d.ts"
      ],
      "react-start": [
        "./dist/integrations/react-start.d.ts"
      ],
      "adapters": [
        "./dist/adapters/index.d.ts"
      ],
      "adapters/prisma": [
        "./dist/adapters/prisma-adapter/index.d.ts"
      ],
      "adapters/drizzle": [
        "./dist/adapters/drizzle-adapter/index.d.ts"
      ],
      "adapters/mongodb": [
        "./dist/adapters/mongodb-adapter/index.d.ts"
      ],
      "adapters/memory": [
        "./dist/adapters/memory-adapter/index.d.ts"
      ],
      "plugins": [
        "./dist/plugins/index.d.ts"
      ],
      "plugins/access": [
        "./dist/plugins/access/index.d.ts"
      ],
      "plugins/admin": [
        "./dist/plugins/admin/index.d.ts"
      ],
      "plugins/admin/access": [
        "./dist/plugins/admin/access/index.d.ts"
      ],
      "plugins/anonymous": [
        "./dist/plugins/anonymous/index.d.ts"
      ],
      "plugins/bearer": [
        "./dist/plugins/bearer/index.d.ts"
      ],
      "plugins/custom-session": [
        "./dist/plugins/custom-session/index.d.ts"
      ],
      "plugins/email-otp": [
        "./dist/plugins/email-otp/index.d.ts"
      ],
      "plugins/generic-oauth": [
        "./dist/plugins/generic-oauth/index.d.ts"
      ],
      "plugins/haveibeenpwned": [
        "./dist/plugins/haveibeenpwned/index.d.ts"
      ],
      "plugins/oauth-proxy": [
        "./dist/plugins/oauth-proxy/index.d.ts"
      ],
      "plugins/one-time-token": [
        "./dist/plugins/one-time-token/index.d.ts"
      ],
      "plugins/sso": [
        "./dist/plugins/sso/index.d.ts"
      ],
      "plugins/oidc-provider": [
        "./dist/plugins/oidc-provider/index.d.ts"
      ],
      "plugins/jwt": [
        "./dist/plugins/jwt/index.d.ts"
      ],
      "plugins/magic-link": [
        "./dist/plugins/magic-link/index.d.ts"
      ],
      "plugins/organization": [
        "./dist/plugins/organization/index.d.ts"
      ],
      "plugins/organization/access": [
        "./dist/plugins/organization/access/index.d.ts"
      ],
      "plugins/passkey": [
        "./dist/plugins/passkey/index.d.ts"
      ],
      "plugins/phone-number": [
        "./dist/plugins/phone-number/index.d.ts"
      ],
      "plugins/two-factor": [
        "./dist/plugins/two-factor/index.d.ts"
      ],
      "plugins/username": [
        "./dist/plugins/username/index.d.ts"
      ],
      "plugins/siwe": [
        "./dist/plugins/siwe/index.d.ts"
      ],
      "plugins/device-authorization": [
        "./dist/plugins/device-authorization/index.d.ts"
      ]
    }
  },
  "dependencies": {
    "@better-auth/core": "workspace:*",
    "@better-auth/utils": "0.3.0",
    "@better-fetch/fetch": "catalog:",
    "@noble/ciphers": "^2.0.0",
    "@noble/hashes": "^2.0.0",
    "@simplewebauthn/browser": "^13.1.2",
    "@simplewebauthn/server": "^13.1.2",
    "better-call": "catalog:",
    "defu": "^6.1.4",
    "jose": "^6.1.0",
    "kysely": "^0.28.5",
    "nanostores": "^1.0.1",
    "zod": "^4.1.5"
  },
  "peerDependencies": {
    "@lynx-js/react": "*",
    "@sveltejs/kit": "^2.0.0",
    "next": "^14.0.0 || ^15.0.0",
    "react": "^18.0.0 || ^19.0.0",
    "react-dom": "^18.0.0 || ^19.0.0",
    "solid-js": "^1.0.0",
    "svelte": "^4.0.0 || ^5.0.0",
    "vue": "^3.0.0"
  },
  "peerDependenciesMeta": {
    "@lynx-js/react": {
      "optional": true
    },
    "@sveltejs/kit": {
      "optional": true
    },
    "next": {
      "optional": true
    },
    "react": {
      "optional": true
    },
    "react-dom": {
      "optional": true
    },
    "solid-js": {
      "optional": true
    },
    "svelte": {
      "optional": true
    },
    "vue": {
      "optional": true
    }
  },
  "devDependencies": {
    "@lynx-js/react": "^0.112.5",
    "@prisma/client": "^5.22.0",
    "@sveltejs/kit": "^2.37.1",
    "@tanstack/react-start": "^1.131.3",
    "@tanstack/start-server-core": "^1.131.36",
    "@types/better-sqlite3": "^7.6.13",
    "@types/bun": "^1.2.20",
    "@types/keccak": "^3.0.5",
    "@types/pg": "^8.15.5",
    "@types/prompts": "^2.4.9",
    "@types/react": "^18.3.23",
    "better-sqlite3": "^12.2.0",
    "concurrently": "^9.2.1",
    "deepmerge": "^4.3.1",
    "drizzle-orm": "^0.38.2",
    "happy-dom": "^18.0.1",
    "hono": "^4.9.7",
    "listhen": "^1.9.0",
    "mongodb": "^6.18.0",
    "ms": "4.0.0-nightly.202508271359",
    "mysql2": "^3.14.4",
    "next": "^15.5.2",
    "oauth2-mock-server": "^7.2.1",
    "pg": "^8.16.3",
    "prisma": "^5.22.0",
    "react": "^19.1.1",
    "react-dom": "^19.1.1",
    "react-native": "~0.80.2",
    "solid-js": "^1.9.8",
    "tarn": "^3.0.2",
    "tedious": "^18.6.1",
    "type-fest": "^4.41.0",
    "typescript": "catalog:",
    "unbuild": "catalog:",
    "vue": "^3.5.18"
  },
  "files": [
    "dist"
  ]
}<|MERGE_RESOLUTION|>--- conflicted
+++ resolved
@@ -1,10 +1,6 @@
 {
   "name": "better-auth",
-<<<<<<< HEAD
-  "version": "1.3.5-beta.2",
-=======
   "version": "1.4.0-beta.5",
->>>>>>> 350ccfd3
   "description": "The most comprehensive authentication library for TypeScript.",
   "type": "module",
   "license": "MIT",

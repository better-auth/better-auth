{
  "name": "better-auth",
<<<<<<< HEAD
  "version": "0.6.3-beta.2",
=======
  "version": "0.6.3-beta.3",
>>>>>>> b5f119f6
  "description": "The most comprehensive authentication library for TypeScript.",
  "type": "module",
  "repository": {
    "type": "git",
    "url": "https://github.com/better-auth/better-auth",
    "directory": "packages/better-auth"
  },
  "scripts": {
    "build": "cross-env NODE_OPTIONS=--max-old-space-size=8000 tsup --clean --dts",
    "dev": "cross-env NODE_OPTIONS='--max-old-space-size=4000' tsup --watch --sourcemap",
    "dev:dts": "cross-env NODE_OPTIONS='--max-old-space-size=8192' tsup --watch --dts",
    "test": "pnpm prisma:push && vitest",
    "prisma:push": "prisma db push --schema src/adapters/prisma-adapter/test/schema.prisma",
    "test:adapters": "pnpm prisma:push && vitest adapters",
    "bump": "bumpp",
    "typecheck": "tsc --noEmit"
  },
  "main": "./dist/index.cjs",
  "module": "./dist/index.js",
  "exports": {
    ".": {
      "types": "./dist/index.d.ts",
      "import": "./dist/index.js",
      "require": "./dist/index.cjs"
    },
    "./social-providers": {
      "types": "./dist/social.d.ts",
      "import": "./dist/social.js",
      "require": "./dist/social.cjs"
    },
    "./client": {
      "types": "./dist/client.d.ts",
      "import": "./dist/client.js",
      "require": "./dist/client.cjs"
    },
    "./client/plugins": {
      "types": "./dist/client/plugins.d.ts",
      "import": "./dist/client/plugins.js",
      "require": "./dist/client/plugins.cjs"
    },
    "./types": {
      "types": "./dist/types.d.ts",
      "import": "./dist/types.js",
      "require": "./dist/types.cjs"
    },
    "./crypto": {
      "types": "./dist/crypto.d.ts",
      "import": "./dist/crypto.js",
      "require": "./dist/crypto.cjs"
    },
    "./cookies": {
      "types": "./dist/cookies.d.ts",
      "import": "./dist/cookies.js",
      "require": "./dist/cookies.cjs"
    },
    "./oauth2": {
      "types": "./dist/oauth2.d.ts",
      "import": "./dist/oauth2.js",
      "require": "./dist/oauth2.cjs"
    },
    "./react": {
      "types": "./dist/react.d.ts",
      "import": "./dist/react.js",
      "require": "./dist/react.cjs"
    },
    "./solid": {
      "types": "./dist/solid.d.ts",
      "import": "./dist/solid.js",
      "require": "./dist/solid.cjs"
    },
    "./api": {
      "types": "./dist/api.d.ts",
      "import": "./dist/api.js",
      "require": "./dist/api.cjs"
    },
    "./db": {
      "types": "./dist/db.d.ts",
      "import": "./dist/db.js",
      "require": "./dist/db.cjs"
    },
    "./vue": {
      "types": "./dist/vue.d.ts",
      "import": "./dist/vue.js",
      "require": "./dist/vue.cjs"
    },
    "./plugins": {
      "types": "./dist/plugins.d.ts",
      "import": "./dist/plugins.js",
      "require": "./dist/plugins.cjs"
    },
    "./plugins/access": {
      "types": "./dist/access.d.ts",
      "import": "./dist/access.js",
      "require": "./dist/access.cjs"
    },
    "./svelte-kit": {
      "types": "./dist/svelte-kit.d.ts",
      "import": "./dist/svelte-kit.js",
      "require": "./dist/svelte-kit.cjs"
    },
    "./solid-start": {
      "types": "./dist/solid-start.d.ts",
      "import": "./dist/solid-start.js",
      "require": "./dist/solid-start.cjs"
    },
    "./svelte": {
      "types": "./dist/svelte.d.ts",
      "import": "./dist/svelte.js",
      "require": "./dist/svelte.cjs"
    },
    "./next-js": {
      "types": "./dist/next-js.d.ts",
      "import": "./dist/next-js.js",
      "require": "./dist/next-js.cjs"
    },
    "./package.json": "./package.json",
    "./node": {
      "types": "./dist/node.d.ts",
      "import": "./dist/node.js",
      "require": "./dist/node.cjs"
    },
    "./adapters/prisma": {
      "types": "./dist/adapters/prisma.d.ts",
      "import": "./dist/adapters/prisma.js",
      "require": "./dist/adapters/prisma.cjs"
    },
    "./adapters/drizzle": {
      "types": "./dist/adapters/drizzle.d.ts",
      "import": "./dist/adapters/drizzle.js",
      "require": "./dist/adapters/drizzle.cjs"
    },
    "./adapters/mongodb": {
      "types": "./dist/adapters/mongodb.d.ts",
      "import": "./dist/adapters/mongodb.js",
      "require": "./dist/adapters/mongodb.cjs"
    }
  },
  "typesVersions": {
    "*": {
      "*": [
        "./dist/index.d.ts"
      ],
      "node": [
        "./dist/node.d.ts"
      ],
      "react": [
        "./dist/react.d.ts"
      ],
      "vue": [
        "./dist/vue.d.ts"
      ],
      "svelte": [
        "./dist/svelte.d.ts"
      ],
      "social-providers": [
        "./dist/social.d.ts"
      ],
      "client": [
        "./dist/client.d.ts"
      ],
      "client/plugins": [
        "./dist/client/plugins.d.ts"
      ],
      "types": [
        "./dist/types.d.ts"
      ],
      "crypto": [
        "./dist/crypto.d.ts"
      ],
      "cookies": [
        "./dist/cookies.d.ts"
      ],
      "oauth2": [
        "./dist/oauth2.d.ts"
      ],
      "solid": [
        "./dist/solid.d.ts"
      ],
      "api": [
        "./dist/api.d.ts"
      ],
      "db": [
        "./dist/db.d.ts"
      ],
      "plugins": [
        "./dist/plugins.d.ts"
      ],
      "plugins/access": [
        "./dist/access.d.ts"
      ],
      "svelte-kit": [
        "./dist/svelte-kit.d.ts"
      ],
      "solid-start": [
        "./dist/solid-start.d.ts"
      ],
      "next-js": [
        "./dist/next-js.d.ts"
      ],
      "adapters/prisma": [
        "./dist/adapters/prisma.d.ts"
      ],
      "adapters/drizzle": [
        "./dist/adapters/drizzle.d.ts"
      ],
      "adapters/mongodb": [
        "./dist/adapters/mongodb.d.ts"
      ]
    }
  },
  "devDependencies": {
    "@prisma/client": "^5.19.1",
    "@simplewebauthn/types": "^10.0.0",
    "@types/better-sqlite3": "^7.6.11",
    "@types/pg": "^8.11.6",
    "@types/prompts": "^2.4.9",
    "@types/react": "^18.3.3",
    "better-sqlite3": "^11.3.0",
    "drizzle-orm": "^0.33.0",
    "happy-dom": "^15.7.4",
    "hono": "^4.5.4",
    "listhen": "^1.7.2",
    "mongodb": "^6.9.0",
    "mysql2": "^3.11.0",
    "next": "^14.2.8",
    "oauth2-mock-server": "^7.1.2",
    "pg": "^8.12.0",
    "prisma": "^5.19.1",
    "react": "^18.3.1",
    "solid-js": "^1.8.18",
    "tsup": "^8.2.4",
    "typescript": "5.6.1-rc",
    "vitest": "^1.6.0",
    "vue": "^3.5.0"
  },
  "dependencies": {
    "@better-fetch/fetch": "1.1.12",
    "@nanostores/query": "^0.3.4",
    "@nanostores/react": "^0.8.0",
    "@nanostores/solid": "^0.4.2",
    "@nanostores/vue": "^0.10.0",
    "@noble/ciphers": "^0.6.0",
    "@noble/hashes": "^1.5.0",
    "@simplewebauthn/browser": "^10.0.0",
    "@simplewebauthn/server": "^10.0.1",
    "better-call": "0.2.13",
    "consola": "^3.2.3",
    "defu": "^6.1.4",
    "jose": "^5.9.4",
    "kysely": "^0.27.4",
    "nanoid": "^5.0.7",
    "nanostores": "^0.11.2",
    "oslo": "^1.2.1",
    "std-env": "^3.7.0",
    "uncrypto": "^0.1.3",
    "zod": "^3.22.5"
  },
  "files": [
    "dist"
  ]
}<|MERGE_RESOLUTION|>--- conflicted
+++ resolved
@@ -1,10 +1,6 @@
 {
   "name": "better-auth",
-<<<<<<< HEAD
-  "version": "0.6.3-beta.2",
-=======
   "version": "0.6.3-beta.3",
->>>>>>> b5f119f6
   "description": "The most comprehensive authentication library for TypeScript.",
   "type": "module",
   "repository": {

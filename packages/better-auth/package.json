--- conflicted
+++ resolved
@@ -1,10 +1,6 @@
 {
   "name": "better-auth",
-<<<<<<< HEAD
-  "version": "0.8.6-beta.5",
-=======
   "version": "0.8.6",
->>>>>>> 8014648d
   "description": "The most comprehensive authentication library for TypeScript.",
   "type": "module",
   "repository": {

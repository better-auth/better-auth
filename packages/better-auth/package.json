--- conflicted
+++ resolved
@@ -581,16 +581,14 @@
       "next-js": [
         "./dist/integrations/next-js.d.ts"
       ],
-<<<<<<< HEAD
       "nestjs": [
         "./dist/integrations/nestjs/index.d.ts"
-=======
+      ],
       "react-start": [
         "./dist/integrations/react-start.d.ts"
       ],
       "adapters": [
         "./dist/adapters/index.d.ts"
->>>>>>> bf83774d
       ],
       "adapters/prisma": [
         "./dist/adapters/prisma-adapter/index.d.ts"

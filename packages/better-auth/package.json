{
  "name": "better-auth",
  "version": "1.3.0-beta.8",
  "description": "The most comprehensive authentication library for TypeScript.",
  "type": "module",
  "license": "MIT",
  "repository": {
    "type": "git",
    "url": "https://github.com/better-auth/better-auth",
    "directory": "packages/better-auth"
  },
  "keywords": [
    "auth",
    "oauth",
    "oidc",
    "2fa",
    "social",
    "security",
    "typescript",
    "nextjs"
  ],
  "scripts": {
    "build": "unbuild --clean",
    "dev": "concurrently \"unbuild --watch\" \"npm run dev:types\"",
    "dev:types": "tsc --project tsconfig.declarations.json --watch",
    "build:types": "tsc --project tsconfig.declarations.json",
    "stub": "unbuild --stub",
    "pretest": "pnpm prisma:normal:push && pnpm prisma:number-id:push",
    "test": "vitest",
    "prisma:normal:push": "prisma db push --schema src/adapters/prisma-adapter/test/normal-tests/schema.prisma",
    "prisma:number-id:push": "prisma db push --schema src/adapters/prisma-adapter/test/number-id-tests/schema.prisma",
    "bump": "bumpp",
    "typecheck": "pnpm prisma:normal:push && pnpm prisma:number-id:push && tsc --noEmit"
  },
  "main": "./dist/index.cjs",
  "module": "./dist/index.mjs",
  "exports": {
    ".": {
      "import": {
        "types": "./dist/index.d.ts",
        "default": "./dist/index.mjs"
      },
      "require": {
        "types": "./dist/index.d.cts",
        "default": "./dist/index.cjs"
      }
    },
    "./social-providers": {
      "import": {
        "types": "./dist/social-providers/index.d.ts",
        "default": "./dist/social-providers/index.mjs"
      },
      "require": {
        "types": "./dist/social-providers/index.d.cts",
        "default": "./dist/social-providers/index.cjs"
      }
    },
    "./client": {
      "import": {
        "types": "./dist/client/index.d.ts",
        "default": "./dist/client/index.mjs"
      },
      "require": {
        "types": "./dist/client/index.d.cts",
        "default": "./dist/client/index.cjs"
      }
    },
    "./client/plugins": {
      "import": {
        "types": "./dist/client/plugins/index.d.ts",
        "default": "./dist/client/plugins/index.mjs"
      },
      "require": {
        "types": "./dist/client/plugins/index.d.cts",
        "default": "./dist/client/plugins/index.cjs"
      }
    },
    "./types": {
      "import": {
        "types": "./dist/types/index.d.ts",
        "default": "./dist/types/index.mjs"
      },
      "require": {
        "types": "./dist/types/index.d.cts",
        "default": "./dist/types/index.cjs"
      }
    },
    "./crypto": {
      "import": {
        "types": "./dist/crypto/index.d.ts",
        "default": "./dist/crypto/index.mjs"
      },
      "require": {
        "types": "./dist/crypto/index.d.cts",
        "default": "./dist/crypto/index.cjs"
      }
    },
    "./cookies": {
      "import": {
        "types": "./dist/cookies/index.d.ts",
        "default": "./dist/cookies/index.mjs"
      },
      "require": {
        "types": "./dist/cookies/index.d.cts",
        "default": "./dist/cookies/index.cjs"
      }
    },
    "./oauth2": {
      "import": {
        "types": "./dist/oauth2/index.d.ts",
        "default": "./dist/oauth2/index.mjs"
      },
      "require": {
        "types": "./dist/oauth2/index.d.cts",
        "default": "./dist/oauth2/index.cjs"
      }
    },
    "./react": {
      "import": {
        "types": "./dist/client/react/index.d.ts",
        "default": "./dist/client/react/index.mjs"
      },
      "require": {
        "types": "./dist/client/react/index.d.cts",
        "default": "./dist/client/react/index.cjs"
      }
    },
    "./solid": {
      "import": {
        "types": "./dist/client/solid/index.d.ts",
        "default": "./dist/client/solid/index.mjs"
      },
      "require": {
        "types": "./dist/client/solid/index.d.cts",
        "default": "./dist/client/solid/index.cjs"
      }
    },
    "./test": {
      "import": {
        "types": "./dist/test-utils/index.d.ts",
        "default": "./dist/test-utils/index.mjs"
      },
      "require": {
        "types": "./dist/test-utils/index.d.cts",
        "default": "./dist/test-utils/index.cjs"
      }
    },
    "./api": {
      "import": {
        "types": "./dist/api/index.d.ts",
        "default": "./dist/api/index.mjs"
      },
      "require": {
        "types": "./dist/api/index.d.cts",
        "default": "./dist/api/index.cjs"
      }
    },
    "./db": {
      "import": {
        "types": "./dist/db/index.d.ts",
        "default": "./dist/db/index.mjs"
      },
      "require": {
        "types": "./dist/db/index.d.cts",
        "default": "./dist/db/index.cjs"
      }
    },
    "./vue": {
      "import": {
        "types": "./dist/client/vue/index.d.ts",
        "default": "./dist/client/vue/index.mjs"
      },
      "require": {
        "types": "./dist/client/vue/index.d.cts",
        "default": "./dist/client/vue/index.cjs"
      }
    },
    "./plugins": {
      "import": {
        "types": "./dist/plugins/index.d.ts",
        "default": "./dist/plugins/index.mjs"
      },
      "require": {
        "types": "./dist/plugins/index.d.cts",
        "default": "./dist/plugins/index.cjs"
      }
    },
    "./svelte-kit": {
      "import": {
        "types": "./dist/integrations/svelte-kit.d.ts",
        "default": "./dist/integrations/svelte-kit.mjs"
      },
      "require": {
        "types": "./dist/integrations/svelte-kit.d.cts",
        "default": "./dist/integrations/svelte-kit.cjs"
      }
    },
    "./solid-start": {
      "import": {
        "types": "./dist/integrations/solid-start.d.ts",
        "default": "./dist/integrations/solid-start.mjs"
      },
      "require": {
        "types": "./dist/integrations/solid-start.d.cts",
        "default": "./dist/integrations/solid-start.cjs"
      }
    },
    "./svelte": {
      "import": {
        "types": "./dist/client/svelte/index.d.ts",
        "default": "./dist/client/svelte/index.mjs"
      },
      "require": {
        "types": "./dist/client/svelte/index.d.cts",
        "default": "./dist/client/svelte/index.cjs"
      }
    },
    "./next-js": {
      "import": {
        "types": "./dist/integrations/next-js.d.ts",
        "default": "./dist/integrations/next-js.mjs"
      },
      "require": {
        "types": "./dist/integrations/next-js.d.cts",
        "default": "./dist/integrations/next-js.cjs"
      }
    },
    "./react-start": {
      "import": {
        "types": "./dist/integrations/react-start.d.ts",
        "default": "./dist/integrations/react-start.mjs"
      },
      "require": {
        "types": "./dist/integrations/react-start.d.cts",
        "default": "./dist/integrations/react-start.cjs"
      }
    },
    "./node": {
      "import": {
        "types": "./dist/integrations/node.d.ts",
        "default": "./dist/integrations/node.mjs"
      },
      "require": {
        "types": "./dist/integrations/node.d.cts",
        "default": "./dist/integrations/node.cjs"
      }
    },
    "./adapters/prisma": {
      "import": {
        "types": "./dist/adapters/prisma-adapter/index.d.ts",
        "default": "./dist/adapters/prisma-adapter/index.mjs"
      },
      "require": {
        "types": "./dist/adapters/prisma-adapter/index.d.cts",
        "default": "./dist/adapters/prisma-adapter/index.cjs"
      }
    },
    "./adapters/drizzle": {
      "import": {
        "types": "./dist/adapters/drizzle-adapter/index.d.ts",
        "default": "./dist/adapters/drizzle-adapter/index.mjs"
      },
      "require": {
        "types": "./dist/adapters/drizzle-adapter/index.d.cts",
        "default": "./dist/adapters/drizzle-adapter/index.cjs"
      }
    },
    "./adapters/mongodb": {
      "import": {
        "types": "./dist/adapters/mongodb-adapter/index.d.ts",
        "default": "./dist/adapters/mongodb-adapter/index.mjs"
      },
      "require": {
        "types": "./dist/adapters/mongodb-adapter/index.d.cts",
        "default": "./dist/adapters/mongodb-adapter/index.cjs"
      }
    },
    "./adapters/memory": {
      "import": {
        "types": "./dist/adapters/memory-adapter/index.d.ts",
        "default": "./dist/adapters/memory-adapter/index.mjs"
      },
      "require": {
        "types": "./dist/adapters/memory-adapter/index.d.cts",
        "default": "./dist/adapters/memory-adapter/index.cjs"
      }
    },
    "./adapters/test": {
      "import": {
        "types": "./dist/adapters/test.d.ts",
        "default": "./dist/adapters/test.mjs"
      },
      "require": {
        "types": "./dist/adapters/test.d.cts",
        "default": "./dist/adapters/test.cjs"
      }
    },
    "./adapters": {
      "import": {
        "types": "./dist/adapters/index.d.ts",
        "default": "./dist/adapters/index.mjs"
      },
      "require": {
        "types": "./dist/adapters/index.d.cts",
        "default": "./dist/adapters/index.cjs"
      }
    },
    "./plugins/access": {
      "import": {
        "types": "./dist/plugins/access/index.d.ts",
        "default": "./dist/plugins/access/index.mjs"
      },
      "require": {
        "types": "./dist/plugins/access/index.d.cts",
        "default": "./dist/plugins/access/index.cjs"
      }
    },
    "./plugins/admin": {
      "import": {
        "types": "./dist/plugins/admin/index.d.ts",
        "default": "./dist/plugins/admin/index.mjs"
      },
      "require": {
        "types": "./dist/plugins/admin/index.d.cts",
        "default": "./dist/plugins/admin/index.cjs"
      }
    },
    "./plugins/admin/access": {
      "import": {
        "types": "./dist/plugins/admin/access/index.d.ts",
        "default": "./dist/plugins/admin/access/index.mjs"
      },
      "require": {
        "types": "./dist/plugins/admin/access/index.d.cts",
        "default": "./dist/plugins/admin/access/index.cjs"
      }
    },
    "./plugins/anonymous": {
      "import": {
        "types": "./dist/plugins/anonymous/index.d.ts",
        "default": "./dist/plugins/anonymous/index.mjs"
      },
      "require": {
        "types": "./dist/plugins/anonymous/index.d.cts",
        "default": "./dist/plugins/anonymous/index.cjs"
      }
    },
    "./plugins/bearer": {
      "import": {
        "types": "./dist/plugins/bearer/index.d.ts",
        "default": "./dist/plugins/bearer/index.mjs"
      },
      "require": {
        "types": "./dist/plugins/bearer/index.d.cts",
        "default": "./dist/plugins/bearer/index.cjs"
      }
    },
    "./plugins/custom-session": {
      "import": {
        "types": "./dist/plugins/custom-session/index.d.ts",
        "default": "./dist/plugins/custom-session/index.mjs"
      },
      "require": {
        "types": "./dist/plugins/custom-session/index.d.cts",
        "default": "./dist/plugins/custom-session/index.cjs"
      }
    },
    "./plugins/email-otp": {
      "import": {
        "types": "./dist/plugins/email-otp/index.d.ts",
        "default": "./dist/plugins/email-otp/index.mjs"
      },
      "require": {
        "types": "./dist/plugins/email-otp/index.d.cts",
        "default": "./dist/plugins/email-otp/index.cjs"
      }
    },
    "./plugins/generic-oauth": {
      "import": {
        "types": "./dist/plugins/generic-oauth/index.d.ts",
        "default": "./dist/plugins/generic-oauth/index.mjs"
      },
      "require": {
        "types": "./dist/plugins/generic-oauth/index.d.cts",
        "default": "./dist/plugins/generic-oauth/index.cjs"
      }
    },
    "./plugins/jwt": {
      "import": {
        "types": "./dist/plugins/jwt/index.d.ts",
        "default": "./dist/plugins/jwt/index.mjs"
      },
      "require": {
        "types": "./dist/plugins/jwt/index.d.cts",
        "default": "./dist/plugins/jwt/index.cjs"
      }
    },
    "./plugins/haveibeenpwned": {
      "import": {
        "types": "./dist/plugins/haveibeenpwned/index.d.ts",
        "default": "./dist/plugins/haveibeenpwned/index.mjs"
      },
      "require": {
        "types": "./dist/plugins/haveibeenpwned/index.d.cts",
        "default": "./dist/plugins/haveibeenpwned/index.cjs"
      }
    },
    "./plugins/sso": {
      "import": {
        "types": "./dist/plugins/sso/index.d.ts",
        "default": "./dist/plugins/sso/index.mjs"
      },
      "require": {
        "types": "./dist/plugins/sso/index.d.cts",
        "default": "./dist/plugins/sso/index.cjs"
      }
    },
    "./plugins/oidc-provider": {
      "import": {
        "types": "./dist/plugins/oidc-provider/index.d.ts",
        "default": "./dist/plugins/oidc-provider/index.mjs"
      },
      "require": {
        "types": "./dist/plugins/oidc-provider/index.d.cts",
        "default": "./dist/plugins/oidc-provider/index.cjs"
      }
    },
    "./plugins/magic-link": {
      "import": {
        "types": "./dist/plugins/magic-link/index.d.ts",
        "default": "./dist/plugins/magic-link/index.mjs"
      },
      "require": {
        "types": "./dist/plugins/magic-link/index.d.cts",
        "default": "./dist/plugins/magic-link/index.cjs"
      }
    },
    "./plugins/multi-session": {
      "import": {
        "types": "./dist/plugins/multi-session/index.d.ts",
        "default": "./dist/plugins/multi-session/index.mjs"
      },
      "require": {
        "types": "./dist/plugins/multi-session/index.d.cts",
        "default": "./dist/plugins/multi-session/index.cjs"
      }
    },
    "./plugins/oauth-proxy": {
      "import": {
        "types": "./dist/plugins/oauth-proxy/index.d.ts",
        "default": "./dist/plugins/oauth-proxy/index.mjs"
      },
      "require": {
        "types": "./dist/plugins/oauth-proxy/index.d.cts",
        "default": "./dist/plugins/oauth-proxy/index.cjs"
      }
    },
    "./plugins/organization": {
      "import": {
        "types": "./dist/plugins/organization/index.d.ts",
        "default": "./dist/plugins/organization/index.mjs"
      },
      "require": {
        "types": "./dist/plugins/organization/index.d.cts",
        "default": "./dist/plugins/organization/index.cjs"
      }
    },
    "./plugins/organization/access": {
      "import": {
        "types": "./dist/plugins/organization/access/index.d.ts",
        "default": "./dist/plugins/organization/access/index.mjs"
      },
      "require": {
        "types": "./dist/plugins/organization/access/index.d.cts",
        "default": "./dist/plugins/organization/access/index.cjs"
      }
    },
    "./plugins/one-time-token": {
      "import": {
        "types": "./dist/plugins/one-time-token/index.d.ts",
        "default": "./dist/plugins/one-time-token/index.mjs"
      },
      "require": {
        "types": "./dist/plugins/one-time-token/index.d.cts",
        "default": "./dist/plugins/one-time-token/index.cjs"
      }
    },
    "./plugins/passkey": {
      "import": {
        "types": "./dist/plugins/passkey/index.d.ts",
        "default": "./dist/plugins/passkey/index.mjs"
      },
      "require": {
        "types": "./dist/plugins/passkey/index.d.cts",
        "default": "./dist/plugins/passkey/index.cjs"
      }
    },
    "./plugins/phone-number": {
      "import": {
        "types": "./dist/plugins/phone-number/index.d.ts",
        "default": "./dist/plugins/phone-number/index.mjs"
      },
      "require": {
        "types": "./dist/plugins/phone-number/index.d.cts",
        "default": "./dist/plugins/phone-number/index.cjs"
      }
    },
    "./plugins/two-factor": {
      "import": {
        "types": "./dist/plugins/two-factor/index.d.ts",
        "default": "./dist/plugins/two-factor/index.mjs"
      },
      "require": {
        "types": "./dist/plugins/two-factor/index.d.cts",
        "default": "./dist/plugins/two-factor/index.cjs"
      }
    },
    "./plugins/username": {
      "import": {
        "types": "./dist/plugins/username/index.d.ts",
        "default": "./dist/plugins/username/index.mjs"
      },
      "require": {
        "types": "./dist/plugins/username/index.d.cts",
        "default": "./dist/plugins/username/index.cjs"
      }
    }
  },
  "typesVersions": {
    "*": {
      "*": [
        "./dist/index.d.ts"
      ],
      "node": [
        "./dist/integrations/node.d.ts"
      ],
      "react": [
        "./dist/client/react/index.d.ts"
      ],
      "vue": [
        "./dist/client/vue/index.d.ts"
      ],
      "svelte": [
        "./dist/client/svelte/index.d.ts"
      ],
      "social-providers": [
        "./dist/social-providers/index.d.ts"
      ],
      "client": [
        "./dist/client/index.d.ts"
      ],
      "client/plugins": [
        "./dist/client/plugins/index.d.ts"
      ],
      "types": [
        "./dist/types/index.d.ts"
      ],
      "crypto": [
        "./dist/crypto/index.d.ts"
      ],
      "cookies": [
        "./dist/cookies/index.d.ts"
      ],
      "oauth2": [
        "./dist/oauth2/index.d.ts"
      ],
      "solid": [
        "./dist/client/solid/index.d.ts"
      ],
      "api": [
        "./dist/api/index.d.ts"
      ],
      "db": [
        "./dist/db/index.d.ts"
      ],
      "svelte-kit": [
        "./dist/integrations/svelte-kit.d.ts"
      ],
      "solid-start": [
        "./dist/integrations/solid-start.d.ts"
      ],
      "next-js": [
        "./dist/integrations/next-js.d.ts"
      ],
      "react-start": [
        "./dist/integrations/react-start.d.ts"
      ],
      "adapters": [
        "./dist/adapters/index.d.ts"
      ],
      "adapters/prisma": [
        "./dist/adapters/prisma-adapter/index.d.ts"
      ],
      "adapters/drizzle": [
        "./dist/adapters/drizzle-adapter/index.d.ts"
      ],
      "adapters/mongodb": [
        "./dist/adapters/mongodb-adapter/index.d.ts"
      ],
      "adapters/memory": [
        "./dist/adapters/memory-adapter/index.d.ts"
      ],
      "plugins": [
        "./dist/plugins/index.d.ts"
      ],
      "plugins/access": [
        "./dist/plugins/access/index.d.ts"
      ],
      "plugins/admin": [
        "./dist/plugins/admin/index.d.ts"
      ],
      "plugins/admin/access": [
        "./dist/plugins/admin/access/index.d.ts"
      ],
      "plugins/anonymous": [
        "./dist/plugins/anonymous/index.d.ts"
      ],
      "plugins/bearer": [
        "./dist/plugins/bearer/index.d.ts"
      ],
      "plugins/email-otp": [
        "./dist/plugins/email-otp/index.d.ts"
      ],
      "plugins/generic-oauth": [
        "./dist/plugins/generic-oauth/index.d.ts"
      ],
      "plugins/haveibeenpwned": [
        "./dist/plugins/haveibeenpwned/index.d.ts"
      ],
      "plugins/oauth-proxy": [
        "./dist/plugins/oauth-proxy/index.d.ts"
      ],
      "plugins/one-time-token": [
        "./dist/plugins/one-time-token/index.d.ts"
      ],
      "plugins/sso": [
        "./dist/plugins/sso/index.d.ts"
      ],
      "plugins/oidc-provider": [
        "./dist/plugins/oidc-provider/index.d.ts"
      ],
      "plugins/jwt": [
        "./dist/plugins/jwt/index.d.ts"
      ],
      "plugins/magic-link": [
        "./dist/plugins/magic-link/index.d.ts"
      ],
      "plugins/organization": [
        "./dist/plugins/organization/index.d.ts"
      ],
      "plugins/organization/access": [
        "./dist/plugins/organization/access/index.d.ts"
      ],
      "plugins/passkey": [
        "./dist/plugins/passkey/index.d.ts"
      ],
      "plugins/phone-number": [
        "./dist/plugins/phone-number/index.d.ts"
      ],
      "plugins/two-factor": [
        "./dist/plugins/two-factor/index.d.ts"
      ],
      "plugins/username": [
        "./dist/plugins/username/index.d.ts"
      ]
    }
  },
  "dependencies": {
    "@better-auth/utils": "0.2.6",
    "@better-fetch/fetch": "catalog:",
    "@noble/ciphers": "^0.6.0",
    "@noble/hashes": "^1.6.1",
    "@simplewebauthn/browser": "^13.0.0",
    "@simplewebauthn/server": "^13.0.0",
    "better-call": "catalog:",
    "defu": "^6.1.4",
    "jose": "^6.0.11",
    "kysely": "^0.28.2",
    "nanostores": "^0.11.3",
    "zod": "^3.24.1"
  },
  "peerDependencies": {
    "react": "^18.0.0 || ^19.0.0",
    "react-dom": "^18.0.0 || ^19.0.0"
  },
  "peerDependenciesMeta": {
    "react": {
      "optional": true
    },
    "react-dom": {
      "optional": true
    }
  },
  "devDependencies": {
    "@prisma/client": "^5.22.0",
    "@tanstack/react-start": "^1.114.34",
    "@types/better-sqlite3": "^7.6.12",
<<<<<<< HEAD
    "@types/keccak": "^3.0.5",
=======
    "@types/bun": "latest",
>>>>>>> 3547c9d0
    "@types/pg": "^8.11.10",
    "@types/prompts": "^2.4.9",
    "@types/react": "^18.3.14",
    "better-sqlite3": "^11.6.0",
    "concurrently": "^9.1.2",
    "drizzle-orm": "^0.38.2",
    "happy-dom": "^15.11.7",
    "hono": "^4.6.13",
    "listhen": "^1.9.0",
    "mongodb": "^6.11.0",
    "mysql2": "^3.11.5",
    "next": "^15.2.3",
    "oauth2-mock-server": "^7.2.0",
    "pg": "^8.13.1",
    "prisma": "^5.22.0",
    "react": "^19.0.0",
    "react-dom": "^19.0.0",
    "react-native": "~0.74.6",
    "solid-js": "^1.9.3",
    "tarn": "^3.0.2",
    "tedious": "^18.6.1",
    "typescript": "catalog:",
    "unbuild": "catalog:",
    "vitest": "^1.6.0",
    "vue": "^3.5.13"
  },
<<<<<<< HEAD
  "dependencies": {
    "@better-auth/utils": "0.2.5",
    "@better-fetch/fetch": "catalog:",
    "@noble/ciphers": "^0.6.0",
    "@noble/hashes": "^1.8.0",
    "@simplewebauthn/browser": "^13.0.0",
    "@simplewebauthn/server": "^13.0.0",
    "better-call": "catalog:",
    "defu": "^6.1.4",
    "jose": "^5.9.6",
    "kysely": "^0.28.1",
    "nanostores": "^0.11.3",
    "zod": "^3.24.1"
  },
=======
>>>>>>> 3547c9d0
  "overrides": {
    "whatwg-url": "^14.0.0"
  },
  "files": [
    "dist"
  ]
}<|MERGE_RESOLUTION|>--- conflicted
+++ resolved
@@ -695,11 +695,7 @@
     "@prisma/client": "^5.22.0",
     "@tanstack/react-start": "^1.114.34",
     "@types/better-sqlite3": "^7.6.12",
-<<<<<<< HEAD
     "@types/keccak": "^3.0.5",
-=======
-    "@types/bun": "latest",
->>>>>>> 3547c9d0
     "@types/pg": "^8.11.10",
     "@types/prompts": "^2.4.9",
     "@types/react": "^18.3.14",
@@ -726,7 +722,6 @@
     "vitest": "^1.6.0",
     "vue": "^3.5.13"
   },
-<<<<<<< HEAD
   "dependencies": {
     "@better-auth/utils": "0.2.5",
     "@better-fetch/fetch": "catalog:",
@@ -741,8 +736,6 @@
     "nanostores": "^0.11.3",
     "zod": "^3.24.1"
   },
-=======
->>>>>>> 3547c9d0
   "overrides": {
     "whatwg-url": "^14.0.0"
   },

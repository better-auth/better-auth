--- conflicted
+++ resolved
@@ -1,10 +1,6 @@
 {
   "name": "better-auth",
-<<<<<<< HEAD
-  "version": "1.4.0-beta.10",
-=======
   "version": "1.3.27",
->>>>>>> c3acb352
   "description": "The most comprehensive authentication library for TypeScript.",
   "type": "module",
   "license": "MIT",
@@ -27,12 +23,8 @@
     "access": "public"
   },
   "scripts": {
-<<<<<<< HEAD
-    "build": "tsdown",
-=======
     "build": "unbuild --clean",
     "stub": "unbuild --stub",
->>>>>>> c3acb352
     "test": "vitest",
     "prepare": "prisma generate --schema ./src/adapters/prisma-adapter/test/base.prisma",
     "typecheck": "tsc --project tsconfig.json"
@@ -143,11 +135,7 @@
     "./lynx": {
       "import": {
         "types": "./dist/client/lynx/index.d.ts",
-<<<<<<< HEAD
-        "default": "./dist/client/lynx/index.js"
-=======
         "default": "./dist/client/lynx/index.mjs"
->>>>>>> c3acb352
       },
       "require": {
         "types": "./dist/client/lynx/index.d.cts",

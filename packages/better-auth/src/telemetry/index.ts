import { ENV, getBooleanEnvVar, isTest } from "../utils/env";
import { getProjectId } from "./project-id";
import type { BetterAuthOptions } from "../types";
import { detectEnvironment, detectRuntime } from "./detectors/detect-runtime";
import { detectDatabase } from "./detectors/detect-database";
import { detectFramework } from "./detectors/detect-framework";
import { detectSystemInfo } from "./detectors/detect-system-info";
import { detectPackageManager } from "./detectors/detect-project-info";
import { betterFetch } from "@better-fetch/fetch";
import type { TelemetryContext, TelemetryEvent } from "./types";
import { logger } from "../utils";
import { getTelemetryAuthConfig } from "./detectors/detect-auth-config";

export async function createTelemetry(
	options: BetterAuthOptions,
	context?: TelemetryContext,
) {
	const debugEnabled =
		options.telemetry?.debug ||
		getBooleanEnvVar("BETTER_AUTH_TELEMETRY_DEBUG", false);

	const TELEMETRY_ENDPOINT = ENV.BETTER_AUTH_TELEMETRY_ENDPOINT;
	const track = async (event: TelemetryEvent) => {
		try {
			if (context?.customTrack) {
				await context.customTrack(event);
			} else {
				if (debugEnabled) {
					await Promise.resolve(
						logger.info("telemetry event", JSON.stringify(event, null, 2)),
					);
				} else {
					await betterFetch(TELEMETRY_ENDPOINT, {
						method: "POST",
						body: event,
					});
				}
			}
		} catch {}
	};

	const isEnabled = async () => {
		const telemetryEnabled =
			options.telemetry?.enabled !== undefined
				? options.telemetry.enabled
				: false;
		const envEnabled = getBooleanEnvVar("BETTER_AUTH_TELEMETRY", false);
		return (
			(envEnabled || telemetryEnabled) && (context?.skipTestCheck || !isTest())
		);
	};

<<<<<<< HEAD
	const anonymousId = await getProjectId(
		typeof options.baseURL === "string" ? options.baseURL : undefined,
	);

	const payload = {
		config: getTelemetryAuthConfig(options),
		runtime: detectRuntime(),
		database: await detectDatabase(),
		framework: await detectFramework(),
		environment: detectEnvironment(),
		systemInfo: await detectSystemInfo(),
		packageManager: detectPackageManager(),
	};
=======
>>>>>>> b6f07eed
	const enabled = await isEnabled();
	let anonymousId: string | undefined;

	if (enabled) {
		anonymousId = await getProjectId(options.baseURL);

		const payload = {
			config: getTelemetryAuthConfig(options),
			runtime: detectRuntime(),
			database: await detectDatabase(),
			framework: await detectFramework(),
			environment: detectEnvironment(),
			systemInfo: await detectSystemInfo(),
			packageManager: detectPackageManager(),
		};

		void track({ type: "init", payload, anonymousId });
	}

	return {
		publish: async (event: TelemetryEvent) => {
			if (!enabled) return;
			if (!anonymousId) {
				anonymousId = await getProjectId(options.baseURL);
			}
			await track({
				type: event.type,
				payload: event.payload,
				anonymousId,
			});
		},
	};
}<|MERGE_RESOLUTION|>--- conflicted
+++ resolved
@@ -49,23 +49,7 @@
 			(envEnabled || telemetryEnabled) && (context?.skipTestCheck || !isTest())
 		);
 	};
-
-<<<<<<< HEAD
-	const anonymousId = await getProjectId(
-		typeof options.baseURL === "string" ? options.baseURL : undefined,
-	);
-
-	const payload = {
-		config: getTelemetryAuthConfig(options),
-		runtime: detectRuntime(),
-		database: await detectDatabase(),
-		framework: await detectFramework(),
-		environment: detectEnvironment(),
-		systemInfo: await detectSystemInfo(),
-		packageManager: detectPackageManager(),
-	};
-=======
->>>>>>> b6f07eed
+  
 	const enabled = await isEnabled();
 	let anonymousId: string | undefined;
 

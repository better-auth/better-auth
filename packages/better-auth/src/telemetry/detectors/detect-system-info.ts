import { env } from "../../utils/env";

function getVendor() {
	const hasAny = (...keys: string[]) =>
		keys.some((k) => Boolean((env as any)[k]));

	if (
		hasAny("CF_PAGES", "CF_PAGES_URL", "CF_ACCOUNT_ID") ||
		(typeof navigator !== "undefined" &&
			navigator.userAgent === "Cloudflare-Workers")
	) {
		return "cloudflare";
	}

	if (hasAny("VERCEL", "VERCEL_URL", "VERCEL_ENV")) return "vercel";

	if (hasAny("NETLIFY", "NETLIFY_URL")) return "netlify";

	if (
		hasAny(
			"RENDER",
			"RENDER_URL",
			"RENDER_INTERNAL_HOSTNAME",
			"RENDER_SERVICE_ID",
		)
	) {
		return "render";
	}

	if (
		hasAny("AWS_LAMBDA_FUNCTION_NAME", "AWS_EXECUTION_ENV", "LAMBDA_TASK_ROOT")
	) {
		return "aws";
	}

	if (
		hasAny(
			"GOOGLE_CLOUD_FUNCTION_NAME",
			"GOOGLE_CLOUD_PROJECT",
			"GCP_PROJECT",
			"K_SERVICE",
		)
	) {
		return "gcp";
	}

	if (
		hasAny(
			"AZURE_FUNCTION_NAME",
			"FUNCTIONS_WORKER_RUNTIME",
			"WEBSITE_INSTANCE_ID",
			"WEBSITE_SITE_NAME",
		)
	) {
		return "azure";
	}

	if (hasAny("DENO_DEPLOYMENT_ID", "DENO_REGION")) return "deno-deploy";

	if (hasAny("FLY_APP_NAME", "FLY_REGION", "FLY_ALLOC_ID")) return "fly-io";

	if (hasAny("RAILWAY_STATIC_URL", "RAILWAY_ENVIRONMENT_NAME"))
		return "railway";

	if (hasAny("DYNO", "HEROKU_APP_NAME")) return "heroku";

	if (hasAny("DO_DEPLOYMENT_ID", "DO_APP_NAME", "DIGITALOCEAN"))
		return "digitalocean";

	if (hasAny("KOYEB", "KOYEB_DEPLOYMENT_ID", "KOYEB_APP_NAME")) return "koyeb";

	return null;
}

export async function detectSystemInfo() {
	try {
		//check if it's cloudflare
		if (getVendor() === "cloudflare") return "cloudflare";
		const importRuntime = (m: string) =>
			(Function("mm", "return import(mm)") as any)(m);
		const { default: os } = await importRuntime("os");
		const cpus = os.cpus();
		return {
			deploymentVendor: getVendor(),
			systemPlatform: os.platform(),
			systemRelease: os.release(),
			systemArchitecture: os.arch(),
			cpuCount: cpus.length,
			cpuModel: cpus.length ? cpus[0].model : null,
			cpuSpeed: cpus.length ? cpus[0].speed : null,
			memory: os.totalmem(),
			isWSL: await isWsl(),
			isDocker: await isDocker(),
			isTTY: process.stdout.isTTY,
		};
	} catch (e) {
		return {
			systemPlatform: null,
			systemRelease: null,
			systemArchitecture: null,
			cpuCount: null,
			cpuModel: null,
			cpuSpeed: null,
			memory: null,
			isWSL: null,
			isDocker: null,
			isTTY: null,
		};
	}
}

let isDockerCached: boolean | undefined;

async function hasDockerEnv() {
	if (getVendor() === "cloudflare") return false;
<<<<<<< HEAD
	const importRuntime = (m: string) =>
		(Function("mm", "return import(mm)") as any)(m);
	const { default: fs } = await importRuntime("fs");
=======
>>>>>>> 80a71c02
	try {
		const { default: fs } = await import("fs");
		fs.statSync("/.dockerenv");
		return true;
	} catch {
		return false;
	}
}

async function hasDockerCGroup() {
	if (getVendor() === "cloudflare") return false;
	try {
		const importRuntime = (m: string) =>
			(Function("mm", "return import(mm)") as any)(m);
		const { default: fs } = await importRuntime("fs");
		return fs.readFileSync("/proc/self/cgroup", "utf8").includes("docker");
	} catch {
		return false;
	}
}

async function isDocker() {
	if (getVendor() === "cloudflare") return false;

	if (isDockerCached === undefined) {
		isDockerCached = (await hasDockerEnv()) || (await hasDockerCGroup());
	}

	return isDockerCached;
}

async function isWsl() {
	try {
		if (getVendor() === "cloudflare") return false;
		if (process.platform !== "linux") {
			return false;
		}
		const importRuntime = (m: string) =>
			(Function("mm", "return import(mm)") as any)(m);
		const { default: fs } = await importRuntime("fs");
		const { default: os } = await importRuntime("os");
		if (os.release().toLowerCase().includes("microsoft")) {
			if (await isInsideContainer()) {
				return false;
			}

			return true;
		}

		return fs
			.readFileSync("/proc/version", "utf8")
			.toLowerCase()
			.includes("microsoft")
			? !(await isInsideContainer())
			: false;
	} catch {
		return false;
	}
}

let isInsideContainerCached: boolean | undefined;

const hasContainerEnv = async () => {
	if (getVendor() === "cloudflare") return false;
	try {
		const importRuntime = (m: string) =>
			(Function("mm", "return import(mm)") as any)(m);
		const { default: fs } = await importRuntime("fs");
		fs.statSync("/run/.containerenv");
		return true;
	} catch {
		return false;
	}
};

async function isInsideContainer() {
	if (isInsideContainerCached === undefined) {
		isInsideContainerCached = (await hasContainerEnv()) || (await isDocker());
	}

	return isInsideContainerCached;
}

export function isCI() {
	return (
		env.CI !== "false" &&
		("BUILD_ID" in env || // Jenkins, Cloudbees
			"BUILD_NUMBER" in env || // Jenkins, TeamCity (fixed typo: extra space removed)
			"CI" in env || // Travis CI, CircleCI, Cirrus CI, Gitlab CI, Appveyor, CodeShip, dsari, Cloudflare
			"CI_APP_ID" in env || // Appflow
			"CI_BUILD_ID" in env || // Appflow
			"CI_BUILD_NUMBER" in env || // Appflow
			"CI_NAME" in env || // Codeship and others
			"CONTINUOUS_INTEGRATION" in env || // Travis CI, Cirrus CI
			"RUN_ID" in env) // TaskCluster, dsari
	);
}<|MERGE_RESOLUTION|>--- conflicted
+++ resolved
@@ -113,14 +113,11 @@
 
 async function hasDockerEnv() {
 	if (getVendor() === "cloudflare") return false;
-<<<<<<< HEAD
-	const importRuntime = (m: string) =>
+  
+	try {
+	  const importRuntime = (m: string) =>
 		(Function("mm", "return import(mm)") as any)(m);
-	const { default: fs } = await importRuntime("fs");
-=======
->>>>>>> 80a71c02
-	try {
-		const { default: fs } = await import("fs");
+	  const { default: fs } = await importRuntime("fs");
 		fs.statSync("/.dockerenv");
 		return true;
 	} catch {

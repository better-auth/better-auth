--- conflicted
+++ resolved
@@ -98,53 +98,6 @@
 			}
 		}
 	} else {
-<<<<<<< HEAD
-		try {
-			user = await c.context.internalAdapter
-				.createOAuthUser(
-					{
-						...userInfo,
-						email: userInfo.email.toLowerCase(),
-						id: undefined,
-					},
-					{
-						accessToken: account.accessToken,
-						idToken: account.idToken,
-						refreshToken: account.refreshToken,
-						accessTokenExpiresAt: account.accessTokenExpiresAt,
-						refreshTokenExpiresAt: account.refreshTokenExpiresAt,
-						scope: account.scope,
-						providerId: account.providerId,
-						accountId: userInfo.id.toString(),
-					},
-				)
-				.then((res) => res?.user);
-			if (
-				!userInfo.emailVerified &&
-				user &&
-				c.context.options.emailVerification?.sendOnSignUp
-			) {
-				const token = await createEmailVerificationToken(
-					c.context.secret,
-					user.email,
-				);
-				const url = `${c.context.baseURL}/verify-email?token=${token}&callbackURL=${callbackURL}`;
-				await c.context.options.emailVerification?.sendVerificationEmail?.(
-					{
-						user,
-						url,
-						token,
-					},
-					c.request,
-				);
-			}
-		} catch (e) {
-			logger.error("Unable to create user", e);
-			return {
-				error: "unable to create user",
-				data: null,
-			};
-=======
 		user = await c.context.internalAdapter
 			.createOAuthUser(
 				{
@@ -182,7 +135,6 @@
 				},
 				c.request,
 			);
->>>>>>> 4b76bf1d
 		}
 	}
 	if (!user) {

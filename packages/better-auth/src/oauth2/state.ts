--- conflicted
+++ resolved
@@ -91,13 +91,6 @@
 }
 
 export async function parseState(c: GenericEndpointContext) {
-<<<<<<< HEAD
-	const state: string = c.query.state || c.body.state;
-	const data = await c.context.internalAdapter.findVerificationValue(state);
-	if (!data) {
-		c.context.logger.error("State Mismatch. Verification not found", {
-			state,
-=======
 	const state = c.query.state || c.body.state;
 	const storeStateStrategy =
 		c.context.oauthConfig.storeStateStrategy || "cookie";
@@ -152,7 +145,6 @@
 		// Clear the cookie after successful parsing
 		c.setCookie(stateCookie.name, "", {
 			maxAge: 0,
->>>>>>> 09ce64fd
 		});
 	} else {
 		// Default: database strategy

--- conflicted
+++ resolved
@@ -101,9 +101,6 @@
 		stateCookie.name,
 		c.context.secret,
 	);
-<<<<<<< HEAD
-	if (!stateCookieValue || stateCookieValue !== state) {
-=======
 	/**
 	 * This is generally cause security issue and should only be used in
 	 * dev or staging environments. It's currently used by the oauth-proxy
@@ -114,7 +111,6 @@
 		!skipStateCookieCheck &&
 		(!stateCookieValue || stateCookieValue !== state)
 	) {
->>>>>>> 19f39cb4
 		const errorURL =
 			c.context.options.onAPIError?.errorURL || `${c.context.baseURL}/error`;
 		throw c.redirect(`${errorURL}?error=state_mismatch`);

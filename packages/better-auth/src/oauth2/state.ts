--- conflicted
+++ resolved
@@ -1,15 +1,10 @@
-import { APIError } from "better-call";
 import {
 	generateCodeVerifier,
 	generateState as generateSateCode,
 } from "oslo/oauth2";
 import { z } from "zod";
 import type { GenericEndpointContext } from "../types";
-<<<<<<< HEAD
 import { APIError } from "better-call";
-=======
-import { logger } from "../utils";
->>>>>>> dc78536a
 import { getOrigin } from "../utils/url";
 
 export async function generateState(

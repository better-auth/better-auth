--- conflicted
+++ resolved
@@ -276,8 +276,6 @@
 		 * @default "rateLimit"
 		 */
 		tableName?: string;
-<<<<<<< HEAD
-=======
 		/**
 		 * Custom field names for the rate limit table
 		 */
@@ -292,7 +290,6 @@
 			get: (key: string) => Promise<RateLimit | undefined>;
 			set: (key: string, value: RateLimit) => Promise<void>;
 		};
->>>>>>> 529e2984
 	};
 	/**
 	 * Advanced options

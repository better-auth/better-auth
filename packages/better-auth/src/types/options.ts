--- conflicted
+++ resolved
@@ -1,5 +1,4 @@
 import type { Dialect, Kysely, MysqlPool, PostgresPool } from "kysely";
-<<<<<<< HEAD
 import type {
 	Account,
 	GenericEndpointContext,
@@ -12,10 +11,6 @@
 	HookAfterHandler,
 	HookBeforeHandler,
 } from "./plugins";
-=======
-import type { Account, Session, User, Verification } from "../types";
-import type { BetterAuthPlugin } from "./plugins";
->>>>>>> 6ff11bd5
 import type { SocialProviderList, SocialProviders } from "../social-providers";
 import type { AdapterInstance, SecondaryStorage } from "./adapter";
 import type { KyselyDatabaseType } from "../adapters/kysely-adapter/types";

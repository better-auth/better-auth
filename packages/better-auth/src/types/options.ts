import type { Dialect, Kysely, MysqlPool, PostgresPool } from "kysely";
import type { Account, Session, User, Verification } from "../db/schema";
<<<<<<< HEAD
import type {
	BetterAuthPlugin,
	HookAfterHandler,
	HookBeforeHandler,
} from "./plugins";
import type { SocialProviderList, SocialProviders } from "../social-providers";
import type { AdapterInstance, SecondaryStorage, Where } from "./adapter";
=======
import type { BetterAuthPlugin } from ".";
import type { SocialProviderList, SocialProviders } from "../social-providers";
import type { AdapterInstance, SecondaryStorage } from ".";
>>>>>>> 97725a4f
import type { KyselyDatabaseType } from "../adapters/kysely-adapter/types";
import type { FieldAttribute } from "../db";
import type { Models, RateLimit } from "./models";
import type {
	AuthContext,
	GenericEndpointContext,
	LiteralUnion,
	OmitId,
} from ".";
import type { CookieOptions } from "better-call";
import type { Database } from "better-sqlite3";
import type { Logger } from "../utils";

export type BetterAuthOptions = {
	/**
	 * The name of the application
	 *
	 * process.env.APP_NAME
	 *
	 * @default "Better Auth"
	 */
	appName?: string;
	/**
	 * Base URL for the better auth. This is typically the
	 * root URL where your application server is hosted.
	 * If not explicitly set,
	 * the system will check the following environment variable:
	 *
	 * process.env.BETTER_AUTH_URL
	 *
	 * If not set it will throw an error.
	 */
	baseURL?: string;
	/**
	 * Base path for the better auth. This is typically
	 * the path where the
	 * better auth routes are mounted.
	 *
	 * @default "/api/auth"
	 */
	basePath?: string;
	/**
	 * The secret to use for encryption,
	 * signing and hashing.
	 *
	 * By default better auth will look for
	 * the following environment variables:
	 * process.env.BETTER_AUTH_SECRET,
	 * process.env.AUTH_SECRET
	 * If none of these environment
	 * variables are set,
	 * it will default to
	 * "better-auth-secret-123456789".
	 *
	 * on production if it's not set
	 * it will throw an error.
	 *
	 * you can generate a good secret
	 * using the following command:
	 * @example
	 * ```bash
	 * openssl rand -base64 32
	 * ```
	 */
	secret?: string;
	/**
	 * Database configuration
	 */
	database?:
		| PostgresPool
		| MysqlPool
		| Database
		| Dialect
		| AdapterInstance
		| {
				dialect: Dialect;
				type: KyselyDatabaseType;
				/**
				 * casing for table names
				 *
				 * @default "camel"
				 */
				casing?: "snake" | "camel";
		  }
		| {
				/**
				 * Kysely instance
				 */
				db: Kysely<any>;
				/**
				 * Database type between postgres, mysql and sqlite
				 */
				type: KyselyDatabaseType;
				/**
				 * casing for table names
				 *
				 * @default "camel"
				 */
				casing?: "snake" | "camel";
		  };
	/**
	 * Secondary storage configuration
	 *
	 * This is used to store session and rate limit data.
	 */
	secondaryStorage?: SecondaryStorage;
	/**
	 * Email verification configuration
	 */
	emailVerification?: {
		/**
		 * Send a verification email
		 * @param data the data object
		 * @param request the request object
		 */
		sendVerificationEmail?: (
			/**
			 * @param user the user to send the
			 * verification email to
			 * @param url the url to send the verification email to
			 * it contains the token as well
			 * @param token the token to send the verification email to
			 */
			data: {
				user: User;
				url: string;
				token: string;
			},
			/**
			 * The request object
			 */
			request?: Request,
		) => Promise<void>;
		/**
		 * Send a verification email automatically
		 * after sign up
		 *
		 * @default false
		 */
		sendOnSignUp?: boolean;
		/**
		 * Auto signin the user after they verify their email
		 */
		autoSignInAfterVerification?: boolean;
	};
	/**
	 * Email and password authentication
	 */
	emailAndPassword?: {
		/**
		 * Enable email and password authentication
		 *
		 * @default false
		 */
		enabled: boolean;
		/**
		 * Require email verification before a session
		 * can be created for the user.
		 *
		 * if the user is not verified, the user will not be able to sign in
		 * and on sign in attempts, the user will be prompted to verify their email.
		 */
		requireEmailVerification?: boolean;
		/**
		 * The maximum length of the password.
		 *
		 * @default 128
		 */
		maxPasswordLength?: number;
		/**
		 * The minimum length of the password.
		 *
		 * @default 8
		 */
		minPasswordLength?: number;
		/**
		 * send reset password
		 */
		sendResetPassword?: (
			/**
			 * @param user the user to send the
			 * reset password email to
			 * @param url the url to send the reset password email to
			 * @param token the token to send to the user (could be used instead of sending the url
			 * if you need to redirect the user to custom route)
			 */
			data: { user: User; url: string; token: string },
			/**
			 * The request object
			 */
			request?: Request,
		) => Promise<void>;
		/**
		 * Number of seconds the reset password token is
		 * valid for.
		 * @default 1 hour (60 * 60)
		 */
		resetPasswordTokenExpiresIn?: number;
		/**
		 * Password hashing and verification
		 *
		 * By default Scrypt is used for password hashing and
		 * verification. You can provide your own hashing and
		 * verification function. if you want to use a
		 * different algorithm.
		 */
		password?: {
			hash?: (password: string) => Promise<string>;
			verify?: (data: { hash: string; password: string }) => Promise<boolean>;
		};
		/**
		 * Automatically sign in the user after sign up
		 */
		autoSignIn?: boolean;
	};
	/**
	 * list of social providers
	 */
	socialProviders?: SocialProviders;
	/**
	 * List of Better Auth plugins
	 */
	plugins?: BetterAuthPlugin[];
	/**
	 * User configuration
	 */
	user?: {
		/**
		 * The model name for the user. Defaults to "user".
		 */
		modelName?: string;
		fields?: Partial<Record<keyof OmitId<User>, string>>;
		/**
		 * Additional fields for the session
		 */
		additionalFields?: {
			[key: string]: FieldAttribute;
		};
		/**
		 * Changing email configuration
		 */
		changeEmail?: {
			/**
			 * Enable changing email
			 * @default false
			 */
			enabled: boolean;
			/**
			 * Send a verification email when the user changes their email.
			 * @param data the data object
			 * @param request the request object
			 */
			sendChangeEmailVerification?: (
				data: {
					user: User;
					newEmail: string;
					url: string;
					token: string;
				},
				request?: Request,
			) => Promise<void>;
		};
		/**
		 * User deletion configuration
		 */
		deleteUser?: {
			/**
			 * Enable user deletion
			 */
			enabled?: boolean;
			/**
			 * Send a verification email when the user deletes their account.
			 *
			 * if this is not set, the user will be deleted immediately.
			 * @param data the data object
			 * @param request the request object
			 */
			sendDeleteAccountVerification?: (
				data: {
					user: User;
					url: string;
					token: string;
				},
				request?: Request,
			) => Promise<void>;
			/**
			 * A function that is called before a user is deleted.
			 *
			 * to interrupt with error you can throw `APIError`
			 */
			beforeDelete?: (user: User, request?: Request) => Promise<void>;
			/**
			 * A function that is called after a user is deleted.
			 *
			 * This is useful for cleaning up user data
			 */
			afterDelete?: (user: User, request?: Request) => Promise<void>;
		};
	};
	session?: {
		/**
		 * The model name for the session.
		 *
		 * @default "session"
		 */
		modelName?: string;
		/**
		 * Map fields
		 *
		 * @example
		 * ```ts
		 * {
		 *  userId: "user_id"
		 * }
		 */
		fields?: Partial<Record<keyof OmitId<Session>, string>>;
		/**
		 * Expiration time for the session token. The value
		 * should be in seconds.
		 * @default 7 days (60 * 60 * 24 * 7)
		 */
		expiresIn?: number;
		/**
		 * How often the session should be refreshed. The value
		 * should be in seconds.
		 * If set 0 the session will be refreshed every time it is used.
		 * @default 1 day (60 * 60 * 24)
		 */
		updateAge?: number;
		/**
		 * Additional fields for the session
		 */
		additionalFields?: {
			[key: string]: FieldAttribute;
		};
		/**
		 * By default if secondary storage is provided
		 * the session is stored in the secondary storage.
		 *
		 * Set this to true to store the session in the database
		 * as well.
		 *
		 * Reads are always done from the secondary storage.
		 *
		 * @default false
		 */
		storeSessionInDatabase?: boolean;
		/**
		 * Enable caching session in cookie
		 */
		cookieCache?: {
			/**
			 * max age of the cookie
			 * @default 5 minutes (5 * 60)
			 */
			maxAge?: number;
			/**
			 * Enable caching session in cookie
			 * @default false
			 */
			enabled?: boolean;
		};
		/**
		 * The age of the session to consider it fresh.
		 *
		 * This is used to check if the session is fresh
		 * for sensitive operations. (e.g. deleting an account)
		 *
		 * If the session is not fresh, the user should be prompted
		 * to sign in again.
		 *
		 * If set to 0, the session will be considered fresh every time. (⚠︎ not recommended)
		 *
		 * @default 5 minutes (5 * 60)
		 */
		freshAge?: number;
	};
	account?: {
		modelName?: string;
		fields?: Partial<Record<keyof OmitId<Account>, string>>;
		accountLinking?: {
			/**
			 * Enable account linking
			 *
			 * @default true
			 */
			enabled?: boolean;
			/**
			 * List of trusted providers
			 */
			trustedProviders?: Array<
				LiteralUnion<SocialProviderList[number] | "email-password", string>
			>;
		};
	};
	/**
	 * Verification configuration
	 */
	verification?: {
		modelName?: string;
		fields?: Partial<Record<keyof OmitId<Verification>, string>>;
	};
	/**
	 * List of trusted origins.
	 */
	trustedOrigins?: string[];
	/**
	 * Rate limiting configuration
	 */
	rateLimit?: {
		/**
		 * By default, rate limiting is only
		 * enabled on production.
		 */
		enabled?: boolean;
		/**
		 * Default window to use for rate limiting. The value
		 * should be in seconds.
		 *
		 * @default 10 seconds
		 */
		window?: number;
		/**
		 * The default maximum number of requests allowed within the window.
		 *
		 * @default 100 requests
		 */
		max?: number;
		/**
		 * Custom rate limit rules to apply to
		 * specific paths.
		 */
		customRules?: {
			[key: string]:
				| {
						/**
						 * The window to use for the custom rule.
						 */
						window: number;
						/**
						 * The maximum number of requests allowed within the window.
						 */
						max: number;
				  }
				| ((request: Request) =>
						| { window: number; max: number }
						| Promise<{
								window: number;
								max: number;
						  }>);
		};
		/**
		 * Storage configuration
		 *
		 * By default, rate limiting is stored in memory. If you passed a
		 * secondary storage, rate limiting will be stored in the secondary
		 * storage.
		 *
		 * @default "memory"
		 */
		storage?: "memory" | "database" | "secondary-storage";
		/**
		 * If database is used as storage, the name of the table to
		 * use for rate limiting.
		 *
		 * @default "rateLimit"
		 */
		modelName?: string;
		/**
		 * Custom field names for the rate limit table
		 */
		fields?: Record<keyof RateLimit, string>;
		/**
		 * custom storage configuration.
		 *
		 * NOTE: If custom storage is used storage
		 * is ignored
		 */
		customStorage?: {
			get: (key: string) => Promise<RateLimit | undefined>;
			set: (key: string, value: RateLimit) => Promise<void>;
		};
	};
	/**
	 * Advanced options
	 */
	advanced?: {
		/**
		 * Ip address configuration
		 */
		ipAddress?: {
			/**
			 * List of headers to use for ip address
			 *
			 * Ip address is used for rate limiting and session tracking
			 *
			 * @example ["x-client-ip", "x-forwarded-for"]
			 *
			 * @default
			 * @link https://github.com/better-auth/better-auth/blob/main/packages/better-auth/src/utils/get-request-ip.ts#L8
			 */
			ipAddressHeaders?: string[];
			/**
			 * Disable ip tracking
			 *
			 * ⚠︎ This is a security risk and it may expose your application to abuse
			 */
			disableIpTracking?: boolean;
		};
		/**
		 * Use secure cookies
		 *
		 * @default false
		 */
		useSecureCookies?: boolean;
		/**
		 * Disable trusted origins check
		 *
		 * ⚠︎ This is a security risk and it may expose your application to CSRF attacks
		 */
		disableCSRFCheck?: boolean;
		/**
		 * Configure cookies to be cross subdomains
		 */
		crossSubDomainCookies?: {
			/**
			 * Enable cross subdomain cookies
			 */
			enabled: boolean;
			/**
			 * Additional cookies to be shared across subdomains
			 */
			additionalCookies?: string[];
			/**
			 * The domain to use for the cookies
			 *
			 * By default, the domain will be the root
			 * domain from the base URL.
			 */
			domain?: string;
		};
		/*
		 * Allows you to change default cookie names and attributes
		 *
		 * default cookie names:
		 * - "session_token"
		 * - "session_data"
		 * - "dont_remember"
		 *
		 * plugins can also add additional cookies
		 */
		cookies?: {
			[key: string]: {
				name?: string;
				attributes?: CookieOptions;
			};
		};
		defaultCookieAttributes?: CookieOptions;
		/**
		 * Prefix for cookies. If a cookie name is provided
		 * in cookies config, this will be overridden.
		 *
		 * @default
		 * ```txt
		 * "appName" -> which defaults to "better-auth"
		 * ```
		 */
		cookiePrefix?: string;
		/**
		 * Custom generateId function.
		 *
		 * If not provided, random ids will be generated.
		 * If set to false, the database's auto generated id will be used.
		 */
		generateId?:
			| ((options: {
					model: LiteralUnion<Models, string>;
					size?: number;
			  }) => string)
			| false;
	};
	logger?: Logger;
	/**
	 * allows you to define custom hooks that can be
	 * executed during lifecycle of core database
	 * operations.
	 */
	databaseHooks?: {
		/**
		 * User hooks
		 */
		user?: {
			create?: {
				/**
				 * Hook that is called before a user is created.
				 * if the hook returns false, the user will not be created.
				 * If the hook returns an object, it'll be used instead of the original data
				 */
				before?: (user: User) => Promise<
					| boolean
					| void
					| {
							data: User & Record<string, any>;
					  }
				>;
				/**
				 * Hook that is called after a user is created.
				 */
				after?: (user: User) => Promise<void>;
			};
			update?: {
				/**
				 * Hook that is called before a user is updated.
				 * if the hook returns false, the user will not be updated.
				 * If the hook returns an object, it'll be used instead of the original data
				 */
				before?: (user: Partial<User>) => Promise<
					| boolean
					| void
					| {
							data: User & Record<string, any>;
					  }
				>;
				/**
				 * Hook that is called after a user is updated.
				 */
				after?: (user: User) => Promise<void>;
			};
		};
		/**
		 * Session Hook
		 */
		session?: {
			create?: {
				/**
				 * Hook that is called before a session is updated.
				 * if the hook returns false, the session will not be updated.
				 * If the hook returns an object, it'll be used instead of the original data
				 */
				before?: (session: Session) => Promise<
					| boolean
					| void
					| {
							data: Session & Record<string, any>;
					  }
				>;
				/**
				 * Hook that is called after a session is updated.
				 */
				after?: (session: Session) => Promise<void>;
			};
			/**
			 * Update hook
			 */
			update?: {
				/**
				 * Hook that is called before a user is updated.
				 * if the hook returns false, the session will not be updated.
				 * If the hook returns an object, it'll be used instead of the original data
				 */
				before?: (session: Partial<Session>) => Promise<
					| boolean
					| void
					| {
							data: Session & Record<string, any>;
					  }
				>;
				/**
				 * Hook that is called after a session is updated.
				 */
				after?: (session: Session) => Promise<void>;
			};
		};
		/**
		 * Account Hook
		 */
		account?: {
			create?: {
				/**
				 * Hook that is called before a account is created.
				 * If the hook returns false, the account will not be created.
				 * If the hook returns an object, it'll be used instead of the original data
				 */
				before?: (account: Account) => Promise<
					| boolean
					| void
					| {
							data: Account & Record<string, any>;
					  }
				>;
				/**
				 * Hook that is called after a account is created.
				 */
				after?: (account: Account) => Promise<void>;
			};
			/**
			 * Update hook
			 */
			update?: {
				/**
				 * Hook that is called before a account is update.
				 * If the hook returns false, the user will not be updated.
				 * If the hook returns an object, it'll be used instead of the original data
				 */
				before?: (account: Partial<Account>) => Promise<
					| boolean
					| void
					| {
							data: Account & Record<string, any>;
					  }
				>;
				/**
				 * Hook that is called after a account is updated.
				 */
				after?: (account: Account) => Promise<void>;
			};
		};
		/**
		 * Verification Hook
		 */
		verification?: {
			create?: {
				/**
				 * Hook that is called before a verification is created.
				 * if the hook returns false, the verification will not be created.
				 * If the hook returns an object, it'll be used instead of the original data
				 */
				before?: (verification: Verification) => Promise<
					| boolean
					| void
					| {
							data: Verification & Record<string, any>;
					  }
				>;
				/**
				 * Hook that is called after a verification is created.
				 */
				after?: (verification: Verification) => Promise<void>;
			};
			update?: {
				/**
				 * Hook that is called before a verification is updated.
				 * if the hook returns false, the verification will not be updated.
				 * If the hook returns an object, it'll be used instead of the original data
				 */
				before?: (verification: Partial<Verification>) => Promise<
					| boolean
					| void
					| {
							data: Verification & Record<string, any>;
					  }
				>;
				/**
				 * Hook that is called after a verification is updated.
				 */
				after?: (verification: Verification) => Promise<void>;
			};
		};
	};
	/**
	 * API error handling
	 */
	onAPIError?: {
		/**
		 * Throw an error on API error
		 *
		 * @default false
		 */
		throw?: boolean;
		/**
		 * Custom error handler
		 *
		 * @param error
		 * @param ctx - Auth context
		 */
		onError?: (error: unknown, ctx: AuthContext) => void | Promise<void>;
	};
<<<<<<< HEAD
	/**
	 * Hooks
	 */
	hooks?: {
		/**
		 * Before a request is processed
		 */
		before?: HookBeforeHandler;
		/**
		 * After a request is processed
		 */
		after?: HookAfterHandler;
	};
}
=======
};
>>>>>>> 97725a4f
<|MERGE_RESOLUTION|>--- conflicted
+++ resolved
@@ -1,6 +1,5 @@
 import type { Dialect, Kysely, MysqlPool, PostgresPool } from "kysely";
 import type { Account, Session, User, Verification } from "../db/schema";
-<<<<<<< HEAD
 import type {
 	BetterAuthPlugin,
 	HookAfterHandler,
@@ -8,11 +7,6 @@
 } from "./plugins";
 import type { SocialProviderList, SocialProviders } from "../social-providers";
 import type { AdapterInstance, SecondaryStorage, Where } from "./adapter";
-=======
-import type { BetterAuthPlugin } from ".";
-import type { SocialProviderList, SocialProviders } from "../social-providers";
-import type { AdapterInstance, SecondaryStorage } from ".";
->>>>>>> 97725a4f
 import type { KyselyDatabaseType } from "../adapters/kysely-adapter/types";
 import type { FieldAttribute } from "../db";
 import type { Models, RateLimit } from "./models";
@@ -790,7 +784,6 @@
 		 */
 		onError?: (error: unknown, ctx: AuthContext) => void | Promise<void>;
 	};
-<<<<<<< HEAD
 	/**
 	 * Hooks
 	 */
@@ -804,7 +797,4 @@
 		 */
 		after?: HookAfterHandler;
 	};
-}
-=======
-};
->>>>>>> 97725a4f
+}
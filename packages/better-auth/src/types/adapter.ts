--- conflicted
+++ resolved
@@ -1,9 +1,5 @@
-<<<<<<< HEAD
 import type { GenericEndpointContext } from "./context";
 import type { BetterAuthOptions } from "./options";
-=======
-import type { BetterAuthOptions } from ".";
->>>>>>> 97725a4f
 
 /**
  * Adapter where clause

--- conflicted
+++ resolved
@@ -48,11 +48,8 @@
 		transactionsTestSuite(),
 		authFlowTestSuite(),
 		numberIdTestSuite(),
-<<<<<<< HEAD
 		joinsTestSuite(),
-=======
 		uuidTestSuite(),
->>>>>>> 1ebc6faa
 	],
 	onFinish: async () => {},
 	prefixTests: dialect,

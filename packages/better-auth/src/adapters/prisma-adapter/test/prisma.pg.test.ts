--- conflicted
+++ resolved
@@ -46,11 +46,8 @@
 		transactionsTestSuite(),
 		authFlowTestSuite(),
 		numberIdTestSuite(),
-<<<<<<< HEAD
 		joinsTestSuite(),
-=======
 		uuidTestSuite({}),
->>>>>>> 1ebc6faa
 	],
 	onFinish: async () => {},
 	prefixTests: "pg",

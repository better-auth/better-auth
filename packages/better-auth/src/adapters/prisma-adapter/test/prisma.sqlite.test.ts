import fs from "node:fs/promises";
import type { BetterAuthOptions } from "@better-auth/core";
import { join } from "path";
import { testAdapter } from "../../test-adapter";
import {
	authFlowTestSuite,
	joinsTestSuite,
	normalTestSuite,
	numberIdTestSuite,
	transactionsTestSuite,
	uuidTestSuite,
} from "../../tests";
import { prismaAdapter } from "../prisma-adapter";
import { generateAuthConfigFile } from "./generate-auth-config";
import { generatePrismaSchema } from "./generate-prisma-schema";
import {
	destroyPrismaClient,
	getPrismaClient,
	incrementMigrationCount,
} from "./get-prisma-client";
import { pushPrismaSchema } from "./push-prisma-schema";

const dialect = "sqlite";
const { execute } = await testAdapter({
	adapter: async () => {
		const db = await getPrismaClient(dialect);
		return prismaAdapter(db, {
			provider: dialect,
			debugLogs: { isRunningAdapterTests: true },
		});
	},
	runMigrations: async (options: BetterAuthOptions) => {
		const dbPath = join(import.meta.dirname, "dev.db");
		try {
			await fs.unlink(dbPath);
		} catch {
			console.log("db path not found");
		}
		const db = await getPrismaClient(dialect);
		const migrationCount = incrementMigrationCount();
		await generateAuthConfigFile(options);
		await generatePrismaSchema(options, db, migrationCount, dialect);
		await pushPrismaSchema(dialect);
		await db.$disconnect();
		destroyPrismaClient({ migrationCount: migrationCount - 1, dialect });
	},
	tests: [
		normalTestSuite(),
		transactionsTestSuite(),
		authFlowTestSuite(),
<<<<<<< HEAD
		numberIdTestSuite(),
		joinsTestSuite(),
=======
		numberIdTestSuite({}),
		uuidTestSuite(),
>>>>>>> 1ebc6faa
	],
	onFinish: async () => {},
	prefixTests: dialect,
});

execute();<|MERGE_RESOLUTION|>--- conflicted
+++ resolved
@@ -48,13 +48,9 @@
 		normalTestSuite(),
 		transactionsTestSuite(),
 		authFlowTestSuite(),
-<<<<<<< HEAD
 		numberIdTestSuite(),
 		joinsTestSuite(),
-=======
-		numberIdTestSuite({}),
 		uuidTestSuite(),
->>>>>>> 1ebc6faa
 	],
 	onFinish: async () => {},
 	prefixTests: dialect,

import { BetterAuthError } from "../../error";
import type { Adapter, BetterAuthOptions, Where } from "../../types";
import {
	createAdapterFactory,
	type AdapterDebugLogs,
	type AdapterFactoryOptions,
	type AdapterFactoryCustomizeAdapterCreator,
} from "../adapter-factory";

export interface PrismaConfig {
	/**
	 * Database provider.
	 */
	provider:
		| "sqlite"
		| "cockroachdb"
		| "mysql"
		| "postgresql"
		| "sqlserver"
		| "mongodb";

	/**
	 * Enable debug logs for the adapter
	 *
	 * @default false
	 */
	debugLogs?: AdapterDebugLogs;

	/**
	 * Use plural table names
	 *
	 * @default false
	 */
	usePlural?: boolean;

	/**
	 * Whether to execute multiple operations in a transaction.
	 *
	 * If the database doesn't support transactions,
	 * set this to `false` and operations will be executed sequentially.
	 * @default true
	 */
	transaction?: boolean;
}

interface PrismaClient {}

type PrismaClientInternal = {
	$transaction: (
		callback: (db: PrismaClient) => Promise<any> | any,
	) => Promise<any>;
} & {
	[model: string]: {
		create: (data: any) => Promise<any>;
		findFirst: (data: any) => Promise<any>;
		findMany: (data: any) => Promise<any>;
		update: (data: any) => Promise<any>;
		updateMany: (data: any) => Promise<any>;
		delete: (data: any) => Promise<any>;
		[key: string]: any;
	};
};

export const prismaAdapter = (prisma: PrismaClient, config: PrismaConfig) => {
	let lazyOptions: BetterAuthOptions | null = null;
	const createCustomAdapter =
		(prisma: PrismaClient): AdapterFactoryCustomizeAdapterCreator =>
		({ getFieldName }) => {
			const db = prisma as PrismaClientInternal;

			const convertSelect = (select?: string[], model?: string) => {
				if (!select || !model) return undefined;
				return select.reduce((prev, cur) => {
					return {
						...prev,
						[getFieldName({ model, field: cur })]: true,
					};
				}, {});
			};
			function operatorToPrismaOperator(operator: string) {
				switch (operator) {
					case "starts_with":
						return "startsWith";
					case "ends_with":
						return "endsWith";
					case "ne":
						return "not";
					case "not_in":
						return "notIn";
					default:
						return operator;
				}
			}
			const convertWhereClause = (model: string, where?: Where[]) => {
				if (!where || !where.length) return {};
				if (where.length === 1) {
					const w = where[0]!;
					if (!w) {
						return;
					}
					return {
						[getFieldName({ model, field: w.field })]:
							w.operator === "eq" || !w.operator
								? w.value
								: {
										[operatorToPrismaOperator(w.operator)]: w.value,
									},
					};
				}
				const and = where.filter((w) => w.connector === "AND" || !w.connector);
				const or = where.filter((w) => w.connector === "OR");
				const andClause = and.map((w) => {
					return {
						[getFieldName({ model, field: w.field })]:
							w.operator === "eq" || !w.operator
								? w.value
								: {
										[operatorToPrismaOperator(w.operator)]: w.value,
									},
					};
				});
				const orClause = or.map((w) => {
					return {
						[getFieldName({ model, field: w.field })]:
							w.operator === "eq" || !w.operator
								? w.value
								: {
										[operatorToPrismaOperator(w.operator)]: w.value,
									},
					};
				});

				return {
					...(andClause.length ? { AND: andClause } : {}),
					...(orClause.length ? { OR: orClause } : {}),
				};
			};

			return {
				async create({ model, data: values, select }) {
					if (!db[model]) {
						throw new BetterAuthError(
							`Model ${model} does not exist in the database. If you haven't generated the Prisma client, you need to run 'npx prisma generate'`,
						);
					}
					return await db[model]!.create({
						data: values,
						select: convertSelect(select, model),
					});
				},
				async findOne({ model, where, select }) {
					const whereClause = convertWhereClause(model, where);
					if (!db[model]) {
						throw new BetterAuthError(
							`Model ${model} does not exist in the database. If you haven't generated the Prisma client, you need to run 'npx prisma generate'`,
						);
					}
					return await db[model]!.findFirst({
						where: whereClause,
						select: convertSelect(select, model),
					});
				},
				async findMany({ model, where, limit, offset, sortBy }) {
					const whereClause = convertWhereClause(model, where);
					if (!db[model]) {
						throw new BetterAuthError(
							`Model ${model} does not exist in the database. If you haven't generated the Prisma client, you need to run 'npx prisma generate'`,
						);
					}

<<<<<<< HEAD
					const orderBy = sortBy
						? Array.isArray(sortBy)
							? sortBy
							: [sortBy]
						: undefined;
					return (await db[model].findMany({
=======
					return (await db[model]!.findMany({
>>>>>>> f34a9733
						where: whereClause,
						take: limit || 100,
						skip: offset || 0,
						...(orderBy?.length && orderBy.length > 0
							? {
									orderBy: orderBy.map(({ field, direction }) => ({
										[getFieldName({ model, field })]: direction,
									})),
								}
							: {}),
					})) as any[];
				},
				async count({ model, where }) {
					const whereClause = convertWhereClause(model, where);
					if (!db[model]) {
						throw new BetterAuthError(
							`Model ${model} does not exist in the database. If you haven't generated the Prisma client, you need to run 'npx prisma generate'`,
						);
					}
					return await db[model]!.count({
						where: whereClause,
					});
				},
				async update({ model, where, update }) {
					if (!db[model]) {
						throw new BetterAuthError(
							`Model ${model} does not exist in the database. If you haven't generated the Prisma client, you need to run 'npx prisma generate'`,
						);
					}
					const whereClause = convertWhereClause(model, where);
					return await db[model]!.update({
						where: whereClause,
						data: update,
					});
				},
				async updateMany({ model, where, update }) {
					const whereClause = convertWhereClause(model, where);
					const result = await db[model]!.updateMany({
						where: whereClause,
						data: update,
					});
					return result ? (result.count as number) : 0;
				},
				async delete({ model, where }) {
					const whereClause = convertWhereClause(model, where);
					try {
						await db[model]!.delete({
							where: whereClause,
						});
					} catch (e) {
						// If the record doesn't exist, we don't want to throw an error
					}
				},
				async deleteMany({ model, where }) {
					const whereClause = convertWhereClause(model, where);
					const result = await db[model]!.deleteMany({
						where: whereClause,
					});
					return result ? (result.count as number) : 0;
				},
				options: config,
			};
		};

	let adapterOptions: AdapterFactoryOptions | null = null;
	adapterOptions = {
		config: {
			adapterId: "prisma",
			adapterName: "Prisma Adapter",
			usePlural: config.usePlural ?? false,
			debugLogs: config.debugLogs ?? false,
			transaction:
				(config.transaction ?? false)
					? (cb) =>
							(prisma as PrismaClientInternal).$transaction((tx) => {
								const adapter = createAdapterFactory({
									config: adapterOptions!.config,
									adapter: createCustomAdapter(tx),
								})(lazyOptions!);
								return cb(adapter);
							})
					: false,
		},
		adapter: createCustomAdapter(prisma),
	};

	const adapter = createAdapterFactory(adapterOptions);
	return (options: BetterAuthOptions): Adapter => {
		lazyOptions = options;
		return adapter(options);
	};
};<|MERGE_RESOLUTION|>--- conflicted
+++ resolved
@@ -168,16 +168,12 @@
 						);
 					}
 
-<<<<<<< HEAD
 					const orderBy = sortBy
 						? Array.isArray(sortBy)
 							? sortBy
 							: [sortBy]
 						: undefined;
-					return (await db[model].findMany({
-=======
 					return (await db[model]!.findMany({
->>>>>>> f34a9733
 						where: whereClause,
 						take: limit || 100,
 						skip: offset || 0,

--- conflicted
+++ resolved
@@ -9,19 +9,10 @@
 	"performance",
 	{},
 	(
-<<<<<<< HEAD
-		{ adapter: originalAdapter, generate, cleanup },
-		config?: {
-			iterations?: number;
-			userSeedCount?: number;
-			dialect?: string;
-		},
-=======
-		{ adapter, generate, cleanup },
+		{ adapter, generate, cleanup, originalAdapter },
 		config?:
 			| { iterations?: number; userSeedCount?: number; dialect?: string }
 			| undefined,
->>>>>>> cd567659
 	) => {
 		const tests = {
 			create: [] as number[],

import { expect } from "vitest";
import { createTestSuite } from "../create-test-suite";
import type { User } from "../../types";
import type { BetterAuthPlugin } from "@better-auth/core";

/**
 * This test suite tests the basic CRUD operations of the adapter.
 */
export const normalTestSuite = createTestSuite("normal", {}, (helpers) => {
	const tests = getNormalTestSuiteTests(helpers);
	return {
		"init - tests": async () => {
			const opts = helpers.getBetterAuthOptions();
			expect(opts.advanced?.database?.useNumberId).toBe(undefined);
		},
		...tests,
	};
});

export const getNormalTestSuiteTests = ({
	adapter,
	generate,
	insertRandom,
	modifyBetterAuthOptions,
	sortModels,
	customIdGenerator,
	getBetterAuthOptions,
}: Parameters<Parameters<typeof createTestSuite>[2]>[0]) => {
	/**
	 * Some databases (such as SQLite) sort rows orders using raw byte values
	 * Meaning that capitalization, numbers and others goes before the rest of the alphabet
	 * Because of the inconsistency, as a bare minimum for testing sorting functionality, we should
	 * remove all capitalizations and numbers from the `name` field
	 */
	const createBinarySortFriendlyUsers = async (count: number) => {
		let users: User[] = [];
		for (let i = 0; i < count; i++) {
			const user = await generate("user");
			const userResult = await adapter.create<User>({
				model: "user",
				data: {
					...user,
					name:
						`user-` + crypto.randomUUID().replace(/[0-9]/g, "").toLowerCase(),
				},
				forceAllowId: true,
			});
			users.push(userResult);
		}
		return users;
	};

	return {
		"create - should create a model": async () => {
			const user = await generate("user");
			const result = await adapter.create<User>({
				model: "user",
				data: user,
				forceAllowId: true,
			});
			const options = getBetterAuthOptions();
			if (options.advanced?.database?.useNumberId) {
				expect(typeof result.id).toEqual("string");
				user.id = result.id;
			} else {
				expect(typeof result.id).toEqual("string");
			}
			expect(result).toEqual(user);
		},
		"create - should always return an id": async () => {
			const { id: _, ...user } = await generate("user");
			const res = await adapter.create<User>({
				model: "user",
				data: user,
			});
			expect(res).toHaveProperty("id");
			expect(typeof res.id).toEqual("string");
		},
		"create - should use generateId if provided": async () => {
			const ID = (await customIdGenerator?.()) || "MOCK-ID";
			await modifyBetterAuthOptions(
				{
					advanced: {
						database: {
							generateId: () => ID,
						},
					},
				},
				false,
			);
			const { id: _, ...user } = await generate("user");
			const res = await adapter.create<User>({
				model: "user",
				data: user,
			});
			expect(res.id).toEqual(ID);
			const findResult = await adapter.findOne<User>({
				model: "user",
				where: [{ field: "id", value: res.id }],
			});
			expect(findResult).toEqual(res);
		},
		"create - should return null for nullable foreign keys": async () => {
			await modifyBetterAuthOptions(
				{
					plugins: [
						{
							id: "nullable-test",
							schema: {
								testModel: {
									fields: {
										nullableReference: {
											type: "string",
											references: { field: "id", model: "user" },
											required: false,
										},
									},
								},
							},
						} satisfies BetterAuthPlugin,
					],
				},
				true,
			);
			const { nullableReference } = await adapter.create<{
				nullableReference: string | null;
			}>({
				model: "testModel",
				data: { nullableReference: null },
				forceAllowId: true,
			});
			expect(nullableReference).toBeNull();
		},
		"findOne - should find a model": async () => {
			const [user] = await insertRandom("user");
			const result = await adapter.findOne<User>({
				model: "user",
				where: [{ field: "id", value: user.id }],
			});
			expect(result).toEqual(user);
		},
		"findOne - should find a model using a reference field": async () => {
			const [user, session] = await insertRandom("session");
			const result = await adapter.findOne<User>({
				model: "session",
				where: [{ field: "userId", value: user.id }],
			});
			expect(result).toEqual(session);
		},
		"findOne - should not throw on record not found": async () => {
			const result = await adapter.findOne<User>({
				model: "user",
				where: [{ field: "id", value: "100000" }],
			});
			expect(result).toBeNull();
		},
		"findOne - should find a model without id": async () => {
			const [user] = await insertRandom("user");
			const result = await adapter.findOne<User>({
				model: "user",
				where: [{ field: "email", value: user.email }],
			});
			expect(result).toEqual(user);
		},
		"findOne - should find a model with modified field name": async () => {
			await modifyBetterAuthOptions(
				{
					user: {
						fields: {
							email: "email_address",
						},
					},
				},
				true,
			);
			const [user] = await insertRandom("user");
			const result = await adapter.findOne<User>({
				model: "user",
				where: [{ field: "email", value: user.email }],
			});
			expect(result).toEqual(user);
			expect(result?.email).toEqual(user.email);
			expect(true).toEqual(true);
		},
		"findOne - should find a model with modified model name": async () => {
			await modifyBetterAuthOptions(
				{
					user: {
						modelName: "user_custom",
					},
				},
				true,
			);
			const [user] = await insertRandom("user");
			expect(user).toBeDefined();
			expect(user).toHaveProperty("id");
			expect(user).toHaveProperty("name");
			const result = await adapter.findOne<User>({
				model: "user",
				where: [{ field: "email", value: user.email }],
			});
			expect(result).toEqual(user);
			expect(result?.email).toEqual(user.email);
			expect(true).toEqual(true);
		},
		"findOne - should find a model with additional fields": async () => {
			await modifyBetterAuthOptions(
				{
					user: {
						additionalFields: {
							customField: {
								type: "string",
								input: false,
								required: true,
								defaultValue: "default-value",
							},
						},
					},
				},
				true,
			);
			const [user_] = await insertRandom("user");
			const user = user_ as User & { customField: string };
			expect(user).toHaveProperty("customField");
			expect(user.customField).toBe("default-value");
			const result = await adapter.findOne<User & { customField: string }>({
				model: "user",
				where: [{ field: "customField", value: user.customField }],
			});
			expect(result).toEqual(user);
			expect(result?.customField).toEqual("default-value");
		},
		"findOne - should select fields": async () => {
			const [user] = await insertRandom("user");
			const result = await adapter.findOne<Pick<User, "email" | "name">>({
				model: "user",
				where: [{ field: "id", value: user.id }],
				select: ["email", "name"],
			});
			expect(result).toEqual({ email: user.email, name: user.name });
		},
		"findOne - should find model with date field": async () => {
			const [user] = await insertRandom("user");
			const result = await adapter.findOne<User>({
				model: "user",
				where: [{ field: "createdAt", value: user.createdAt, operator: "eq" }],
			});
			expect(result).toEqual(user);
			expect(result?.createdAt).toBeInstanceOf(Date);
			expect(result?.createdAt).toEqual(user.createdAt);
		},
		"findMany - should find many models with date fields": async () => {
			const users = (await insertRandom("user", 3)).map((x) => x[0]);
			const youngestUser = users.sort(
				(a, b) => b.createdAt.getTime() - a.createdAt.getTime(),
			)[0]!;
			const result = await adapter.findMany<User>({
				model: "user",
				where: [
					{ field: "createdAt", value: youngestUser.createdAt, operator: "lt" },
				],
			});
			expect(sortModels(result)).toEqual(
				sortModels(
					users.filter((user) => user.createdAt < youngestUser.createdAt),
				),
			);
		},
		"findMany - should find many models": async () => {
			const users = (await insertRandom("user", 3)).map((x) => x[0]);
			const result = await adapter.findMany<User>({
				model: "user",
			});
			expect(sortModels(result)).toEqual(sortModels(users));
		},
		"findMany - should return an empty array when no models are found":
			async () => {
				const result = await adapter.findMany<User>({
					model: "user",
					where: [{ field: "id", value: "100000" }],
				});
				expect(result).toEqual([]);
			},
		"findMany - should find many models with starts_with operator":
			async () => {
				const users = (await insertRandom("user", 3)).map((x) => x[0]);
				const result = await adapter.findMany<User>({
					model: "user",
					where: [{ field: "name", value: "user", operator: "starts_with" }],
				});
				expect(sortModels(result)).toEqual(sortModels(users));
			},
		"findMany - starts_with should not interpret regex patterns": async () => {
			// Create a user whose name literally starts with the regex-like prefix
			const userTemplate = await generate("user");
			const literalRegexUser = await adapter.create<User>({
				model: "user",
				data: {
					...userTemplate,
					name: ".*danger",
				},
				forceAllowId: true,
			});

			// Also create some normal users that do NOT start with ".*"
			await insertRandom("user", 3);

			const result = await adapter.findMany<User>({
				model: "user",
				where: [{ field: "name", value: ".*", operator: "starts_with" }],
			});

			// Should only match the literal ".*" prefix, not treat it as a regex matching everything
			expect(result.length).toBe(1);
			expect(result[0]!.id).toBe(literalRegexUser.id);
			expect(result[0]!.name.startsWith(".*")).toBe(true);
		},
		"findMany - ends_with should not interpret regex patterns": async () => {
			// Create a user whose name literally ends with the regex-like suffix
			const userTemplate = await generate("user");
			const literalRegexUser = await adapter.create<User>({
				model: "user",
				data: {
					...userTemplate,
					name: "danger.*",
				},
				forceAllowId: true,
			});

			// Also create some normal users that do NOT end with ".*"
			await insertRandom("user", 3);

			const result = await adapter.findMany<User>({
				model: "user",
				where: [{ field: "name", value: ".*", operator: "ends_with" }],
			});

			// Should only match the literal ".*" suffix, not treat it as a regex matching everything
			expect(result.length).toBe(1);
			expect(result[0]!.id).toBe(literalRegexUser.id);
			expect(result[0]!.name.endsWith(".*")).toBe(true);
		},
		"findMany - contains should not interpret regex patterns": async () => {
			// Create a user whose name literally contains the regex-like pattern
			const userTemplate = await generate("user");
			const literalRegexUser = await adapter.create<User>({
				model: "user",
				data: {
					...userTemplate,
					name: "prefix-.*-suffix",
				},
				forceAllowId: true,
			});

			// Also create some normal users that do NOT contain ".*"
			await insertRandom("user", 3);

			const result = await adapter.findMany<User>({
				model: "user",
				where: [{ field: "name", value: ".*", operator: "contains" }],
			});

			// Should only match the literal substring ".*", not treat it as a regex matching everything
			expect(result.length).toBe(1);
			expect(result[0]!.id).toBe(literalRegexUser.id);
			expect(result[0]!.name.includes(".*")).toBe(true);
		},
		"findMany - should find many models with ends_with operator": async () => {
			const users = await createBinarySortFriendlyUsers(3);
			const ends_with = users[0]!.name.slice(-1);
			const result = await adapter.findMany<User>({
				model: "user",
				where: [
					{
						field: "name",
						value: ends_with,
						operator: "ends_with",
					},
				],
			});
			const expectedResult = sortModels(
				users.filter((user) => user.name.endsWith(ends_with)),
			);
			if (result.length !== expectedResult.length) {
				console.log(`Result length: ${result.length}`);
				console.log(sortModels(result));
				console.log("--------------------------------");
				console.log(`Expected result length: ${expectedResult.length}`);
				console.log(expectedResult);
			}
			expect(sortModels(result)).toEqual(expectedResult);
		},
		"findMany - should find many models with contains operator": async () => {
			const users = (await insertRandom("user", 3)).map((x) => x[0]);

			// if this check fails, the test will fail.
			// insertRandom needs to generate emails that contain `@email.com`
			expect(users[0]!.email).toContain("@email.com");

			const result = await adapter.findMany<User>({
				model: "user",
				where: [
					{
						field: "email",
						value: "mail", // all emails contains `@email.com` from `insertRandom`
						operator: "contains",
					},
				],
			});
			expect(sortModels(result)).toEqual(sortModels(users));
		},
		"findMany - should find many models with contains operator (using symbol)":
			async () => {
				const users = (await insertRandom("user", 3)).map((x) => x[0]);
				const result = await adapter.findMany<User>({
					model: "user",
					where: [{ field: "email", value: "@", operator: "contains" }],
				});
				expect(sortModels(result)).toEqual(sortModels(users));
			},
		"findMany - should find many models with eq operator": async () => {
			const users = (await insertRandom("user", 3)).map((x) => x[0]);
			const result = await adapter.findMany<User>({
				model: "user",
				where: [{ field: "email", value: users[0]!.email, operator: "eq" }],
			});
			expect(sortModels(result)).toEqual(sortModels([users[0]!]));
		},
		"findMany - should find many models with ne operator": async () => {
			const users = (await insertRandom("user", 3)).map((x) => x[0]);
			const result = await adapter.findMany<User>({
				model: "user",
				where: [{ field: "email", value: users[0]!.email, operator: "ne" }],
			});
			expect(sortModels(result)).toEqual(sortModels(users.slice(1)));
		},
		"findMany - should find many models with gt operator": async () => {
			const users = (await insertRandom("user", 3)).map((x) => x[0]);
			const oldestUser = users.sort(
				(a, b) => a.createdAt.getTime() - b.createdAt.getTime(),
			)[0]!;
			const result = await adapter.findMany<User>({
				model: "user",
				where: [
					{
						field: "createdAt",
						value: oldestUser.createdAt,
						operator: "gt",
					},
				],
			});
			const expectedResult = sortModels(
				users.filter((user) => user.createdAt > oldestUser.createdAt),
			);
			expect(result.length).not.toBe(0);
			expect(sortModels(result)).toEqual(expectedResult);
		},
		"findMany - should find many models with gte operator": async () => {
			const users = (await insertRandom("user", 3)).map((x) => x[0]);
			const oldestUser = users.sort(
				(a, b) => b.createdAt.getTime() - a.createdAt.getTime(),
			)[0]!;
			const result = await adapter.findMany<User>({
				model: "user",
				where: [
					{
						field: "createdAt",
						value: oldestUser.createdAt,
						operator: "gte",
					},
				],
			});
			const expectedResult = users.filter(
				(user) => user.createdAt >= oldestUser.createdAt,
			);
			expect(result.length).not.toBe(0);
			expect(sortModels(result)).toEqual(sortModels(expectedResult));
		},
		"findMany - should find many models with lte operator": async () => {
			const users = (await insertRandom("user", 3)).map((x) => x[0]);
			const result = await adapter.findMany<User>({
				model: "user",
				where: [
					{ field: "createdAt", value: users[0]!.createdAt, operator: "lte" },
				],
			});
			const expectedResult = users.filter(
				(user) => user.createdAt <= users[0]!.createdAt,
			);
			expect(sortModels(result)).toEqual(sortModels(expectedResult));
		},
		"findMany - should find many models with lt operator": async () => {
			const users = (await insertRandom("user", 3)).map((x) => x[0]);
			const result = await adapter.findMany<User>({
				model: "user",
				where: [
					{ field: "createdAt", value: users[0]!.createdAt, operator: "lt" },
				],
			});
			const expectedResult = users.filter(
				(user) => user.createdAt < users[0]!.createdAt,
			);
			expect(sortModels(result)).toEqual(sortModels(expectedResult));
		},
		"findMany - should find many models with in operator": async () => {
			const users = (await insertRandom("user", 3)).map((x) => x[0]);
			const result = await adapter.findMany<User>({
				model: "user",
				where: [
					{
						field: "id",
						value: [users[0]!.id, users[1]!.id],
						operator: "in",
					},
				],
			});
			const expectedResult = users.filter(
				(user) => user.id === users[0]!.id || user.id === users[1]!.id,
			);
			expect(sortModels(result)).toEqual(sortModels(expectedResult));
		},
		"findMany - should find many models with not_in operator": async () => {
			const users = (await insertRandom("user", 3)).map((x) => x[0]);
			const result = await adapter.findMany<User>({
				model: "user",
				where: [
					{
						field: "id",
						value: [users[0]!.id, users[1]!.id],
						operator: "not_in",
					},
				],
			});
			expect(sortModels(result)).toEqual([users[2]]);
		},
		"findMany - should find many models with sortBy": async () => {
			const users = await createBinarySortFriendlyUsers(5);
			const result = await adapter.findMany<User>({
				model: "user",
				sortBy: { field: "name", direction: "asc" },
			});
			expect(result.map((x) => x.name)).toEqual(
				users.map((x) => x.name).sort((a, b) => a.localeCompare(b)),
			);
		},
		"findMany - should find many models with limit": async () => {
			const users = (await insertRandom("user", 3)).map((x) => x[0]);
			const result = await adapter.findMany<User>({
				model: "user",
				limit: 1,
			});
			expect(result.length).toEqual(1);
			expect(users.find((x) => x.id === result[0]!.id)).not.toBeNull();
		},
		"findMany - should find many models with offset": async () => {
			// Note: The returned rows are ordered in no particular order
			// This is because databases return rows in whatever order is fastest for the query.
			const count = 10;
			await insertRandom("user", count);
			const result = await adapter.findMany<User>({
				model: "user",
				offset: 2,
			});
			expect(result.length).toEqual(count - 2);
		},
		"findMany - should find many models with limit and offset": async () => {
			// Note: The returned rows are ordered in no particular order
			// This is because databases return rows in whatever order is fastest for the query.
			const count = 5;
			await insertRandom("user", count);
			const result = await adapter.findMany<User>({
				model: "user",
				limit: 2,
				offset: 2,
			});
			expect(result.length).toEqual(2);
			expect(result).toBeInstanceOf(Array);
			result.forEach((user) => {
				expect(user).toHaveProperty("id");
				expect(user).toHaveProperty("name");
				expect(user).toHaveProperty("email");
			});
		},
		"findMany - should find many models with sortBy and offset": async () => {
			const users = await createBinarySortFriendlyUsers(5);
			const result = await adapter.findMany<User>({
				model: "user",
				sortBy: { field: "name", direction: "asc" },
				offset: 2,
			});
			expect(result).toHaveLength(3);
			expect(result).toEqual(
				users.sort((a, b) => a["name"].localeCompare(b["name"])).slice(2),
			);
		},
		"findMany - should find many models with sortBy and limit": async () => {
			const users = await createBinarySortFriendlyUsers(5);
			const result = await adapter.findMany<User>({
				model: "user",
				sortBy: { field: "name", direction: "asc" },
				limit: 2,
			});
			expect(result).toEqual(
				users.sort((a, b) => a["name"].localeCompare(b["name"])).slice(0, 2),
			);
		},
		"findMany - should find many models with sortBy and limit and offset":
			async () => {
				const users = await createBinarySortFriendlyUsers(5);
				const result = await adapter.findMany<User>({
					model: "user",
					sortBy: { field: "name", direction: "asc" },
					limit: 2,
					offset: 2,
				});
				expect(result.length).toBe(2);
				expect(result).toEqual(
					users.sort((a, b) => a["name"].localeCompare(b["name"])).slice(2, 4),
				);
			},
		"findMany - should find many models with sortBy and limit and offset and where":
			async () => {
				let users = await createBinarySortFriendlyUsers(10);

				// update the last three users to end with "last"
				let i = -1;
				for (const user of users) {
					i++;
					if (i < 5) continue;
					const result = await adapter.update<User>({
						model: "user",
						where: [{ field: "id", value: user.id }],
						update: { name: user.name + "-last" },
					});
					if (!result) throw new Error("No result");
					users[i]!.name = result.name;
					users[i]!.updatedAt = result.updatedAt;
				}

				const result = await adapter.findMany<User>({
					model: "user",
					sortBy: { field: "name", direction: "asc" },
					limit: 2,
					offset: 2,
					where: [{ field: "name", value: "last", operator: "ends_with" }],
				});

				// Order of operation for most DBs:
				// FROM → WHERE → SORT BY → OFFSET → LIMIT

				expect(result.length).toBe(2);
				expect(result).toEqual(
					users
						.filter((user) => user.name.endsWith("last"))
						.sort((a, b) => a["name"].localeCompare(b["name"]))
						.slice(2, 4),
				);
			},
		"update - should update a model": async () => {
			const [user] = await insertRandom("user");
			const result = await adapter.update<User>({
				model: "user",
				where: [{ field: "id", value: user.id }],
				update: { name: "test-name" },
			});
			const expectedResult = {
				...user,
				name: "test-name",
			};
			// because of `onUpdate` hook, the updatedAt field will be different
			result!.updatedAt = user.updatedAt;
			expect(result).toEqual(expectedResult);
			const findResult = await adapter.findOne<User>({
				model: "user",
				where: [{ field: "id", value: user.id }],
			});
			// because of `onUpdate` hook, the updatedAt field will be different
			findResult!.updatedAt = user.updatedAt;
			expect(findResult).toEqual(expectedResult);
		},
		"updateMany - should update all models when where is empty": async () => {
			const users = (await insertRandom("user", 3)).map((x) => x[0]);
			await adapter.updateMany({
				model: "user",
				where: [],
				update: { name: "test-name" },
			});
			const result = await adapter.findMany<User>({
				model: "user",
			});
			expect(sortModels(result)).toEqual(
				sortModels(users).map((user, i) => ({
					...user,
					name: "test-name",
					updatedAt: sortModels(result)[i]!.updatedAt,
				})),
			);
		},
		"updateMany - should update many models with a specific where":
			async () => {
				const users = (await insertRandom("user", 3)).map((x) => x[0]);
				await adapter.updateMany({
					model: "user",
					where: [{ field: "id", value: users[0]!.id }],
					update: { name: "test-name" },
				});
				const result = await adapter.findOne<User>({
					model: "user",
					where: [{ field: "id", value: users[0]!.id }],
				});
				expect(result).toEqual({
					...users[0],
					name: "test-name",
					updatedAt: result!.updatedAt,
				});
			},
		"updateMany - should update many models with a multiple where":
			async () => {
				const users = (await insertRandom("user", 3)).map((x) => x[0]);
				await adapter.updateMany({
					model: "user",
					where: [
						{ field: "id", value: users[0]!.id, connector: "OR" },
						{ field: "id", value: users[1]!.id, connector: "OR" },
					],
					update: { name: "test-name" },
				});
				const result = await adapter.findOne<User>({
					model: "user",
					where: [{ field: "id", value: users[0]!.id }],
				});
				expect(result).toEqual({
					...users[0],
					name: "test-name",
					updatedAt: result!.updatedAt,
				});
			},
		"delete - should delete a model": async () => {
			const [user] = await insertRandom("user");
			await adapter.delete({
				model: "user",
				where: [{ field: "id", value: user.id }],
			});
			const result = await adapter.findOne<User>({
				model: "user",
				where: [{ field: "id", value: user.id }],
			});
			expect(result).toBeNull();
		},
		"delete - should not throw on record not found": async () => {
			await expect(
				adapter.delete({
					model: "user",
					where: [{ field: "id", value: "100000" }],
				}),
			).resolves.not.toThrow();
		},
		"deleteMany - should delete many models": async () => {
			const users = (await insertRandom("user", 3)).map((x) => x[0]);
			await adapter.deleteMany({
				model: "user",
				where: [
					{ field: "id", value: users[0]!.id, connector: "OR" },
					{ field: "id", value: users[1]!.id, connector: "OR" },
				],
			});
			const result = await adapter.findMany<User>({
				model: "user",
			});
			expect(sortModels(result)).toEqual(sortModels(users.slice(2)));
		},
<<<<<<< HEAD
		"deleteMany - starts_with should not interpret regex patterns":
			async () => {
				// Create a user whose name literally starts with the regex-like prefix
				const userTemplate = await generate("user");
				const literalRegexUser = await adapter.create<User>({
					model: "user",
					data: {
						...userTemplate,
						name: ".*danger",
					},
					forceAllowId: true,
				});

				// Also create some normal users that do NOT start with ".*"
				const normalUsers = (await insertRandom("user", 3)).map((x) => x[0]);

				await adapter.deleteMany({
					model: "user",
					where: [{ field: "name", value: ".*", operator: "starts_with" }],
				});

				// The literal ".*danger" user should be deleted
				const deleted = await adapter.findOne<User>({
					model: "user",
					where: [{ field: "id", value: literalRegexUser.id }],
				});
				expect(deleted).toBeNull();

				// Normal users should remain
				for (const user of normalUsers) {
					const stillThere = await adapter.findOne<User>({
						model: "user",
						where: [{ field: "id", value: user.id }],
					});
					expect(stillThere).not.toBeNull();
				}
			},
		"deleteMany - ends_with should not interpret regex patterns": async () => {
			// Create a user whose name literally ends with the regex-like suffix
			const userTemplate = await generate("user");
			const literalRegexUser = await adapter.create<User>({
				model: "user",
				data: {
					...userTemplate,
					name: "danger.*",
				},
				forceAllowId: true,
			});

			const normalUsers = (await insertRandom("user", 3)).map((x) => x[0]);

			await adapter.deleteMany({
				model: "user",
				where: [{ field: "name", value: ".*", operator: "ends_with" }],
			});

			const deleted = await adapter.findOne<User>({
				model: "user",
				where: [{ field: "id", value: literalRegexUser.id }],
			});
			expect(deleted).toBeNull();

			for (const user of normalUsers) {
				const stillThere = await adapter.findOne<User>({
					model: "user",
					where: [{ field: "id", value: user.id }],
				});
				expect(stillThere).not.toBeNull();
			}
		},
		"deleteMany - contains should not interpret regex patterns": async () => {
			// Create a user whose name literally contains the regex-like pattern
			const userTemplate = await generate("user");
			const literalRegexUser = await adapter.create<User>({
				model: "user",
				data: {
					...userTemplate,
					name: "prefix-.*-suffix",
				},
				forceAllowId: true,
			});

			const normalUsers = (await insertRandom("user", 3)).map((x) => x[0]);

			await adapter.deleteMany({
				model: "user",
				where: [{ field: "name", value: ".*", operator: "contains" }],
			});

			const deleted = await adapter.findOne<User>({
				model: "user",
				where: [{ field: "id", value: literalRegexUser.id }],
			});
			expect(deleted).toBeNull();

			for (const user of normalUsers) {
				const stillThere = await adapter.findOne<User>({
					model: "user",
					where: [{ field: "id", value: user.id }],
				});
				expect(stillThere).not.toBeNull();
			}
=======
		"deleteMany - should delete many models with numeric values": async () => {
			let i = 0;
			await modifyBetterAuthOptions(
				{
					user: {
						additionalFields: {
							numericField: {
								type: "number",
								defaultValue() {
									return i++;
								},
							},
						},
					},
				},
				true,
			);
			const users = (await insertRandom("user", 3)).map(
				(x) => x[0],
			) as (User & { numericField: number })[];
			if (!users[0] || !users[1] || !users[2]) {
				expect(false).toBe(true);
				throw new Error("Users not found");
			}
			expect(users[0].numericField).toEqual(0);
			expect(users[1].numericField).toEqual(1);
			expect(users[2].numericField).toEqual(2);

			await adapter.deleteMany({
				model: "user",
				where: [
					{
						field: "numericField",
						value: users[0].numericField,
						operator: "gt",
					},
				],
			});

			const result = await adapter.findMany<User>({
				model: "user",
			});
			expect(result).toEqual([users[0]]);
		},
		"deleteMany - should delete many models with boolean values": async () => {
			const users = (await insertRandom("user", 3)).map((x) => x[0]);
			// in this test, we have 3 users, two of which have emailVerified set to true and one to false
			// delete all that has emailVerified set to true, and expect users[1] to be the only one left
			if (!users[0] || !users[1] || !users[2]) {
				expect(false).toBe(true);
				throw new Error("Users not found");
			}
			await adapter.updateMany({
				model: "user",
				where: [],
				update: { emailVerified: true },
			});
			await adapter.update({
				model: "user",
				where: [{ field: "id", value: users[1].id }],
				update: { emailVerified: false },
			});
			await adapter.deleteMany({
				model: "user",
				where: [{ field: "emailVerified", value: true }],
			});
			const result = await adapter.findMany<User>({
				model: "user",
			});
			expect(result).toHaveLength(1);
			expect(result.find((user) => user.id === users[0]?.id)).toBeUndefined();
			expect(result.find((user) => user.id === users[1]?.id)).toBeDefined();
			expect(result.find((user) => user.id === users[2]?.id)).toBeUndefined();
>>>>>>> 00706f30
		},
		"count - should count many models": async () => {
			const users = await insertRandom("user", 15);
			const result = await adapter.count({
				model: "user",
			});
			expect(result).toEqual(users.length);
		},
		"count - should return 0 with no rows to count": async () => {
			const result = await adapter.count({
				model: "user",
			});
			expect(result).toEqual(0);
		},
		"count - should count with where clause": async () => {
			const users = (await insertRandom("user", 15)).map((x) => x[0]);
			const result = await adapter.count({
				model: "user",
				where: [
					{ field: "id", value: users[2]!.id, connector: "OR" },
					{ field: "id", value: users[3]!.id, connector: "OR" },
				],
			});
			expect(result).toEqual(2);
		},
		"update - should correctly return record when updating a field used in where clause":
			async () => {
				// This tests the fix for MySQL where updating a field that's in the where clause
				// would previously fail to find the record using the old value
				const [user] = await insertRandom("user");
				const originalEmail = user.email;

				// Update the email, using the old email in the where clause
				const result = await adapter.update<User>({
					model: "user",
					where: [{ field: "email", value: originalEmail }],
					update: { email: "newemail@example.com" },
				});

				// Should return the updated record with the new email
				expect(result).toBeDefined();
				expect(result!.email).toBe("newemail@example.com");
				expect(result!.id).toBe(user.id);

				// Verify the update persisted by finding with new email
				const foundUser = await adapter.findOne<User>({
					model: "user",
					where: [{ field: "email", value: "newemail@example.com" }],
				});
				expect(foundUser).toBeDefined();
				expect(foundUser!.id).toBe(user.id);

				// Old email should not exist
				const oldUser = await adapter.findOne<User>({
					model: "user",
					where: [{ field: "email", value: originalEmail }],
				});
				expect(oldUser).toBeNull();
			},

		"update - should handle updating multiple fields including where clause field":
			async () => {
				const [user] = await insertRandom("user");
				const originalEmail = user.email;

				const result = await adapter.update<User>({
					model: "user",
					where: [{ field: "email", value: originalEmail }],
					update: {
						email: "updated@example.com",
						name: "Updated Name",
						emailVerified: true,
					},
				});

				expect(result!.email).toBe("updated@example.com");
				expect(result!.name).toBe("Updated Name");
				expect(result!.emailVerified).toBe(true);
				expect(result!.id).toBe(user.id);
			},

		"update - should work when updated field is not in where clause":
			async () => {
				// Regression test: ensure normal updates still work
				const [user] = await insertRandom("user");

				const result = await adapter.update<User>({
					model: "user",
					where: [{ field: "email", value: user.email }],
					update: { name: "Updated Name Only" },
				});

				expect(result!.name).toBe("Updated Name Only");
				expect(result!.email).toBe(user.email); // Should remain unchanged
				expect(result!.id).toBe(user.id);
			},
	};
};<|MERGE_RESOLUTION|>--- conflicted
+++ resolved
@@ -769,7 +769,6 @@
 			});
 			expect(sortModels(result)).toEqual(sortModels(users.slice(2)));
 		},
-<<<<<<< HEAD
 		"deleteMany - starts_with should not interpret regex patterns":
 			async () => {
 				// Create a user whose name literally starts with the regex-like prefix
@@ -872,7 +871,7 @@
 				});
 				expect(stillThere).not.toBeNull();
 			}
-=======
+    },
 		"deleteMany - should delete many models with numeric values": async () => {
 			let i = 0;
 			await modifyBetterAuthOptions(
@@ -946,7 +945,6 @@
 			expect(result.find((user) => user.id === users[0]?.id)).toBeUndefined();
 			expect(result.find((user) => user.id === users[1]?.id)).toBeDefined();
 			expect(result.find((user) => user.id === users[2]?.id)).toBeUndefined();
->>>>>>> 00706f30
 		},
 		"count - should count many models": async () => {
 			const users = await insertRandom("user", 15);

import { expect } from "vitest";
import { createTestSuite } from "../create-test-suite";
import { setCookieToHeader } from "../../cookies";
import type { Session, User } from "../../types";

/**
 * This test suite tests basic authentication flow using the adapter.
 */
export const authFlowTestSuite = createTestSuite(
	"auth-flow",
	{
		defaultBetterAuthOptions: {
			emailAndPassword: {
				enabled: true,
				password: {
					hash: async (password) => password,
					async verify(data) {
						return data.hash === data.password;
					},
				},
			},
		},
	},
	(
<<<<<<< HEAD
		{
			generate,
			getAuth,
			modifyBetterAuthOptions,
			tryCatch,
			getBetterAuthOptions,
		},
		debug?: { showDB?: () => Promise<void> },
=======
		{ generate, getAuth, modifyBetterAuthOptions, tryCatch },
		debug?: { showDB?: () => Promise<void> } | undefined,
>>>>>>> 956eb5b0
	) => ({
		"should successfully sign up": async () => {
			const auth = await getAuth();
			const user = await generate("user");
			const start = Date.now();
			const result = await auth.api.signUpEmail({
				body: {
					email: user.email,
					password: crypto.randomUUID(),
					name: user.name,
					image: user.image || "",
				},
			});
			const end = Date.now();
			console.log(`signUpEmail took ${end - start}ms (without hashing)`);
			expect(result.user).toBeDefined();
			expect(result.user.email).toBe(user.email);
			expect(result.user.name).toBe(user.name);
			expect(result.user.image).toBe(user.image || "");
			expect(result.user.emailVerified).toBe(false);
			expect(result.user.createdAt).toBeDefined();
			expect(result.user.updatedAt).toBeDefined();
		},
		"should successfully sign in": async () => {
			const auth = await getAuth();
			const user = await generate("user");
			const password = crypto.randomUUID();
			const signUpResult = await auth.api.signUpEmail({
				body: {
					email: user.email,
					password: password,
					name: user.name,
					image: user.image || "",
				},
			});
			const start = Date.now();
			const result = await auth.api.signInEmail({
				body: { email: user.email, password: password },
			});
			const end = Date.now();
			console.log(`signInEmail took ${end - start}ms (without hashing)`);
			expect(result.user).toBeDefined();
			expect(result.user.id).toBe(signUpResult.user.id);
		},
		"should successfully get session": async () => {
			const auth = await getAuth();
			const user = await generate("user");
			const password = crypto.randomUUID();
			const response = await auth.api.signUpEmail({
				body: {
					email: user.email,
					password: password,
					name: user.name,
					image: user.image || "",
				},
				asResponse: true,
			});
			const headers = new Headers();
			setCookieToHeader(headers)({ response });
			const start = Date.now();
			const result = await auth.api.getSession({
				headers,
			});
			const end = Date.now();
			console.log(`getSession took ${end - start}ms`);
			const signUpResult = (await response.json()) as {
				user: User;
				session: Session;
			};
			signUpResult.user.createdAt = new Date(signUpResult.user.createdAt);
			signUpResult.user.updatedAt = new Date(signUpResult.user.updatedAt);
			expect(result?.user).toBeDefined();
			expect(result?.user).toStrictEqual(signUpResult.user);
			expect(result?.session).toBeDefined();
		},
		"should not sign in with invalid email": async () => {
			const auth = await getAuth();
			const user = await generate("user");
			const { data, error } = await tryCatch(
				auth.api.signInEmail({
					body: { email: user.email, password: crypto.randomUUID() },
				}),
			);
			expect(data).toBeNull();
			expect(error).toBeDefined();
		},
		"should store and retrieve timestamps correctly across timezones":
			async () => {
				using _ = recoverProcessTZ();
				const auth = await getAuth();
				const user = await generate("user");
				const password = crypto.randomUUID();
				const userSignUp = await auth.api.signUpEmail({
					body: {
						email: user.email,
						password: password,
						name: user.name,
						image: user.image || "",
					},
				});
				process.env.TZ = "Europe/London";
				const userSignIn = await auth.api.signInEmail({
					body: { email: user.email, password: password },
				});
				process.env.TZ = "America/Los_Angeles";
				expect(userSignUp.user.createdAt.toISOString()).toStrictEqual(
					userSignIn.user.createdAt.toISOString(),
				);
			},
		"should sign up with additional fields": async () => {
			await modifyBetterAuthOptions(
				{ user: { additionalFields: { dateField: { type: "date" } } } },
				true,
			);
			const auth = await getAuth();
			const user = await generate("user");
			const dateField = new Date();
			const response = await auth.api.signUpEmail({
				body: {
					email: user.email,
					name: user.name,
					password: crypto.randomUUID(),
					//@ts-expect-error - we are testing with additional fields
					dateField: dateField.toISOString(), // using iso string to simulate client to server communication (this should be converted back to Date)
				},
				asResponse: true,
			});
			const headers = new Headers();
			setCookieToHeader(headers)({ response });
			const result = await auth.api.getSession({
				headers,
			});
			//@ts-expect-error - we are testing with additional fields
			expect(result?.user.dateField).toStrictEqual(dateField);
		},
	}),
);

function recoverProcessTZ() {
	const originalTZ = process.env.TZ;
	return {
		[Symbol.dispose]: () => {
			process.env.TZ = originalTZ;
		},
	};
}<|MERGE_RESOLUTION|>--- conflicted
+++ resolved
@@ -22,7 +22,6 @@
 		},
 	},
 	(
-<<<<<<< HEAD
 		{
 			generate,
 			getAuth,
@@ -30,11 +29,7 @@
 			tryCatch,
 			getBetterAuthOptions,
 		},
-		debug?: { showDB?: () => Promise<void> },
-=======
-		{ generate, getAuth, modifyBetterAuthOptions, tryCatch },
-		debug?: { showDB?: () => Promise<void> } | undefined,
->>>>>>> 956eb5b0
+		debug?: { showDB?: () => Promise<void> } | undefined,,
 	) => ({
 		"should successfully sign up": async () => {
 			const auth = await getAuth();

--- conflicted
+++ resolved
@@ -626,10 +626,8 @@
 					? false
 					: true,
 			supportsJSON: false,
-<<<<<<< HEAD
 			supportsJoin: config?.experimental?.joins ?? false,
-			transaction:
-				(config?.transaction ?? false)
+			transaction: config?.transaction
 					? (cb) =>
 							db.transaction().execute((trx) => {
 								const adapter = createAdapterFactory({
@@ -639,18 +637,6 @@
 								return cb(adapter);
 							})
 					: false,
-=======
-			transaction: config?.transaction
-				? (cb) =>
-						db.transaction().execute((trx) => {
-							const adapter = createAdapterFactory({
-								config: adapterOptions!.config,
-								adapter: createCustomAdapter(trx),
-							})(lazyOptions!);
-							return cb(adapter);
-						})
-				: false,
->>>>>>> 437cafcf
 		},
 		adapter: createCustomAdapter(db),
 	};

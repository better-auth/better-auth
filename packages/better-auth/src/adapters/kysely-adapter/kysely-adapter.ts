import type { BetterAuthOptions } from "@better-auth/core";
import type {
	DBAdapter,
	DBAdapterDebugLogOption,
	JoinConfig,
	Where,
} from "@better-auth/core/db/adapter";
import {
	type InsertQueryBuilder,
	type Kysely,
	type RawBuilder,
	sql,
	type UpdateQueryBuilder,
} from "kysely";
import {
	type AdapterFactoryCustomizeAdapterCreator,
	type AdapterFactoryOptions,
	createAdapterFactory,
} from "../adapter-factory";
import type { KyselyDatabaseType } from "./types";

interface KyselyAdapterConfig {
	/**
	 * Database type.
	 */
	type?: KyselyDatabaseType | undefined;
	/**
	 * Enable debug logs for the adapter
	 *
	 * @default false
	 */
	debugLogs?: DBAdapterDebugLogOption | undefined;
	/**
	 * Use plural for table names.
	 *
	 * @default false
	 */
	usePlural?: boolean | undefined;
	/**
	 * Whether to execute multiple operations in a transaction.
	 *
	 * If the database doesn't support transactions,
	 * set this to `false` and operations will be executed sequentially.
	 * @default false
	 */
	transaction?: boolean | undefined;
}

export const kyselyAdapter = (
	db: Kysely<any>,
	config?: KyselyAdapterConfig | undefined,
) => {
	let lazyOptions: BetterAuthOptions | null = null;
	const createCustomAdapter = (
		db: Kysely<any>,
	): AdapterFactoryCustomizeAdapterCreator => {
		return ({
			getFieldName,
			schema,
			getDefaultFieldName,
			getDefaultModelName,
			getFieldAttributes,
			getModelName,
		}) => {
			const selectAllJoins = (join: JoinConfig | undefined) => {
				// Use selectAll which will handle column naming appropriately
				const allSelects: RawBuilder<unknown>[] = [];
				const allSelectsStr: { joinModel: string; fieldName: string }[] = [];
				if (join) {
					for (const [joinModel, _] of Object.entries(join)) {
						const fields = schema[getDefaultModelName(joinModel)]?.fields;
						if (!fields) continue;
						fields.id = { type: "string" }; // make sure there is at least an id field
						for (const [field, fieldAttr] of Object.entries(fields)) {
							allSelects.push(
								sql`${sql.ref(`join_${joinModel}`)}.${sql.ref(fieldAttr.fieldName || field)} as ${sql.ref(`_joined_${joinModel}_${fieldAttr.fieldName || field}`)}`,
							);
							allSelectsStr.push({
								joinModel,
								fieldName: fieldAttr.fieldName || field,
							});
						}
					}
				}
				return { allSelectsStr, allSelects };
			};

			const withReturning = async (
				values: Record<string, any>,
				builder:
					| InsertQueryBuilder<any, any, any>
					| UpdateQueryBuilder<any, string, string, any>,
				model: string,
				where: Where[],
			) => {
				let res: any;
				if (config?.type === "mysql") {
					// This isn't good, but kysely doesn't support returning in mysql and it doesn't return the inserted id.
					// Change this if there is a better way.
					await builder.execute();
					const field = values.id
						? "id"
						: where.length > 0 && where[0]?.field
							? where[0].field
							: "id";

					if (!values.id && where.length === 0) {
						res = await db
							.selectFrom(model)
							.selectAll()
							.orderBy(getFieldName({ model, field }), "desc")
							.limit(1)
							.executeTakeFirst();
						return res;
					}

					const value = values[field] || where[0]?.value;
					res = await db
						.selectFrom(model)
						.selectAll()
						.orderBy(getFieldName({ model, field }), "desc")
						.where(getFieldName({ model, field }), "=", value)
						.limit(1)
						.executeTakeFirst();
					return res;
				}
				if (config?.type === "mssql") {
					res = await builder.outputAll("inserted").executeTakeFirst();
					return res;
				}
				res = await builder.returningAll().executeTakeFirst();
				return res;
			};
			function convertWhereClause(model: string, w?: Where[] | undefined) {
				if (!w)
					return {
						and: null,
						or: null,
					};

				const conditions = {
					and: [] as any[],
					or: [] as any[],
				};

				w.forEach((condition) => {
					let {
						field: _field,
						value: _value,
						operator = "=",
						connector = "AND",
					} = condition;
					let value: any = _value;
					let field: string | any = getFieldName({
						model,
						field: _field,
					});

					const expr = (eb: any) => {
<<<<<<< HEAD
						if (operator.toLowerCase() === "is_null") {
							return eb(field, "is", null);
						}

						if (operator.toLowerCase() === "is_not_null") {
							return eb(field, "is not", null);
						}

=======
						const f = `${model}.${field}`;
>>>>>>> a475b8f8
						if (operator.toLowerCase() === "in") {
							return eb(f, "in", Array.isArray(value) ? value : [value]);
						}

						if (operator.toLowerCase() === "not_in") {
							return eb(f, "not in", Array.isArray(value) ? value : [value]);
						}

						if (operator === "contains") {
							return eb(f, "like", `%${value}%`);
						}

						if (operator === "starts_with") {
							return eb(f, "like", `${value}%`);
						}

						if (operator === "ends_with") {
							return eb(f, "like", `%${value}`);
						}

						if (operator === "eq") {
							return eb(f, "=", value);
						}

						if (operator === "ne") {
							return eb(f, "<>", value);
						}

						if (operator === "gt") {
							return eb(f, ">", value);
						}

						if (operator === "gte") {
							return eb(f, ">=", value);
						}

						if (operator === "lt") {
							return eb(f, "<", value);
						}

						if (operator === "lte") {
							return eb(f, "<=", value);
						}

						return eb(f, operator, value);
					};

					if (connector === "OR") {
						conditions.or.push(expr);
					} else {
						conditions.and.push(expr);
					}
				});

				return {
					and: conditions.and.length ? conditions.and : null,
					or: conditions.or.length ? conditions.or : null,
				};
			}

			function processJoinedResults(
				rows: any[],
				joinConfig: JoinConfig | undefined,
				allSelectsStr: { joinModel: string; fieldName: string }[],
			) {
				if (!joinConfig || !rows.length) {
					return rows;
				}

				// Group rows by main model ID
				const groupedByMainId = new Map<string, any>();

				for (const currentRow of rows) {
					// Separate main model columns from joined columns
					const mainModelFields: Record<string, any> = {};
					const joinedModelFields: Record<string, Record<string, any>> = {};

					// Initialize joined model fields map
					for (const [joinModel] of Object.entries(joinConfig)) {
						joinedModelFields[getModelName(joinModel)] = {};
					}

					// Distribute all columns - collect complete objects per model
					for (const [key, value] of Object.entries(currentRow)) {
						const keyStr = String(key);
						let assigned = false;

						// Check if this is a joined column
						for (const { joinModel, fieldName } of allSelectsStr) {
							if (keyStr === `_joined_${joinModel}_${fieldName}`) {
								joinedModelFields[getModelName(joinModel)]![
									getFieldName({
										model: joinModel,
										field: fieldName,
									})
								] = value;
								assigned = true;
								break;
							}
						}

						if (!assigned) {
							mainModelFields[key] = value;
						}
					}

					const mainId = mainModelFields.id;
					if (!mainId) continue;

					// Initialize or get existing entry for this main model
					if (!groupedByMainId.has(mainId)) {
						const entry: Record<string, any> = { ...mainModelFields };

						// Initialize joined models based on uniqueness
						for (const [joinModel, joinAttr] of Object.entries(joinConfig)) {
							entry[getModelName(joinModel)] =
								joinAttr.relation === "one-to-one" ? null : [];
						}

						groupedByMainId.set(mainId, entry);
					}

					const entry = groupedByMainId.get(mainId)!;

					// Add joined records to the entry
					for (const [joinModel, joinAttr] of Object.entries(joinConfig)) {
						const isUnique = joinAttr.relation === "one-to-one";
						const limit = joinAttr.limit ?? 100;

						const joinedObj = joinedModelFields[getModelName(joinModel)];

						const hasData =
							joinedObj &&
							Object.keys(joinedObj).length > 0 &&
							Object.values(joinedObj).some(
								(value) => value !== null && value !== undefined,
							);

						if (isUnique) {
							entry[getModelName(joinModel)] = hasData ? joinedObj : null;
						} else {
							// For arrays, append if not already there (deduplicate by id) and respect limit
							const joinModelName = getModelName(joinModel);
							if (Array.isArray(entry[joinModelName]) && hasData) {
								// Check if we've reached the limit before processing
								if (entry[joinModelName].length >= limit) {
									continue;
								}

								// Get the id field name using getFieldName to ensure correct transformation
								const idFieldName = getFieldName({
									model: joinModel,
									field: "id",
								});
								const joinedId = joinedObj[idFieldName];

								// Only deduplicate if we have an id field
								if (joinedId) {
									const exists = entry[joinModelName].some(
										(item: any) => item[idFieldName] === joinedId,
									);
									if (!exists && entry[joinModelName].length < limit) {
										entry[joinModelName].push(joinedObj);
									}
								} else {
									// If no id field, still add the object if it has data and limit not reached
									if (entry[joinModelName].length < limit) {
										entry[joinModelName].push(joinedObj);
									}
								}
							}
						}
					}
				}

				let result = Array.from(groupedByMainId.values());

				// Apply final limit to non-unique join arrays as a safety measure
				for (const entry of result) {
					for (const [joinModel, joinAttr] of Object.entries(joinConfig)) {
						if (joinAttr.relation !== "one-to-one") {
							const joinModelName = getModelName(joinModel);
							if (Array.isArray(entry[joinModelName])) {
								const limit = joinAttr.limit ?? 100;
								if (entry[joinModelName].length > limit) {
									entry[joinModelName] = entry[joinModelName].slice(0, limit);
								}
							}
						}
					}
				}

				return result;
			}

			return {
				async create({ data, model }) {
					const builder = db.insertInto(model).values(data);
					const returned = await withReturning(data, builder, model, []);
					return returned;
				},
				async findOne({ model, where, select, join }) {
					const { and, or } = convertWhereClause(model, where);
					let query: any = db
						.selectFrom((eb) => {
							let b = eb.selectFrom(model);
							if (and) {
								b = b.where((eb: any) =>
									eb.and(and.map((expr: any) => expr(eb))),
								);
							}
							if (or) {
								b = b.where((eb: any) =>
									eb.or(or.map((expr: any) => expr(eb))),
								);
							}
							return b.selectAll().as(model);
						})
						.selectAll(model);

					if (join) {
						// Add joins
						for (const [joinModel, joinAttr] of Object.entries(join)) {
							let joinQuery = db
								.selectFrom(joinModel)
								.selectAll()
								.as(`join_${joinModel}`);

							query = query.leftJoin(
								() => joinQuery,
								(join: any) =>
									join.onRef(
										`join_${joinModel}.${joinAttr.on.to}`,
										"=",
										`${model}.${joinAttr.on.from}`,
									),
							);
						}
					}

					const { allSelectsStr, allSelects } = selectAllJoins(join);
					query = query.select(allSelects);

					const res = await query.execute();
					if (!res || !Array.isArray(res) || res.length === 0) return null;

					// Get the first row from the result array
					const row = res[0];

					if (join) {
						const processedRows = processJoinedResults(
							res,
							join,
							allSelectsStr,
						);

						return processedRows[0] as any;
					}

					return row as any;
				},
				async findMany({ model, where, limit, offset, sortBy, join }) {
					const { and, or } = convertWhereClause(model, where);
					let query: any = db
						.selectFrom((eb) => {
							let b = eb.selectFrom(model);

							if (config?.type === "mssql") {
								if (offset !== undefined) {
									if (!sortBy) {
										b = b.orderBy(getFieldName({ model, field: "id" }));
									}
									b = b.offset(offset).fetch(limit || 100);
								} else if (limit !== undefined) {
									b = b.top(limit);
								}
							} else {
								if (limit !== undefined) {
									b = b.limit(limit);
								}
								if (offset !== undefined) {
									b = b.offset(offset);
								}
							}

							if (sortBy?.field) {
								b = b.orderBy(
									`${getFieldName({ model, field: sortBy.field })}`,
									sortBy.direction,
								);
							}

							if (and) {
								b = b.where((eb: any) =>
									eb.and(and.map((expr: any) => expr(eb))),
								);
							}

							if (or) {
								b = b.where((eb: any) =>
									eb.or(or.map((expr: any) => expr(eb))),
								);
							}

							return b.selectAll().as(model);
						})
						.selectAll(model);

					if (join) {
						for (const [joinModel, joinAttr] of Object.entries(join)) {
							let joinQueryBuilder = db
								.selectFrom(joinModel)
								.selectAll()
								.as(`join_${joinModel}`);

							query = query.leftJoin(
								() => joinQueryBuilder,
								(join: any) =>
									join.onRef(
										`join_${joinModel}.${joinAttr.on.to}`,
										"=",
										`${model}.${joinAttr.on.from}`,
									),
							);
						}
					}

					const { allSelectsStr, allSelects } = selectAllJoins(join);
					query = query.select(allSelects);

					if (sortBy?.field) {
						query = query.orderBy(
							`${getFieldName({ model, field: sortBy.field })}`,
							sortBy.direction,
						);
					}

					// console.log("sql query:", await query.compile());
					const res = await query.execute();
					// console.log(`raw unparsed result:`, res);

					if (!res) return [];
					if (join) return processJoinedResults(res, join, allSelectsStr);
					return res;
				},
				async update({ model, where, update: values }) {
					const { and, or } = convertWhereClause(model, where);

					let query = db.updateTable(model).set(values as any);
					if (and) {
						query = query.where((eb) => eb.and(and.map((expr) => expr(eb))));
					}
					if (or) {
						query = query.where((eb) => eb.or(or.map((expr) => expr(eb))));
					}
					return await withReturning(values as any, query, model, where);
				},
				async updateMany({ model, where, update: values }) {
					const { and, or } = convertWhereClause(model, where);
					let query = db.updateTable(model).set(values as any);
					if (and) {
						query = query.where((eb) => eb.and(and.map((expr) => expr(eb))));
					}
					if (or) {
						query = query.where((eb) => eb.or(or.map((expr) => expr(eb))));
					}
					const res = await query.execute();
					return res.length;
				},
				async count({ model, where }) {
					const { and, or } = convertWhereClause(model, where);
					let query = db
						.selectFrom(model)
						// a temporal solution for counting other than "*" - see more - https://www.sqlite.org/quirks.html#double_quoted_string_literals_are_accepted
						.select(db.fn.count("id").as("count"));
					if (and) {
						query = query.where((eb) => eb.and(and.map((expr) => expr(eb))));
					}
					if (or) {
						query = query.where((eb) => eb.or(or.map((expr) => expr(eb))));
					}
					const res = await query.execute();
					if (typeof res[0]!.count === "number") {
						return res[0]!.count;
					}
					if (typeof res[0]!.count === "bigint") {
						return Number(res[0]!.count);
					}
					return parseInt(res[0]!.count);
				},
				async delete({ model, where }) {
					const { and, or } = convertWhereClause(model, where);
					let query = db.deleteFrom(model);
					if (and) {
						query = query.where((eb) => eb.and(and.map((expr) => expr(eb))));
					}

					if (or) {
						query = query.where((eb) => eb.or(or.map((expr) => expr(eb))));
					}
					await query.execute();
				},
				async deleteMany({ model, where }) {
					const { and, or } = convertWhereClause(model, where);
					let query = db.deleteFrom(model);
					if (and) {
						query = query.where((eb) => eb.and(and.map((expr) => expr(eb))));
					}
					if (or) {
						query = query.where((eb) => eb.or(or.map((expr) => expr(eb))));
					}
					return (await query.execute()).length;
				},
				options: config,
			};
		};
	};
	let adapterOptions: AdapterFactoryOptions | null = null;
	adapterOptions = {
		config: {
			adapterId: "kysely",
			adapterName: "Kysely Adapter",
			usePlural: config?.usePlural,
			debugLogs: config?.debugLogs,
			supportsBooleans:
				config?.type === "sqlite" ||
				config?.type === "mssql" ||
				config?.type === "mysql" ||
				!config?.type
					? false
					: true,
			supportsDates:
				config?.type === "sqlite" || config?.type === "mssql" || !config?.type
					? false
					: true,
			supportsJSON: false,
			supportsUUIDs: config?.type === "postgres" ? true : false,
			transaction: config?.transaction
				? (cb) =>
						db.transaction().execute((trx) => {
							const adapter = createAdapterFactory({
								config: adapterOptions!.config,
								adapter: createCustomAdapter(trx),
							})(lazyOptions!);
							return cb(adapter);
						})
				: false,
		},
		adapter: createCustomAdapter(db),
	};

	const adapter = createAdapterFactory(adapterOptions);

	return (options: BetterAuthOptions): DBAdapter<BetterAuthOptions> => {
		lazyOptions = options;
		return adapter(options);
	};
};<|MERGE_RESOLUTION|>--- conflicted
+++ resolved
@@ -157,18 +157,15 @@
 					});
 
 					const expr = (eb: any) => {
-<<<<<<< HEAD
+						const f = `${model}.${field}`;
 						if (operator.toLowerCase() === "is_null") {
-							return eb(field, "is", null);
+							return eb(f, "is", null);
 						}
 
 						if (operator.toLowerCase() === "is_not_null") {
-							return eb(field, "is not", null);
-						}
-
-=======
-						const f = `${model}.${field}`;
->>>>>>> a475b8f8
+							return eb(f, "is not", null);
+						}
+
 						if (operator.toLowerCase() === "in") {
 							return eb(f, "in", Array.isArray(value) ? value : [value]);
 						}

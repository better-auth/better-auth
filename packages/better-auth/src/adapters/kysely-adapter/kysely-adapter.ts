--- conflicted
+++ resolved
@@ -238,12 +238,7 @@
 			id: "kysely",
 			async create(data) {
 				const { model, data: values, select } = data;
-<<<<<<< HEAD
-				const transformed = transformInput(values, model);
-
-=======
 				const transformed = transformInput(values, model, "create");
->>>>>>> eac34b9b
 				const builder = db.insertInto(getModelName(model)).values(transformed);
 				return transformOutput(
 					await withReturning(transformed, builder, model, []),

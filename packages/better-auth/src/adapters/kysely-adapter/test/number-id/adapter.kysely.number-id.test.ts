import merge from "deepmerge";
import fs from "fs";
import fsPromises from "fs/promises";
import { afterAll, beforeAll, describe } from "vitest";
import { runNumberIdAdapterTest } from "../../../test";
import path from "path";
import Database from "better-sqlite3";
import { kyselyAdapter } from "../..";
import { Kysely, MysqlDialect, SqliteDialect } from "kysely";
import { createPool } from "mysql2/promise";
import { getState, stateFilePath } from "../state";
import { getMigrations } from "../../../../db/get-migration";
import type { BetterAuthOptions } from "../../../../types";

export const opts = ({
	database,
	isNumberIdTest,
}: {
	database: BetterAuthOptions["database"];
	isNumberIdTest: boolean;
<<<<<<< HEAD
}) =>
	({
		database: database,
		user: {
			fields: {
				email: "email_address",
			},
			additionalFields: {
				test: {
					type: "string",
					defaultValue: "test",
				},
			},
		},
		session: {
			modelName: "sessions",
=======
}): BetterAuthOptions => ({
	database: database,
	user: {
		fields: {
			email: "email_address",
>>>>>>> 350ccfd3
		},
		additionalFields: {
			test: {
				type: "string",
				defaultValue: "test",
			},
		},
	},
	session: {
		modelName: "sessions",
	},
	advanced: {
		database: {
			useNumberId: isNumberIdTest,
		},
	},
});

const sqlite = new Database(path.join(__dirname, "test.db"));
const mysql = createPool("mysql://user:password@localhost:3306/better_auth");
const sqliteKy = new Kysely({
	dialect: new SqliteDialect({
		database: sqlite,
	}),
});
const mysqlKy = new Kysely({
	dialect: new MysqlDialect(mysql),
});

describe("Number ID Adapter tests", async () => {
	const mysqlOptions = opts({
		database: {
			db: mysqlKy,
			type: "mysql",
		},
		isNumberIdTest: true,
	});
	const sqliteOptions = opts({
		database: {
			db: sqliteKy,
			type: "sqlite",
		},
		isNumberIdTest: true,
	});

	beforeAll(async () => {
		await new Promise(async (resolve) => {
			await new Promise((r) => setTimeout(r, 800));
			if (getState() === "IDLE") {
				resolve(true);
				return;
			}
			console.log(`Waiting for state to be IDLE...`);
			fs.watch(stateFilePath, () => {
				if (getState() === "IDLE") {
					resolve(true);
					return;
				}
			});
		});
		console.log(`Now running Number ID Kysely adapter test...`);
		await (await getMigrations(mysqlOptions)).runMigrations();
		await (await getMigrations(sqliteOptions)).runMigrations();
	});

	afterAll(async () => {
		await mysql.query("DROP DATABASE IF EXISTS better_auth");
		await mysql.query("CREATE DATABASE better_auth");
		await mysql.end();
		await fsPromises.unlink(path.join(__dirname, "test.db"));
	});

	const mysqlAdapter = kyselyAdapter(mysqlKy, {
		type: "mysql",
		debugLogs: {
			isRunningAdapterTests: false,
		},
	});
	runNumberIdAdapterTest({
		getAdapter: async (customOptions = {}) => {
			const merged = merge(customOptions, mysqlOptions);
			return mysqlAdapter(merged);
		},
		testPrefix: "mysql",
	});

	const sqliteAdapter = kyselyAdapter(sqliteKy, {
		type: "sqlite",
		debugLogs: {
			isRunningAdapterTests: false,
		},
	});

	runNumberIdAdapterTest({
		getAdapter: async (customOptions = {}) => {
			return sqliteAdapter(merge(customOptions, sqliteOptions));
		},
		testPrefix: "sqlite",
	});
});<|MERGE_RESOLUTION|>--- conflicted
+++ resolved
@@ -18,30 +18,11 @@
 }: {
 	database: BetterAuthOptions["database"];
 	isNumberIdTest: boolean;
-<<<<<<< HEAD
-}) =>
-	({
-		database: database,
-		user: {
-			fields: {
-				email: "email_address",
-			},
-			additionalFields: {
-				test: {
-					type: "string",
-					defaultValue: "test",
-				},
-			},
-		},
-		session: {
-			modelName: "sessions",
-=======
 }): BetterAuthOptions => ({
 	database: database,
 	user: {
 		fields: {
 			email: "email_address",
->>>>>>> 350ccfd3
 		},
 		additionalFields: {
 			test: {

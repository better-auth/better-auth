import Database from "better-sqlite3";
import fs from "fs/promises";
import { Kysely, SqliteDialect } from "kysely";
import path from "path";
import { getMigrations } from "../../../db";
import { testAdapter } from "../../test-adapter";
import {
	authFlowTestSuite,
	joinsTestSuite,
	normalTestSuite,
	numberIdTestSuite,
	transactionsTestSuite,
	uuidTestSuite,
} from "../../tests";
import { kyselyAdapter } from "../kysely-adapter";

const dbPath = path.join(__dirname, "test.db");
let database = new Database(dbPath);

let kyselyDB = new Kysely({
	dialect: new SqliteDialect({ database }),
});

const { execute } = await testAdapter({
	adapter: () => {
		return kyselyAdapter(kyselyDB, {
			type: "sqlite",
			debugLogs: { isRunningAdapterTests: true },
		});
	},
	prefixTests: "sqlite",
	async runMigrations(betterAuthOptions) {
		database.close();
		try {
			await fs.unlink(dbPath);
		} catch {
			console.log("db doesnt exist");
		}
		database = new Database(dbPath);
		kyselyDB = new Kysely({ dialect: new SqliteDialect({ database }) });
		const opts = Object.assign(betterAuthOptions, { database });
		const { runMigrations } = await getMigrations(opts);
		await runMigrations();
	},
	tests: [
		normalTestSuite(),
		transactionsTestSuite(),
		authFlowTestSuite(),
		numberIdTestSuite(),
<<<<<<< HEAD
		joinsTestSuite(),
=======
		uuidTestSuite({}),
>>>>>>> 1ebc6faa
	],
	async onFinish() {
		database.close();
	},
});
execute();<|MERGE_RESOLUTION|>--- conflicted
+++ resolved
@@ -47,11 +47,8 @@
 		transactionsTestSuite(),
 		authFlowTestSuite(),
 		numberIdTestSuite(),
-<<<<<<< HEAD
 		joinsTestSuite(),
-=======
 		uuidTestSuite({}),
->>>>>>> 1ebc6faa
 	],
 	async onFinish() {
 		database.close();

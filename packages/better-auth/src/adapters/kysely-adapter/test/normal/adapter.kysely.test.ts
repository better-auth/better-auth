import merge from "deepmerge";
import fsPromises from "fs/promises";
import { afterAll, beforeAll, describe, expect, it } from "vitest";
import { recoverProcessTZ, runAdapterTest } from "../../../test";
import { getMigrations } from "../../../../db/get-migration";
import path from "path";
import Database from "better-sqlite3";
import { kyselyAdapter } from "../..";
import {
	Kysely,
	MysqlDialect,
	PostgresDialect,
	sql,
	SqliteDialect,
} from "kysely";
import type { BetterAuthOptions } from "../../../../types";
import { createPool } from "mysql2/promise";

import * as tedious from "tedious";
import * as tarn from "tarn";
import { MssqlDialect } from "kysely";
import { getTestInstance } from "../../../../test-utils/test-instance";
import { setState } from "../state";
import { Pool } from "pg";

<<<<<<< HEAD
const sqlite = new Database(path.join(__dirname, "test.db"));
const mysql = createPool("mysql://user:password@localhost:3306/better_auth");
const sqliteKy = new Kysely({
	dialect: new SqliteDialect({
		database: sqlite,
	}),
});
const mysqlKy = new Kysely({
	dialect: new MysqlDialect(mysql),
});
export const opts = ({
	database,
	isNumberIdTest,
}: {
	database: BetterAuthOptions["database"];
	isNumberIdTest: boolean;
}) =>
	({
		database: database,
		user: {
			fields: {
				email: "email_address",
			},
			additionalFields: {
				test: {
					type: "string",
					defaultValue: "test",
=======
describe("adapter test", async () => {
	const sqlite = new Database(path.join(__dirname, "test.db"));
	const mysql = createPool("mysql://user:password@localhost:3306/better_auth");
	const sqliteKy = new Kysely({
		dialect: new SqliteDialect({
			database: sqlite,
		}),
	});
	const mysqlKy = new Kysely({
		dialect: new MysqlDialect(mysql),
	});

	const opts = ({
		database,
		isNumberIdTest,
	}: {
		database: BetterAuthOptions["database"];
		isNumberIdTest: boolean;
	}) =>
		({
			database: database,
			user: {
				fields: {
					email: "email_address",
				},
				additionalFields: {
					test: {
						type: "string",
						defaultValue: "test",
					},
>>>>>>> 350ccfd3
				},
			},
			session: {
				modelName: "sessions",
			},
			advanced: {
				database: {
					useNumberId: isNumberIdTest,
				},
			},
		}) satisfies BetterAuthOptions;

	const mysqlOptions = opts({
		database: {
			db: mysqlKy,
			type: "mysql",
		},
		isNumberIdTest: false,
	});

	const sqliteOptions = opts({
		database: {
			db: sqliteKy,
			type: "sqlite",
		},
		isNumberIdTest: false,
	});
	beforeAll(async () => {
		setState("RUNNING");
		console.log(`Now running Number ID Kysely adapter test...`);
		await (await getMigrations(mysqlOptions)).runMigrations();
		await (await getMigrations(sqliteOptions)).runMigrations();
	});

	afterAll(async () => {
		await mysql.query("DROP DATABASE IF EXISTS better_auth");
		await mysql.query("CREATE DATABASE better_auth");
		await mysql.end();
		await fsPromises.unlink(path.join(__dirname, "test.db"));
	});

	const mysqlAdapter = kyselyAdapter(mysqlKy, {
		type: "mysql",
		debugLogs: {
			isRunningAdapterTests: true,
		},
	});

	runAdapterTest({
		getAdapter: async (customOptions = {}) => {
			return mysqlAdapter(merge(customOptions, mysqlOptions));
		},
		testPrefix: "mysql",
	});

	const sqliteAdapter = kyselyAdapter(sqliteKy, {
		type: "sqlite",
		debugLogs: {
			isRunningAdapterTests: true,
		},
	});
	runAdapterTest({
		getAdapter: async (customOptions = {}) => {
			return sqliteAdapter(merge(customOptions, sqliteOptions));
		},
		testPrefix: "sqlite",
	});
});

describe("mssql", async () => {
	const dialect = new MssqlDialect({
		tarn: {
			...tarn,
			options: {
				min: 0,
				max: 10,
			},
		},
		tedious: {
			...tedious,
			connectionFactory: () =>
				new tedious.Connection({
					authentication: {
						options: {
							password: "Password123!",
							userName: "sa",
						},
						type: "default",
					},
					options: {
						port: 1433,
						trustServerCertificate: true,
					},
					server: "localhost",
				}),
		},
	});
	const opts = {
		database: dialect,
		user: {
			modelName: "users",
		},
	} satisfies BetterAuthOptions;
	beforeAll(async () => {
		const { runMigrations, toBeAdded, toBeCreated } = await getMigrations(opts);
		await runMigrations();
		return async () => {
			await resetDB();
			console.log(
				`Normal Kysely adapter test finished. Now allowing number ID Kysely tests to run.`,
			);
			setState("IDLE");
		};
	});
	const mssql = new Kysely({
		dialect: dialect,
	});
	const getAdapter = kyselyAdapter(mssql, {
		type: "mssql",
		debugLogs: {
			isRunningAdapterTests: true,
		},
	});

	async function resetDB() {
		await sql`DROP TABLE dbo.session;`.execute(mssql);
		await sql`DROP TABLE dbo.verification;`.execute(mssql);
		await sql`DROP TABLE dbo.account;`.execute(mssql);
		await sql`DROP TABLE dbo.users;`.execute(mssql);
	}

	runAdapterTest({
		getAdapter: async (customOptions = {}) => {
			// const merged = merge( customOptions,opts);
			// merged.database = opts.database;
			return getAdapter(opts);
		},
		disableTests: {
			SHOULD_PREFER_GENERATE_ID_IF_PROVIDED: true,
		},
	});

	describe("simple flow", async () => {
		const { auth } = await getTestInstance(
			{
				database: dialect,
				user: {
					modelName: "users",
				},
			},
			{
				disableTestUser: true,
			},
		);
		it("should sign-up", async () => {
			const res = await auth.api.signUpEmail({
				body: {
					name: "test",
					password: "password",
					email: "test-2@email.com",
				},
			});
			expect(res.user.name).toBe("test");
			expect(res.token?.length).toBeTruthy();
		});

		let token = "";
		it("should sign in", async () => {
			const signInRes = await auth.api.signInEmail({
				body: {
					password: "password",
					email: "test-2@email.com",
				},
			});

			expect(signInRes.token?.length).toBeTruthy();
			expect(signInRes.user.name).toBe("test");
			token = signInRes.token;
		});

		it("should return session", async () => {
			const session = await auth.api.getSession({
				headers: new Headers({
					Authorization: `Bearer ${token}`,
				}),
			});
			expect(session).toMatchObject({
				session: {
					token,
					userId: expect.any(String),
				},
				user: {
					name: "test",
					email: "test-2@email.com",
				},
			});
		});

		it("stores and retrieves timestamps correctly across timezones", async () => {
			using _ = recoverProcessTZ();

			const sampleUser = {
				name: "sample",
				email: "sampler@test.com",
				password: "samplerrrrr",
			};

			process.env.TZ = "Europe/London";
			const userSignUp = await auth.api.signUpEmail({
				body: {
					name: sampleUser.name,
					email: sampleUser.email,
					password: sampleUser.password,
				},
			});
			process.env.TZ = "America/Los_Angeles";
			const userSignIn = await auth.api.signInEmail({
				body: { email: sampleUser.email, password: sampleUser.password },
			});

			expect(userSignUp.user.createdAt).toStrictEqual(
				userSignIn.user.createdAt,
			);
		});
	});
});

describe("postgres", async () => {
	const pool = new Pool({
		connectionString: "postgres://user:password@localhost:5432/better_auth",
	});

	const dialect = new PostgresDialect({
		pool,
	});

	const opts = {
		database: dialect,
		user: {
			modelName: "users",
		},
	} satisfies BetterAuthOptions;

	beforeAll(async () => {
		const { runMigrations, toBeAdded, toBeCreated } = await getMigrations(opts);
		await runMigrations();
		return async () => {
			await resetDB();
			await pool.end();
			setState("IDLE");
		};
	});

	const pg = new Kysely({ dialect });

	const getAdapter = kyselyAdapter(pg, {
		type: "postgres",
		debugLogs: {
			isRunningAdapterTests: true,
		},
	});

	async function resetDB() {
		await sql`DROP TABLE session;`.execute(pg);
		await sql`DROP TABLE verification;`.execute(pg);
		await sql`DROP TABLE account;`.execute(pg);
		await sql`DROP TABLE users;`.execute(pg);
	}

	runAdapterTest({
		getAdapter: async (customOptions = {}) => {
			// const merged = merge( customOptions,opts);
			// merged.database = opts.database;
			return getAdapter(opts);
		},
		disableTests: {
			SHOULD_PREFER_GENERATE_ID_IF_PROVIDED: true,
		},
	});

	describe("simple flow", async () => {
		const { auth } = await getTestInstance(
			{
				database: dialect,
				user: {
					modelName: "users",
				},
			},
			{
				disableTestUser: true,
			},
		);
		it("should sign-up", async () => {
			const res = await auth.api.signUpEmail({
				body: {
					name: "test",
					password: "password",
					email: "test-2@email.com",
				},
			});
			expect(res.user.name).toBe("test");
			expect(res.token?.length).toBeTruthy();
		});

		let token = "";
		it("should sign in", async () => {
			const signInRes = await auth.api.signInEmail({
				body: {
					password: "password",
					email: "test-2@email.com",
				},
			});

			expect(signInRes.token?.length).toBeTruthy();
			expect(signInRes.user.name).toBe("test");
			token = signInRes.token;
		});

		it("should return session", async () => {
			const session = await auth.api.getSession({
				headers: new Headers({
					Authorization: `Bearer ${token}`,
				}),
			});
			expect(session).toMatchObject({
				session: {
					token,
					userId: expect.any(String),
				},
				user: {
					name: "test",
					email: "test-2@email.com",
				},
			});
		});

		it("stores and retrieves timestamps correctly across timezones", async () => {
			using _ = recoverProcessTZ();

			const sampleUser = {
				name: "sample",
				email: "sampler@test.com",
				password: "samplerrrrr",
			};

			process.env.TZ = "Europe/London";
			const userSignUp = await auth.api.signUpEmail({
				body: {
					name: sampleUser.name,
					email: sampleUser.email,
					password: sampleUser.password,
				},
			});
			process.env.TZ = "America/Los_Angeles";
			const userSignIn = await auth.api.signInEmail({
				body: { email: sampleUser.email, password: sampleUser.password },
			});

			expect(userSignUp.user.createdAt).toStrictEqual(
				userSignIn.user.createdAt,
			);
		});
	});
});

describe("mysql", async () => {
	const pool = createPool("mysql://user:password@localhost:3306/better_auth");
	const dialect = new MysqlDialect(pool);

	const opts = {
		database: dialect,
		user: {
			modelName: "users",
		},
	} satisfies BetterAuthOptions;

	beforeAll(async () => {
		await pool.query("DROP DATABASE IF EXISTS better_auth");
		await pool.query("CREATE DATABASE better_auth");
		await pool.query("USE better_auth");

		const { runMigrations } = await getMigrations(opts);
		await runMigrations();

		return async () => {
			await resetDB();
			await pool.end();
			setState("IDLE");
		};
	});

	const mysql = new Kysely({ dialect });

	const getAdapter = kyselyAdapter(mysql, {
		type: "mysql",
		debugLogs: {
			isRunningAdapterTests: true,
		},
	});

	async function resetDB() {
		await sql`DROP TABLE session;`.execute(mysql);
		await sql`DROP TABLE verification;`.execute(mysql);
		await sql`DROP TABLE account;`.execute(mysql);
		await sql`DROP TABLE users;`.execute(mysql);
	}

	runAdapterTest({
		getAdapter: async (customOptions = {}) => {
			// const merged = merge( customOptions,opts);
			// merged.database = opts.database;
			return getAdapter(opts);
		},
		disableTests: {
			SHOULD_PREFER_GENERATE_ID_IF_PROVIDED: true,
		},
	});

	describe("simple flow", async () => {
		const { auth } = await getTestInstance(
			{
				database: pool,
				user: {
					modelName: "users",
				},
			},
			{
				disableTestUser: true,
			},
		);
		it("should sign-up", async () => {
			const res = await auth.api.signUpEmail({
				body: {
					name: "test",
					password: "password",
					email: "test-2@email.com",
				},
			});
			expect(res.user.name).toBe("test");
			expect(res.token?.length).toBeTruthy();
		});

		let token = "";
		it("should sign in", async () => {
			const signInRes = await auth.api.signInEmail({
				body: {
					password: "password",
					email: "test-2@email.com",
				},
			});

			expect(signInRes.token?.length).toBeTruthy();
			expect(signInRes.user.name).toBe("test");
			token = signInRes.token;
		});

		it("should return session", async () => {
			const session = await auth.api.getSession({
				headers: new Headers({
					Authorization: `Bearer ${token}`,
				}),
			});
			expect(session).toMatchObject({
				session: {
					token,
					userId: expect.any(String),
				},
				user: {
					name: "test",
					email: "test-2@email.com",
				},
			});
		});

		it("stores and retrieves timestamps correctly across timezones", async () => {
			using _ = recoverProcessTZ();

			const sampleUser = {
				name: "sample",
				email: "sampler@test.com",
				password: "samplerrrrr",
			};

			process.env.TZ = "Africa/Addis_Ababa";
			const userSignUp = await auth.api.signUpEmail({
				body: {
					name: sampleUser.name,
					email: sampleUser.email,
					password: sampleUser.password,
				},
			});

			process.env.TZ = "America/Los_Angeles";
			const userSignIn = await auth.api.signInEmail({
				body: { email: sampleUser.email, password: sampleUser.password },
			});

			expect(userSignUp.user.createdAt).toStrictEqual(
				userSignIn.user.createdAt,
			);
		});
	});
});<|MERGE_RESOLUTION|>--- conflicted
+++ resolved
@@ -23,35 +23,6 @@
 import { setState } from "../state";
 import { Pool } from "pg";
 
-<<<<<<< HEAD
-const sqlite = new Database(path.join(__dirname, "test.db"));
-const mysql = createPool("mysql://user:password@localhost:3306/better_auth");
-const sqliteKy = new Kysely({
-	dialect: new SqliteDialect({
-		database: sqlite,
-	}),
-});
-const mysqlKy = new Kysely({
-	dialect: new MysqlDialect(mysql),
-});
-export const opts = ({
-	database,
-	isNumberIdTest,
-}: {
-	database: BetterAuthOptions["database"];
-	isNumberIdTest: boolean;
-}) =>
-	({
-		database: database,
-		user: {
-			fields: {
-				email: "email_address",
-			},
-			additionalFields: {
-				test: {
-					type: "string",
-					defaultValue: "test",
-=======
 describe("adapter test", async () => {
 	const sqlite = new Database(path.join(__dirname, "test.db"));
 	const mysql = createPool("mysql://user:password@localhost:3306/better_auth");
@@ -82,7 +53,6 @@
 						type: "string",
 						defaultValue: "test",
 					},
->>>>>>> 350ccfd3
 				},
 			},
 			session: {

import { Kysely, MysqlDialect } from "kysely";
import { createPool } from "mysql2/promise";
import { assert } from "vitest";
import { getMigrations } from "../../../db";
import { testAdapter } from "../../test-adapter";
import {
	authFlowTestSuite,
	joinsTestSuite,
	normalTestSuite,
	numberIdTestSuite,
	transactionsTestSuite,
	uuidTestSuite,
} from "../../tests";
import { kyselyAdapter } from "../kysely-adapter";

const mysqlDB = createPool({
	uri: "mysql://user:password@localhost:3307/better_auth",
	timezone: "Z",
});

let kyselyDB = new Kysely({
	dialect: new MysqlDialect(mysqlDB),
});

const { execute } = await testAdapter({
	adapter: () =>
		kyselyAdapter(kyselyDB, {
			type: "mysql",
			debugLogs: { isRunningAdapterTests: true },
		}),
	async runMigrations(betterAuthOptions) {
		await mysqlDB.query("DROP DATABASE IF EXISTS better_auth");
		await mysqlDB.query("CREATE DATABASE better_auth");
		await mysqlDB.query("USE better_auth");
		const opts = Object.assign(betterAuthOptions, { database: mysqlDB });
		const { runMigrations } = await getMigrations(opts);
		await runMigrations();

		// ensure migrations were run successfully
		const [tables_result] = (await mysqlDB.query("SHOW TABLES")) as unknown as [
			{ Tables_in_better_auth: string }[],
		];
		const tables = tables_result.map((table) => table.Tables_in_better_auth);
		assert(tables.length > 0, "No tables found");
	},
	prefixTests: "mysql",
	tests: [
		normalTestSuite(),
		transactionsTestSuite({ disableTests: { ALL: true } }),
		authFlowTestSuite(),
		numberIdTestSuite(),
<<<<<<< HEAD
		joinsTestSuite(),
=======
		uuidTestSuite(),
>>>>>>> 1ebc6faa
	],
	async onFinish() {
		await mysqlDB.end();
	},
});
execute();<|MERGE_RESOLUTION|>--- conflicted
+++ resolved
@@ -49,11 +49,8 @@
 		transactionsTestSuite({ disableTests: { ALL: true } }),
 		authFlowTestSuite(),
 		numberIdTestSuite(),
-<<<<<<< HEAD
 		joinsTestSuite(),
-=======
 		uuidTestSuite(),
->>>>>>> 1ebc6faa
 	],
 	async onFinish() {
 		await mysqlDB.end();

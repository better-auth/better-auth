import { getAuthTables } from "../../db/get-tables";
import type { Adapter, BetterAuthOptions, Where } from "../../types";
import { logger } from "../../utils";
import type {
	AdapterConfig,
	AdapterTestDebugLogs,
	CreateCustomAdapter,
} from "./types";
import { initTransformInput } from "./transform-input";
import { initTransformOutput } from "./transform-output";
import { initTransformWhere } from "./transform-where";
import { initDebugLogs } from "./debug-logs";
import { initIdField } from "./id-field";
import { initGetDefaultFieldName } from "./get-default-field-name";
import { initGetDefaultModelName } from "./get-default-model-name";
import { initGetModelName } from "./get-model-name";
import { initGetFieldName } from "./get-field-name";
import { initGetFieldAttributes } from "./get-field-attributes";

export * from "./types";

let debugLogs: any[] = [];
let transactionId = -1;

const colors = {
	reset: "\x1b[0m",
	bright: "\x1b[1m",
	dim: "\x1b[2m",
	underscore: "\x1b[4m",
	blink: "\x1b[5m",
	reverse: "\x1b[7m",
	hidden: "\x1b[8m",
	fg: {
		black: "\x1b[30m",
		red: "\x1b[31m",
		green: "\x1b[32m",
		yellow: "\x1b[33m",
		blue: "\x1b[34m",
		magenta: "\x1b[35m",
		cyan: "\x1b[36m",
		white: "\x1b[37m",
	},
	bg: {
		black: "\x1b[40m",
		red: "\x1b[41m",
		green: "\x1b[42m",
		yellow: "\x1b[43m",
		blue: "\x1b[44m",
		magenta: "\x1b[45m",
		cyan: "\x1b[46m",
		white: "\x1b[47m",
	},
};

/**
 * Throws an error if the adapter doesn't support numeric ids,
 * yet the user enabled it in their auth config.
 */
function checkIfDatabaseSupportsNumberIds({
	config,
	options,
}: {
	config: AdapterConfig;
	options: BetterAuthOptions;
}) {
	if (
		options.advanced?.database?.useNumberId === true &&
		config.supportsNumericIds === false
	) {
		throw new Error(
			`[${config.adapterName}] Your database or database adapter does not support numeric ids. Please disable "useNumberId" in your config.`,
		);
	}
}

export const createAdapter =
	({
		adapter,
		config: cfg,
	}: {
		config: AdapterConfig;
		adapter: CreateCustomAdapter;
	}) =>
	(options: BetterAuthOptions): Adapter => {
		const config = {
			...cfg,
			supportsBooleans: cfg.supportsBooleans ?? true,
			supportsDates: cfg.supportsDates ?? true,
			supportsJSONB: cfg.supportsJSONB ?? false,
			supportsJSON: cfg.supportsJSON ?? false,
			supportsArrays: cfg.supportsArrays ?? true,
			supportsNumbers: cfg.supportsNumbers ?? true,
			adapterName: cfg.adapterName ?? cfg.adapterId,
			supportsNumericIds: cfg.supportsNumericIds ?? true,
		};
		checkIfDatabaseSupportsNumberIds({ config, options });
		const debugLog = initDebugLogs({ config, debugLogs });
		const schema = getAuthTables(options);
		const getDefaultModelName = initGetDefaultModelName({
			schema,
			debugLog,
			config,
		});
		const getDefaultFieldName = initGetDefaultFieldName({
			schema,
			debugLog,
			getDefaultModelName,
		});
		const getModelName = initGetModelName({
			config,
			getDefaultModelName,
			schema,
		});
		const getFieldName = initGetFieldName({
			getDefaultFieldName,
			getDefaultModelName,
			schema,
		});
		const idField = initIdField({ config, options, getDefaultModelName });
		const getFieldAttributes = initGetFieldAttributes({
			getDefaultFieldName,
			getDefaultModelName,
			idField,
			schema,
		});
		const transformInput = initTransformInput({
			schema,
			config,
			options,
			idField,
		});
		const transformOutput = initTransformOutput({
			schema,
			config,
			options,
		});
		const transformWhereClause = initTransformWhere({
			config,
			getDefaultFieldName,
			getDefaultModelName,
			getFieldAttributes,
			getFieldName,
			options,
		});
		const adapterInstance = adapter({
			options,
			schema,
			debugLog,
			getFieldName,
			getModelName,
			getDefaultModelName,
			getDefaultFieldName,
			getFieldAttributes,
		});

<<<<<<< HEAD
=======
		const transformInput = async (
			data: Record<string, any>,
			unsafe_model: string,
			action: "create" | "update",
			forceAllowId?: boolean,
		) => {
			const transformedData: Record<string, any> = {};
			const fields = schema[unsafe_model].fields;
			const newMappedKeys = config.mapKeysTransformInput ?? {};
			if (
				!config.disableIdGeneration &&
				!options.advanced?.database?.useNumberId
			) {
				fields.id = idField({
					customModelName: unsafe_model,
					forceAllowId: forceAllowId && "id" in data,
				});
			}
			for (const field in fields) {
				const value = data[field];
				const fieldAttributes = fields[field];

				let newFieldName: string =
					newMappedKeys[field] || fields[field].fieldName || field;
				if (
					value === undefined &&
					((!fieldAttributes.defaultValue &&
						!fieldAttributes.transform?.input &&
						!(action === "update" && fieldAttributes.onUpdate)) ||
						(action === "update" && !fieldAttributes.onUpdate))
				) {
					continue;
				}
				// If the value is undefined, but the fieldAttr provides a `defaultValue`, then we'll use that.
				let newValue = withApplyDefault(value, fieldAttributes, action);

				// If the field attr provides a custom transform input, then we'll let it handle the value transformation.
				// Afterwards, we'll continue to apply the default transformations just to make sure it saves in the correct format.
				if (fieldAttributes.transform?.input) {
					newValue = await fieldAttributes.transform.input(newValue);
				}

				if (
					fieldAttributes.references?.field === "id" &&
					options.advanced?.database?.useNumberId
				) {
					if (Array.isArray(newValue)) {
						newValue = newValue.map(Number);
					} else {
						newValue = Number(newValue);
					}
				} else if (
					config.supportsJSON === false &&
					typeof newValue === "object" &&
					//@ts-expect-error -Future proofing
					fieldAttributes.type === "json"
				) {
					newValue = JSON.stringify(newValue);
				} else if (
					config.supportsDates === false &&
					newValue instanceof Date &&
					fieldAttributes.type === "date"
				) {
					newValue = newValue.toISOString();
				} else if (
					config.supportsBooleans === false &&
					typeof newValue === "boolean"
				) {
					newValue = newValue ? 1 : 0;
				}

				if (config.customTransformInput) {
					newValue = config.customTransformInput({
						data: newValue,
						action,
						field: newFieldName,
						fieldAttributes: fieldAttributes,
						model: unsafe_model,
						schema,
						options,
					});
				}

				transformedData[newFieldName] = newValue;
			}
			return transformedData;
		};

		const transformOutput = async (
			data: Record<string, any> | null,
			unsafe_model: string,
			select: string[] = [],
		) => {
			if (!data) return null;
			const newMappedKeys = config.mapKeysTransformOutput ?? {};
			const transformedData: Record<string, any> = {};
			const tableSchema = schema[unsafe_model].fields;
			const idKey = Object.entries(newMappedKeys).find(
				([_, v]) => v === "id",
			)?.[0];
			tableSchema[idKey ?? "id"] = {
				type: options.advanced?.database?.useNumberId ? "number" : "string",
			};
			for (const key in tableSchema) {
				if (select.length && !select.includes(key)) {
					continue;
				}
				const field = tableSchema[key];
				if (field) {
					const originalKey = field.fieldName || key;
					// If the field is mapped, we'll use the mapped key. Otherwise, we'll use the original key.
					let newValue =
						data[
							Object.entries(newMappedKeys).find(
								([_, v]) => v === originalKey,
							)?.[0] || originalKey
						];

					if (field.transform?.output) {
						newValue = await field.transform.output(newValue);
					}

					let newFieldName: string = newMappedKeys[key] || key;

					if (originalKey === "id" || field.references?.field === "id") {
						// Even if `useNumberId` is true, we must always return a string `id` output.
						if (typeof newValue !== "undefined") newValue = String(newValue);
					} else if (
						config.supportsJSON === false &&
						typeof newValue === "string" &&
						//@ts-expect-error - Future proofing
						field.type === "json"
					) {
						newValue = safeJSONParse(newValue);
					} else if (
						config.supportsDates === false &&
						typeof newValue === "string" &&
						field.type === "date"
					) {
						newValue = new Date(newValue);
					} else if (
						config.supportsBooleans === false &&
						typeof newValue === "number" &&
						field.type === "boolean"
					) {
						newValue = newValue === 1;
					}

					if (config.customTransformOutput) {
						newValue = config.customTransformOutput({
							data: newValue,
							field: newFieldName,
							fieldAttributes: field,
							select,
							model: unsafe_model,
							schema,
							options,
						});
					}

					transformedData[newFieldName] = newValue;
				}
			}
			return transformedData as any;
		};

		const transformWhereClause = <W extends Where[] | undefined>({
			model,
			where,
		}: {
			where: W;
			model: string;
		}): W extends undefined ? undefined : CleanedWhere[] => {
			if (!where) return undefined as any;
			const newMappedKeys = config.mapKeysTransformInput ?? {};

			return where.map((w) => {
				const {
					field: unsafe_field,
					value,
					operator = "eq",
					connector = "AND",
				} = w;
				if (operator === "in") {
					if (!Array.isArray(value)) {
						throw new Error("Value must be an array");
					}
				}

				const defaultModelName = getDefaultModelName(model);
				const defaultFieldName = getDefaultFieldName({
					field: unsafe_field,
					model,
				});
				const fieldName: string =
					newMappedKeys[defaultFieldName] ||
					getFieldName({
						field: defaultFieldName,
						model: defaultModelName,
					});

				const fieldAttr = getFieldAttributes({
					field: defaultFieldName,
					model: defaultModelName,
				});

				if (defaultFieldName === "id" || fieldAttr.references?.field === "id") {
					if (options.advanced?.database?.useNumberId) {
						if (Array.isArray(value)) {
							return {
								operator,
								connector,
								field: fieldName,
								value: value.map(Number),
							} satisfies CleanedWhere;
						}
						return {
							operator,
							connector,
							field: fieldName,
							value: Number(value),
						} satisfies CleanedWhere;
					}
				}

				return {
					operator,
					connector,
					field: fieldName,
					value: value,
				} satisfies CleanedWhere;
			}) as any;
		};

>>>>>>> 51856c57
		return {
			create: async <T extends Record<string, any>, R = T>({
				data: unsafeData,
				model: unsafeModel,
				select,
				forceAllowId = false,
			}: {
				model: string;
				data: T;
				select?: string[];
				forceAllowId?: boolean;
			}): Promise<R> => {
				transactionId++;
				let thisTransactionId = transactionId;
				const model = getModelName(unsafeModel);

				if ("id" in unsafeData && !forceAllowId) {
					logger.warn(
						`[${config.adapterName}] - You are trying to create a record with an id. This is not allowed as we handle id generation for you, unless you pass in the \`forceAllowId\` parameter. The id will be ignored.`,
					);
					const err = new Error();
					const stack = err.stack
						?.split("\n")
						.filter((_, i) => i !== 1)
						.join("\n")
						.replace("Error:", "Create method with `id` being called at:");
					console.log(stack);
					//@ts-expect-error
					unsafeData.id = undefined;
				}
				debugLog(
					{ method: "create" },
					`${formatTransactionId(thisTransactionId)} ${formatStep(1, 4)}`,
					`${formatMethod("create")} ${formatAction("Unsafe Input")}:`,
					{ model, data: unsafeData },
				);
				const data = (await transformInput(
					unsafeData,
					unsafeModel,
					"create",
					forceAllowId,
				)) as T;
				debugLog(
					{ method: "create" },
					`${formatTransactionId(thisTransactionId)} ${formatStep(2, 4)}`,
					`${formatMethod("create")} ${formatAction("Parsed Input")}:`,
					{ model, data },
				);
				const res = await adapterInstance.create<T>({ data, model });
				debugLog(
					{ method: "create" },
					`${formatTransactionId(thisTransactionId)} ${formatStep(3, 4)}`,
					`${formatMethod("create")} ${formatAction("DB Result")}:`,
					{ model, res },
				);
				const transformed = await transformOutput(res, unsafeModel, select);
				debugLog(
					{ method: "create" },
					`${formatTransactionId(thisTransactionId)} ${formatStep(4, 4)}`,
					`${formatMethod("create")} ${formatAction("Parsed Result")}:`,
					{ model, data: transformed },
				);
				return transformed;
			},
			update: async <T>({
				model: unsafeModel,
				where: unsafeWhere,
				update: unsafeData,
			}: {
				model: string;
				where: Where[];
				update: Record<string, any>;
			}): Promise<T | null> => {
				transactionId++;
				let thisTransactionId = transactionId;
				const model = getModelName(unsafeModel);
				const where = transformWhereClause({
					model: unsafeModel,
					where: unsafeWhere,
				});
				debugLog(
					{ method: "update" },
					`${formatTransactionId(thisTransactionId)} ${formatStep(1, 4)}`,
					`${formatMethod("update")} ${formatAction("Unsafe Input")}:`,
					{ model, data: unsafeData },
				);
				const data = (await transformInput(
					unsafeData,
					unsafeModel,
					"update",
				)) as T;
				debugLog(
					{ method: "update" },
					`${formatTransactionId(thisTransactionId)} ${formatStep(2, 4)}`,
					`${formatMethod("update")} ${formatAction("Parsed Input")}:`,
					{ model, data },
				);
				const res = await adapterInstance.update<T>({
					model,
					where,
					update: data,
				});
				debugLog(
					{ method: "update" },
					`${formatTransactionId(thisTransactionId)} ${formatStep(3, 4)}`,
					`${formatMethod("update")} ${formatAction("DB Result")}:`,
					{ model, data: res },
				);
				const transformed = await transformOutput(res as any, unsafeModel);
				debugLog(
					{ method: "update" },
					`${formatTransactionId(thisTransactionId)} ${formatStep(4, 4)}`,
					`${formatMethod("update")} ${formatAction("Parsed Result")}:`,
					{ model, data: transformed },
				);
				return transformed;
			},
			updateMany: async ({
				model: unsafeModel,
				where: unsafeWhere,
				update: unsafeData,
			}: {
				model: string;
				where: Where[];
				update: Record<string, any>;
			}) => {
				transactionId++;
				let thisTransactionId = transactionId;
				const model = getModelName(unsafeModel);
				const where = transformWhereClause({
					model: unsafeModel,
					where: unsafeWhere,
				});
				debugLog(
					{ method: "updateMany" },
					`${formatTransactionId(thisTransactionId)} ${formatStep(1, 4)}`,
					`${formatMethod("updateMany")} ${formatAction("Unsafe Input")}:`,
					{ model, data: unsafeData },
				);
				const data = await transformInput(unsafeData, unsafeModel, "update");
				debugLog(
					{ method: "updateMany" },
					`${formatTransactionId(thisTransactionId)} ${formatStep(2, 4)}`,
					`${formatMethod("updateMany")} ${formatAction("Parsed Input")}:`,
					{ model, data },
				);
				const updatedCount = await adapterInstance.updateMany({
					model,
					where,
					update: data,
				});
				debugLog(
					{ method: "updateMany" },
					`${formatTransactionId(thisTransactionId)} ${formatStep(3, 4)}`,
					`${formatMethod("updateMany")} ${formatAction("DB Result")}:`,
					{ model, data: updatedCount },
				);
				debugLog(
					{ method: "updateMany" },
					`${formatTransactionId(thisTransactionId)} ${formatStep(4, 4)}`,
					`${formatMethod("updateMany")} ${formatAction("Parsed Result")}:`,
					{ model, data: updatedCount },
				);
				return updatedCount;
			},
			findOne: async <T extends Record<string, any>>({
				model: unsafeModel,
				where: unsafeWhere,
				select,
			}: {
				model: string;
				where: Where[];
				select?: string[];
			}) => {
				transactionId++;
				let thisTransactionId = transactionId;
				const model = getModelName(unsafeModel);
				const where = transformWhereClause({
					model: unsafeModel,
					where: unsafeWhere,
				});
				debugLog(
					{ method: "findOne" },
					`${formatTransactionId(thisTransactionId)} ${formatStep(1, 3)}`,
					`${formatMethod("findOne")}:`,
					{ model, where, select },
				);
				const res = await adapterInstance.findOne<T>({
					model,
					where,
					select,
				});
				debugLog(
					{ method: "findOne" },
					`${formatTransactionId(thisTransactionId)} ${formatStep(2, 3)}`,
					`${formatMethod("findOne")} ${formatAction("DB Result")}:`,
					{ model, data: res },
				);
				const transformed = await transformOutput(
					res as any,
					unsafeModel,
					select,
				);
				debugLog(
					{ method: "findOne" },
					`${formatTransactionId(thisTransactionId)} ${formatStep(3, 3)}`,
					`${formatMethod("findOne")} ${formatAction("Parsed Result")}:`,
					{ model, data: transformed },
				);
				return transformed;
			},
			findMany: async <T extends Record<string, any>>({
				model: unsafeModel,
				where: unsafeWhere,
				limit: unsafeLimit,
				sortBy,
				offset,
			}: {
				model: string;
				where?: Where[];
				limit?: number;
				sortBy?: { field: string; direction: "asc" | "desc" };
				offset?: number;
			}) => {
				transactionId++;
				let thisTransactionId = transactionId;
				const limit =
					unsafeLimit ??
					options.advanced?.database?.defaultFindManyLimit ??
					100;
				const model = getModelName(unsafeModel);
				const where = transformWhereClause({
					model: unsafeModel,
					where: unsafeWhere,
				});
				debugLog(
					{ method: "findMany" },
					`${formatTransactionId(thisTransactionId)} ${formatStep(1, 3)}`,
					`${formatMethod("findMany")}:`,
					{ model, where, limit, sortBy, offset },
				);
				const res = await adapterInstance.findMany<T>({
					model,
					where,
					limit: limit,
					sortBy,
					offset,
				});
				debugLog(
					{ method: "findMany" },
					`${formatTransactionId(thisTransactionId)} ${formatStep(2, 3)}`,
					`${formatMethod("findMany")} ${formatAction("DB Result")}:`,
					{ model, data: res },
				);
				const transformed = await Promise.all(
					res.map(async (r) => await transformOutput(r as any, unsafeModel)),
				);
				debugLog(
					{ method: "findMany" },
					`${formatTransactionId(thisTransactionId)} ${formatStep(3, 3)}`,
					`${formatMethod("findMany")} ${formatAction("Parsed Result")}:`,
					{ model, data: transformed },
				);
				return transformed;
			},
			delete: async ({
				model: unsafeModel,
				where: unsafeWhere,
			}: {
				model: string;
				where: Where[];
			}) => {
				transactionId++;
				let thisTransactionId = transactionId;
				const model = getModelName(unsafeModel);
				const where = transformWhereClause({
					model: unsafeModel,
					where: unsafeWhere,
				});
				debugLog(
					{ method: "delete" },
					`${formatTransactionId(thisTransactionId)} ${formatStep(1, 2)}`,
					`${formatMethod("delete")}:`,
					{ model, where },
				);
				await adapterInstance.delete({
					model,
					where,
				});
				debugLog(
					{ method: "delete" },
					`${formatTransactionId(thisTransactionId)} ${formatStep(2, 2)}`,
					`${formatMethod("delete")} ${formatAction("DB Result")}:`,
					{ model },
				);
			},
			deleteMany: async ({
				model: unsafeModel,
				where: unsafeWhere,
			}: {
				model: string;
				where: Where[];
			}) => {
				transactionId++;
				let thisTransactionId = transactionId;
				const model = getModelName(unsafeModel);
				const where = transformWhereClause({
					model: unsafeModel,
					where: unsafeWhere,
				});
				debugLog(
					{ method: "deleteMany" },
					`${formatTransactionId(thisTransactionId)} ${formatStep(1, 2)}`,
					`${formatMethod("deleteMany")} ${formatAction("DeleteMany")}:`,
					{ model, where },
				);
				const res = await adapterInstance.deleteMany({
					model,
					where,
				});
				debugLog(
					{ method: "deleteMany" },
					`${formatTransactionId(thisTransactionId)} ${formatStep(2, 2)}`,
					`${formatMethod("deleteMany")} ${formatAction("DB Result")}:`,
					{ model, data: res },
				);
				return res;
			},
			count: async ({
				model: unsafeModel,
				where: unsafeWhere,
			}: {
				model: string;
				where?: Where[];
			}) => {
				transactionId++;
				let thisTransactionId = transactionId;
				const model = getModelName(unsafeModel);
				const where = transformWhereClause({
					model: unsafeModel,
					where: unsafeWhere,
				});
				debugLog(
					{ method: "count" },
					`${formatTransactionId(thisTransactionId)} ${formatStep(1, 2)}`,
					`${formatMethod("count")}:`,
					{
						model,
						where,
					},
				);
				const res = await adapterInstance.count({
					model,
					where,
				});
				debugLog(
					{ method: "count" },
					`${formatTransactionId(thisTransactionId)} ${formatStep(2, 2)}`,
					`${formatMethod("count")}:`,
					{
						model,
						data: res,
					},
				);
				return res;
			},
			createSchema: adapterInstance.createSchema
				? async (_, file) => {
						const tables = getAuthTables(options);

						if (
							options.secondaryStorage &&
							!options.session?.storeSessionInDatabase
						) {
							// biome-ignore lint/performance/noDelete: If the user has enabled secondaryStorage, as well as not specifying to store session table in DB, then createSchema shouldn't generate schema table.
							delete tables.session;
						}

						if (
							options.rateLimit &&
							options.rateLimit.storage === "database" &&
							// rate-limit will default to enabled in production,
							// and given storage is database, it will try to use the rate-limit table,
							// so we should make sure to generate rate-limit table schema
							(typeof options.rateLimit.enabled === "undefined" ||
								// and of course if they forcefully set to true, then they want rate-limit,
								// thus we should also generate rate-limit table schema
								options.rateLimit.enabled === true)
						) {
							tables.ratelimit = {
								modelName: options.rateLimit.modelName ?? "ratelimit",
								fields: {
									key: {
										type: "string",
										unique: true,
										required: true,
										fieldName: options.rateLimit.fields?.key ?? "key",
									},
									count: {
										type: "number",
										required: true,
										fieldName: options.rateLimit.fields?.count ?? "count",
									},
									lastRequest: {
										type: "number",
										required: true,
										bigint: true,
										defaultValue: () => Date.now(),
										fieldName:
											options.rateLimit.fields?.lastRequest ?? "lastRequest",
									},
								},
							};
						}
						return adapterInstance.createSchema!({ file, tables });
					}
				: undefined,
			options: {
				adapterConfig: config,
				...(adapterInstance.options ?? {}),
			},
			id: config.adapterId,

			// Secretly export values ONLY if this adapter has enabled adapter-test-debug-logs.
			// This would then be used during our adapter-tests to help print debug logs if a test fails.
			//@ts-expect-error - ^^
			...(config.debugLogs?.isRunningAdapterTests
				? {
						adapterTestDebugLogs: {
							resetDebugLogs() {
								debugLogs = [];
							},
							printDebugLogs() {
								const separator = `─`.repeat(80);

								//`${colors.fg.blue}|${colors.reset} `,
								let log: any[] = debugLogs
									.reverse()
									.map((log) => {
										log[0] = `\n${log[0]}`;
										return [...log, "\n"];
									})
									.reduce(
										(prev, curr) => {
											return [...curr, ...prev];
										},
										[`\n${separator}`],
									);

								console.log(...log);
							},
						} satisfies AdapterTestDebugLogs,
					}
				: {}),
		};
	};

function formatTransactionId(transactionId: number) {
	return `${colors.fg.magenta}#${transactionId}${colors.reset}`;
}

function formatStep(step: number, total: number) {
	return `${colors.bg.black}${colors.fg.yellow}[${step}/${total}]${colors.reset}`;
}

function formatMethod(method: string) {
	return `${colors.bright}${method}${colors.reset}`;
}

function formatAction(action: string) {
	return `${colors.dim}(${action})${colors.reset}`;
}<|MERGE_RESOLUTION|>--- conflicted
+++ resolved
@@ -153,8 +153,6 @@
 			getFieldAttributes,
 		});
 
-<<<<<<< HEAD
-=======
 		const transformInput = async (
 			data: Record<string, any>,
 			unsafe_model: string,
@@ -389,7 +387,6 @@
 			}) as any;
 		};
 
->>>>>>> 51856c57
 		return {
 			create: async <T extends Record<string, any>, R = T>({
 				data: unsafeData,

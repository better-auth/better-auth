import { expect, test, describe, beforeAll } from "vitest";
<<<<<<< HEAD
import type { Adapter, BetterAuthOptions, Session, User } from "../types";
=======
import type { User } from "../types";
import type { BetterAuthOptions } from "@better-auth/core";
import type { DBAdapter } from "@better-auth/core/db/adapter";
>>>>>>> 6ba15d56
import { generateId } from "../utils";

interface AdapterTestOptions {
	getAdapter: (
		customOptions?: Omit<BetterAuthOptions, "database">,
	) => Promise<DBAdapter<BetterAuthOptions>> | DBAdapter<BetterAuthOptions>;
	disableTests?: Partial<Record<keyof typeof adapterTests, boolean>>;
	testPrefix?: string;
}

interface NumberIdAdapterTestOptions {
	getAdapter: (
		customOptions?: Omit<BetterAuthOptions, "database">,
	) => Promise<DBAdapter<BetterAuthOptions>>;
	disableTests?: Partial<Record<keyof typeof numberIdAdapterTests, boolean>>;
	testPrefix?: string;
}

const adapterTests = {
	CREATE_MODEL: "create model",
	CREATE_MODEL_SHOULD_ALWAYS_RETURN_AN_ID:
		"create model should always return an id",
	FIND_MODEL: "find model",
	FIND_MODEL_WITHOUT_ID: "find model without id",
	FIND_MODEL_WITH_SELECT: "find model with select",
	FIND_MODEL_WITH_MODIFIED_FIELD_NAME: "find model with modified field name",
	UPDATE_MODEL: "update model",
	SHOULD_FIND_MANY: "should find many",
	SHOULD_FIND_MANY_WITH_WHERE: "should find many with where",
	SHOULD_FIND_MANY_WITH_OPERATORS: "should find many with operators",
	SHOULD_WORK_WITH_REFERENCE_FIELDS: "should work with reference fields",
	SHOULD_FIND_MANY_WITH_NOT_IN_OPERATOR:
		"should find many with not in operator",
	SHOULD_FIND_MANY_WITH_SORT_BY: "should find many with sortBy",
	SHOULD_FIND_MANY_WITH_LIMIT: "should find many with limit",
	SHOULD_FIND_MANY_WITH_OFFSET: "should find many with offset",
	SHOULD_UPDATE_WITH_MULTIPLE_WHERE: "should update with multiple where",
	DELETE_MODEL: "delete model",
	SHOULD_DELETE_MANY: "should delete many",
	SHOULD_NOT_THROW_ON_DELETE_RECORD_NOT_FOUND:
		"shouldn't throw on delete record not found",
	SHOULD_NOT_THROW_ON_RECORD_NOT_FOUND: "shouldn't throw on record not found",
	SHOULD_FIND_MANY_WITH_CONTAINS_OPERATOR:
		"should find many with contains operator",
	SHOULD_SEARCH_USERS_WITH_STARTS_WITH: "should search users with startsWith",
	SHOULD_SEARCH_USERS_WITH_ENDS_WITH: "should search users with endsWith",
	SHOULD_PREFER_GENERATE_ID_IF_PROVIDED: "should prefer generateId if provided",
	SHOULD_ROLLBACK_FAILING_TRANSACTION: "should rollback failing transaction",
	SHOULD_RETURN_TRANSACTION_RESULT: "should return transaction result",
	SHOULD_FIND_MANY_WITH_CONNECTORS: "should find many with connectors",
	SHOULD_SUCCESSFULLY_FIND_A_RECORD_WITH_MULTIPLE_WHERE_CLAUSES:
		"should successfully find a record with multiple where clauses",
	SHOULD_SUPPORT_INNER_JOIN: "should support inner join",
} as const;

const { ...numberIdAdapterTestsCopy } = adapterTests;

const numberIdAdapterTests = {
	...numberIdAdapterTestsCopy,
	SHOULD_RETURN_A_NUMBER_ID_AS_A_RESULT:
		"Should return a number id as a result",
	SHOULD_INCREMENT_THE_ID_BY_1: "Should increment the id by 1",
};

// @ts-expect-error
// biome-ignore lint/performance/noDelete: testing propose
delete numberIdAdapterTests.SHOULD_NOT_THROW_ON_DELETE_RECORD_NOT_FOUND;

/**
 * @deprecated Use `testAdapter` instead.
 */
function adapterTest(
	{ getAdapter, disableTests: disabledTests, testPrefix }: AdapterTestOptions,
	internalOptions?: {
		predefinedOptions: Omit<BetterAuthOptions, "database">;
	},
) {
	console.warn(
		"This test function is deprecated and will be removed in the future. Use `testAdapter` instead.",
	);
	const adapter = async () =>
		await getAdapter(internalOptions?.predefinedOptions);

	async function resetDebugLogs() {
		//@ts-expect-error
		(await adapter())?.adapterTestDebugLogs?.resetDebugLogs();
	}

	async function printDebugLogs() {
		//@ts-expect-error
		(await adapter())?.adapterTestDebugLogs?.printDebugLogs();
	}

	// Generate unique test identifier for this test run to avoid conflicts
	const testRunId =
		Date.now().toString(36) + Math.random().toString(36).substring(2, 5);
	const getUniqueEmail = (base: string) => `${testRunId}_${base}`;

	//@ts-expect-error - intentionally omitting id
	let user: {
		name: string;
		email: string;
		emailVerified: boolean;
		createdAt: Date;
		updatedAt: Date;
		id: string;
	} = {
		name: "user",
		email: getUniqueEmail("user@email.com"),
		emailVerified: true,
		createdAt: new Date(),
		updatedAt: new Date(),
	};

	test.skipIf(disabledTests?.CREATE_MODEL)(
		`${testPrefix ? `${testPrefix} - ` : ""}${adapterTests.CREATE_MODEL}`,
		async ({ onTestFailed }) => {
			await resetDebugLogs();
			onTestFailed(async () => {
				await printDebugLogs();
			});
			const res = await (await adapter()).create({
				model: "user",
				data: user,
			});
			user.id = res.id;
			expect({
				name: res.name,
				email: res.email,
			}).toEqual({
				name: user.name,
				email: user.email,
			});
		},
	);

	test.skipIf(disabledTests?.CREATE_MODEL_SHOULD_ALWAYS_RETURN_AN_ID)(
		`${testPrefix ? `${testPrefix} - ` : ""}${
			adapterTests.CREATE_MODEL_SHOULD_ALWAYS_RETURN_AN_ID
		}`,
		async ({ onTestFailed }) => {
			await resetDebugLogs();
			onTestFailed(async () => {
				await printDebugLogs();
			});
			const res = await (await adapter()).create({
				model: "user",
				data: {
					name: "test-name-without-id",
					email: getUniqueEmail("test-email-without-id@email.com"),
				},
			});
			expect(res).toHaveProperty("id");
			expect(typeof res?.id).toEqual("string");
		},
	);

	test.skipIf(
		disabledTests?.SHOULD_SUCCESSFULLY_FIND_A_RECORD_WITH_MULTIPLE_WHERE_CLAUSES,
	)(
		`${testPrefix ? `${testPrefix} - ` : ""}${
			adapterTests.SHOULD_SUCCESSFULLY_FIND_A_RECORD_WITH_MULTIPLE_WHERE_CLAUSES
		}`,
		async ({ onTestFailed }) => {
			await resetDebugLogs();
			onTestFailed(async () => {
				await printDebugLogs();
			});
			const res = await (await adapter()).create({
				model: "user",
				data: {
					name: "user-with-multiple-where-clauses2",
					email: "user-with-multiple-where-clauses2@email.com",
				},
			});

			const res2 = await (await adapter()).findOne<User>({
				model: "user",
				where: [
					{ field: "id", value: res.id },
					{ field: "email", value: res.email },
					{ field: "name", value: res.name },
				],
			});

			expect(res2?.name).toBe("user-with-multiple-where-clauses2");
			expect(res2?.email).toBe("user-with-multiple-where-clauses2@email.com");

			if (res) {
				await (await adapter()).delete({
					model: "user",
					where: [{ field: "id", value: res.id }],
				});
			}
		},
	);

	test.skipIf(disabledTests?.FIND_MODEL)(
		`${testPrefix ? `${testPrefix} - ` : ""}${adapterTests.FIND_MODEL}`,
		async ({ onTestFailed }) => {
			await resetDebugLogs();
			onTestFailed(async () => {
				await printDebugLogs();
			});
			const res = await (await adapter()).findOne<User>({
				model: "user",
				where: [
					{
						field: "id",
						value: user.id,
					},
				],
			});
			expect({
				name: res?.name,
				email: res?.email,
			}).toEqual({
				name: user.name,
				email: user.email,
			});
		},
	);

	test.skipIf(disabledTests?.FIND_MODEL_WITHOUT_ID)(
		`${testPrefix ? `${testPrefix} - ` : ""}${
			adapterTests.FIND_MODEL_WITHOUT_ID
		}`,
		async ({ onTestFailed }) => {
			await resetDebugLogs();
			onTestFailed(async () => {
				await printDebugLogs();
			});
			const res = await (await adapter()).findOne<User>({
				model: "user",
				where: [
					{
						field: "email",
						value: user.email,
					},
				],
			});
			expect({
				name: res?.name,
				email: res?.email,
			}).toEqual({
				name: user.name,
				email: user.email,
			});
		},
	);

	test.skipIf(disabledTests?.FIND_MODEL_WITH_MODIFIED_FIELD_NAME)(
		`${testPrefix ? `${testPrefix} - ` : ""}${
			adapterTests.FIND_MODEL_WITH_MODIFIED_FIELD_NAME
		}`,
		async ({ onTestFailed }) => {
			await resetDebugLogs();
			onTestFailed(async () => {
				await printDebugLogs();
			});
			const email = getUniqueEmail("test-email-with-modified-field@email.com");
			const adapter = await getAdapter(
				Object.assign(
					{
						user: {
							fields: {
								email: "email_address",
							},
						},
					},
					internalOptions?.predefinedOptions,
				),
			);
			const user = await adapter.create({
				model: "user",
				data: {
					email,
					name: "test-name-with-modified-field",
					emailVerified: true,
					createdAt: new Date(),
					updatedAt: new Date(),
				},
			});
			expect(user.email).toEqual(email);
			const res = await adapter.findOne<User>({
				model: "user",
				where: [
					{
						field: "email",
						value: email,
					},
				],
			});
			expect(res).not.toBeNull();
			expect(res?.email).toEqual(email);
		},
	);

	test.skipIf(disabledTests?.FIND_MODEL_WITH_SELECT)(
		`${testPrefix ? `${testPrefix} - ` : ""}${
			adapterTests.FIND_MODEL_WITH_SELECT
		}`,
		async ({ onTestFailed }) => {
			await resetDebugLogs();
			onTestFailed(async () => {
				await printDebugLogs();
			});
			const res = await (await adapter()).findOne({
				model: "user",
				where: [
					{
						field: "id",
						value: user.id,
					},
				],
				select: ["email"],
			});
			expect(res).toEqual({ email: user.email });
		},
	);

	test.skipIf(disabledTests?.UPDATE_MODEL)(
		`${testPrefix ? `${testPrefix} - ` : ""}${adapterTests.UPDATE_MODEL}`,
		async ({ onTestFailed }) => {
			await resetDebugLogs();
			onTestFailed(async () => {
				await printDebugLogs();
			});
			const newEmail = getUniqueEmail("updated@email.com");

			const res = await (await adapter()).update<User>({
				model: "user",
				where: [
					{
						field: "id",
						value: user.id,
					},
				],
				update: {
					email: newEmail,
				},
			});
			expect(res).toMatchObject({
				email: newEmail,
				name: user.name,
			});
		},
	);

	test.skipIf(disabledTests?.SHOULD_FIND_MANY)(
		`${testPrefix ? `${testPrefix} - ` : ""}${adapterTests.SHOULD_FIND_MANY}`,
		async ({ onTestFailed }) => {
			await resetDebugLogs();
			onTestFailed(async () => {
				await printDebugLogs();
			});
			const res = await (await adapter()).findMany({
				model: "user",
			});
			expect(res.length).toBe(3);
		},
	);

	test.skipIf(disabledTests?.SHOULD_FIND_MANY_WITH_WHERE)(
		`${testPrefix ? `${testPrefix} - ` : ""}${
			adapterTests.SHOULD_FIND_MANY_WITH_WHERE
		}`,
		async ({ onTestFailed }) => {
			await resetDebugLogs();
			onTestFailed(async () => {
				await printDebugLogs();
			});
			const user = await (await adapter()).create<User>({
				model: "user",
				data: {
					name: "user2",
					email: getUniqueEmail("test@email.com"),
					emailVerified: true,
					createdAt: new Date(),
					updatedAt: new Date(),
				},
			});
			const res = await (await adapter()).findMany({
				model: "user",
				where: [
					{
						field: "id",
						value: user.id,
					},
				],
			});
			expect(res.length).toBe(1);
		},
	);

	test.skipIf(disabledTests?.SHOULD_FIND_MANY_WITH_OPERATORS)(
		`${testPrefix ? `${testPrefix} - ` : ""}${
			adapterTests.SHOULD_FIND_MANY_WITH_OPERATORS
		}`,
		async ({ onTestFailed }) => {
			await resetDebugLogs();
			onTestFailed(async () => {
				await printDebugLogs();
			});
			const newUser = await (await adapter()).create<User>({
				model: "user",
				data: {
					name: "user",
					email: getUniqueEmail("test-email2@email.com"),
					emailVerified: true,
					createdAt: new Date(),
					updatedAt: new Date(),
				},
			});
			const res = await (await adapter()).findMany({
				model: "user",
				where: [
					{
						field: "id",
						operator: "in",
						value: [user.id, newUser.id],
					},
				],
			});
			expect(res.length).toBe(2);
		},
	);

	test.skipIf(disabledTests?.SHOULD_FIND_MANY_WITH_NOT_IN_OPERATOR)(
		`${testPrefix ? `${testPrefix} - ` : ""}${
			adapterTests.SHOULD_FIND_MANY_WITH_NOT_IN_OPERATOR
		}`,
		async ({ onTestFailed }) => {
			await resetDebugLogs();
			onTestFailed(async () => {
				await printDebugLogs();
			});

			const newUser3 = await (await adapter()).create<User>({
				model: "user",
				data: {
					name: "user",
					email: getUniqueEmail("test-email3@email.com"),
					emailVerified: true,
					createdAt: new Date(),
					updatedAt: new Date(),
				},
			});
			const allUsers = await (await adapter()).findMany<User>({
				model: "user",
			});
			expect(allUsers.length).toBe(6);
			const usersWithoutNotIn = await (await adapter()).findMany<User>({
				model: "user",
				where: [
					{
						field: "id",
						operator: "not_in",
						value: [user.id, newUser3.id],
					},
				],
			});
			expect(usersWithoutNotIn.length).toBe(4);
			//cleanup
			await (await adapter()).delete({
				model: "user",
				where: [
					{
						field: "id",
						value: newUser3.id,
					},
				],
			});
		},
	);

	test.skipIf(disabledTests?.SHOULD_WORK_WITH_REFERENCE_FIELDS)(
		`${testPrefix ? `${testPrefix} - ` : ""}${
			adapterTests.SHOULD_WORK_WITH_REFERENCE_FIELDS
		}`,
		async ({ onTestFailed }) => {
			await resetDebugLogs();
			onTestFailed(async () => {
				await printDebugLogs();
			});
			let token = null;
			const user = await (await adapter()).create<Record<string, any>>({
				model: "user",
				data: {
					name: "user",
					email: getUniqueEmail("my-email@email.com"),
					emailVerified: true,
					createdAt: new Date(),
					updatedAt: new Date(),
				},
			});
			const session = await (await adapter()).create({
				model: "session",
				data: {
					token: generateId(),
					createdAt: new Date(),
					updatedAt: new Date(),
					userId: user.id,
					expiresAt: new Date(),
				},
			});
			token = session.token;
			const res = await (await adapter()).findOne({
				model: "session",
				where: [
					{
						field: "userId",
						value: user.id,
					},
				],
			});
			const resToken = await (await adapter()).findOne({
				model: "session",
				where: [
					{
						field: "token",
						value: token,
					},
				],
			});
			expect(res).toMatchObject({
				userId: user.id,
			});
			expect(resToken).toMatchObject({
				userId: user.id,
			});
		},
	);

	test.skipIf(disabledTests?.SHOULD_FIND_MANY_WITH_SORT_BY)(
		`${testPrefix ? `${testPrefix} - ` : ""}${
			adapterTests.SHOULD_FIND_MANY_WITH_SORT_BY
		}`,
		async ({ onTestFailed }) => {
			await resetDebugLogs();
			onTestFailed(async () => {
				await printDebugLogs();
			});
			await (await adapter()).create({
				model: "user",
				data: {
					name: "a",
					email: getUniqueEmail("a@email.com"),
					emailVerified: true,
					createdAt: new Date(),
					updatedAt: new Date(),
				},
			});
			const res = await (await adapter()).findMany<User>({
				model: "user",
				sortBy: {
					field: "name",
					direction: "asc",
				},
			});
			expect(res[0]!.name).toBe("a");

			const res2 = await (await adapter()).findMany<User>({
				model: "user",
				sortBy: {
					field: "name",
					direction: "desc",
				},
			});

			expect(res2[res2.length - 1]!.name).toBe("a");
		},
	);

	test.skipIf(disabledTests?.SHOULD_FIND_MANY_WITH_LIMIT)(
		`${testPrefix ? `${testPrefix} - ` : ""}${
			adapterTests.SHOULD_FIND_MANY_WITH_LIMIT
		}`,
		async ({ onTestFailed }) => {
			await resetDebugLogs();
			onTestFailed(async () => {
				await printDebugLogs();
			});
			const res = await (await adapter()).findMany({
				model: "user",
				limit: 1,
			});
			expect(res.length).toBe(1);
		},
	);

	test.skipIf(disabledTests?.SHOULD_FIND_MANY_WITH_OFFSET)(
		`${testPrefix ? `${testPrefix} - ` : ""}${
			adapterTests.SHOULD_FIND_MANY_WITH_OFFSET
		}`,
		async ({ onTestFailed }) => {
			await resetDebugLogs();
			onTestFailed(async () => {
				await printDebugLogs();
			});
			const res = await (await adapter()).findMany({
				model: "user",
				offset: 2,
			});
			expect(res.length).toBe(5);
		},
	);

	test.skipIf(disabledTests?.SHOULD_UPDATE_WITH_MULTIPLE_WHERE)(
		`${testPrefix ? `${testPrefix} - ` : ""}${
			adapterTests.SHOULD_UPDATE_WITH_MULTIPLE_WHERE
		}`,
		async ({ onTestFailed }) => {
			await resetDebugLogs();
			onTestFailed(async () => {
				await printDebugLogs();
			});
			// Note: user's email was already updated in the previous test
			const currentEmail = getUniqueEmail("updated@email.com");
			await (await adapter()).updateMany({
				model: "user",
				where: [
					{
						field: "name",
						value: user.name,
					},
					{
						field: "email",
						value: currentEmail,
					},
				],
				update: {
					email: getUniqueEmail("updated2@email.com"),
				},
			});
			const updatedUser = await (await adapter()).findOne<User>({
				model: "user",
				where: [
					{
						field: "email",
						value: getUniqueEmail("updated2@email.com"),
					},
				],
			});
			expect(updatedUser).toMatchObject({
				name: user.name,
				email: getUniqueEmail("updated2@email.com"),
			});
		},
	);

	test.skipIf(disabledTests?.DELETE_MODEL)(
		`${testPrefix ? `${testPrefix} - ` : ""}${adapterTests.DELETE_MODEL}`,
		async ({ onTestFailed }) => {
			await resetDebugLogs();
			onTestFailed(async () => {
				await printDebugLogs();
			});
			await (await adapter()).delete({
				model: "user",
				where: [
					{
						field: "id",
						value: user.id,
					},
				],
			});
			const findRes = await (await adapter()).findOne({
				model: "user",
				where: [
					{
						field: "id",
						value: user.id,
					},
				],
			});
			expect(findRes).toBeNull();
		},
	);

	test.skipIf(disabledTests?.SHOULD_DELETE_MANY)(
		`${testPrefix ? `${testPrefix} - ` : ""}${adapterTests.SHOULD_DELETE_MANY}`,
		async ({ onTestFailed }) => {
			await resetDebugLogs();
			onTestFailed(async () => {
				await printDebugLogs();
			});
			for (const i of ["to-be-delete-1", "to-be-delete-2", "to-be-delete-3"]) {
				await (await adapter()).create({
					model: "user",
					data: {
						name: "to-be-deleted",
						email: getUniqueEmail(`email@test-${i}.com`),
						emailVerified: true,
						createdAt: new Date(),
						updatedAt: new Date(),
					},
				});
			}
			const findResFirst = await (await adapter()).findMany({
				model: "user",
				where: [
					{
						field: "name",
						value: "to-be-deleted",
					},
				],
			});
			expect(findResFirst.length).toBe(3);
			await (await adapter()).deleteMany({
				model: "user",
				where: [
					{
						field: "name",
						value: "to-be-deleted",
					},
				],
			});
			const findRes = await (await adapter()).findMany({
				model: "user",
				where: [
					{
						field: "name",
						value: "to-be-deleted",
					},
				],
			});
			expect(findRes.length).toBe(0);
		},
	);

	test.skipIf(disabledTests?.SHOULD_NOT_THROW_ON_DELETE_RECORD_NOT_FOUND)(
		`${testPrefix ? `${testPrefix} - ` : ""}${
			adapterTests.SHOULD_NOT_THROW_ON_DELETE_RECORD_NOT_FOUND
		}`,
		async ({ onTestFailed }) => {
			await resetDebugLogs();
			onTestFailed(async () => {
				await printDebugLogs();
			});
			await (await adapter()).delete({
				model: "user",
				where: [
					{
						field: "id",
						value: "100000",
					},
				],
			});
		},
	);

	test.skipIf(disabledTests?.SHOULD_NOT_THROW_ON_RECORD_NOT_FOUND)(
		`${testPrefix ? `${testPrefix} - ` : ""}${
			adapterTests.SHOULD_NOT_THROW_ON_RECORD_NOT_FOUND
		}`,
		async ({ onTestFailed }) => {
			await resetDebugLogs();
			onTestFailed(async () => {
				await printDebugLogs();
			});
			const res = await (await adapter()).findOne({
				model: "user",
				where: [
					{
						field: "id",
						value: "100000",
					},
				],
			});
			expect(res).toBeNull();
		},
	);

	test.skipIf(disabledTests?.SHOULD_FIND_MANY_WITH_CONTAINS_OPERATOR)(
		`${testPrefix ? `${testPrefix} - ` : ""}${
			adapterTests.SHOULD_FIND_MANY_WITH_CONTAINS_OPERATOR
		}`,
		async ({ onTestFailed }) => {
			await resetDebugLogs();
			onTestFailed(async () => {
				await printDebugLogs();
			});
			const res = await (await adapter()).findMany({
				model: "user",
				where: [
					{
						field: "name",
						operator: "contains",
						value: "user2",
					},
				],
			});
			expect(res.length).toBe(1);
		},
	);

	test.skipIf(disabledTests?.SHOULD_SEARCH_USERS_WITH_STARTS_WITH)(
		`${testPrefix ? `${testPrefix} - ` : ""}${
			adapterTests.SHOULD_SEARCH_USERS_WITH_STARTS_WITH
		}`,
		async ({ onTestFailed }) => {
			await resetDebugLogs();
			onTestFailed(async () => {
				await printDebugLogs();
			});
			await (await adapter()).create({
				model: "user",
				data: {
					name: "user_starts",
					email: getUniqueEmail("startswith1@test.com"),
					emailVerified: true,
					createdAt: new Date(),
					updatedAt: new Date(),
				},
			});
			await (await adapter()).create({
				model: "user",
				data: {
					name: "user2_starts",
					email: getUniqueEmail("startswith2@test.com"),
					emailVerified: true,
					createdAt: new Date(),
					updatedAt: new Date(),
				},
			});
			await (await adapter()).create({
				model: "user",
				data: {
					name: "user3_starts",
					email: getUniqueEmail("startswith3@test.com"),
					emailVerified: true,
					createdAt: new Date(),
					updatedAt: new Date(),
				},
			});
			const res = await (await adapter()).findMany({
				model: "user",
				where: [
					{
						field: "name",
						operator: "starts_with",
						value: "user",
					},
				],
			});
			expect(res.length).toBeGreaterThanOrEqual(3);
		},
	);

	test.skipIf(disabledTests?.SHOULD_SEARCH_USERS_WITH_ENDS_WITH)(
		`${testPrefix ? `${testPrefix} - ` : ""}${
			adapterTests.SHOULD_SEARCH_USERS_WITH_ENDS_WITH
		}`,
		async ({ onTestFailed }) => {
			await resetDebugLogs();
			onTestFailed(async () => {
				await printDebugLogs();
			});
			// Create test user for this test with unique suffix
			await (await adapter()).create({
				model: "user",
				data: {
					name: "tester2",
					email: getUniqueEmail("endswith@test.com"),
					emailVerified: true,
					createdAt: new Date(),
					updatedAt: new Date(),
				},
			});
			const res = await (await adapter()).findMany({
				model: "user",
				where: [
					{
						field: "name",
						operator: "ends_with",
						value: "ter2",
					},
				],
			});
			expect(res.length).toBe(1);
		},
	);

	test.skipIf(disabledTests?.SHOULD_PREFER_GENERATE_ID_IF_PROVIDED)(
		`${testPrefix ? `${testPrefix} - ` : ""}${
			adapterTests.SHOULD_PREFER_GENERATE_ID_IF_PROVIDED
		}`,
		async ({ onTestFailed }) => {
			await resetDebugLogs();
			onTestFailed(async () => {
				await printDebugLogs();
			});
			const customAdapter = await getAdapter(
				Object.assign(
					{
						advanced: {
							database: {
								generateId: () => "mocked-id",
							},
						},
					} satisfies BetterAuthOptions,
					internalOptions?.predefinedOptions,
				),
			);

			const res = await customAdapter.create({
				model: "user",
				data: {
					name: "user4",
					email: getUniqueEmail("user4@email.com"),
					emailVerified: true,
					createdAt: new Date(),
					updatedAt: new Date(),
				},
			});

			expect(res.id).toBe("mocked-id");
		},
	);

	test.skipIf(disabledTests?.SHOULD_ROLLBACK_FAILING_TRANSACTION)(
		`${testPrefix ? `${testPrefix} - ` : ""}${adapterTests.SHOULD_ROLLBACK_FAILING_TRANSACTION}`,
		async ({ onTestFailed, skip }) => {
			await resetDebugLogs();
			onTestFailed(async () => {
				await printDebugLogs();
			});
			const customAdapter = await adapter();

			// Check if adapter actually supports transactions
			const enableTransaction =
				customAdapter?.options?.adapterConfig.transaction;
			if (!enableTransaction) {
				skip(
					`Skipping test: ${
						customAdapter?.options?.adapterConfig.adapterName || "Adapter"
					}
					 does not support transactions`,
				);
				return;
			}

			const user5 = {
				name: "user5",
				email: getUniqueEmail("user5@email.com"),
				emailVerified: true,
				createdAt: new Date(),
				updatedAt: new Date(),
			};
			const user6 = {
				name: "user6",
				email: getUniqueEmail("user6@email.com"),
				emailVerified: true,
				createdAt: new Date(),
				updatedAt: new Date(),
			};
			await expect(
				customAdapter.transaction(async (tx) => {
					await tx.create({ model: "user", data: user5 });
					throw new Error("Simulated failure");
					await tx.create({ model: "user", data: user6 });
				}),
			).rejects.toThrow("Simulated failure");

			await expect(
				customAdapter.findMany({
					model: "user",
					where: [
						{
							field: "email",
							value: user5.email,
							connector: "OR",
						},
						{
							field: "email",
							value: user6.email,
							connector: "OR",
						},
					],
				}),
			).resolves.toEqual([]);
		},
	);

	test.skipIf(disabledTests?.SHOULD_RETURN_TRANSACTION_RESULT)(
		`${testPrefix ? `${testPrefix} - ` : ""}${adapterTests.SHOULD_RETURN_TRANSACTION_RESULT}`,
		async ({ onTestFailed, skip }) => {
			await resetDebugLogs();
			onTestFailed(async () => {
				await printDebugLogs();
			});
			const customAdapter = await adapter();

			const enableTransaction =
				customAdapter?.options?.adapterConfig.transaction;
			if (!enableTransaction) {
				skip(
					`Skipping test: ${
						customAdapter?.options?.adapterConfig.adapterName || "Adapter"
					}
					 does not support transactions`,
				);
				return;
			}

			const result = await customAdapter.transaction(async (tx) => {
				const createdUser = await tx.create<User>({
					model: "user",
					data: {
						name: "user6",
						email: getUniqueEmail("user6@email.com"),
						emailVerified: true,
						createdAt: new Date(),
						updatedAt: new Date(),
					},
				});

				return createdUser.email;
			});

			expect(result).toEqual(getUniqueEmail("user6@email.com"));
		},
	);

	test.skipIf(disabledTests?.SHOULD_FIND_MANY_WITH_CONNECTORS)(
		`${testPrefix ? `${testPrefix} - ` : ""}${
			adapterTests.SHOULD_FIND_MANY_WITH_CONNECTORS
		}`,
		async ({ onTestFailed }) => {
			await resetDebugLogs();
			onTestFailed(async () => {
				await printDebugLogs();
			});

			await (await adapter()).create({
				model: "user",
				data: {
					name: "connector-user1",
					email: getUniqueEmail("connector-user1@email.com"),
					emailVerified: true,
					createdAt: new Date(),
					updatedAt: new Date(),
				},
			});
			await (await adapter()).create({
				model: "user",
				data: {
					name: "con-user2",
					email: getUniqueEmail("connector-user2@email.com"),
					emailVerified: true,
					createdAt: new Date(),
					updatedAt: new Date(),
				},
			});

			const andRes = await (await adapter()).findMany({
				model: "user",
				where: [
					{
						field: "name",
						value: "con-user2",
						connector: "AND",
					},
					{
						field: "email",
						value: getUniqueEmail("connector-user2@email.com"),
						connector: "AND",
					},
				],
			});

			expect(andRes.length).toBe(1);

			const orRes = await (await adapter()).findMany({
				model: "user",
				where: [
					{
						field: "name",
						value: "connector-user1",
						connector: "OR",
					},
					{
						field: "name",
						value: "con-user2",
						connector: "OR",
					},
				],
			});
			expect(orRes.length).toBe(2);
		},
	);

	test.skipIf(disabledTests?.SHOULD_SUPPORT_INNER_JOIN)(
		`${testPrefix ? `${testPrefix} - ` : ""}${
			adapterTests.SHOULD_SUPPORT_INNER_JOIN
		}`,
		async ({ onTestFailed }) => {
			await resetDebugLogs();
			onTestFailed(async () => {
				await printDebugLogs();
			});

			const user = await (await adapter()).create<User>({
				model: "user",
				data: {
					name: "inner-join-user",
					email: getUniqueEmail("inner-join-user@email.com"),
					emailVerified: true,
					createdAt: new Date(),
					updatedAt: new Date(),
				},
			});
			const session = await (await adapter()).create<Session>({
				model: "session",
				data: {
					createdAt: new Date(),
					expiresAt: new Date(),
					token: "123",
					updatedAt: new Date(),
					ipAddress: "127.0.0.1",
					userAgent: "test",
					userId: user.id,
				},
			});

			const joinResult = await (await adapter()).findOne<{
				user: User;
				session: Session;
			}>({
				model: "user",
				where: [
					{
						field: "name",
						value: "inner-join-user",
					},
				],
				join: {
					session: {
						on: ["id", "userId"],
						type: "inner",
					},
				},
			});

			expect(joinResult?.user).toBeDefined();
			expect(joinResult?.user).toEqual(user);
			expect(joinResult?.session).toBeDefined();
			expect(joinResult?.session).toEqual(session);
		},
	);
}

export function runAdapterTest(opts: AdapterTestOptions) {
	return adapterTest(opts);
}

export function runNumberIdAdapterTest(opts: NumberIdAdapterTestOptions) {
	const cleanup: { modelName: string; id: string }[] = [];

	// Generate unique test identifier for this test run to avoid conflicts
	const testRunId =
		Date.now().toString(36) + Math.random().toString(36).substr(2, 5);
	const getUniqueEmail = (base: string) => `${testRunId}_${base}`;

	const adapter = async () =>
		await opts.getAdapter({
			advanced: {
				database: {
					useNumberId: true,
				},
			},
		});
	describe("Should run number id specific tests", async () => {
		let idNumber = -1;

		async function resetDebugLogs() {
			//@ts-expect-error
			(await adapter())?.adapterTestDebugLogs?.resetDebugLogs();
		}

		async function printDebugLogs() {
			//@ts-expect-error
			(await adapter())?.adapterTestDebugLogs?.printDebugLogs();
		}
		test.skipIf(opts.disableTests?.SHOULD_RETURN_A_NUMBER_ID_AS_A_RESULT)(
			`${opts.testPrefix ? `${opts.testPrefix} - ` : ""}${
				numberIdAdapterTests.SHOULD_RETURN_A_NUMBER_ID_AS_A_RESULT
			}`,
			async ({ onTestFailed }) => {
				await resetDebugLogs();
				onTestFailed(async () => {
					await printDebugLogs();
				});
				const res = await (await adapter()).create({
					model: "user",
					data: {
						name: "user",
						email: getUniqueEmail("number-user@email.com"),
					},
				});
				cleanup.push({ modelName: "user", id: res.id });
				expect(typeof res.id).toBe("string"); // we forcefully return all `id`s as strings. this is intentional.
				expect(parseInt(res.id)).toBeGreaterThan(0);
				idNumber = parseInt(res.id);
			},
		);
		test.skipIf(
			opts.disableTests
				?.SHOULD_SUCCESSFULLY_FIND_A_RECORD_WITH_MULTIPLE_WHERE_CLAUSES,
		)(
			`${opts.testPrefix ? `${opts.testPrefix} - ` : ""}${
				numberIdAdapterTests.SHOULD_SUCCESSFULLY_FIND_A_RECORD_WITH_MULTIPLE_WHERE_CLAUSES
			}`,
			async ({ onTestFailed }) => {
				await resetDebugLogs();
				onTestFailed(async () => {
					await printDebugLogs();
				});
				const res = await (await adapter()).create({
					model: "user",
					data: {
						name: "user-with-multiple-where-clauses",
						email: "user-with-multiple-where-clauses@email.com",
					},
				});
				idNumber = parseInt(res.id);
				const res2 = await (await adapter()).findOne<User>({
					model: "user",
					where: [
						{ field: "id", value: res.id },
						{ field: "email", value: res.email },
						{ field: "name", value: res.name },
					],
				});

				expect(res2?.name).toBe("user-with-multiple-where-clauses");
				expect(res2?.email).toBe("user-with-multiple-where-clauses@email.com");

				if (res2) {
					await (await adapter()).delete({
						model: "user",
						where: [{ field: "id", value: res.id }],
					});
				}
			},
		);
		test.skipIf(opts.disableTests?.SHOULD_INCREMENT_THE_ID_BY_1)(
			`${opts.testPrefix ? `${opts.testPrefix} - ` : ""}${
				numberIdAdapterTests.SHOULD_INCREMENT_THE_ID_BY_1
			}`,
			async ({ onTestFailed }) => {
				await resetDebugLogs();
				onTestFailed(async () => {
					console.log(`ID number from last create: ${idNumber}`);
					await printDebugLogs();
				});
				const res = await (await adapter()).create({
					model: "user",
					data: {
						name: "user2",
						email: getUniqueEmail("number-user2@email.com"),
					},
				});
				cleanup.push({ modelName: "user", id: res.id });
				expect(parseInt(res.id)).toBe(idNumber + 1);
			},
		);
	});

	describe("Should run normal adapter tests with number id enabled", async () => {
		beforeAll(async () => {
			for (const { modelName, id } of cleanup) {
				await (await adapter()).delete({
					model: modelName,
					where: [{ field: "id", value: id }],
				});
			}
		});
		await adapterTest(
			{
				...opts,
				disableTests: {
					...opts.disableTests,
					SHOULD_PREFER_GENERATE_ID_IF_PROVIDED: true,
				},
			},
			{
				predefinedOptions: {
					advanced: {
						database: {
							useNumberId: true,
						},
					},
				},
			},
		);
	});
}

export function recoverProcessTZ() {
	const originalTZ = process.env.TZ;
	return {
		[Symbol.dispose]: () => {
			process.env.TZ = originalTZ;
		},
	};
}<|MERGE_RESOLUTION|>--- conflicted
+++ resolved
@@ -1,11 +1,7 @@
 import { expect, test, describe, beforeAll } from "vitest";
-<<<<<<< HEAD
-import type { Adapter, BetterAuthOptions, Session, User } from "../types";
-=======
 import type { User } from "../types";
 import type { BetterAuthOptions } from "@better-auth/core";
 import type { DBAdapter } from "@better-auth/core/db/adapter";
->>>>>>> 6ba15d56
 import { generateId } from "../utils";
 
 interface AdapterTestOptions {

import type { BetterAuthOptions } from "@better-auth/core";
import type {
	DBAdapter,
	DBAdapterDebugLogOption,
	Where,
} from "@better-auth/core/db/adapter";
import { createLogger } from "@better-auth/core/env";
import { ClientSession, type Db, type MongoClient, ObjectId } from "mongodb";
import {
	type AdapterFactoryCustomizeAdapterCreator,
	type AdapterFactoryOptions,
	createAdapterFactory,
} from "../adapter-factory";

export interface MongoDBAdapterConfig {
	/**
	 * MongoDB client instance
	 * If not provided, Database transactions won't be enabled.
	 */
	client?: MongoClient | undefined;
	/**
	 * Enable debug logs for the adapter
	 *
	 * @default false
	 */
	debugLogs?: DBAdapterDebugLogOption | undefined;
	/**
	 * Use plural table names
	 *
	 * @default false
	 */
	usePlural?: boolean | undefined;
	/**
	 * Whether to execute multiple operations in a transaction.
	 *
	 * If the database doesn't support transactions,
	 * set this to `false` and operations will be executed sequentially.
	 * @default false
	 */
	transaction?: boolean | undefined;
	/**
	 * Whether to enable experimental features.
	 */
	experimental?: {
		/**
		 * Whether to enable joins.
		 *
		 * @default false
		 */
		joins?: boolean;
	};
}

export const mongodbAdapter = (
	db: Db,
	config?: MongoDBAdapterConfig | undefined,
) => {
	let lazyOptions: BetterAuthOptions | null;

	const getCustomIdGenerator = (options: BetterAuthOptions) => {
		const generator =
			options.advanced?.database?.generateId || options.advanced?.generateId;
		if (typeof generator === "function") {
			return generator;
		}
		return undefined;
	};

	const createCustomAdapter =
		(
			db: Db,
			session?: ClientSession | undefined,
		): AdapterFactoryCustomizeAdapterCreator =>
<<<<<<< HEAD
		({ getFieldAttributes, getFieldName, schema, getDefaultModelName }) => {
=======
		({ options, getFieldName, schema, getDefaultModelName }) => {
			const customIdGen = getCustomIdGenerator(options);
			const logger = createLogger(options.logger);

>>>>>>> a09147f5
			function serializeID({
				field,
				value,
				model,
			}: {
				field: string;
				value: any;
				model: string;
			}) {
				if (customIdGen) {
					return value;
				}
				model = getDefaultModelName(model);
				if (
					field === "id" ||
					field === "_id" ||
					schema[model]!.fields[field]?.references?.field === "id"
				) {
					if (value === null || value === undefined) {
						return value;
					}
					if (typeof value !== "string") {
						if (value instanceof ObjectId) {
							return value;
						}
						if (Array.isArray(value)) {
							return value.map((v) => {
								if (v === null || v === undefined) {
									return v;
								}
								if (typeof v === "string") {
									try {
										return new ObjectId(v);
									} catch (e) {
										return v;
									}
								}
								if (v instanceof ObjectId) {
									return v;
								}
								throw new Error(
									"Invalid id value, recieved: " + JSON.stringify(v),
								);
							});
						}
						throw new Error(
							"Invalid id value, recieved: " + JSON.stringify(value),
						);
					}
					try {
						return new ObjectId(value);
					} catch (e) {
						return value;
					}
				}
				return value;
			}

			function convertWhereClause({
				where,
				model,
			}: {
				where: Where[];
				model: string;
			}) {
				if (!where.length) return {};
				const conditions = where.map((w) => {
					const {
						field: field_,
						value,
						operator = "eq",
						connector = "AND",
					} = w;
					let condition: any;
					let field = getFieldName({ model, field: field_ });
					if (field === "id") field = "_id";
					switch (operator.toLowerCase()) {
						case "eq":
							condition = {
								[field]: serializeID({
									field,
									value,
									model,
								}),
							};
							break;
						case "in":
							condition = {
								[field]: {
									$in: Array.isArray(value)
										? value.map((v) => serializeID({ field, value: v, model }))
										: [serializeID({ field, value, model })],
								},
							};
							break;
						case "not_in":
							condition = {
								[field]: {
									$nin: Array.isArray(value)
										? value.map((v) => serializeID({ field, value: v, model }))
										: [serializeID({ field, value, model })],
								},
							};
							break;
						case "gt":
							condition = {
								[field]: {
									$gt: serializeID({
										field,
										value,
										model,
									}),
								},
							};
							break;
						case "gte":
							condition = {
								[field]: {
									$gte: serializeID({
										field,
										value,
										model,
									}),
								},
							};
							break;
						case "lt":
							condition = {
								[field]: {
									$lt: serializeID({
										field,
										value,
										model,
									}),
								},
							};
							break;
						case "lte":
							condition = {
								[field]: {
									$lte: serializeID({
										field,
										value,
										model,
									}),
								},
							};
							break;
						case "ne":
							condition = {
								[field]: {
									$ne: serializeID({
										field,
										value,
										model,
									}),
								},
							};
							break;
						case "contains":
							condition = {
								[field]: {
									$regex: `.*${escapeForMongoRegex(value as string)}.*`,
								},
							};
							break;
						case "starts_with":
							condition = {
								[field]: { $regex: `^${escapeForMongoRegex(value as string)}` },
							};
							break;
						case "ends_with":
							condition = {
								[field]: { $regex: `${escapeForMongoRegex(value as string)}$` },
							};
							break;
						default:
							throw new Error(`Unsupported operator: ${operator}`);
					}
					return { condition, connector };
				});
				if (conditions.length === 1) {
					return conditions[0]!.condition;
				}
				const andConditions = conditions
					.filter((c) => c.connector === "AND")
					.map((c) => c.condition);
				const orConditions = conditions
					.filter((c) => c.connector === "OR")
					.map((c) => c.condition);

				let clause = {};
				if (andConditions.length) {
					clause = { ...clause, $and: andConditions };
				}
				if (orConditions.length) {
					clause = { ...clause, $or: orConditions };
				}
				return clause;
			}

			return {
				async create({ model, data: values }) {
					const res = await db.collection(model).insertOne(values, { session });
					const insertedData = { _id: res.insertedId.toString(), ...values };
					return insertedData as any;
				},
				async findOne({ model, where, select, join }) {
					const matchStage = where
						? { $match: convertWhereClause({ where, model }) }
						: { $match: {} };
					const pipeline: any[] = [matchStage];

					if (join) {
						for (const [joinedModel, joinConfig] of Object.entries(join)) {
							const localField = getFieldName({
								field: joinConfig.on.from,
								model,
							});
							const foreignField = getFieldName({
								field: joinConfig.on.to,
								model: joinedModel,
							});

							const localFieldName = localField === "id" ? "_id" : localField;
							const foreignFieldName =
								foreignField === "id" ? "_id" : foreignField;

							// Only unwind if the foreign field has a unique constraint (one-to-one relationship)
							const joinedModelSchema =
								schema[getDefaultModelName(joinedModel)];
							const foreignFieldAttribute =
								joinedModelSchema?.fields[joinConfig.on.to];
							const isUnique = foreignFieldAttribute?.unique === true;

							// For unique relationships, limit is ignored (as per JoinConfig type)
							// For non-unique relationships, apply limit if specified
							const shouldLimit = !isUnique && joinConfig.limit !== undefined;

							if (shouldLimit && joinConfig.limit > 0) {
								// Use pipeline syntax to support limit
								// Construct the field reference string for the foreign field
								const foreignFieldRef = `$${foreignFieldName}`;
								pipeline.push({
									$lookup: {
										from: joinedModel,
										let: { localFieldValue: `$${localFieldName}` },
										pipeline: [
											{
												$match: {
													$expr: {
														$eq: [foreignFieldRef, "$$localFieldValue"],
													},
												},
											},
											{ $limit: joinConfig.limit },
										],
										as: joinedModel,
									},
								});
							} else {
								// Use simple syntax when no limit is needed
								pipeline.push({
									$lookup: {
										from: joinedModel,
										localField: localFieldName,
										foreignField: foreignFieldName,
										as: joinedModel,
									},
								});
							}

							// For inner join, filter out documents without matches
							if (joinConfig.type === "inner") {
								pipeline.push({
									$match: {
										[joinedModel]: { $ne: [] },
									},
								});
							}

							if (isUnique) {
								// For one-to-one relationships, unwind to flatten to a single object
								pipeline.push({
									$unwind: {
										path: `$${joinedModel}`,
										preserveNullAndEmptyArrays: joinConfig.type !== "inner",
									},
								});
							}
							// For one-to-many, keep as array - no unwind
						}
					}

					if (select) {
						const projection: any = {};
						select.forEach((field) => {
							projection[getFieldName({ field, model })] = 1;
						});

						// Include joined collections in projection
						if (join) {
							for (const joinedModel of Object.keys(join)) {
								projection[joinedModel] = 1;
							}
						}

						pipeline.push({ $project: projection });
					}

					pipeline.push({ $limit: 1 });

					const res = await db
						.collection(model)
						.aggregate(pipeline, { session })
						.toArray();

					if (!res || res.length === 0) return null;
					return res[0] as any;
				},
				async findMany({ model, where, limit, offset, sortBy, join }) {
					const matchStage = where
						? { $match: convertWhereClause({ where, model }) }
						: { $match: {} };
					const pipeline: any[] = [matchStage];

					if (join) {
						for (const [joinedModel, joinConfig] of Object.entries(join)) {
							const localField = getFieldName({
								field: joinConfig.on.from,
								model,
							});
							const foreignField = getFieldName({
								field: joinConfig.on.to,
								model: joinedModel,
							});

							const localFieldName = localField === "id" ? "_id" : localField;
							const foreignFieldName =
								foreignField === "id" ? "_id" : foreignField;

							// Only unwind if the foreign field has a unique constraint (one-to-one relationship)
							const foreignFieldAttribute = getFieldAttributes({
								model: joinedModel,
								field: joinConfig.on.to,
							});
							const isUnique = foreignFieldAttribute?.unique === true;

							// For unique relationships, limit is ignored (as per JoinConfig type)
							// For non-unique relationships, apply limit if specified
							const shouldLimit =
								!joinConfig.isUnique && joinConfig.limit !== undefined;

							if (shouldLimit && joinConfig.limit > 0) {
								// Use pipeline syntax to support limit
								// Construct the field reference string for the foreign field
								const foreignFieldRef = `$${foreignFieldName}`;
								pipeline.push({
									$lookup: {
										from: joinedModel,
										let: { localFieldValue: `$${localFieldName}` },
										pipeline: [
											{
												$match: {
													$expr: {
														$eq: [foreignFieldRef, "$$localFieldValue"],
													},
												},
											},
											{ $limit: joinConfig.limit },
										],
										as: joinedModel,
									},
								});
							} else {
								// Use simple syntax when no limit is needed
								pipeline.push({
									$lookup: {
										from: joinedModel,
										localField: localFieldName,
										foreignField: foreignFieldName,
										as: joinedModel,
									},
								});
							}

							// For inner join, filter out documents without matches
							if (joinConfig.type === "inner") {
								pipeline.push({
									$match: {
										[joinedModel]: { $ne: [] },
									},
								});
							}

							if (isUnique) {
								// For one-to-one relationships, unwind to flatten to a single object
								pipeline.push({
									$unwind: {
										path: `$${joinedModel}`,
										preserveNullAndEmptyArrays: joinConfig.type !== "inner",
									},
								});
							}
							// For one-to-many, keep as array - no unwind
						}
					}

					if (sortBy) {
						pipeline.push({
							$sort: {
								[getFieldName({ field: sortBy.field, model })]:
									sortBy.direction === "desc" ? -1 : 1,
							},
						});
					}

					if (offset) {
						pipeline.push({ $skip: offset });
					}

					if (limit) {
						pipeline.push({ $limit: limit });
					}

					const res = await db
						.collection(model)
						.aggregate(pipeline, { session })
						.toArray();

					return res as any;
				},
				async count({ model, where }) {
					const matchStage = where
						? { $match: convertWhereClause({ where, model }) }
						: { $match: {} };
					const pipeline: any[] = [matchStage, { $count: "total" }];

					const res = await db
						.collection(model)
						.aggregate(pipeline, { session })
						.toArray();

					if (!res || res.length === 0) return 0;
					return res[0]?.total ?? 0;
				},
				async update({ model, where, update: values }) {
					const clause = convertWhereClause({ where, model });

					const res = await db.collection(model).findOneAndUpdate(
						clause,
						{ $set: values as any },
						{
							session,
							returnDocument: "after",
						},
					);
					if (!res) return null;
					return res as any;
				},
				async updateMany({ model, where, update: values }) {
					const clause = convertWhereClause({ where, model });

					const res = await db.collection(model).updateMany(
						clause,
						{
							$set: values as any,
						},
						{ session },
					);
					return res.modifiedCount;
				},
				async delete({ model, where }) {
					const clause = convertWhereClause({ where, model });
					await db.collection(model).deleteOne(clause, { session });
				},
				async deleteMany({ model, where }) {
					const clause = convertWhereClause({ where, model });
					const res = await db
						.collection(model)
						.deleteMany(clause, { session });
					return res.deletedCount;
				},
			};
		};

	let lazyAdapter:
		| ((options: BetterAuthOptions) => DBAdapter<BetterAuthOptions>)
		| null = null;
	let adapterOptions: AdapterFactoryOptions | null = null;
	adapterOptions = {
		config: {
			adapterId: "mongodb-adapter",
			adapterName: "MongoDB Adapter",
			usePlural: config?.usePlural ?? false,
			debugLogs: config?.debugLogs ?? false,
			mapKeysTransformInput: {
				id: "_id",
			},
			mapKeysTransformOutput: {
				_id: "id",
			},
			supportsNumericIds: false,
			supportsJoin: config?.experimental?.joins ?? false,
			transaction:
				config?.client && (config?.transaction ?? true)
					? async (cb) => {
							if (!config.client) {
								return cb(lazyAdapter!(lazyOptions!));
							}

							const session = config.client.startSession();

							try {
								session.startTransaction();

								const adapter = createAdapterFactory({
									config: adapterOptions!.config,
									adapter: createCustomAdapter(db, session),
								})(lazyOptions!);

								const result = await cb(adapter);

								await session.commitTransaction();
								return result;
							} catch (err) {
								await session.abortTransaction();
								throw err;
							} finally {
								await session.endSession();
							}
						}
					: false,
			customTransformInput({
				action,
				data,
				field,
				fieldAttributes,
				schema,
				model,
				options,
			}) {
				const customIdGen = getCustomIdGenerator(options);
				if (field === "_id" || fieldAttributes.references?.field === "id") {
					if (customIdGen) {
						return data;
					}
					if (action === "update") {
						return data;
					}
					if (Array.isArray(data)) {
<<<<<<< HEAD
						return data.map((v) => {
							if (typeof v === "string") {
								try {
									const oid = new ObjectId(v);
									return oid;
								} catch (error) {
									return v;
								}
							}
							return v;
						});
=======
						return data.map((v) => new ObjectId());
>>>>>>> a09147f5
					}
					if (typeof data === "string") {
						try {
							const oid = new ObjectId(data);
							return oid;
						} catch (error) {
							return new ObjectId();
						}
					}
					if (
						fieldAttributes?.references?.field === "id" &&
						!fieldAttributes?.required &&
						data === null
					) {
						return null;
					}
					const oid = new ObjectId();
					return oid;
				}
				return data;
			},
			customTransformOutput({ data, field, fieldAttributes }) {
				if (field === "id" || fieldAttributes.references?.field === "id") {
					if (data instanceof ObjectId) {
						return data.toHexString();
					}
					if (Array.isArray(data)) {
						return data.map((v) => {
							if (v instanceof ObjectId) {
								return v.toHexString();
							}
							return v;
						});
					}
					return data;
				}
				return data;
			},
			customIdGenerator() {
				return new ObjectId().toString();
			},
		},
		adapter: createCustomAdapter(db),
	};
	lazyAdapter = createAdapterFactory(adapterOptions);

	return (options: BetterAuthOptions): DBAdapter<BetterAuthOptions> => {
		lazyOptions = options;
		return lazyAdapter(options);
	};
};

/**
 * Safely escape user input for use in a MongoDB regex.
 * This ensures the resulting pattern is treated as literal text,
 * and not as a regex with special syntax.
 *
 * @param input - The input string to escape. Any type that isn't a string will be converted to an empty string.
 * @param maxLength - The maximum length of the input string to escape. Defaults to 256. This is to prevent DOS attacks.
 * @returns The escaped string.
 */
function escapeForMongoRegex(input: string, maxLength = 256): string {
	if (typeof input !== "string") return "";

	// Escape all PCRE special characters
	// Source: PCRE docs — https://www.pcre.org/original/doc/html/pcrepattern.html
	return input.slice(0, maxLength).replace(/[.*+?^${}()|[\]\\]/g, "\\$&");
}<|MERGE_RESOLUTION|>--- conflicted
+++ resolved
@@ -71,14 +71,9 @@
 			db: Db,
 			session?: ClientSession | undefined,
 		): AdapterFactoryCustomizeAdapterCreator =>
-<<<<<<< HEAD
-		({ getFieldAttributes, getFieldName, schema, getDefaultModelName }) => {
-=======
-		({ options, getFieldName, schema, getDefaultModelName }) => {
+		({ getFieldAttributes, getFieldName, schema, getDefaultModelName, options }) => {
 			const customIdGen = getCustomIdGenerator(options);
-			const logger = createLogger(options.logger);
-
->>>>>>> a09147f5
+
 			function serializeID({
 				field,
 				value,
@@ -630,7 +625,6 @@
 						return data;
 					}
 					if (Array.isArray(data)) {
-<<<<<<< HEAD
 						return data.map((v) => {
 							if (typeof v === "string") {
 								try {
@@ -642,9 +636,6 @@
 							}
 							return v;
 						});
-=======
-						return data.map((v) => new ObjectId());
->>>>>>> a09147f5
 					}
 					if (typeof data === "string") {
 						try {

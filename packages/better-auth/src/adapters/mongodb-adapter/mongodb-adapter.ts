import type { BetterAuthOptions } from "@better-auth/core";
import type {
	DBAdapter,
	DBAdapterDebugLogOption,
	Where,
} from "@better-auth/core/db/adapter";
import { ClientSession, type Db, type MongoClient, ObjectId } from "mongodb";
import {
	type AdapterFactoryCustomizeAdapterCreator,
	type AdapterFactoryOptions,
	createAdapterFactory,
} from "../adapter-factory";

export interface MongoDBAdapterConfig {
	/**
	 * MongoDB client instance
	 * If not provided, Database transactions won't be enabled.
	 */
	client?: MongoClient | undefined;
	/**
	 * Enable debug logs for the adapter
	 *
	 * @default false
	 */
	debugLogs?: DBAdapterDebugLogOption | undefined;
	/**
	 * Use plural table names
	 *
	 * @default false
	 */
	usePlural?: boolean | undefined;
	/**
	 * Whether to execute multiple operations in a transaction.
	 *
	 * If the database doesn't support transactions,
	 * set this to `false` and operations will be executed sequentially.
	 * @default false
	 */
	transaction?: boolean | undefined;
}

export const mongodbAdapter = (
	db: Db,
	config?: MongoDBAdapterConfig | undefined,
) => {
	let lazyOptions: BetterAuthOptions | null;

	const createCustomAdapter =
<<<<<<< HEAD
		(db: Db, session?: ClientSession): AdapterFactoryCustomizeAdapterCreator =>
		({ getFieldAttributes, getFieldName, schema, getDefaultModelName }) => {
=======
		(
			db: Db,
			session?: ClientSession | undefined,
		): AdapterFactoryCustomizeAdapterCreator =>
		({ options, getFieldName, schema, getDefaultModelName }) => {
>>>>>>> cd567659
			function serializeID({
				field,
				value,
				model,
			}: {
				field: string;
				value: any;
				model: string;
			}) {
				model = getDefaultModelName(model);
				if (
					field === "id" ||
					field === "_id" ||
					schema[model]!.fields[field]?.references?.field === "id"
				) {
					if (typeof value !== "string") {
						if (value instanceof ObjectId) {
							return value;
						}
						if (Array.isArray(value)) {
							return value.map((v) => {
								if (typeof v === "string") {
									try {
										return new ObjectId(v);
									} catch (e) {
										return v;
									}
								}
								if (v instanceof ObjectId) {
									return v;
								}
								throw new Error("Invalid id value");
							});
						}
						throw new Error("Invalid id value");
					}
					try {
						return new ObjectId(value);
					} catch (e) {
						return value;
					}
				}
				return value;
			}

			function convertWhereClause({
				where,
				model,
			}: {
				where: Where[];
				model: string;
			}) {
				if (!where.length) return {};
				const conditions = where.map((w) => {
					const {
						field: field_,
						value,
						operator = "eq",
						connector = "AND",
					} = w;
					let condition: any;
					let field = getFieldName({ model, field: field_ });
					if (field === "id") field = "_id";
					switch (operator.toLowerCase()) {
						case "eq":
							condition = {
								[field]: serializeID({
									field,
									value,
									model,
								}),
							};
							break;
						case "in":
							condition = {
								[field]: {
									$in: Array.isArray(value)
										? value.map((v) => serializeID({ field, value: v, model }))
										: [serializeID({ field, value, model })],
								},
							};
							break;
						case "not_in":
							condition = {
								[field]: {
									$nin: Array.isArray(value)
										? value.map((v) => serializeID({ field, value: v, model }))
										: [serializeID({ field, value, model })],
								},
							};
							break;
						case "gt":
							condition = { [field]: { $gt: value } };
							break;
						case "gte":
							condition = { [field]: { $gte: value } };
							break;
						case "lt":
							condition = { [field]: { $lt: value } };
							break;
						case "lte":
							condition = { [field]: { $lte: value } };
							break;
						case "ne":
							condition = { [field]: { $ne: value } };
							break;
						case "contains":
							condition = {
								[field]: {
									$regex: `.*${escapeForMongoRegex(value as string)}.*`,
								},
							};
							break;
						case "starts_with":
							condition = {
								[field]: { $regex: `^${escapeForMongoRegex(value as string)}` },
							};
							break;
						case "ends_with":
							condition = {
								[field]: { $regex: `${escapeForMongoRegex(value as string)}$` },
							};
							break;
						default:
							throw new Error(`Unsupported operator: ${operator}`);
					}
					return { condition, connector };
				});
				if (conditions.length === 1) {
					return conditions[0]!.condition;
				}
				const andConditions = conditions
					.filter((c) => c.connector === "AND")
					.map((c) => c.condition);
				const orConditions = conditions
					.filter((c) => c.connector === "OR")
					.map((c) => c.condition);

				let clause = {};
				if (andConditions.length) {
					clause = { ...clause, $and: andConditions };
				}
				if (orConditions.length) {
					clause = { ...clause, $or: orConditions };
				}
				return clause;
			}

			return {
				async create({ model, data: values }) {
					const res = await db.collection(model).insertOne(values, { session });
					const insertedData = { _id: res.insertedId.toString(), ...values };
					return insertedData as any;
				},
				async findOne({ model, where, select, join }) {
					const matchStage = where
						? { $match: convertWhereClause({ where, model }) }
						: { $match: {} };
					const pipeline: any[] = [matchStage];

					if (join) {
						for (const [joinedModel, joinConfig] of Object.entries(join)) {
							const localField = getFieldName({
								field: joinConfig.on.from,
								model,
							});
							const foreignField = getFieldName({
								field: joinConfig.on.to,
								model: joinedModel,
							});

							pipeline.push({
								$lookup: {
									from: joinedModel,
									localField: localField === "id" ? "_id" : localField,
									foreignField: foreignField === "id" ? "_id" : foreignField,
									as: joinedModel,
								},
							});

							// For inner join, filter out documents without matches
							if (joinConfig.type === "inner") {
								pipeline.push({
									$match: {
										[joinedModel]: { $ne: [] },
									},
								});
							}

							// Only unwind if the foreign field has a unique constraint (one-to-one relationship)
							const joinedModelSchema =
								schema[getDefaultModelName(joinedModel)];
							const foreignFieldAttribute =
								joinedModelSchema?.fields[joinConfig.on.to];
							const isUnique = foreignFieldAttribute?.unique === true;

							if (isUnique) {
								// For one-to-one relationships, unwind to flatten to a single object
								pipeline.push({
									$unwind: {
										path: `$${joinedModel}`,
										preserveNullAndEmptyArrays: joinConfig.type !== "inner",
									},
								});
							}
							// For one-to-many, keep as array - no unwind
						}
					}

					if (select) {
						const projection: any = {};
						select.forEach((field) => {
							projection[getFieldName({ field, model })] = 1;
						});

						// Include joined collections in projection
						if (join) {
							for (const joinedModel of Object.keys(join)) {
								projection[joinedModel] = 1;
							}
						}

						pipeline.push({ $project: projection });
					}

					pipeline.push({ $limit: 1 });

					const res = await db
						.collection(model)
						.aggregate(pipeline, { session })
						.toArray();

					if (!res || res.length === 0) return null;
					return res[0] as any;
				},
				async findMany({ model, where, limit, offset, sortBy, join }) {
					const matchStage = where
						? { $match: convertWhereClause({ where, model }) }
						: { $match: {} };
					const pipeline: any[] = [matchStage];

					if (join) {
						for (const [joinedModel, joinConfig] of Object.entries(join)) {
							const localField = getFieldName({
								field: joinConfig.on.from,
								model,
							});
							const foreignField = getFieldName({
								field: joinConfig.on.to,
								model: joinedModel,
							});

							pipeline.push({
								$lookup: {
									from: joinedModel,
									localField: localField === "id" ? "_id" : localField,
									foreignField: foreignField === "id" ? "_id" : foreignField,
									as: joinedModel,
								},
							});

							// For inner join, filter out documents without matches
							if (joinConfig.type === "inner") {
								pipeline.push({
									$match: {
										[joinedModel]: { $ne: [] },
									},
								});
							}

							// Only unwind if the foreign field has a unique constraint (one-to-one relationship)
							const foreignFieldAttribute = getFieldAttributes({
								model: joinedModel,
								field: joinConfig.on.to,
							});
							const isUnique = foreignFieldAttribute?.unique === true;

							if (isUnique) {
								// For one-to-one relationships, unwind to flatten to a single object
								pipeline.push({
									$unwind: {
										path: `$${joinedModel}`,
										preserveNullAndEmptyArrays: joinConfig.type !== "inner",
									},
								});
							}
							// For one-to-many, keep as array - no unwind
						}
					}

					if (sortBy) {
						pipeline.push({
							$sort: {
								[getFieldName({ field: sortBy.field, model })]:
									sortBy.direction === "desc" ? -1 : 1,
							},
						});
					}

					if (offset) {
						pipeline.push({ $skip: offset });
					}

					if (limit) {
						pipeline.push({ $limit: limit });
					}

					const res = await db
						.collection(model)
						.aggregate(pipeline, { session })
						.toArray();

					return res as any;
				},
				async count({ model, where }) {
					const matchStage = where
						? { $match: convertWhereClause({ where, model }) }
						: { $match: {} };
					const pipeline: any[] = [matchStage, { $count: "total" }];

					const res = await db
						.collection(model)
						.aggregate(pipeline, { session })
						.toArray();

					if (!res || res.length === 0) return 0;
					return res[0]?.total ?? 0;
				},
				async update({ model, where, update: values }) {
					const clause = convertWhereClause({ where, model });

					const res = await db.collection(model).findOneAndUpdate(
						clause,
						{ $set: values as any },
						{
							session,
							returnDocument: "after",
						},
					);
					if (!res) return null;
					return res as any;
				},
				async updateMany({ model, where, update: values }) {
					const clause = convertWhereClause({ where, model });

					const res = await db.collection(model).updateMany(
						clause,
						{
							$set: values as any,
						},
						{ session },
					);
					return res.modifiedCount;
				},
				async delete({ model, where }) {
					const clause = convertWhereClause({ where, model });
					await db.collection(model).deleteOne(clause, { session });
				},
				async deleteMany({ model, where }) {
					const clause = convertWhereClause({ where, model });
					const res = await db
						.collection(model)
						.deleteMany(clause, { session });
					return res.deletedCount;
				},
			};
		};

	let lazyAdapter:
		| ((options: BetterAuthOptions) => DBAdapter<BetterAuthOptions>)
		| null = null;
	let adapterOptions: AdapterFactoryOptions | null = null;
	adapterOptions = {
		config: {
			adapterId: "mongodb-adapter",
			adapterName: "MongoDB Adapter",
			usePlural: config?.usePlural ?? false,
			debugLogs: config?.debugLogs ?? false,
			mapKeysTransformInput: {
				id: "_id",
			},
			mapKeysTransformOutput: {
				_id: "id",
			},
			supportsNumericIds: false,
			supportsJoin: true,
			transaction:
				config?.client && (config?.transaction ?? true)
					? async (cb) => {
							if (!config.client) {
								return cb(lazyAdapter!(lazyOptions!));
							}

							const session = config.client.startSession();

							try {
								session.startTransaction();

								const adapter = createAdapterFactory({
									config: adapterOptions!.config,
									adapter: createCustomAdapter(db, session),
								})(lazyOptions!);

								const result = await cb(adapter);

								await session.commitTransaction();
								return result;
							} catch (err) {
								await session.abortTransaction();
								throw err;
							} finally {
								await session.endSession();
							}
						}
					: false,
			customTransformInput({
				action,
				data,
				field,
				fieldAttributes,
				schema,
				model,
				options,
			}) {
				if (field === "_id" || fieldAttributes.references?.field === "id") {
					if (action === "update") {
						if (typeof data === "string") {
							try {
								return new ObjectId(data);
							} catch (error) {
								return data;
							}
						}
						return data;
					}
					if (Array.isArray(data)) {
						return data.map((v) => {
							if (typeof v === "string") {
								try {
									return new ObjectId(v);
								} catch (error) {
									return v;
								}
							}
							return v;
						});
					}
					if (typeof data === "string") {
						try {
							return new ObjectId(data);
						} catch (error) {
							return new ObjectId();
						}
					}
					if (data === null && fieldAttributes.references?.field === "id") {
						return null;
					}
					return new ObjectId();
				}
				return data;
			},
			customTransformOutput({ data, field, fieldAttributes }) {
				if (field === "id" || fieldAttributes.references?.field === "id") {
					if (data instanceof ObjectId) {
						return data.toHexString();
					}
					if (Array.isArray(data)) {
						return data.map((v) => {
							if (v instanceof ObjectId) {
								return v.toHexString();
							}
							return v;
						});
					}
					return data;
				}
				return data;
			},
			customIdGenerator(props) {
				return new ObjectId().toString();
			},
		},
		adapter: createCustomAdapter(db),
	};
	lazyAdapter = createAdapterFactory(adapterOptions);

	return (options: BetterAuthOptions): DBAdapter<BetterAuthOptions> => {
		lazyOptions = options;
		return lazyAdapter(options);
	};
};

/**
 * Safely escape user input for use in a MongoDB regex.
 * This ensures the resulting pattern is treated as literal text,
 * and not as a regex with special syntax.
 *
 * @param input - The input string to escape. Any type that isn't a string will be converted to an empty string.
 * @param maxLength - The maximum length of the input string to escape. Defaults to 256. This is to prevent DOS attacks.
 * @returns The escaped string.
 */
function escapeForMongoRegex(input: string, maxLength = 256): string {
	if (typeof input !== "string") return "";

	// Escape all PCRE special characters
	// Source: PCRE docs — https://www.pcre.org/original/doc/html/pcrepattern.html
	return input.slice(0, maxLength).replace(/[.*+?^${}()|[\]\\]/g, "\\$&");
}<|MERGE_RESOLUTION|>--- conflicted
+++ resolved
@@ -46,16 +46,11 @@
 	let lazyOptions: BetterAuthOptions | null;
 
 	const createCustomAdapter =
-<<<<<<< HEAD
-		(db: Db, session?: ClientSession): AdapterFactoryCustomizeAdapterCreator =>
-		({ getFieldAttributes, getFieldName, schema, getDefaultModelName }) => {
-=======
 		(
 			db: Db,
 			session?: ClientSession | undefined,
 		): AdapterFactoryCustomizeAdapterCreator =>
-		({ options, getFieldName, schema, getDefaultModelName }) => {
->>>>>>> cd567659
+		({ getFieldAttributes, getFieldName, schema, getDefaultModelName }) => {
 			function serializeID({
 				field,
 				value,

import { describe, beforeAll, it, expect } from "vitest";

import { MongoClient } from "mongodb";
import { runAdapterTest } from "../test";
import { mongodbAdapter } from ".";
import { getTestInstance } from "../../test-utils/test-instance";

describe("adapter test", async () => {
	const dbClient = async (connectionString: string, dbName: string) => {
		const client = new MongoClient(connectionString);
		await client.connect();
		const db = client.db(dbName);
		return db;
	};

	const user = "user";
	const db = await dbClient("mongodb://127.0.0.1:27017", "better-auth");
	async function clearDb() {
		await db.collection(user).deleteMany({});
		await db.collection("session").deleteMany({});
	}

	beforeAll(async () => {
		await clearDb();
	});

	const adapter = mongodbAdapter(db);
	await runAdapterTest({
		getAdapter: async (customOptions = {}) => {
			return adapter({
				user: {
					fields: {
						email: "email_address",
					},
				},
<<<<<<< HEAD
			},
			session: {
				modelName: "sessions",
				additionalFields: {
					test: {
						type: "string",
						defaultValue: "test",
					},
				},
			},
		} as BetterAuthOptions),
=======
				session: {
					modelName: "sessions",
				},
				...customOptions,
			});
		},
		skipGenerateIdTest: true,
>>>>>>> 6af44cd4
	});
});

describe("simple-flow", async () => {
	const { auth, client, sessionSetter, db } = await getTestInstance(
		{},
		{
			disableTestUser: true,
			testWith: "mongodb",
		},
	);
	const testUser = {
		email: "test-eamil@email.com",
		password: "password",
		name: "Test Name",
	};

	it("should sign up", async () => {
		const user = await auth.api.signUpEmail({
			body: testUser,
		});
		expect(user.user).toBeDefined();
		expect(user.session).toBeDefined();
	});

	it("should sign in", async () => {
		const user = await auth.api.signInEmail({
			body: testUser,
		});
		expect(user.user).toBeDefined();
		expect(user.session).toBeDefined();
	});

	it("should get session", async () => {
		const headers = new Headers();
		await client.signIn.email(
			{
				email: testUser.email,
				password: testUser.password,
			},
			{
				onSuccess: sessionSetter(headers),
			},
		);
		const { data: session } = await client.getSession({
			fetchOptions: { headers },
		});
		expect(session?.user).toBeDefined();
	});
});<|MERGE_RESOLUTION|>--- conflicted
+++ resolved
@@ -33,19 +33,6 @@
 						email: "email_address",
 					},
 				},
-<<<<<<< HEAD
-			},
-			session: {
-				modelName: "sessions",
-				additionalFields: {
-					test: {
-						type: "string",
-						defaultValue: "test",
-					},
-				},
-			},
-		} as BetterAuthOptions),
-=======
 				session: {
 					modelName: "sessions",
 				},
@@ -53,7 +40,6 @@
 			});
 		},
 		skipGenerateIdTest: true,
->>>>>>> 6af44cd4
 	});
 });
 

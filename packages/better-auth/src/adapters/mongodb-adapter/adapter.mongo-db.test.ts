import { MongoClient, ObjectId } from "mongodb";
import { testAdapter } from "../test-adapter";
import {
	authFlowTestSuite,
	joinsTestSuite,
	normalTestSuite,
	transactionsTestSuite,
} from "../tests";
import { mongodbAdapter } from "./mongodb-adapter";

const dbClient = async (connectionString: string, dbName: string) => {
	const client = new MongoClient(connectionString);
	await client.connect();
	const db = client.db(dbName);
	return { db, client };
};

const { db, client } = await dbClient(
	"mongodb://127.0.0.1:27017",
	"better-auth",
);

const { execute } = await testAdapter({
	adapter: (options) => {
		return mongodbAdapter(db, {
			transaction: false,
		});
	},
	runMigrations: async (betterAuthOptions) => {},
	tests: [
		normalTestSuite({
			disableTests: {},
		}),
		authFlowTestSuite(),
		transactionsTestSuite(),
<<<<<<< HEAD
		joinsTestSuite(),
=======
		// numberIdTestSuite(), // no support
		// uuidTestSuite() // no support
>>>>>>> 1ebc6faa
	],
	customIdGenerator: () => new ObjectId().toHexString(),
});

execute();<|MERGE_RESOLUTION|>--- conflicted
+++ resolved
@@ -33,12 +33,9 @@
 		}),
 		authFlowTestSuite(),
 		transactionsTestSuite(),
-<<<<<<< HEAD
 		joinsTestSuite(),
-=======
 		// numberIdTestSuite(), // no support
 		// uuidTestSuite() // no support
->>>>>>> 1ebc6faa
 	],
 	customIdGenerator: () => new ObjectId().toHexString(),
 });

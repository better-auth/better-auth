import { MongoClient, ObjectId } from "mongodb";
import { testAdapter } from "../test-adapter";
import {
	authFlowTestSuite,
	normalTestSuite,
<<<<<<< HEAD
	authFlowTestSuite,
=======
	performanceTestSuite,
>>>>>>> bf8e9081
	transactionsTestSuite,
} from "../tests";
import { mongodbAdapter } from "./mongodb-adapter";

const dbClient = async (connectionString: string, dbName: string) => {
	const client = new MongoClient(connectionString);
	await client.connect();
	const db = client.db(dbName);
	return { db, client };
};

const { db, client } = await dbClient(
	"mongodb://127.0.0.1:27017",
	"better-auth",
);

const { execute } = await testAdapter({
	adapter: (options) => {
		return mongodbAdapter(db, { transaction: false });
	},
	runMigrations: async (betterAuthOptions) => {},
	tests: [
		normalTestSuite(),
		authFlowTestSuite(),
		transactionsTestSuite(),
		// numberIdTestSuite(), // Mongo doesn't support number ids
	],
	customIdGenerator: () => new ObjectId().toString(),
});

execute();<|MERGE_RESOLUTION|>--- conflicted
+++ resolved
@@ -3,11 +3,6 @@
 import {
 	authFlowTestSuite,
 	normalTestSuite,
-<<<<<<< HEAD
-	authFlowTestSuite,
-=======
-	performanceTestSuite,
->>>>>>> bf8e9081
 	transactionsTestSuite,
 } from "../tests";
 import { mongodbAdapter } from "./mongodb-adapter";

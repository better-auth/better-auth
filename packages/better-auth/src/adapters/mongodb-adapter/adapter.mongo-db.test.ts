import { expect } from "vitest";
import { MongoClient, ObjectId } from "mongodb";
import { testAdapter } from "../test-adapter";
import {
	authFlowTestSuite,
	normalTestSuite,
	transactionsTestSuite,
} from "../tests";
<<<<<<< HEAD
import { createTestSuite } from "../create-test-suite";
import type { User } from "../../types";
=======
import { mongodbAdapter } from "./mongodb-adapter";
>>>>>>> 235b0948

const dbClient = async (connectionString: string, dbName: string) => {
	const client = new MongoClient(connectionString);
	await client.connect();
	const db = client.db(dbName);
	return { db, client };
};

const { db, client } = await dbClient(
	"mongodb://127.0.0.1:27017",
	"better-auth",
);

const mongodbSpecialCharacterTests = createTestSuite(
	"mongodb-special-characters",
	{},
	(helpers) => {
		const { adapter } = helpers;
		return {
			"findMany - should handle plus sign in email search (issue #5409)":
				async () => {
					const user = await adapter.create({
						model: "user",
						data: {
							email: "test+alias@example.com",
							name: "Test User",
							emailVerified: false,
						},
					});

					const result = await adapter.findMany<User>({
						model: "user",
						where: [
							{
								field: "email",
								operator: "contains",
								value: "test+alias",
							},
						],
					});

					expect(result.length).toBe(1);
					expect(result[0]?.email).toBe("test+alias@example.com");
				},
			"findMany - should handle dots in email search": async () => {
				await adapter.create({
					model: "user",
					data: {
						email: "user.name@example.com",
						name: "Test User Dot",
						emailVerified: false,
					},
				});

				const result = await adapter.findMany<User>({
					model: "user",
					where: [
						{
							field: "email",
							operator: "contains",
							value: "user.name",
						},
					],
				});

				expect(result.length).toBeGreaterThan(0);
				const found = result.find((u) => u.email === "user.name@example.com");
				expect(found).toBeDefined();
			},
			"findMany - should handle asterisk in name search": async () => {
				await adapter.create({
					model: "user",
					data: {
						email: "asterisk@example.com",
						name: "Test*User",
						emailVerified: false,
					},
				});

				const result = await adapter.findMany<User>({
					model: "user",
					where: [
						{
							field: "name",
							operator: "contains",
							value: "Test*User",
						},
					],
				});

				expect(result.length).toBeGreaterThan(0);
				const found = result.find((u) => u.name === "Test*User");
				expect(found).toBeDefined();
			},
			"findMany - should handle question mark in name search": async () => {
				await adapter.create({
					model: "user",
					data: {
						email: "question@example.com",
						name: "Test?User",
						emailVerified: false,
					},
				});

				const result = await adapter.findMany<User>({
					model: "user",
					where: [
						{
							field: "name",
							operator: "contains",
							value: "Test?User",
						},
					],
				});

				expect(result.length).toBeGreaterThan(0);
				const found = result.find((u) => u.name === "Test?User");
				expect(found).toBeDefined();
			},
			"findMany - should handle brackets in name search": async () => {
				await adapter.create({
					model: "user",
					data: {
						email: "bracket@example.com",
						name: "Test[User]",
						emailVerified: false,
					},
				});

				const result = await adapter.findMany<User>({
					model: "user",
					where: [
						{
							field: "name",
							operator: "contains",
							value: "Test[User]",
						},
					],
				});

				expect(result.length).toBeGreaterThan(0);
				const found = result.find((u) => u.name === "Test[User]");
				expect(found).toBeDefined();
			},
			"findMany - should handle backslash in name search": async () => {
				await adapter.create({
					model: "user",
					data: {
						email: "backslash@example.com",
						name: "Test\\User",
						emailVerified: false,
					},
				});

				const result = await adapter.findMany<User>({
					model: "user",
					where: [
						{
							field: "name",
							operator: "contains",
							value: "Test\\User",
						},
					],
				});

				expect(result.length).toBeGreaterThan(0);
				const found = result.find((u) => u.name === "Test\\User");
				expect(found).toBeDefined();
			},
			"findMany - should handle special characters with starts_with":
				async () => {
					await adapter.create({
						model: "user",
						data: {
							email: "special+start@example.com",
							name: "Special Start",
							emailVerified: false,
						},
					});

					const result = await adapter.findMany<User>({
						model: "user",
						where: [
							{
								field: "email",
								operator: "starts_with",
								value: "special+",
							},
						],
					});

					expect(result.length).toBeGreaterThan(0);
					const found = result.find(
						(u) => u.email === "special+start@example.com",
					);
					expect(found).toBeDefined();
				},
			"findMany - should handle special characters with ends_with":
				async () => {
					await adapter.create({
						model: "user",
						data: {
							email: "end@test+domain.com",
							name: "Special End",
							emailVerified: false,
						},
					});

					const result = await adapter.findMany<User>({
						model: "user",
						where: [
							{
								field: "email",
								operator: "ends_with",
								value: "+domain.com",
							},
						],
					});

					expect(result.length).toBeGreaterThan(0);
					const found = result.find((u) => u.email === "end@test+domain.com");
					expect(found).toBeDefined();
				},
		};
	},
);

const { execute } = await testAdapter({
	adapter: (options) => {
		return mongodbAdapter(db, {
			transaction: false,
		});
	},
	runMigrations: async (betterAuthOptions) => {},
	tests: [
		normalTestSuite(),
		authFlowTestSuite(),
		transactionsTestSuite(),
		mongodbSpecialCharacterTests(),
		// numberIdTestSuite(), // Mongo doesn't support number ids
	],
	customIdGenerator: () => new ObjectId().toHexString(),
});

execute();<|MERGE_RESOLUTION|>--- conflicted
+++ resolved
@@ -1,4 +1,3 @@
-import { expect } from "vitest";
 import { MongoClient, ObjectId } from "mongodb";
 import { testAdapter } from "../test-adapter";
 import {
@@ -6,12 +5,7 @@
 	normalTestSuite,
 	transactionsTestSuite,
 } from "../tests";
-<<<<<<< HEAD
-import { createTestSuite } from "../create-test-suite";
-import type { User } from "../../types";
-=======
 import { mongodbAdapter } from "./mongodb-adapter";
->>>>>>> 235b0948
 
 const dbClient = async (connectionString: string, dbName: string) => {
 	const client = new MongoClient(connectionString);
@@ -25,220 +19,6 @@
 	"better-auth",
 );
 
-const mongodbSpecialCharacterTests = createTestSuite(
-	"mongodb-special-characters",
-	{},
-	(helpers) => {
-		const { adapter } = helpers;
-		return {
-			"findMany - should handle plus sign in email search (issue #5409)":
-				async () => {
-					const user = await adapter.create({
-						model: "user",
-						data: {
-							email: "test+alias@example.com",
-							name: "Test User",
-							emailVerified: false,
-						},
-					});
-
-					const result = await adapter.findMany<User>({
-						model: "user",
-						where: [
-							{
-								field: "email",
-								operator: "contains",
-								value: "test+alias",
-							},
-						],
-					});
-
-					expect(result.length).toBe(1);
-					expect(result[0]?.email).toBe("test+alias@example.com");
-				},
-			"findMany - should handle dots in email search": async () => {
-				await adapter.create({
-					model: "user",
-					data: {
-						email: "user.name@example.com",
-						name: "Test User Dot",
-						emailVerified: false,
-					},
-				});
-
-				const result = await adapter.findMany<User>({
-					model: "user",
-					where: [
-						{
-							field: "email",
-							operator: "contains",
-							value: "user.name",
-						},
-					],
-				});
-
-				expect(result.length).toBeGreaterThan(0);
-				const found = result.find((u) => u.email === "user.name@example.com");
-				expect(found).toBeDefined();
-			},
-			"findMany - should handle asterisk in name search": async () => {
-				await adapter.create({
-					model: "user",
-					data: {
-						email: "asterisk@example.com",
-						name: "Test*User",
-						emailVerified: false,
-					},
-				});
-
-				const result = await adapter.findMany<User>({
-					model: "user",
-					where: [
-						{
-							field: "name",
-							operator: "contains",
-							value: "Test*User",
-						},
-					],
-				});
-
-				expect(result.length).toBeGreaterThan(0);
-				const found = result.find((u) => u.name === "Test*User");
-				expect(found).toBeDefined();
-			},
-			"findMany - should handle question mark in name search": async () => {
-				await adapter.create({
-					model: "user",
-					data: {
-						email: "question@example.com",
-						name: "Test?User",
-						emailVerified: false,
-					},
-				});
-
-				const result = await adapter.findMany<User>({
-					model: "user",
-					where: [
-						{
-							field: "name",
-							operator: "contains",
-							value: "Test?User",
-						},
-					],
-				});
-
-				expect(result.length).toBeGreaterThan(0);
-				const found = result.find((u) => u.name === "Test?User");
-				expect(found).toBeDefined();
-			},
-			"findMany - should handle brackets in name search": async () => {
-				await adapter.create({
-					model: "user",
-					data: {
-						email: "bracket@example.com",
-						name: "Test[User]",
-						emailVerified: false,
-					},
-				});
-
-				const result = await adapter.findMany<User>({
-					model: "user",
-					where: [
-						{
-							field: "name",
-							operator: "contains",
-							value: "Test[User]",
-						},
-					],
-				});
-
-				expect(result.length).toBeGreaterThan(0);
-				const found = result.find((u) => u.name === "Test[User]");
-				expect(found).toBeDefined();
-			},
-			"findMany - should handle backslash in name search": async () => {
-				await adapter.create({
-					model: "user",
-					data: {
-						email: "backslash@example.com",
-						name: "Test\\User",
-						emailVerified: false,
-					},
-				});
-
-				const result = await adapter.findMany<User>({
-					model: "user",
-					where: [
-						{
-							field: "name",
-							operator: "contains",
-							value: "Test\\User",
-						},
-					],
-				});
-
-				expect(result.length).toBeGreaterThan(0);
-				const found = result.find((u) => u.name === "Test\\User");
-				expect(found).toBeDefined();
-			},
-			"findMany - should handle special characters with starts_with":
-				async () => {
-					await adapter.create({
-						model: "user",
-						data: {
-							email: "special+start@example.com",
-							name: "Special Start",
-							emailVerified: false,
-						},
-					});
-
-					const result = await adapter.findMany<User>({
-						model: "user",
-						where: [
-							{
-								field: "email",
-								operator: "starts_with",
-								value: "special+",
-							},
-						],
-					});
-
-					expect(result.length).toBeGreaterThan(0);
-					const found = result.find(
-						(u) => u.email === "special+start@example.com",
-					);
-					expect(found).toBeDefined();
-				},
-			"findMany - should handle special characters with ends_with":
-				async () => {
-					await adapter.create({
-						model: "user",
-						data: {
-							email: "end@test+domain.com",
-							name: "Special End",
-							emailVerified: false,
-						},
-					});
-
-					const result = await adapter.findMany<User>({
-						model: "user",
-						where: [
-							{
-								field: "email",
-								operator: "ends_with",
-								value: "+domain.com",
-							},
-						],
-					});
-
-					expect(result.length).toBeGreaterThan(0);
-					const found = result.find((u) => u.email === "end@test+domain.com");
-					expect(found).toBeDefined();
-				},
-		};
-	},
-);
-
 const { execute } = await testAdapter({
 	adapter: (options) => {
 		return mongodbAdapter(db, {
@@ -250,7 +30,6 @@
 		normalTestSuite(),
 		authFlowTestSuite(),
 		transactionsTestSuite(),
-		mongodbSpecialCharacterTests(),
 		// numberIdTestSuite(), // Mongo doesn't support number ids
 	],
 	customIdGenerator: () => new ObjectId().toHexString(),

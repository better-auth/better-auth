import { MongoClient, ObjectId } from "mongodb";
import { testAdapter } from "../test-adapter";
import {
	authFlowTestSuite,
	normalTestSuite,
<<<<<<< HEAD
	authFlowTestSuite,
=======
	performanceTestSuite,
>>>>>>> 2f671a96
	transactionsTestSuite,
} from "../tests";
import { mongodbAdapter } from "./mongodb-adapter";

const dbClient = async (connectionString: string, dbName: string) => {
	const client = new MongoClient(connectionString);
	await client.connect();
	const db = client.db(dbName);
	return { db, client };
};

const { db, client } = await dbClient(
	"mongodb://127.0.0.1:27017",
	"better-auth",
);

const { execute } = await testAdapter({
	adapter: (options) => {
		return mongodbAdapter(db, {
			transaction: false,
		});
	},
	runMigrations: async (betterAuthOptions) => {},
	tests: [
		normalTestSuite(),
		authFlowTestSuite(),
		transactionsTestSuite(),
		// numberIdTestSuite(), // Mongo doesn't support number ids
	],
	customIdGenerator: () => new ObjectId().toHexString(),
});

execute();<|MERGE_RESOLUTION|>--- conflicted
+++ resolved
@@ -3,11 +3,6 @@
 import {
 	authFlowTestSuite,
 	normalTestSuite,
-<<<<<<< HEAD
-	authFlowTestSuite,
-=======
-	performanceTestSuite,
->>>>>>> 2f671a96
 	transactionsTestSuite,
 } from "../tests";
 import { mongodbAdapter } from "./mongodb-adapter";

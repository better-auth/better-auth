import { safeJSONParse } from "../../utils/json";
import { withApplyDefault } from "../../adapters/utils";
import { getAuthTables } from "../../db/get-tables";
import type {
	Adapter,
	BetterAuthOptions,
	TransactionAdapter,
	Where,
} from "../../types";
import { generateId as defaultGenerateId, logger } from "../../utils";
import type {
	AdapterFactoryConfig,
	AdapterFactoryOptions,
	AdapterTestDebugLogs,
	CleanedWhere,
} from "./types";
<<<<<<< HEAD
import type { FieldAttribute } from "../../db";
import { colors } from "../../utils/colors";
=======
import type { DBFieldAttribute } from "@better-auth/core/db";
>>>>>>> 350ccfd3
export * from "./types";

let debugLogs: { instance: string; args: any[] }[] = [];
let transactionId = -1;

const createAsIsTransaction =
	(adapter: Adapter) =>
	<R>(fn: (trx: TransactionAdapter) => Promise<R>) =>
		fn(adapter);

export type AdapterFactory = (options: BetterAuthOptions) => Adapter;

export const createAdapterFactory =
	({
		adapter: customAdapter,
		config: cfg,
	}: AdapterFactoryOptions): AdapterFactory =>
	(options: BetterAuthOptions): Adapter => {
		const uniqueAdapterFactoryInstanceId = Math.random()
			.toString(36)
			.substring(2, 15);

		const config = {
			...cfg,
			supportsBooleans: cfg.supportsBooleans ?? true,
			supportsDates: cfg.supportsDates ?? true,
			supportsJSON: cfg.supportsJSON ?? false,
			adapterName: cfg.adapterName ?? cfg.adapterId,
			supportsNumericIds: cfg.supportsNumericIds ?? true,
			transaction: cfg.transaction ?? false,
			disableTransformInput: cfg.disableTransformInput ?? false,
			disableTransformOutput: cfg.disableTransformOutput ?? false,
		} satisfies AdapterFactoryConfig;

		if (
			options.advanced?.database?.useNumberId === true &&
			config.supportsNumericIds === false
		) {
			throw new Error(
				`[${config.adapterName}] Your database or database adapter does not support numeric ids. Please disable "useNumberId" in your config.`,
			);
		}

		// End-user's Better-Auth instance's schema
		const schema = getAuthTables(options);

		/**
		 * This function helps us get the default field name from the schema defined by devs.
		 * Often times, the user will be using the `fieldName` which could had been customized by the users.
		 * This function helps us get the actual field name useful to match against the schema. (eg: schema[model].fields[field])
		 *
		 * If it's still unclear what this does:
		 *
		 * 1. User can define a custom fieldName.
		 * 2. When using a custom fieldName, doing something like `schema[model].fields[field]` will not work.
		 */
		const getDefaultFieldName = ({
			field,
			model: unsafe_model,
		}: {
			model: string;
			field: string;
		}) => {
			// Plugin `schema`s can't define their own `id`. Better-auth auto provides `id` to every schema model.
			// Given this, we can't just check if the `field` (that being `id`) is within the schema's fields, since it is never defined.
			// So we check if the `field` is `id` and if so, we return `id` itself. Otherwise, we return the `field` from the schema.
			if (field === "id" || field === "_id") {
				return "id";
			}
			const model = getDefaultModelName(unsafe_model); // Just to make sure the model name is correct.

			let f = schema[model]?.fields[field];
			if (!f) {
				const result = Object.entries(schema[model]!.fields!).find(
					([_, f]) => f.fieldName === field,
				);
				if (result) {
					f = result[1];
					field = result[0];
				}
			}
			if (!f) {
				debugLog(`Field ${field} not found in model ${model}`);
				debugLog(`Schema:`, schema);
				throw new Error(`Field ${field} not found in model ${model}`);
			}
			return field;
		};

		/**
		 * This function helps us get the default model name from the schema defined by devs.
		 * Often times, the user will be using the `modelName` which could had been customized by the users.
		 * This function helps us get the actual model name useful to match against the schema. (eg: schema[model])
		 *
		 * If it's still unclear what this does:
		 *
		 * 1. User can define a custom modelName.
		 * 2. When using a custom modelName, doing something like `schema[model]` will not work.
		 * 3. Using this function helps us get the actual model name based on the user's defined custom modelName.
		 */
		const getDefaultModelName = (model: string) => {
			// It's possible this `model` could had applied `usePlural`.
			// Thus we'll try the search but without the trailing `s`.
			if (config.usePlural && model.charAt(model.length - 1) === "s") {
				let pluralessModel = model.slice(0, -1);
				let m = schema[pluralessModel] ? pluralessModel : undefined;
				if (!m) {
					m = Object.entries(schema).find(
						([_, f]) => f.modelName === pluralessModel,
					)?.[0];
				}

				if (m) {
					return m;
				}
			}

			let m = schema[model] ? model : undefined;
			if (!m) {
				m = Object.entries(schema).find(([_, f]) => f.modelName === model)?.[0];
			}

			if (!m) {
				debugLog(`Model "${model}" not found in schema`);
				debugLog(`Schema:`, schema);
				throw new Error(`Model "${model}" not found in schema`);
			}
			return m;
		};

		/**
		 * Users can overwrite the default model of some tables. This function helps find the correct model name.
		 * Furthermore, if the user passes `usePlural` as true in their adapter config,
		 * then we should return the model name ending with an `s`.
		 */
		const getModelName = (model: string) => {
			const defaultModelKey = getDefaultModelName(model);
			const usePlural = config && config.usePlural;
			const useCustomModelName =
				schema &&
				schema[defaultModelKey] &&
				schema[defaultModelKey].modelName !== model;

			if (useCustomModelName) {
				return usePlural
					? `${schema[defaultModelKey]!.modelName}s`
					: schema[defaultModelKey]!.modelName;
			}

			return usePlural ? `${model}s` : model;
		};
		/**
		 * Get the field name which is expected to be saved in the database based on the user's schema.
		 *
		 * This function is useful if you need to save the field name to the database.
		 *
		 * For example, if the user has defined a custom field name for the `user` model, then you can use this function to get the actual field name from the schema.
		 */
		function getFieldName({
			model: model_name,
			field: field_name,
		}: {
			model: string;
			field: string;
		}) {
			const model = getDefaultModelName(model_name);
			const field = getDefaultFieldName({ model, field: field_name });

			return schema[model]?.fields[field]?.fieldName || field;
		}

		const debugLog = (...args: any[]) => {
			if (config.debugLogs === true || typeof config.debugLogs === "object") {
				// If we're running adapter tests, we'll keep debug logs in memory, then print them out if a test fails.
				if (
					typeof config.debugLogs === "object" &&
					"isRunningAdapterTests" in config.debugLogs
				) {
					if (config.debugLogs.isRunningAdapterTests) {
						args.shift(); // Removes the {method: "..."} object from the args array.
						debugLogs.push({ instance: uniqueAdapterFactoryInstanceId, args });
					}
					return;
				}

				if (
					typeof config.debugLogs === "object" &&
					config.debugLogs.logCondition &&
					!config.debugLogs.logCondition?.()
				) {
					return;
				}

				if (typeof args[0] === "object" && "method" in args[0]) {
					const method = args.shift().method;
					// Make sure the method is enabled in the config.
					if (typeof config.debugLogs === "object") {
						if (method === "create" && !config.debugLogs.create) {
							return;
						} else if (method === "update" && !config.debugLogs.update) {
							return;
						} else if (
							method === "updateMany" &&
							!config.debugLogs.updateMany
						) {
							return;
						} else if (method === "findOne" && !config.debugLogs.findOne) {
							return;
						} else if (method === "findMany" && !config.debugLogs.findMany) {
							return;
						} else if (method === "delete" && !config.debugLogs.delete) {
							return;
						} else if (
							method === "deleteMany" &&
							!config.debugLogs.deleteMany
						) {
							return;
						} else if (method === "count" && !config.debugLogs.count) {
							return;
						}
					}
					logger.info(`[${config.adapterName}]`, ...args);
				} else {
					logger.info(`[${config.adapterName}]`, ...args);
				}
			}
		};

		const idField = ({
			customModelName,
			forceAllowId,
		}: {
			customModelName?: string;
			forceAllowId?: boolean;
		}) => {
			const shouldGenerateId =
				!config.disableIdGeneration &&
				!options.advanced?.database?.useNumberId &&
				!forceAllowId;
			const model = getDefaultModelName(customModelName ?? "id");
			return {
				type: options.advanced?.database?.useNumberId ? "number" : "string",
				required: shouldGenerateId ? true : false,
				...(shouldGenerateId
					? {
							defaultValue() {
								if (config.disableIdGeneration) return undefined;
								const useNumberId = options.advanced?.database?.useNumberId;
								let generateId = options.advanced?.database?.generateId;
								if (options.advanced?.generateId !== undefined) {
									logger.warn(
										"Your Better Auth config includes advanced.generateId which is deprecated. Please use advanced.database.generateId instead. This will be removed in future releases.",
									);
									generateId = options.advanced?.generateId;
								}
								if (generateId === false || useNumberId) return undefined;
								if (generateId) {
									return generateId({
										model,
									});
								}
								if (config.customIdGenerator) {
									return config.customIdGenerator({ model });
								}
								return defaultGenerateId();
							},
						}
					: {}),
			} satisfies DBFieldAttribute;
		};

		const getFieldAttributes = ({
			model,
			field,
		}: {
			model: string;
			field: string;
		}) => {
			const defaultModelName = getDefaultModelName(model);
			const defaultFieldName = getDefaultFieldName({
				field: field,
				model: defaultModelName,
			});

			const fields = schema[defaultModelName]!.fields;
			fields.id = idField({ customModelName: defaultModelName });
			return fields[defaultFieldName]!;
		};

		const transformInput = async (
			data: Record<string, any>,
			defaultModelName: string,
			action: "create" | "update",
			forceAllowId?: boolean,
		) => {
			const transformedData: Record<string, any> = {};
			const fields = schema[defaultModelName]!.fields;
			const newMappedKeys = config.mapKeysTransformInput ?? {};
			if (
				!config.disableIdGeneration &&
				!options.advanced?.database?.useNumberId
			) {
				fields.id = idField({
					customModelName: defaultModelName,
					forceAllowId: forceAllowId && "id" in data,
				});
			}
			for (const field in fields) {
				const value = data[field];
				const fieldAttributes = fields[field];

				let newFieldName: string =
					newMappedKeys[field] || fields[field]!.fieldName || field;
				if (
					value === undefined &&
					((fieldAttributes!.defaultValue === undefined &&
						!fieldAttributes!.transform?.input &&
						!(action === "update" && fieldAttributes!.onUpdate)) ||
						(action === "update" && !fieldAttributes!.onUpdate))
				) {
					continue;
				}
				// If the value is undefined, but the fieldAttr provides a `defaultValue`, then we'll use that.
				let newValue = withApplyDefault(value, fieldAttributes!, action);

				// If the field attr provides a custom transform input, then we'll let it handle the value transformation.
				// Afterwards, we'll continue to apply the default transformations just to make sure it saves in the correct format.
				if (fieldAttributes!.transform?.input) {
					newValue = await fieldAttributes!.transform.input(newValue);
				}

				if (
					fieldAttributes!.references?.field === "id" &&
					options.advanced?.database?.useNumberId
				) {
					if (Array.isArray(newValue)) {
						newValue = newValue.map(Number);
					} else {
						newValue = Number(newValue);
					}
				} else if (
					config.supportsJSON === false &&
					typeof newValue === "object" &&
					fieldAttributes!.type === "json"
				) {
					newValue = JSON.stringify(newValue);
				} else if (
					config.supportsDates === false &&
					newValue instanceof Date &&
					fieldAttributes!.type === "date"
				) {
					newValue = newValue.toISOString();
				} else if (
					config.supportsBooleans === false &&
					typeof newValue === "boolean"
				) {
					newValue = newValue ? 1 : 0;
				}

				if (config.customTransformInput) {
					newValue = config.customTransformInput({
						data: newValue,
						action,
						field: newFieldName,
						fieldAttributes: fieldAttributes!,
						model: defaultModelName,
						schema,
						options,
					});
				}

				if (newValue !== undefined) {
					transformedData[newFieldName] = newValue;
				}
			}
			return transformedData;
		};

		const transformOutput = async (
			data: Record<string, any> | null,
			unsafe_model: string,
			select: string[] = [],
		) => {
			if (!data) return null;
			const newMappedKeys = config.mapKeysTransformOutput ?? {};
			const transformedData: Record<string, any> = {};
			const tableSchema = schema[unsafe_model]!.fields;
			const idKey = Object.entries(newMappedKeys).find(
				([_, v]) => v === "id",
			)?.[0];
			tableSchema[idKey ?? "id"] = {
				type: options.advanced?.database?.useNumberId ? "number" : "string",
			};
			for (const key in tableSchema) {
				if (select.length && !select.includes(key)) {
					continue;
				}
				const field = tableSchema[key];
				if (field) {
					const originalKey = field.fieldName || key;

					// If the field is mapped, we'll use the mapped key. Otherwise, we'll use the original key.
					let newValue =
						data[
							Object.entries(newMappedKeys).find(
								([_, v]) => v === originalKey,
							)?.[0] || originalKey
						];

					if (
						cfg.adapterName?.startsWith("wrapped-") &&
						key.startsWith("email")
					) {
						console.log(1, {
							newValue,
							originalKey,
							data,
						});
					}
					if (field.transform?.output) {
						newValue = await field.transform.output(newValue);
					}

					let newFieldName: string = newMappedKeys[key] || key;

					if (originalKey === "id" || field.references?.field === "id") {
						// Even if `useNumberId` is true, we must always return a string `id` output.
						if (typeof newValue !== "undefined" && newValue !== null)
							newValue = String(newValue);
					} else if (
						config.supportsJSON === false &&
						typeof newValue === "string" &&
						field.type === "json"
					) {
						newValue = safeJSONParse(newValue);
					} else if (
						config.supportsDates === false &&
						typeof newValue === "string" &&
						field.type === "date"
					) {
						newValue = new Date(newValue);
					} else if (
						config.supportsBooleans === false &&
						typeof newValue === "number" &&
						field.type === "boolean"
					) {
						newValue = newValue === 1;
					}

					if (config.customTransformOutput) {
						newValue = config.customTransformOutput({
							data: newValue,
							field: newFieldName,
							fieldAttributes: field,
							select,
							model: unsafe_model,
							schema,
							options,
						});
					}

					transformedData[newFieldName] = newValue;
				}
			}
			return transformedData as any;
		};

		const transformWhereClause = <W extends Where[] | undefined>({
			model,
			where,
		}: {
			where: W;
			model: string;
		}): W extends undefined ? undefined : CleanedWhere[] => {
			if (!where) return undefined as any;
			const newMappedKeys = config.mapKeysTransformInput ?? {};

			return where.map((w) => {
				const {
					field: unsafe_field,
					value,
					operator = "eq",
					connector = "AND",
				} = w;
				if (operator === "in") {
					if (!Array.isArray(value)) {
						throw new Error("Value must be an array");
					}
				}

				const defaultModelName = getDefaultModelName(model);
				const defaultFieldName = getDefaultFieldName({
					field: unsafe_field,
					model,
				});
				const fieldName: string =
					newMappedKeys[defaultFieldName] ||
					getFieldName({
						field: defaultFieldName,
						model: defaultModelName,
					});

				const fieldAttr = getFieldAttributes({
					field: defaultFieldName,
					model: defaultModelName,
				});

				if (
					defaultFieldName === "id" ||
					fieldAttr!.references?.field === "id"
				) {
					if (options.advanced?.database?.useNumberId) {
						if (Array.isArray(value)) {
							return {
								operator,
								connector,
								field: fieldName,
								value: value.map(Number),
							} satisfies CleanedWhere;
						}
						return {
							operator,
							connector,
							field: fieldName,
							value: Number(value),
						} satisfies CleanedWhere;
					}
				}

				return {
					operator,
					connector,
					field: fieldName,
					value: value,
				} satisfies CleanedWhere;
			}) as any;
		};

		const adapterInstance = customAdapter({
			options,
			schema,
			debugLog,
			getFieldName,
			getModelName,
			getDefaultModelName,
			getDefaultFieldName,
			getFieldAttributes,
			transformInput,
			transformOutput,
			transformWhereClause,
		});

		let lazyLoadTransaction: Adapter["transaction"] | null = null;
		const adapter: Adapter = {
			transaction: async (cb) => {
				if (!lazyLoadTransaction) {
					if (!config.transaction) {
						if (
							typeof config.debugLogs === "object" &&
							"isRunningAdapterTests" in config.debugLogs &&
							config.debugLogs.isRunningAdapterTests
						) {
							// hide warning in adapter tests
						} else {
							logger.warn(
								`[${config.adapterName}] - Transactions are not supported. Executing operations sequentially.`,
							);
						}
						lazyLoadTransaction = createAsIsTransaction(adapter);
					} else {
						logger.debug(
							`[${config.adapterName}] - Using provided transaction implementation.`,
						);
						lazyLoadTransaction = config.transaction;
					}
				}
				return lazyLoadTransaction(cb);
			},
			create: async <T extends Record<string, any>, R = T>({
				data: unsafeData,
				model: unsafeModel,
				select,
				forceAllowId = false,
			}: {
				model: string;
				data: T;
				select?: string[];
				forceAllowId?: boolean;
			}): Promise<R> => {
				transactionId++;
				let thisTransactionId = transactionId;
				const model = getModelName(unsafeModel);

				if ("id" in unsafeData && !forceAllowId) {
					logger.warn(
						`[${config.adapterName}] - You are trying to create a record with an id. This is not allowed as we handle id generation for you, unless you pass in the \`forceAllowId\` parameter. The id will be ignored.`,
					);
					const err = new Error();
					const stack = err.stack
						?.split("\n")
						.filter((_, i) => i !== 1)
						.join("\n")
						.replace("Error:", "Create method with `id` being called at:");
					console.log(stack);
					//@ts-expect-error
					unsafeData.id = undefined;
				}
				debugLog(
					{ method: "create" },
					`${formatTransactionId(thisTransactionId)} ${formatStep(1, 4)}`,
					`${formatMethod("create")} ${formatAction("Unsafe Input")}:`,
					{ model, data: unsafeData },
				);
				let data = unsafeData;
				if (!config.disableTransformInput) {
					data = (await transformInput(
						unsafeData,
						unsafeModel,
						"create",
						forceAllowId,
					)) as T;
				}
				debugLog(
					{ method: "create" },
					`${formatTransactionId(thisTransactionId)} ${formatStep(2, 4)}`,
					`${formatMethod("create")} ${formatAction("Parsed Input")}:`,
					{ model, data },
				);
				const res = await adapterInstance.create<T>({ data, model });
				debugLog(
					{ method: "create" },
					`${formatTransactionId(thisTransactionId)} ${formatStep(3, 4)}`,
					`${formatMethod("create")} ${formatAction("DB Result")}:`,
					{ model, res },
				);
				let transformed = res as any;
				if (!config.disableTransformOutput) {
					transformed = await transformOutput(res as any, unsafeModel, select);
				}
				debugLog(
					{ method: "create" },
					`${formatTransactionId(thisTransactionId)} ${formatStep(4, 4)}`,
					`${formatMethod("create")} ${formatAction("Parsed Result")}:`,
					{ model, data: transformed },
				);
				return transformed;
			},
			update: async <T>({
				model: unsafeModel,
				where: unsafeWhere,
				update: unsafeData,
			}: {
				model: string;
				where: Where[];
				update: Record<string, any>;
			}): Promise<T | null> => {
				transactionId++;
				let thisTransactionId = transactionId;
				const model = getModelName(unsafeModel);
				const where = transformWhereClause({
					model: unsafeModel,
					where: unsafeWhere,
				});
				debugLog(
					{ method: "update" },
					`${formatTransactionId(thisTransactionId)} ${formatStep(1, 4)}`,
					`${formatMethod("update")} ${formatAction("Unsafe Input")}:`,
					{ model, data: unsafeData },
				);
				let data = unsafeData as T;
				if (!config.disableTransformInput) {
					data = (await transformInput(unsafeData, unsafeModel, "update")) as T;
				}
				debugLog(
					{ method: "update" },
					`${formatTransactionId(thisTransactionId)} ${formatStep(2, 4)}`,
					`${formatMethod("update")} ${formatAction("Parsed Input")}:`,
					{ model, data },
				);
				const res = await adapterInstance.update<T>({
					model,
					where,
					update: data,
				});
				debugLog(
					{ method: "update" },
					`${formatTransactionId(thisTransactionId)} ${formatStep(3, 4)}`,
					`${formatMethod("update")} ${formatAction("DB Result")}:`,
					{ model, data: res },
				);
				let transformed = res as any;
				if (!config.disableTransformOutput) {
					transformed = await transformOutput(res as any, unsafeModel);
				}
				debugLog(
					{ method: "update" },
					`${formatTransactionId(thisTransactionId)} ${formatStep(4, 4)}`,
					`${formatMethod("update")} ${formatAction("Parsed Result")}:`,
					{ model, data: transformed },
				);
				return transformed;
			},
			updateMany: async ({
				model: unsafeModel,
				where: unsafeWhere,
				update: unsafeData,
			}: {
				model: string;
				where: Where[];
				update: Record<string, any>;
			}) => {
				transactionId++;
				let thisTransactionId = transactionId;
				const model = getModelName(unsafeModel);
				const where = transformWhereClause({
					model: unsafeModel,
					where: unsafeWhere,
				});
				debugLog(
					{ method: "updateMany" },
					`${formatTransactionId(thisTransactionId)} ${formatStep(1, 4)}`,
					`${formatMethod("updateMany")} ${formatAction("Unsafe Input")}:`,
					{ model, data: unsafeData },
				);
				let data = unsafeData;
				if (!config.disableTransformInput) {
					data = await transformInput(unsafeData, unsafeModel, "update");
				}
				debugLog(
					{ method: "updateMany" },
					`${formatTransactionId(thisTransactionId)} ${formatStep(2, 4)}`,
					`${formatMethod("updateMany")} ${formatAction("Parsed Input")}:`,
					{ model, data },
				);

				const updatedCount = await adapterInstance.updateMany({
					model,
					where,
					update: data,
				});
				debugLog(
					{ method: "updateMany" },
					`${formatTransactionId(thisTransactionId)} ${formatStep(3, 4)}`,
					`${formatMethod("updateMany")} ${formatAction("DB Result")}:`,
					{ model, data: updatedCount },
				);
				debugLog(
					{ method: "updateMany" },
					`${formatTransactionId(thisTransactionId)} ${formatStep(4, 4)}`,
					`${formatMethod("updateMany")} ${formatAction("Parsed Result")}:`,
					{ model, data: updatedCount },
				);
				return updatedCount;
			},
			findOne: async <T extends Record<string, any>>({
				model: unsafeModel,
				where: unsafeWhere,
				select,
			}: {
				model: string;
				where: Where[];
				select?: string[];
			}) => {
				transactionId++;
				let thisTransactionId = transactionId;
				const model = getModelName(unsafeModel);
				const where = transformWhereClause({
					model: unsafeModel,
					where: unsafeWhere,
				});
				debugLog(
					{ method: "findOne" },
					`${formatTransactionId(thisTransactionId)} ${formatStep(1, 3)}`,
					`${formatMethod("findOne")}:`,
					{ model, where, select },
				);
				const res = await adapterInstance.findOne<T>({
					model,
					where,
					select,
				});
				debugLog(
					{ method: "findOne" },
					`${formatTransactionId(thisTransactionId)} ${formatStep(2, 3)}`,
					`${formatMethod("findOne")} ${formatAction("DB Result")}:`,
					{ model, data: res },
				);
				let transformed = res as any;
				if (!config.disableTransformOutput) {
					transformed = await transformOutput(res as any, unsafeModel, select);
				}
				debugLog(
					{ method: "findOne" },
					`${formatTransactionId(thisTransactionId)} ${formatStep(3, 3)}`,
					`${formatMethod("findOne")} ${formatAction("Parsed Result")}:`,
					{ model, data: transformed },
				);
				return transformed;
			},
			findMany: async <T extends Record<string, any>>({
				model: unsafeModel,
				where: unsafeWhere,
				limit: unsafeLimit,
				sortBy,
				offset,
			}: {
				model: string;
				where?: Where[];
				limit?: number;
				sortBy?: { field: string; direction: "asc" | "desc" };
				offset?: number;
			}) => {
				transactionId++;
				let thisTransactionId = transactionId;
				const limit =
					unsafeLimit ??
					options.advanced?.database?.defaultFindManyLimit ??
					100;
				const model = getModelName(unsafeModel);
				const where = transformWhereClause({
					model: unsafeModel,
					where: unsafeWhere,
				});
				debugLog(
					{ method: "findMany" },
					`${formatTransactionId(thisTransactionId)} ${formatStep(1, 3)}`,
					`${formatMethod("findMany")}:`,
					{ model, where, limit, sortBy, offset },
				);
				const res = await adapterInstance.findMany<T>({
					model,
					where,
					limit: limit,
					sortBy,
					offset,
				});
				debugLog(
					{ method: "findMany" },
					`${formatTransactionId(thisTransactionId)} ${formatStep(2, 3)}`,
					`${formatMethod("findMany")} ${formatAction("DB Result")}:`,
					{ model, data: res },
				);
				let transformed = res as any;
				if (!config.disableTransformOutput) {
					transformed = await Promise.all(
						res.map(async (r) => await transformOutput(r as any, unsafeModel)),
					);
				}
				debugLog(
					{ method: "findMany" },
					`${formatTransactionId(thisTransactionId)} ${formatStep(3, 3)}`,
					`${formatMethod("findMany")} ${formatAction("Parsed Result")}:`,
					{ model, data: transformed },
				);
				return transformed;
			},
			delete: async ({
				model: unsafeModel,
				where: unsafeWhere,
			}: {
				model: string;
				where: Where[];
			}) => {
				transactionId++;
				let thisTransactionId = transactionId;
				const model = getModelName(unsafeModel);
				const where = transformWhereClause({
					model: unsafeModel,
					where: unsafeWhere,
				});
				debugLog(
					{ method: "delete" },
					`${formatTransactionId(thisTransactionId)} ${formatStep(1, 2)}`,
					`${formatMethod("delete")}:`,
					{ model, where },
				);
				await adapterInstance.delete({
					model,
					where,
				});
				debugLog(
					{ method: "delete" },
					`${formatTransactionId(thisTransactionId)} ${formatStep(2, 2)}`,
					`${formatMethod("delete")} ${formatAction("DB Result")}:`,
					{ model },
				);
			},
			deleteMany: async ({
				model: unsafeModel,
				where: unsafeWhere,
			}: {
				model: string;
				where: Where[];
			}) => {
				transactionId++;
				let thisTransactionId = transactionId;
				const model = getModelName(unsafeModel);
				const where = transformWhereClause({
					model: unsafeModel,
					where: unsafeWhere,
				});
				debugLog(
					{ method: "deleteMany" },
					`${formatTransactionId(thisTransactionId)} ${formatStep(1, 2)}`,
					`${formatMethod("deleteMany")} ${formatAction("DeleteMany")}:`,
					{ model, where },
				);
				const res = await adapterInstance.deleteMany({
					model,
					where,
				});
				debugLog(
					{ method: "deleteMany" },
					`${formatTransactionId(thisTransactionId)} ${formatStep(2, 2)}`,
					`${formatMethod("deleteMany")} ${formatAction("DB Result")}:`,
					{ model, data: res },
				);
				return res;
			},
			count: async ({
				model: unsafeModel,
				where: unsafeWhere,
			}: {
				model: string;
				where?: Where[];
			}) => {
				transactionId++;
				let thisTransactionId = transactionId;
				const model = getModelName(unsafeModel);
				const where = transformWhereClause({
					model: unsafeModel,
					where: unsafeWhere,
				});
				debugLog(
					{ method: "count" },
					`${formatTransactionId(thisTransactionId)} ${formatStep(1, 2)}`,
					`${formatMethod("count")}:`,
					{
						model,
						where,
					},
				);
				const res = await adapterInstance.count({
					model,
					where,
				});
				debugLog(
					{ method: "count" },
					`${formatTransactionId(thisTransactionId)} ${formatStep(2, 2)}`,
					`${formatMethod("count")}:`,
					{
						model,
						data: res,
					},
				);
				return res;
			},
			createSchema: adapterInstance.createSchema
				? async (_, file) => {
						const tables = getAuthTables(options);

						if (
							options.secondaryStorage &&
							!options.session?.storeSessionInDatabase
						) {
							// biome-ignore lint/performance/noDelete: If the user has enabled secondaryStorage, as well as not specifying to store session table in DB, then createSchema shouldn't generate schema table.
							delete tables.session;
						}

						if (
							options.rateLimit &&
							options.rateLimit.storage === "database" &&
							// rate-limit will default to enabled in production,
							// and given storage is database, it will try to use the rate-limit table,
							// so we should make sure to generate rate-limit table schema
							(typeof options.rateLimit.enabled === "undefined" ||
								// and of course if they forcefully set to true, then they want rate-limit,
								// thus we should also generate rate-limit table schema
								options.rateLimit.enabled === true)
						) {
							tables.ratelimit = {
								modelName: options.rateLimit.modelName ?? "ratelimit",
								fields: {
									key: {
										type: "string",
										unique: true,
										required: true,
										fieldName: options.rateLimit.fields?.key ?? "key",
									},
									count: {
										type: "number",
										required: true,
										fieldName: options.rateLimit.fields?.count ?? "count",
									},
									lastRequest: {
										type: "number",
										required: true,
										bigint: true,
										defaultValue: () => Date.now(),
										fieldName:
											options.rateLimit.fields?.lastRequest ?? "lastRequest",
									},
								},
							};
						}
						return adapterInstance.createSchema!({ file, tables });
					}
				: undefined,
			options: {
				adapterConfig: config,
				...(adapterInstance.options ?? {}),
			},
			id: config.adapterId,

			// Secretly export values ONLY if this adapter has enabled adapter-test-debug-logs.
			// This would then be used during our adapter-tests to help print debug logs if a test fails.
			//@ts-expect-error - ^^
			...(config.debugLogs?.isRunningAdapterTests
				? {
						adapterTestDebugLogs: {
							resetDebugLogs() {
								debugLogs = debugLogs.filter(
									(log) => log.instance !== uniqueAdapterFactoryInstanceId,
								);
							},
							printDebugLogs() {
								const separator = `─`.repeat(80);
								const logs = debugLogs.filter(
									(log) => log.instance === uniqueAdapterFactoryInstanceId,
								);
								if (logs.length === 0) {
									return;
								}

								//`${colors.fg.blue}|${colors.reset} `,
								let log: any[] = logs
									.reverse()
									.map((log) => {
										log.args[0] = `\n${log.args[0]}`;
										return [...log.args, "\n"];
									})
									.reduce(
										(prev, curr) => {
											return [...curr, ...prev];
										},
										[`\n${separator}`],
									);

								console.log(...log);
							},
						} satisfies AdapterTestDebugLogs,
					}
				: {}),
		};
		return adapter;
	};

function formatTransactionId(transactionId: number) {
	return `${colors.fg.magenta}#${transactionId}${colors.reset}`;
}

function formatStep(step: number, total: number) {
	return `${colors.bg.black}${colors.fg.yellow}[${step}/${total}]${colors.reset}`;
}

function formatMethod(method: string) {
	return `${colors.bright}${method}${colors.reset}`;
}

function formatAction(action: string) {
	return `${colors.dim}(${action})${colors.reset}`;
}

/**
 * @deprecated Use `createAdapterFactory` instead. This export will be removed in a future version.
 */
export const createAdapter = createAdapterFactory;<|MERGE_RESOLUTION|>--- conflicted
+++ resolved
@@ -14,12 +14,8 @@
 	AdapterTestDebugLogs,
 	CleanedWhere,
 } from "./types";
-<<<<<<< HEAD
-import type { FieldAttribute } from "../../db";
 import { colors } from "../../utils/colors";
-=======
 import type { DBFieldAttribute } from "@better-auth/core/db";
->>>>>>> 350ccfd3
 export * from "./types";
 
 let debugLogs: { instance: string; args: any[] }[] = [];

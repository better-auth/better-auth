--- conflicted
+++ resolved
@@ -138,58 +138,10 @@
 			}
 		};
 
-<<<<<<< HEAD
 		const getDefaultModelName = initGetDefaultModelName({
 			usePlural: config.usePlural,
 			schema,
 		});
-=======
-		const idField = ({
-			customModelName,
-			forceAllowId,
-		}: {
-			customModelName?: string;
-			forceAllowId?: boolean;
-		}) => {
-			const useNumberId =
-				options.advanced?.database?.useNumberId ||
-				options.advanced?.database?.generateId === "serial";
-			const shouldGenerateId =
-				!config.disableIdGeneration && !useNumberId && !forceAllowId;
-			const model = getDefaultModelName(customModelName ?? "id");
-			return {
-				type: useNumberId ? "number" : "string",
-				required: shouldGenerateId ? true : false,
-				...(shouldGenerateId
-					? {
-							defaultValue() {
-								if (config.disableIdGeneration) return undefined;
-								let generateId = options.advanced?.database?.generateId;
-								if (options.advanced?.generateId !== undefined) {
-									logger.warn(
-										"Your Better Auth config includes advanced.generateId which is deprecated. Please use advanced.database.generateId instead. This will be removed in future releases.",
-									);
-									generateId = options.advanced?.generateId;
-								}
-								if (generateId === false || useNumberId) return undefined;
-								if (typeof generateId === "function") {
-									return generateId({
-										model,
-									});
-								}
-								if (generateId === "uuid") {
-									return crypto.randomUUID();
-								}
-								if (config.customIdGenerator) {
-									return config.customIdGenerator({ model });
-								}
-								return defaultGenerateId();
-							},
-						}
-					: {}),
-			} satisfies DBFieldAttribute;
-		};
->>>>>>> 4ac34766
 
 		const getDefaultFieldName = initGetDefaultFieldName({
 			usePlural: config.usePlural,

import type { DBFieldAttribute } from "@better-auth/core/db";
import type { BetterAuthDBSchema } from "@better-auth/core/db";
import type {
	AdapterSchemaCreation,
	BetterAuthOptions,
	TransactionAdapter,
	Where,
} from "../../types";
import type { Prettify } from "../../types/helper";

export type AdapterDebugLogs =
	| boolean
	| {
			/**
			 * Useful when you want to log only certain conditions.
			 */
			logCondition?: (() => boolean) | undefined;
			create?: boolean;
			update?: boolean;
			updateMany?: boolean;
			findOne?: boolean;
			findMany?: boolean;
			delete?: boolean;
			deleteMany?: boolean;
			count?: boolean;
	  }
	| {
			/**
			 * Only used for adapter tests to show debug logs if a test fails.
			 *
			 * @deprecated Not actually deprecated. Doing this for IDEs to show this option at the very bottom and stop end-users from using this.
			 */
			isRunningAdapterTests: boolean;
	  };

export type AdapterFactoryOptions = {
	config: AdapterFactoryConfig;
	adapter: AdapterFactoryCustomizeAdapterCreator;
};

export interface AdapterFactoryConfig {
	/**
	 * Use plural table names.
	 *
	 * All tables will be named with an `s` at the end.
	 *
	 * @default false
	 */
	usePlural?: boolean;
	/**
	 * Enable debug logs.
	 *
	 * @default false
	 */
	debugLogs?: AdapterDebugLogs;
	/**
	 * Name of the adapter.
	 *
	 * This is used to identify the adapter in the debug logs.
	 *
	 * @default `adapterId`
	 */
	adapterName?: string;
	/**
	 * Adapter id
	 */
	adapterId: string;
	/**
	 * If the database supports numeric ids, set this to `true`.
	 *
	 * @default true
	 */
	supportsNumericIds?: boolean;
	/**
	 * If the database doesn't support JSON columns, set this to `false`.
	 *
	 * We will handle the translation between using `JSON` columns, and saving `string`s to the database.
	 *
	 * @default false
	 */
	supportsJSON?: boolean;
	/**
	 * If the database doesn't support dates, set this to `false`.
	 *
	 * We will handle the translation between using `Date` objects, and saving `string`s to the database.
	 *
	 * @default true
	 */
	supportsDates?: boolean;
	/**
	 * If the database doesn't support booleans, set this to `false`.
	 *
	 * We will handle the translation between using `boolean`s, and saving `0`s and `1`s to the database.
	 *
	 * @default true
	 */
	supportsBooleans?: boolean;
	/**
	 * Execute multiple operations in a transaction.
	 *
	 * If the database doesn't support transactions, set this to `false` and operations will be executed sequentially.
	 *
	 * @default false
	 */
	transaction?:
		| false
		| (<R>(callback: (trx: TransactionAdapter) => Promise<R>) => Promise<R>);
	/**
	 * Disable id generation for the `create` method.
	 *
	 * This is useful for databases that don't support custom id values and would auto-generate them for you.
	 *
	 * @default false
	 */
	disableIdGeneration?: boolean;
	/**
	 * Map the keys of the input data.
	 *
	 * This is useful for databases that expect a different key name for a given situation.
	 *
	 * For example, MongoDB uses `_id` while in Better-Auth we use `id`.
	 *
	 *
	 * @example
	 * Each key represents the old key to replace.
	 * The value represents the new key
	 *
	 * This can be a partial object that only transforms some keys.
	 *
	 * ```ts
	 * mapKeysTransformInput: {
	 *	id: "_id" // We want to replace `id` to `_id` to save into MongoDB
	 * }
	 * ```
	 */
	mapKeysTransformInput?: Record<string, string>;
	/**
	 * Map the keys of the output data.
	 *
	 * This is useful for databases that expect a different key name for a given situation.
	 *
	 * For example, MongoDB uses `_id` while in Better-Auth we use `id`.
	 *
	 * @example
	 * Each key represents the old key to replace.
	 * The value represents the new key
	 *
	 * This can be a partial object that only transforms some keys.
	 *
	 * ```ts
	 * mapKeysTransformOutput: {
	 * 	_id: "id" // In MongoDB, we save `id` as `_id`. So we want to replace `_id` with `id` when we get the data back.
	 * }
	 * ```
	 */
	mapKeysTransformOutput?: Record<string, string>;
	/**
	 * Custom transform input function.
	 *
	 * This function is used to transform the input data before it is saved to the database.
	 */
	customTransformInput?: (props: {
		data: any;
		/**
		 * The fields of the model.
		 */
		fieldAttributes: DBFieldAttribute;
		/**
		 * The field to transform.
		 */
		field: string;
		/**
		 * The action which was called from the adapter.
		 */
		action: "create" | "update";
		/**
		 * The model name.
		 */
		model: string;
		/**
		 * The schema of the user's Better-Auth instance.
		 */
		schema: BetterAuthDBSchema;
		/**
		 * The options of the user's Better-Auth instance.
		 */
		options: BetterAuthOptions;
	}) => any;
	/**
	 * Custom transform output function.
	 *
	 * This function is used to transform the output data before it is returned to the user.
	 */
	customTransformOutput?: (props: {
		data: any;
		/**
		 * The fields of the model.
		 */
		fieldAttributes: DBFieldAttribute;
		/**
		 * The field to transform.
		 */
		field: string;
		/**
		 * The fields to select.
		 */
		select: string[];
		/**
		 * The model name.
		 */
		model: string;
		/**
		 * The schema of the user's Better-Auth instance.
		 */
		schema: BetterAuthDBSchema;
		/**
		 * The options of the user's Better-Auth instance.
		 */
		options: BetterAuthOptions;
	}) => any;
	/**
	 * Custom ID generator function.
	 *
	 * By default, we can handle ID generation for you, however if the database your adapter is for only supports a specific custom id generation,
	 * then you can use this function to generate your own IDs.
	 *
	 *
	 * Notes:
	 * - If the user enabled `useNumberId`, then this option will be ignored. Unless this adapter config has `supportsNumericIds` set to `false`.
	 * - If `generateId` is `false` in the user's Better-Auth config, then this option will be ignored.
	 * - If `generateId` is a function, then it will override this option.
	 *
	 * @example
	 *
	 * ```ts
	 * customIdGenerator: ({ model }) => {
	 * 	return "my-super-unique-id";
	 * }
	 * ```
	 */
	customIdGenerator?: (props: { model: string }) => string;
	/**
	 * Whether to disable the transform output.
	 * Do not use this option unless you know what you are doing.
	 * @default false
	 */
	disableTransformOutput?: boolean;
	/**
	 * Whether to disable the transform input.
	 * Do not use this option unless you know what you are doing.
	 * @default false
	 */
	disableTransformInput?: boolean;
}

export type AdapterFactoryCustomizeAdapterCreator = (config: {
	options: BetterAuthOptions;
	/**
	 * The schema of the user's Better-Auth instance.
	 */
	schema: BetterAuthDBSchema;
	/**
	 * The debug log function.
	 *
	 * If the config has defined `debugLogs` as `false`, no logs will be shown.
	 */
	debugLog: (...args: any[]) => void;
	/**
	 * Get the model name which is expected to be saved in the database based on the user's schema.
	 */
	getModelName: (model: string) => string;
	/**
	 * Get the field name which is expected to be saved in the database based on the user's schema.
	 */
	getFieldName: ({ model, field }: { model: string; field: string }) => string;
	/**
	 * This function helps us get the default model name from the schema defined by devs.
	 * Often times, the user will be using the `modelName` which could had been customized by the users.
	 * This function helps us get the actual model name useful to match against the schema. (eg: schema[model])
	 *
	 * If it's still unclear what this does:
	 *
	 * 1. User can define a custom modelName.
	 * 2. When using a custom modelName, doing something like `schema[model]` will not work.
	 * 3. Using this function helps us get the actual model name based on the user's defined custom modelName.
	 * 4. Thus allowing us to use `schema[model]`.
	 */
	getDefaultModelName: (model: string) => string;
	/**
	 * This function helps us get the default field name from the schema defined by devs.
	 * Often times, the user will be using the `fieldName` which could had been customized by the users.
	 * This function helps us get the actual field name useful to match against the schema. (eg: schema[model].fields[field])
	 *
	 * If it's still unclear what this does:
	 *
	 * 1. User can define a custom fieldName.
	 * 2. When using a custom fieldName, doing something like `schema[model].fields[field]` will not work.
	 *
	 */
	getDefaultFieldName: ({
		model,
		field,
	}: {
		model: string;
		field: string;
	}) => string;
	/**
	 * Get the field attributes for a given model and field.
	 *
	 * Note: any model name or field name is allowed, whether default to schema or not.
	 */
	getFieldAttributes: ({
		model,
		field,
	}: {
		model: string;
		field: string;
<<<<<<< HEAD
	}) => FieldAttribute;

	// The following functions are exposed primarily for the purpose of having wrapper adapters.
	transformInput: (
		data: Record<string, any>,
		defaultModelName: string,
		action: "create" | "update",
		forceAllowId?: boolean,
	) => Promise<Record<string, any>>;
	transformOutput: (
		data: Record<string, any>,
		defaultModelName: string,
		select?: string[],
	) => Promise<Record<string, any>>;
	transformWhereClause: <W extends Where[] | undefined>({
		model,
		where,
	}: {
		where: W;
		model: string;
	}) => W extends undefined ? undefined : CleanedWhere[];
=======
	}) => DBFieldAttribute;
>>>>>>> 350ccfd3
}) => CustomAdapter;

export interface CustomAdapter {
	create: <T extends Record<string, any>>({
		data,
		model,
		select,
	}: {
		model: string;
		data: T;
		select?: string[];
	}) => Promise<T>;
	update: <T>(data: {
		model: string;
		where: CleanedWhere[];
		update: T;
	}) => Promise<T | null>;
	updateMany: (data: {
		model: string;
		where: CleanedWhere[];
		update: Record<string, any>;
	}) => Promise<number>;
	findOne: <T>({
		model,
		where,
		select,
	}: {
		model: string;
		where: CleanedWhere[];
		select?: string[];
	}) => Promise<T | null>;
	findMany: <T>({
		model,
		where,
		limit,
		sortBy,
		offset,
	}: {
		model: string;
		where?: CleanedWhere[];
		limit: number;
		sortBy?: { field: string; direction: "asc" | "desc" };
		offset?: number;
	}) => Promise<T[]>;
	delete: ({
		model,
		where,
	}: {
		model: string;
		where: CleanedWhere[];
	}) => Promise<void>;
	deleteMany: ({
		model,
		where,
	}: {
		model: string;
		where: CleanedWhere[];
	}) => Promise<number>;
	count: ({
		model,
		where,
	}: {
		model: string;
		where?: CleanedWhere[];
	}) => Promise<number>;
	createSchema?: (props: {
		/**
		 * The file the user may have passed in to the `generate` command as the expected schema file output path.
		 */
		file?: string;
		/**
		 * The tables from the user's Better-Auth instance schema.
		 */
		tables: BetterAuthDBSchema;
	}) => Promise<AdapterSchemaCreation>;
	/**
	 * Your adapter's options.
	 */
	options?: Record<string, any> | undefined;
}

export type CleanedWhere = Prettify<Required<Where>>;

export type AdapterTestDebugLogs = {
	resetDebugLogs: () => void;
	printDebugLogs: () => void;
};

/**
 * @deprecated Use `AdapterFactoryOptions` instead. This export will be removed in a future version.
 */
export type CreateAdapterOptions = AdapterFactoryOptions;

/**
 * @deprecated Use `AdapterFactoryConfig` instead. This export will be removed in a future version.
 */
export type AdapterConfig = AdapterFactoryConfig;

/**
 * @deprecated Use `AdapterFactoryCustomizeAdapterCreator` instead. This export will be removed in a future version.
 */
export type CreateCustomAdapter = AdapterFactoryCustomizeAdapterCreator;<|MERGE_RESOLUTION|>--- conflicted
+++ resolved
@@ -315,9 +315,7 @@
 	}: {
 		model: string;
 		field: string;
-<<<<<<< HEAD
-	}) => FieldAttribute;
-
+	}) => DBFieldAttribute;
 	// The following functions are exposed primarily for the purpose of having wrapper adapters.
 	transformInput: (
 		data: Record<string, any>,
@@ -337,9 +335,6 @@
 		where: W;
 		model: string;
 	}) => W extends undefined ? undefined : CleanedWhere[];
-=======
-	}) => DBFieldAttribute;
->>>>>>> 350ccfd3
 }) => CustomAdapter;
 
 export interface CustomAdapter {

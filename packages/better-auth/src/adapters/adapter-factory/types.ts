--- conflicted
+++ resolved
@@ -9,11 +9,6 @@
 } from "@better-auth/core/db/adapter";
 import type {
 	AdapterSchemaCreation,
-<<<<<<< HEAD
-	BetterAuthOptions,
-	SortBy,
-=======
->>>>>>> 2f671a96
 	TransactionAdapter,
 	Where,
 } from "../../types";
@@ -125,76 +120,10 @@
 	}) => W extends undefined ? undefined : CleanedWhere[];
 }) => CustomAdapter;
 
-<<<<<<< HEAD
-export interface CustomAdapter {
-	create: <T extends Record<string, any>>({
-		data,
-		model,
-		select,
-	}: {
-		model: string;
-		data: T;
-		select?: string[];
-	}) => Promise<T>;
-	update: <T>(data: {
-		model: string;
-		where: CleanedWhere[];
-		update: T;
-	}) => Promise<T | null>;
-	updateMany: (data: {
-		model: string;
-		where: CleanedWhere[];
-		update: Record<string, any>;
-	}) => Promise<number>;
-	findOne: <T>({
-		model,
-		where,
-		select,
-	}: {
-		model: string;
-		where: CleanedWhere[];
-		select?: string[];
-	}) => Promise<T | null>;
-	findMany: <T>({
-		model,
-		where,
-		limit,
-		sortBy,
-		offset,
-	}: {
-		model: string;
-		where?: CleanedWhere[];
-		limit: number;
-		sortBy?: SortBy | SortBy[];
-		offset?: number;
-	}) => Promise<T[]>;
-	delete: ({
-		model,
-		where,
-	}: {
-		model: string;
-		where: CleanedWhere[];
-	}) => Promise<void>;
-	deleteMany: ({
-		model,
-		where,
-	}: {
-		model: string;
-		where: CleanedWhere[];
-	}) => Promise<number>;
-	count: ({
-		model,
-		where,
-	}: {
-		model: string;
-		where?: CleanedWhere[];
-	}) => Promise<number>;
-=======
 /**
  * @deprecated Use `CustomAdapter` from `@better-auth/core/db/adapter` instead.
  */
 export interface CustomAdapter extends Omit<CoreCustomAdapter, "createSchema"> {
->>>>>>> 2f671a96
 	createSchema?: (props: {
 		/**
 		 * The file the user may have passed in to the `generate` command as the expected schema file output path.

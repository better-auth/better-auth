import { logger } from "../../utils";
import {
	createAdapter,
	type AdapterDebugLogs,
	type CleanedWhere,
} from "../create-adapter";

export interface MemoryDB {
	[key: string]: any[];
}

export interface MemoryAdapterConfig {
	debugLogs?: AdapterDebugLogs;
}

export const memoryAdapter = (db: MemoryDB, config?: MemoryAdapterConfig) =>
	createAdapter({
		config: {
			adapterId: "memory",
			adapterName: "Memory Adapter",
			usePlural: false,
			debugLogs: config?.debugLogs || false,
			customTransformInput(props) {
				if (
					props.options.advanced?.database?.useNumberId &&
					props.field === "id" &&
					props.action === "create"
				) {
					if (!db[props.model]) {
						db[props.model] = [];
					}
					return (db[props.model]?.length ?? 0) + 1;
				}
				return props.data;
			},
		},
		adapter: ({ getFieldName, options, debugLog }) => {
			function convertWhereClause(where: CleanedWhere[], model: string) {
				const table = db[model];
				if (!table) {
					logger.error(
						`[MemoryAdapter] Model ${model} not found in the DB`,
						Object.keys(db),
					);
					throw new Error(`Model ${model} not found`);
				}
				return table.filter((record) => {
					return where.every((clause) => {
						let { field, value, operator } = clause;

						if (operator === "in") {
							if (!Array.isArray(value)) {
								throw new Error("Value must be an array");
							}
							// @ts-expect-error
							return value.includes(record[field]);
						} else if (operator === "not_in") {
							if (!Array.isArray(value)) {
								throw new Error("Value must be an array");
							}
							// @ts-expect-error
							return !value.includes(record[field]);
						} else if (operator === "contains") {
							return record[field].includes(value);
						} else if (operator === "starts_with") {
							return record[field].startsWith(value);
						} else if (operator === "ends_with") {
							return record[field].endsWith(value);
						} else {
							return record[field] === value;
						}
					});
				});
			}
			return {
				create: async ({ model, data }) => {
<<<<<<< HEAD
=======
					if (options.advanced?.database?.useNumberId) {
						// @ts-expect-error
						data.id = db[model].length + 1;
					}
>>>>>>> 9589cb74
					if (!db[model]) {
						db[model] = [];
					}
					if (options.advanced?.database?.useNumberId) {
						// @ts-ignore
						data.id = (db[model]?.length ?? 0) + 1;
					}
					db[model].push(data);
					return data;
				},
				findOne: async ({ model, where }) => {
					const res = convertWhereClause(where, model);
					const record = res[0] || null;
					return record;
				},
				findMany: async ({ model, where, sortBy, limit, offset }) => {
					let table = db[model];
					if (where) {
						table = convertWhereClause(where, model);
					}
					if (sortBy) {
						table = table.sort((a, b) => {
							const field = getFieldName({ model, field: sortBy.field });
							if (sortBy.direction === "asc") {
								return a[field] > b[field] ? 1 : -1;
							} else {
								return a[field] < b[field] ? 1 : -1;
							}
						});
					}
					if (offset !== undefined) {
						table = table.slice(offset);
					}
					if (limit !== undefined) {
						table = table.slice(0, limit);
					}
					return table;
				},
				count: async ({ model }) => {
					return db[model]?.length ?? 0;
				},
				update: async ({ model, where, update }) => {
					const res = convertWhereClause(where, model);
					res.forEach((record) => {
						Object.assign(record, update);
					});
					return res[0] || null;
				},
				delete: async ({ model, where }) => {
					const table = db[model];
					const res = convertWhereClause(where, model);
					db[model] = table.filter((record) => !res.includes(record));
				},
				deleteMany: async ({ model, where }) => {
					const table = db[model];
					const res = convertWhereClause(where, model);
					let count = 0;
					db[model] = table.filter((record) => {
						if (res.includes(record)) {
							count++;
							return false;
						}
						return !res.includes(record);
					});
					return count;
				},
				updateMany({ model, where, update }) {
					const res = convertWhereClause(where, model);
					res.forEach((record) => {
						Object.assign(record, update);
					});
					return res[0] || null;
				},
			};
		},
	});<|MERGE_RESOLUTION|>--- conflicted
+++ resolved
@@ -74,13 +74,10 @@
 			}
 			return {
 				create: async ({ model, data }) => {
-<<<<<<< HEAD
-=======
 					if (options.advanced?.database?.useNumberId) {
 						// @ts-expect-error
 						data.id = db[model].length + 1;
 					}
->>>>>>> 9589cb74
 					if (!db[model]) {
 						db[model] = [];
 					}

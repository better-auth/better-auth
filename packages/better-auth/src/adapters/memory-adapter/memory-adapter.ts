import type { BetterAuthOptions } from "@better-auth/core";
import type {
	CleanedWhere,
	DBAdapterDebugLogOption,
	JoinConfig,
} from "@better-auth/core/db/adapter";
import { logger } from "@better-auth/core/env";
import { createAdapterFactory } from "../adapter-factory";

export interface MemoryDB {
	[key: string]: any[];
}

export interface MemoryAdapterConfig {
	debugLogs?: DBAdapterDebugLogOption | undefined;
}

export const memoryAdapter = (
	db: MemoryDB,
	config?: MemoryAdapterConfig | undefined,
) => {
	let lazyOptions: BetterAuthOptions | null = null;
	let adapterCreator = createAdapterFactory({
		config: {
			adapterId: "memory",
			adapterName: "Memory Adapter",
			usePlural: false,
			debugLogs: config?.debugLogs || false,
			customTransformInput(props) {
				const useNumberId =
					props.options.advanced?.database?.useNumberId ||
					props.options.advanced?.database?.generateId === "serial";
				if (useNumberId && props.field === "id" && props.action === "create") {
					return db[props.model]!.length + 1;
				}
				return props.data;
			},
			transaction: async (cb) => {
				let clone = structuredClone(db);
				try {
					const r = await cb(adapterCreator(lazyOptions!));
					return r;
				} catch (error) {
					// Rollback changes
					Object.keys(db).forEach((key) => {
						db[key] = clone[key]!;
					});
					throw error;
				}
			},
		},
<<<<<<< HEAD
		adapter: ({ getFieldName, options, getModelName }) => {
			const applySortToRecords = (
				records: any[],
				sortBy: { field: string; direction: "asc" | "desc" } | undefined,
				model: string,
			) => {
				if (!sortBy) return records;
				return records.sort((a: any, b: any) => {
					const field = getFieldName({ model, field: sortBy.field });
					const aValue = a[field];
					const bValue = b[field];
=======
		adapter: ({ getFieldName, options, debugLog, getModelName }) => {
			function convertWhereClause(where: CleanedWhere[], model: string) {
				const table = db[model];
				if (!table) {
					logger.error(
						`[MemoryAdapter] Model ${model} not found in the DB`,
						Object.keys(db),
					);
					throw new Error(`Model ${model} not found`);
				}
>>>>>>> 1ebc6faa

					let comparison = 0;

					// Handle null/undefined values
					if (aValue == null && bValue == null) {
						comparison = 0;
					} else if (aValue == null) {
						comparison = -1;
					} else if (bValue == null) {
						comparison = 1;
					}
					// Handle string comparison
					else if (typeof aValue === "string" && typeof bValue === "string") {
						comparison = aValue.localeCompare(bValue);
					}
					// Handle date comparison
					else if (aValue instanceof Date && bValue instanceof Date) {
						comparison = aValue.getTime() - bValue.getTime();
					}
					// Handle numeric comparison
					else if (typeof aValue === "number" && typeof bValue === "number") {
						comparison = aValue - bValue;
					}
					// Handle boolean comparison
					else if (typeof aValue === "boolean" && typeof bValue === "boolean") {
						comparison = aValue === bValue ? 0 : aValue ? 1 : -1;
					}
					// Fallback to string comparison
					else {
						comparison = String(aValue).localeCompare(String(bValue));
					}

					return sortBy.direction === "asc" ? comparison : -comparison;
				});
			};

			function convertWhereClause(
				where: CleanedWhere[],
				model: string,
				join?: JoinConfig,
			): any[] {
				const execute = (where: CleanedWhere[], model: string) => {
					const table = db[model];
					if (!table) {
						logger.error(
							`[MemoryAdapter] Model ${model} not found in the DB`,
							Object.keys(db),
						);
						throw new Error(`Model ${model} not found`);
					}

					const evalClause = (record: any, clause: CleanedWhere): boolean => {
						const { field, value, operator } = clause;
						switch (operator) {
							case "in":
								if (!Array.isArray(value)) {
									throw new Error("Value must be an array");
								}
								// @ts-expect-error
								return value.includes(record[field]);
							case "not_in":
								if (!Array.isArray(value)) {
									throw new Error("Value must be an array");
								}
								// @ts-expect-error
								return !value.includes(record[field]);
							case "contains":
								return record[field].includes(value);
							case "starts_with":
								return record[field].startsWith(value);
							case "ends_with":
								return record[field].endsWith(value);
							case "ne":
								return record[field] !== value;
							case "gt":
								return value != null && Boolean(record[field] > value);
							case "gte":
								return value != null && Boolean(record[field] >= value);
							case "lt":
								return value != null && Boolean(record[field] < value);
							case "lte":
								return value != null && Boolean(record[field] <= value);
							default:
								return record[field] === value;
						}
					};

					return table.filter((record: any) => {
						if (!where.length || where.length === 0) {
							return true;
						}

						let result = evalClause(record, where[0]!);
						for (const clause of where) {
							const clauseResult = evalClause(record, clause);

							if (clause.connector === "OR") {
								result = result || clauseResult;
							} else {
								result = result && clauseResult;
							}
						}

						return result;
					});
				};

				if (!join) return execute(where, model);

				const baseRecords = execute(where, model);

				// Group results by base model and nest joined data as arrays
				const grouped = new Map<string, any>();
				// Track seen IDs per joined model for O(1) deduplication
				const seenIds = new Map<string, Set<string>>();

				for (const baseRecord of baseRecords) {
					const baseId = String(baseRecord.id);

					if (!grouped.has(baseId)) {
						const nested: Record<string, any> = { ...baseRecord };

						// Initialize joined data structures based on isUnique
						for (const [joinModel, joinAttr] of Object.entries(join)) {
							const joinModelName = getModelName(joinModel);
							if (joinAttr.isUnique) {
								nested[joinModelName] = null;
							} else {
								nested[joinModelName] = [];
								seenIds.set(`${baseId}-${joinModel}`, new Set());
							}
						}

						grouped.set(baseId, nested);
					}

					const nestedEntry = grouped.get(baseId)!;

					// Add joined data
					for (const [joinModel, joinAttr] of Object.entries(join)) {
						const joinModelName = getModelName(joinModel);
						const joinTable = db[joinModelName];
						if (!joinTable) {
							logger.error(
								`[MemoryAdapter] JoinOption model ${joinModelName} not found in the DB`,
								Object.keys(db),
							);
							throw new Error(`JoinOption model ${joinModelName} not found`);
						}

						const matchingRecords = joinTable.filter(
							(joinRecord: any) =>
								joinRecord[joinAttr.on.to] === baseRecord[joinAttr.on.from],
						);

						if (joinAttr.isUnique) {
							// For unique relationships, store a single object (or null)
							nestedEntry[joinModelName] = matchingRecords[0] || null;
						} else {
							// For non-unique relationships, store array with limit
							const seenSet = seenIds.get(`${baseId}-${joinModel}`)!;
							const limit = joinAttr.limit ?? 100;
							let count = 0;

							for (const matchingRecord of matchingRecords) {
								if (count >= limit) break;
								if (!seenSet.has(matchingRecord.id)) {
									nestedEntry[joinModelName].push(matchingRecord);
									seenSet.add(matchingRecord.id);
									count++;
								}
							}
						}
					}
				}

				return Array.from(grouped.values());
			}
			return {
				create: async ({ model, data }) => {
					const useNumberId =
						options.advanced?.database?.useNumberId ||
						options.advanced?.database?.generateId === "serial";
					if (useNumberId) {
						// @ts-expect-error
						data.id = db[getModelName(model)]!.length + 1;
					}
					if (!db[model]) {
						db[model] = [];
					}
					db[model]!.push(data);
					return data;
				},
				findOne: async ({ model, where, join }) => {
					const res = convertWhereClause(where, model, join);
					if (join) {
						// When join is present, res is an array of nested objects
						const resArray = res as any[];
						if (!resArray.length) {
							return null;
						}
						// Return the first nested object
						return resArray[0];
					}
					// Without join, res is an array
					const resArray = res as any[];
					const record = resArray[0] || null;
					return record;
				},
				findMany: async ({ model, where, sortBy, limit, offset, join }) => {
					let res = convertWhereClause(where || [], model, join);

					if (join) {
						// When join is present, res is an array of nested objects
						const resArray = res as any[];
						if (!resArray.length) {
							return [];
						}

						// Apply sorting to nested objects
						applySortToRecords(resArray, sortBy, model);

						// Apply offset and limit
						let paginatedRecords = resArray;
						if (offset !== undefined) {
							paginatedRecords = paginatedRecords.slice(offset);
						}
						if (limit !== undefined) {
							paginatedRecords = paginatedRecords.slice(0, limit);
						}

						return paginatedRecords;
					}

					// Without join - original logic
					const resArray = res as any[];
					let table = applySortToRecords(resArray, sortBy, model);
					if (offset !== undefined) {
						table = table!.slice(offset);
					}
					if (limit !== undefined) {
						table = table!.slice(0, limit);
					}
					return table || [];
				},
				count: async ({ model, where }) => {
					if (where) {
						const filteredRecords = convertWhereClause(where, model);
						return filteredRecords.length;
					}
					return db[model]!.length;
				},
				update: async ({ model, where, update }) => {
					const res = convertWhereClause(where, model);
					res.forEach((record) => {
						Object.assign(record, update);
					});
					return res[0] || null;
				},
				delete: async ({ model, where }) => {
					const table = db[model]!;
					const res = convertWhereClause(where, model);
					db[model] = table.filter((record) => !res.includes(record));
				},
				deleteMany: async ({ model, where }) => {
					const table = db[model]!;
					const res = convertWhereClause(where, model);
					let count = 0;
					db[model] = table.filter((record) => {
						if (res.includes(record)) {
							count++;
							return false;
						}
						return !res.includes(record);
					});
					return count;
				},
				updateMany({ model, where, update }) {
					const res = convertWhereClause(where, model);
					res.forEach((record) => {
						Object.assign(record, update);
					});
					return res[0] || null;
				},
			};
		},
	});
	return (options: BetterAuthOptions) => {
		lazyOptions = options;
		return adapterCreator(options);
	};
};<|MERGE_RESOLUTION|>--- conflicted
+++ resolved
@@ -49,7 +49,6 @@
 				}
 			},
 		},
-<<<<<<< HEAD
 		adapter: ({ getFieldName, options, getModelName }) => {
 			const applySortToRecords = (
 				records: any[],
@@ -61,18 +60,6 @@
 					const field = getFieldName({ model, field: sortBy.field });
 					const aValue = a[field];
 					const bValue = b[field];
-=======
-		adapter: ({ getFieldName, options, debugLog, getModelName }) => {
-			function convertWhereClause(where: CleanedWhere[], model: string) {
-				const table = db[model];
-				if (!table) {
-					logger.error(
-						`[MemoryAdapter] Model ${model} not found in the DB`,
-						Object.keys(db),
-					);
-					throw new Error(`Model ${model} not found`);
-				}
->>>>>>> 1ebc6faa
 
 					let comparison = 0;
 

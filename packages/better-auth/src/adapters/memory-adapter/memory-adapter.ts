--- conflicted
+++ resolved
@@ -135,66 +135,59 @@
 						table = convertWhereClause(where, model);
 					}
 					if (sortBy) {
-<<<<<<< HEAD
 						const orderBy = Array.isArray(sortBy) ? sortBy : [sortBy];
-						table = table.sort((a, b) => {
-							for (const { field, direction } of orderBy) {
-								if (a[field] === b[field]) {
-									continue;
-								}
-
-								const res = a[field] < b[field] ? -1 : 1;
-								return direction === "asc" ? res : -res;
+						table = table!.sort((a, b) => {
+							for (const { field: fieldName, direction } of orderBy) {
+								const field = getFieldName({ model, field: fieldName });
+								const aValue = a[field];
+								const bValue = b[field];
+
+								let comparison = 0;
+								// Handle null/undefined values
+								if (aValue == null && bValue == null) {
+									comparison = 0;
+								} else if (aValue == null) {
+									comparison = -1;
+								} else if (bValue == null) {
+									comparison = 1;
+								}
+								// Handle string comparison
+								else if (
+									typeof aValue === "string" &&
+									typeof bValue === "string"
+								) {
+									comparison = aValue.localeCompare(bValue);
+								}
+								// Handle date comparison
+								else if (aValue instanceof Date && bValue instanceof Date) {
+									comparison = aValue.getTime() - bValue.getTime();
+								}
+								// Handle numeric comparison
+								else if (
+									typeof aValue === "number" &&
+									typeof bValue === "number"
+								) {
+									comparison = aValue - bValue;
+								}
+								// Handle boolean comparison
+								else if (
+									typeof aValue === "boolean" &&
+									typeof bValue === "boolean"
+								) {
+									comparison = aValue === bValue ? 0 : aValue ? 1 : -1;
+									// Fallback to string comparison
+								} else {
+									comparison = String(aValue).localeCompare(String(bValue));
+								}
+
+								if (direction === "desc") {
+									comparison = -comparison;
+								}
+								if (comparison !== 0) {
+									return comparison;
+								}
 							}
 							return 0;
-=======
-						table = table!.sort((a, b) => {
-							const field = getFieldName({ model, field: sortBy.field });
-							const aValue = a[field];
-							const bValue = b[field];
-
-							let comparison = 0;
-
-							// Handle null/undefined values
-							if (aValue == null && bValue == null) {
-								comparison = 0;
-							} else if (aValue == null) {
-								comparison = -1;
-							} else if (bValue == null) {
-								comparison = 1;
-							}
-							// Handle string comparison
-							else if (
-								typeof aValue === "string" &&
-								typeof bValue === "string"
-							) {
-								comparison = aValue.localeCompare(bValue);
-							}
-							// Handle date comparison
-							else if (aValue instanceof Date && bValue instanceof Date) {
-								comparison = aValue.getTime() - bValue.getTime();
-							}
-							// Handle numeric comparison
-							else if (
-								typeof aValue === "number" &&
-								typeof bValue === "number"
-							) {
-								comparison = aValue - bValue;
-							}
-							// Handle boolean comparison
-							else if (
-								typeof aValue === "boolean" &&
-								typeof bValue === "boolean"
-							) {
-								comparison = aValue === bValue ? 0 : aValue ? 1 : -1;
-							}
-							// Fallback to string comparison
-							else {
-								comparison = String(aValue).localeCompare(String(bValue));
-							}
-
-							return sortBy.direction === "asc" ? comparison : -comparison;
->>>>>>> f34a9733
 						});
 					}
 					if (offset !== undefined) {

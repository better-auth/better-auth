import { execSync } from "child_process";
import { drizzle } from "drizzle-orm/node-postgres";
import { Pool } from "pg";
import { testAdapter } from "../../test-adapter";
import {
	authFlowTestSuite,
	joinsTestSuite,
	normalTestSuite,
	numberIdTestSuite,
	transactionsTestSuite,
	uuidTestSuite,
} from "../../tests";
import { drizzleAdapter } from "../drizzle-adapter";
import { generateDrizzleSchema, resetGenerationCount } from "./generate-schema";

const pgDB = new Pool({
	connectionString: "postgres://user:password@localhost:5432/better_auth",
});

const cleanupDatabase = async (shouldDestroy = false) => {
	await pgDB.query(`DROP SCHEMA public CASCADE; CREATE SCHEMA public;`);
	if (shouldDestroy) {
		await pgDB.end();
	}
};

const { execute } = await testAdapter({
	adapter: async (options) => {
		const { schema } = await generateDrizzleSchema(pgDB, options, "pg");
		return drizzleAdapter(drizzle(pgDB, { schema }), {
			debugLogs: { isRunningAdapterTests: true },
			schema,
			provider: "pg",
			transaction: true,
		});
	},
	async runMigrations(betterAuthOptions) {
		await cleanupDatabase();
		const { fileName } = await generateDrizzleSchema(
			pgDB,
			betterAuthOptions,
			"pg",
		);

		const command = `npx drizzle-kit push --dialect=postgresql --schema=${fileName}.ts --url=postgres://user:password@localhost:5432/better_auth`;
		console.log(`Running: ${command}`);
		console.log(`Options:`, betterAuthOptions);
		try {
			// wait for the above console.log to be printed
			await new Promise((resolve) => setTimeout(resolve, 10));
			execSync(command, {
				cwd: import.meta.dirname,
				stdio: "inherit",
			});
		} catch (error) {
			console.error("Failed to push drizzle schema (pg):", error);
			throw error;
		}
	},
	prefixTests: "pg",
	tests: [
		normalTestSuite(),
		transactionsTestSuite({ disableTests: { ALL: true } }),
		authFlowTestSuite(),
		numberIdTestSuite(),
<<<<<<< HEAD
		joinsTestSuite(),
=======
		uuidTestSuite(),
>>>>>>> 1ebc6faa
	],
	async onFinish() {
		await cleanupDatabase(true);
		resetGenerationCount();
	},
});

execute();<|MERGE_RESOLUTION|>--- conflicted
+++ resolved
@@ -63,11 +63,8 @@
 		transactionsTestSuite({ disableTests: { ALL: true } }),
 		authFlowTestSuite(),
 		numberIdTestSuite(),
-<<<<<<< HEAD
 		joinsTestSuite(),
-=======
 		uuidTestSuite(),
->>>>>>> 1ebc6faa
 	],
 	async onFinish() {
 		await cleanupDatabase(true);

--- conflicted
+++ resolved
@@ -67,11 +67,8 @@
 		transactionsTestSuite({ disableTests: { ALL: true } }),
 		authFlowTestSuite(),
 		numberIdTestSuite(),
-<<<<<<< HEAD
 		joinsTestSuite(),
-=======
 		uuidTestSuite(),
->>>>>>> 1ebc6faa
 	],
 	async onFinish() {
 		await mysqlDB.end();

import {
	and,
	asc,
	count,
	desc,
	eq,
	gt,
	gte,
	inArray,
	notInArray,
	like,
	lt,
	lte,
	ne,
	or,
	sql,
	SQL,
} from "drizzle-orm";
<<<<<<< HEAD
import { BetterAuthError } from "../../error";
import type { Adapter, BetterAuthOptions, Join, Where } from "../../types";
=======
import { BetterAuthError } from "@better-auth/core/error";
import type { BetterAuthOptions } from "@better-auth/core";
>>>>>>> 6ba15d56
import {
	createAdapterFactory,
	type AdapterFactoryOptions,
	type AdapterFactoryCustomizeAdapterCreator,
} from "../adapter-factory";
<<<<<<< HEAD
import {
	drizzle as pgDrizzle,
	type NodePgQueryResultHKT,
} from "drizzle-orm/node-postgres";
import {
	drizzle as mysqlDrizzle,
	type MySql2PreparedQueryHKT,
	type MySql2QueryResultHKT,
} from "drizzle-orm/mysql2";
import { drizzle as sqliteDrizzle } from "drizzle-orm/libsql";
import {
	PgInsertBase,
	pgTable,
	text as pgText,
	PgUpdateBase,
	type PgTableWithColumns,
} from "drizzle-orm/pg-core";
import {
	MySqlInsertBase,
	mysqlTable,
	MySqlUpdateBase,
	varchar as mysqlVarchar,
	type MySqlTableWithColumns,
} from "drizzle-orm/mysql-core";
import {
	SQLiteInsertBase,
	sqliteTable,
	text as sqliteText,
	SQLiteUpdateBase,
	type SQLiteTableWithColumns,
} from "drizzle-orm/sqlite-core";
=======
import type {
	DBAdapterDebugLogOption,
	DBAdapter,
	Where,
} from "@better-auth/core/db/adapter";
>>>>>>> 6ba15d56

export interface DB {
	[key: string]: any;
}

const pguser = pgTable("user", { id: pgText("id") });
const pgsession = pgTable("session", { id: pgText("id") });
type PgDB = ReturnType<
	typeof pgDrizzle<{ pguser: typeof pguser; pgsession: typeof pgsession }>
>;

const mysqluser = mysqlTable("user", {
	id: mysqlVarchar("id", { length: 255 }),
});
const mysqlsession = mysqlTable("session", {
	id: mysqlVarchar("id", { length: 255 }),
});
type MysqlDB = ReturnType<
	typeof mysqlDrizzle<{
		mysqluser: typeof mysqluser;
		mysqlsession: typeof mysqlsession;
	}>
>;

const sqliteuser = sqliteTable("user", { id: sqliteText("id") });
const sqliSession = sqliteTable("session", { id: sqliteText("id") });
type SqliteDB = ReturnType<
	typeof sqliteDrizzle<{
		sqliteuser: typeof sqliteuser;
		sqliSession: typeof sqliSession;
	}>
>;

type PgBuilder = PgInsertBase<PgTableWithColumns<any>, NodePgQueryResultHKT>;
type MySqlBuilder = MySqlInsertBase<
	MySqlTableWithColumns<any>,
	MySql2QueryResultHKT,
	MySql2PreparedQueryHKT
>;
type SQLiteBuilder = SQLiteInsertBase<
	SQLiteTableWithColumns<any>,
	"async",
	any
>;

type PgUpdateBaseType = Omit<
	PgUpdateBase<
		PgTableWithColumns<any>,
		NodePgQueryResultHKT,
		undefined,
		undefined,
		Record<any, "not-null">,
		[],
		false,
		"where" | "leftJoin" | "rightJoin" | "innerJoin" | "fullJoin"
	>,
	"where" | "leftJoin" | "rightJoin" | "innerJoin" | "fullJoin"
>;

type MysqlBaseType = Omit<
	MySqlUpdateBase<
		MySqlTableWithColumns<any>,
		MySql2QueryResultHKT,
		MySql2PreparedQueryHKT,
		false,
		"where"
	>,
	"where"
>;

type SQLiteUpdateBaseType = Omit<
	SQLiteUpdateBase<
		SQLiteTableWithColumns<any>,
		"async",
		any,
		undefined,
		undefined,
		false,
		"where" | "leftJoin" | "rightJoin" | "innerJoin" | "fullJoin"
	>,
	"where" | "leftJoin" | "rightJoin" | "innerJoin" | "fullJoin"
>;

type AnySchema<Provider extends DrizzleAdapterConfig["provider"]> = Record<
	string,
	Provider extends "pg"
		? PgTableWithColumns<any>
		: Provider extends "mysql"
			? MySqlTableWithColumns<any>
			: Provider extends "sqlite"
				? SQLiteTableWithColumns<any>
				: never
>;

export interface DrizzleAdapterConfig {
	/**
	 * The schema object that defines the tables and fields
	 */
	schema?: Record<string, any>;
	/**
	 * The database provider
	 */
	provider: "pg" | "mysql" | "sqlite";
	/**
	 * If the table names in the schema are plural
	 * set this to true. For example, if the schema
	 * has an object with a key "users" instead of "user"
	 */
	usePlural?: boolean;
	/**
	 * Enable debug logs for the adapter
	 *
	 * @default false
	 */
	debugLogs?: DBAdapterDebugLogOption;
	/**
	 * By default snake case is used for table and field names
	 * when the CLI is used to generate the schema. If you want
	 * to use camel case, set this to true.
	 * @default false
	 */
	camelCase?: boolean;
	/**
	 * Whether to execute multiple operations in a transaction.
	 *
	 * If the database doesn't support transactions,
	 * set this to `false` and operations will be executed sequentially.
	 * @default false
	 */
	transaction?: boolean;
}

export const drizzleAdapter = (_db: DB, config: DrizzleAdapterConfig) => {
	let lazyOptions: BetterAuthOptions | null = null;
	const createCustomAdapter =
		(db: DB): AdapterFactoryCustomizeAdapterCreator =>
		({ getFieldName, debugLog, getModelName }) => {
			function getSchema<Provider extends DrizzleAdapterConfig["provider"]>(
				model: string,
			) {
				const schema = (config.schema || _db._.fullSchema) as
					| AnySchema<Provider>
					| undefined;
				if (!schema) {
					throw new BetterAuthError(
						"Drizzle adapter failed to initialize. Schema not found. Please provide a schema object in the adapter options object.",
					);
				}
				const schemaModel = schema[model];
				if (!schemaModel) {
					const err = new Error();
					const stack = err.stack
						?.split("\n")
						.filter((_, i) => i !== 1)
						.join("\n")
						.replace(
							"Error:",
							`The model "${model}" was not found in the schema object. Please pass the drizzle schema directly to the adapter options in your auth config.`,
						);
					console.log(stack);
					throw new BetterAuthError(
						`[# Drizzle Adapter]: The model "${model}" was not found in the schema object. Please pass the drizzle schema directly to the adapter options in your auth config.`,
					);
				}
				return schemaModel;
			}

			const getColumns = (
				select: string[] | undefined,
				schemaModel: ReturnType<typeof getSchema>,
			) => {
				if (!select?.length) return null;
				return Object.fromEntries(select.map((v) => [v, schemaModel[v]]));
			};

			const withReturning = async <
				Provider extends DrizzleAdapterConfig["provider"] = "pg",
			>({
				builder: builder_,
				data,
				model,
				select,
				where,
			}: {
				model: string;
				builder: Provider extends "pg"
					? PgBuilder | PgUpdateBaseType
					: Provider extends "mysql"
						? MySqlBuilder | MysqlBaseType
						: Provider extends "sqlite"
							? SQLiteBuilder | SQLiteUpdateBaseType
							: never;
				data: Record<string, any>;
				where?: Where[];
				select?: string[];
			}): Promise<any> => {
				const provider = config.provider as Provider;
				if (provider !== "mysql") {
					const builder = builder_ as PgBuilder | SQLiteBuilder;
					const c = await builder.returning();
					return c[0];
				}
				const builder = builder_ as SQLiteBuilder;
				await builder.execute();
				const schemaModel = getSchema<"mysql">(model);
				//@ts-expect-error - config is private
				const builderVal = builder.config?.values;
				const db = _db as MysqlDB;
				if (where?.length) {
<<<<<<< HEAD
					const clause = convertWhereClause(where, model);
					const columns = getColumns(select, schemaModel);
					const builder = columns ? db.select(columns) : db.select();
					const res = await builder.from(schemaModel).where(clause[0]);
=======
					// If we're updating a field that's in the where clause, use the new value
					const updatedWhere = where.map((w) => {
						// If this field was updated, use the new value for lookup
						if (data[w.field] !== undefined) {
							return { ...w, value: data[w.field] };
						}
						return w;
					});

					const clause = convertWhereClause(updatedWhere, model);
					const res = await db
						.select()
						.from(schemaModel)
						.where(...clause);
>>>>>>> 6ba15d56
					return res[0];
				} else if (builderVal && builderVal[0]?.id?.value) {
					let tId = builderVal[0]?.id?.value;
					if (!tId) {
						//get last inserted id
						const lastInsertId = await db
							.select({ id: sql`LAST_INSERT_ID()` })
							.from(schemaModel)
							.orderBy(desc(schemaModel.id))
							.limit(1);
						tId = lastInsertId[0].id;
					}
					const columns = getColumns(select, schemaModel);
					const builder = columns ? db.select(columns) : db.select();
					const res = await builder
						.from(schemaModel)
						.where(eq(schemaModel.id, tId))
						.limit(1)
						.execute();
					return res[0];
				} else if (data.id) {
					const columns = getColumns(select, schemaModel);
					const builder = columns ? db.select(columns) : db.select();
					const res = await builder
						.from(schemaModel)
						.where(eq(schemaModel.id, data.id))
						.limit(1)
						.execute();
					return res[0];
				} else {
					// If the user doesn't have `id` as a field, then this will fail.
					// We expect that they defined `id` in all of their models.
					if (!("id" in schemaModel)) {
						throw new BetterAuthError(
							`The model "${model}" does not have an "id" field. Please use the "id" field as your primary key.`,
						);
					}
					const columns = getColumns(select, schemaModel);
					const builder = columns ? db.select(columns) : db.select();
					const res = await builder
						.from(schemaModel)
						.orderBy(desc(schemaModel.id))
						.limit(1)
						.execute();
					return res[0];
				}
			};

			function convertWhereClause(where: Where[], model: string) {
				const schemaModel = getSchema(model);
				if (!where.length) return [];
				if (where.length === 1) {
					const w = where[0];
					if (!w) {
						return [];
					}
					const field = getFieldName({ model, field: w.field });
					if (!schemaModel[field]) {
						throw new BetterAuthError(
							`The field "${w.field}" does not exist in the schema for the model "${model}". Please update your schema.`,
						);
					}
					if (w.operator === "in") {
						if (!Array.isArray(w.value)) {
							throw new BetterAuthError(
								`The value for the field "${w.field}" must be an array when using the "in" operator.`,
							);
						}
						return [inArray(schemaModel[field], w.value)];
					}

					if (w.operator === "not_in") {
						if (!Array.isArray(w.value)) {
							throw new BetterAuthError(
								`The value for the field "${w.field}" must be an array when using the "not_in" operator.`,
							);
						}
						return [notInArray(schemaModel[field], w.value)];
					}

					if (w.operator === "contains") {
						return [like(schemaModel[field], `%${w.value}%`)];
					}

					if (w.operator === "starts_with") {
						return [like(schemaModel[field], `${w.value}%`)];
					}

					if (w.operator === "ends_with") {
						return [like(schemaModel[field], `%${w.value}`)];
					}

					if (w.operator === "lt") {
						return [lt(schemaModel[field], w.value)];
					}

					if (w.operator === "lte") {
						return [lte(schemaModel[field], w.value)];
					}

					if (w.operator === "ne") {
						return [ne(schemaModel[field], w.value)];
					}

					if (w.operator === "gt") {
						return [gt(schemaModel[field], w.value)];
					}

					if (w.operator === "gte") {
						return [gte(schemaModel[field], w.value)];
					}

					return [eq(schemaModel[field], w.value)];
				}
				const andGroup = where.filter(
					(w) => w.connector === "AND" || !w.connector,
				);
				const orGroup = where.filter((w) => w.connector === "OR");
				const andClause = and(
					...andGroup.map((w) => {
						const field = getFieldName({ model, field: w.field });
						if (w.operator === "in") {
							if (!Array.isArray(w.value)) {
								throw new BetterAuthError(
									`The value for the field "${w.field}" must be an array when using the "in" operator.`,
								);
							}
							return inArray(schemaModel[field], w.value);
						}
						if (w.operator === "not_in") {
							if (!Array.isArray(w.value)) {
								throw new BetterAuthError(
									`The value for the field "${w.field}" must be an array when using the "not_in" operator.`,
								);
							}
							return notInArray(schemaModel[field], w.value);
						}
						if (w.operator === "contains") {
							return like(schemaModel[field], `%${w.value}%`);
						}
						if (w.operator === "starts_with") {
							return like(schemaModel[field], `${w.value}%`);
						}
						if (w.operator === "ends_with") {
							return like(schemaModel[field], `%${w.value}`);
						}
						if (w.operator === "lt") {
							return lt(schemaModel[field], w.value);
						}
						if (w.operator === "lte") {
							return lte(schemaModel[field], w.value);
						}
						if (w.operator === "gt") {
							return gt(schemaModel[field], w.value);
						}
						if (w.operator === "gte") {
							return gte(schemaModel[field], w.value);
						}
						if (w.operator === "ne") {
							return ne(schemaModel[field], w.value);
						}
						return eq(schemaModel[field], w.value);
					}),
				);
				const orClause = or(
					...orGroup.map((w) => {
						const field = getFieldName({ model, field: w.field });
						if (w.operator === "in") {
							if (!Array.isArray(w.value)) {
								throw new BetterAuthError(
									`The value for the field "${w.field}" must be an array when using the "in" operator.`,
								);
							}
							return inArray(schemaModel[field], w.value);
						}
						if (w.operator === "not_in") {
							if (!Array.isArray(w.value)) {
								throw new BetterAuthError(
									`The value for the field "${w.field}" must be an array when using the "not_in" operator.`,
								);
							}
							return notInArray(schemaModel[field], w.value);
						}
						if (w.operator === "contains") {
							return like(schemaModel[field], `%${w.value}%`);
						}
						if (w.operator === "starts_with") {
							return like(schemaModel[field], `${w.value}%`);
						}
						if (w.operator === "ends_with") {
							return like(schemaModel[field], `%${w.value}`);
						}
						if (w.operator === "lt") {
							return lt(schemaModel[field], w.value);
						}
						if (w.operator === "lte") {
							return lte(schemaModel[field], w.value);
						}
						if (w.operator === "gt") {
							return gt(schemaModel[field], w.value);
						}
						if (w.operator === "gte") {
							return gte(schemaModel[field], w.value);
						}
						if (w.operator === "ne") {
							return ne(schemaModel[field], w.value);
						}
						return eq(schemaModel[field], w.value);
					}),
				);

				const clause: SQL[] = [];
				if (andGroup.length) clause.push(andClause!);
				if (orGroup.length) clause.push(orClause!);
				return clause;
			}

			function checkMissingFields(
				schema: Record<string, any>,
				model: string,
				values: Record<string, any>,
			) {
				if (!schema) {
					throw new BetterAuthError(
						"Drizzle adapter failed to initialize. Schema not found. Please provide a schema object in the adapter options object.",
					);
				}
				for (const key in values) {
					if (!schema[key]) {
						throw new BetterAuthError(
							`The field "${key}" does not exist in the "${model}" schema. Please update your drizzle schema or re-generate using "npx @better-auth/cli generate".`,
						);
					}
				}
			}

			const build = <Provider extends "mysql" | "pg" | "sqlite">({
				model,
				provider,
				select,
				where,
				limit = 1,
				orderBy,
				join,
			}: {
				provider: Provider;
				select?: string[];
				model: string;
				where: Where[];
				limit?: number;
				orderBy?: SQL;
				join?: Join;
			}) => {
				const clause = convertWhereClause(where, model);
				if (provider === "pg") {
					const db = _db as PgDB;
					const schemaModel = getSchema<"pg">(getModelName(model));
					const columns = getColumns(select, schemaModel);
					const selected = columns ? db.select(columns) : db.select();
					const from = selected.from(schemaModel);
					const base = (() => {
						if (!join) return from;
						let base = from as ReturnType<typeof from.leftJoin>;
						for (const model in join) {
							const joinSchemaModel = getSchema<"pg">(getModelName(model));
							const { on, type } = join[model];
							const statement = eq(
								schemaModel[getFieldName({ model, field: on[0] })],
								joinSchemaModel[getFieldName({ model, field: on[1] })],
							);
							if (type === "full") {
								base = base.fullJoin(joinSchemaModel, statement);
							} else if (type === "inner") {
								base = base.innerJoin(joinSchemaModel, statement);
							} else if (type === "left") {
								base = base.leftJoin(joinSchemaModel, statement);
							} else if (type === "right") {
								base = base.rightJoin(joinSchemaModel, statement);
							}
						}
						return base;
					})();
					const builder = base.where(clause[0]).limit(limit);
					if (orderBy) return builder.orderBy(orderBy);
					return builder;
				} else if (provider === "mysql") {
					const db = _db as MysqlDB;
					const schemaModel = getSchema<"mysql">(getModelName(model));
					const columns = getColumns(select, schemaModel);
					const selected = columns ? db.select(columns) : db.select();
					const from = selected.from(schemaModel);
					const base = (() => {
						if (!join) return from;
						let base = from as ReturnType<typeof from.leftJoin>;
						for (const model in join) {
							const joinSchemaModel = getSchema<"mysql">(getModelName(model));
							const { on, type } = join[model];
							const statement = eq(
								schemaModel[getFieldName({ model, field: on[0] })],
								joinSchemaModel[getFieldName({ model, field: on[1] })],
							);
							if (type === "full") {
								base = base.fullJoin(joinSchemaModel, statement);
							} else if (type === "inner") {
								base = base.innerJoin(joinSchemaModel, statement);
							} else if (type === "left") {
								base = base.leftJoin(joinSchemaModel, statement);
							} else if (type === "right") {
								base = base.rightJoin(joinSchemaModel, statement);
							}
						}
						return base;
					})();
					const builder = base.where(clause[0]).limit(limit);
					if (orderBy) return builder.orderBy(orderBy);
					return builder;
				} else {
					const db = _db as SqliteDB;
					const schemaModel = getSchema<"sqlite">(getModelName(model));
					const columns = getColumns(select, schemaModel);
					const selected = columns ? db.select(columns) : db.select();
					const from = selected.from(schemaModel);
					const base = (() => {
						if (!join) return from;
						let base = from as ReturnType<typeof from.leftJoin>;
						for (const model in join) {
							const joinSchemaModel = getSchema<"sqlite">(getModelName(model));
							const { on, type } = join[model];
							const statement = eq(
								schemaModel[getFieldName({ model, field: on[0] })],
								joinSchemaModel[getFieldName({ model, field: on[1] })],
							);
							if (type === "full") {
								base = base.fullJoin(joinSchemaModel, statement);
							} else if (type === "inner") {
								base = base.innerJoin(joinSchemaModel, statement);
							} else if (type === "left") {
								base = base.leftJoin(joinSchemaModel, statement);
							} else if (type === "right") {
								base = base.rightJoin(joinSchemaModel, statement);
							}
						}
						return base;
					})();
					const builder = base.where(clause[0]).limit(limit);
					if (orderBy) return builder.orderBy(orderBy);
					return builder;
				}
			};

			return {
				async create({ model, data: values, select }) {
					const provider = config.provider;
					if (provider === "pg") {
						const db = _db as PgDB;
						const schemaModel = getSchema<typeof provider>(model);
						checkMissingFields(schemaModel, model, values);
						const builder = db.insert(schemaModel).values(values);
						const returned = await withReturning<"pg">({
							model,
							builder,
							data: values,
							select,
						});
						return returned;
					} else if (provider === "mysql") {
						const db = _db as MysqlDB;
						const schemaModel = getSchema<typeof provider>(model);
						checkMissingFields(schemaModel, model, values);
						const builder = db.insert(schemaModel).values(values);
						const returned = await withReturning<"mysql">({
							model,
							builder,
							data: values,
							select,
						});
						return returned;
					} else if (provider === "sqlite") {
						const db = _db as SqliteDB;
						const schemaModel = getSchema<typeof provider>(model);
						checkMissingFields(schemaModel, model, values);
						const builder = db.insert(schemaModel).values(values);
						const returned = await withReturning<"sqlite">({
							model,
							builder,
							data: values,
							select,
						});
						return returned;
					} else {
						debugLog("Invalid database provider", { provider });
						throw new BetterAuthError("Invalid provider");
					}
				},
				async findOne({ model, where, select, join }) {
					const provider = config.provider;
					const res = await build({ model, provider, select, where, join });
					if (!res.length) return null;
					return res[0] as any;
				},
				async findMany({ model, where, sortBy, limit, offset }) {
					const schemaModel = getSchema(model);
					const sortFn = sortBy?.direction === "desc" ? desc : asc;
					const sortCol = sortBy?.field
						? getFieldName({ model, field: sortBy?.field || "" })
						: undefined;
					const builder = build({
						model,
						provider: config.provider,
						where: where ?? [],
						limit: limit ?? 100,
						orderBy: sortCol ? sortFn(schemaModel[sortCol]) : undefined,
					});
					const res = await builder.offset(offset ?? 0);
					return res as any[];
				},
				async count({ model, where }) {
					const clause = where ? convertWhereClause(where, model) : [];
					const provider = config.provider;
					if (provider === "pg") {
						const db = _db as PgDB;
						const schemaModel = getSchema<"pg">(model);
						const res = await db
							.select({ count: count() })
							.from(schemaModel)
							.where(clause[0]);
						return res[0].count;
					} else if (provider === "mysql") {
						const db = _db as MysqlDB;
						const schemaModel = getSchema<typeof provider>(model);
						const res = await db
							.select({ count: count() })
							.from(schemaModel)
							.where(clause[0]);
						return res[0].count;
					} else if (provider === "sqlite") {
						const db = _db as SqliteDB;
						const schemaModel = getSchema<typeof provider>(model);
						const res = await db
							.select({ count: count() })
							.from(schemaModel)
							.where(clause[0]);
						return res[0].count;
					} else {
						debugLog("Invalid database provider", { provider });
						throw new BetterAuthError("Invalid provider");
					}
				},
				async update({ model, where, update }) {
					const provider = config.provider;
					const clause = convertWhereClause(where, model);
					const values = update as Record<string, any>;
					if (provider === "pg") {
						const db = _db as PgDB;
						const schemaModel = getSchema<"pg">(model);
						const builder = db.update(schemaModel).set(values).where(clause[0]);
						return await withReturning<"pg">({
							model,
							builder,
							data: values,
							where,
						});
					} else if (provider === "mysql") {
						const db = _db as MysqlDB;
						const schemaModel = getSchema<"mysql">(model);
						const builder = db.update(schemaModel).set(values).where(clause[0]);
						return await withReturning<"mysql">({
							model,
							builder,
							data: values,
							where,
						});
					} else if (provider === "sqlite") {
						const db = _db as SqliteDB;
						const schemaModel = getSchema<"sqlite">(model);
						const builder = db.update(schemaModel).set(values).where(clause[0]);
						return await withReturning<"sqlite">({
							model,
							builder,
							data: values,
							where,
						});
					} else {
						debugLog("Invalid database provider", { provider });
						throw new BetterAuthError("Invalid provider");
					}
				},
				async updateMany({ model, where, update: values }) {
					const clause = convertWhereClause(where, model);
					const provider = config.provider;
					if (provider === "pg") {
						const db = _db as PgDB;
						const schemaModel = getSchema<"pg">(model);
						const builder = db.update(schemaModel).set(values).where(clause[0]);
						return (await builder) as any;
					} else if (provider === "mysql") {
						const db = _db as MysqlDB;
						const schemaModel = getSchema<"mysql">(model);
						const builder = db.update(schemaModel).set(values).where(clause[0]);
						return (await builder) as any;
					} else if (provider === "sqlite") {
						const db = _db as SqliteDB;
						const schemaModel = getSchema<"sqlite">(model);
						const builder = db.update(schemaModel).set(values).where(clause[0]);
						return (await builder) as any;
					} else {
						debugLog("Invalid database provider", { provider });
						throw new BetterAuthError("Invalid provider");
					}
				},
				async delete({ model, where }) {
					const provider = config.provider;
					if (provider === "pg") {
						const db = _db as PgDB;
						const schemaModel = getSchema<"pg">(model);
						const clause = convertWhereClause(where, model);
						await db.delete(schemaModel).where(clause[0]);
					} else if (provider === "mysql") {
						const db = _db as MysqlDB;
						const schemaModel = getSchema<"mysql">(model);
						const clause = convertWhereClause(where, model);
						await db.delete(schemaModel).where(clause[0]);
					} else if (provider === "sqlite") {
						const db = _db as SqliteDB;
						const schemaModel = getSchema<"sqlite">(model);
						const clause = convertWhereClause(where, model);
						await db.delete(schemaModel).where(clause[0]);
					} else {
						debugLog("Invalid database provider", { provider });
						throw new BetterAuthError("Invalid provider");
					}
				},
				async deleteMany({ model, where }) {
					const provider = config.provider;
					if (provider === "pg") {
						const db = _db as PgDB;
						const schemaModel = getSchema<"pg">(model);
						const clause = convertWhereClause(where, model);
						const builder = db.delete(schemaModel).where(clause[0]);
						return (await builder) as any;
					} else if (provider === "mysql") {
						const db = _db as MysqlDB;
						const schemaModel = getSchema<"mysql">(model);
						const clause = convertWhereClause(where, model);
						const builder = db.delete(schemaModel).where(clause[0]);
						return (await builder) as any;
					} else if (provider === "sqlite") {
						const db = _db as SqliteDB;
						const schemaModel = getSchema<"sqlite">(model);
						const clause = convertWhereClause(where, model);
						const builder = db.delete(schemaModel).where(clause[0]);
						return (await builder) as any;
					} else {
						debugLog("Invalid database provider", { provider });
						throw new BetterAuthError("Invalid provider");
					}
				},
				options: config,
			};
		};
	let adapterOptions: AdapterFactoryOptions | null = null;
	adapterOptions = {
		config: {
			adapterId: "drizzle",
			adapterName: "Drizzle Adapter",
			usePlural: config.usePlural ?? false,
			debugLogs: config.debugLogs ?? false,
			transaction:
				(config.transaction ?? false)
					? (cb) =>
							_db.transaction((tx: DB) => {
								const adapter = createAdapterFactory({
									config: adapterOptions!.config,
									adapter: createCustomAdapter(tx),
								})(lazyOptions!);
								return cb(adapter);
							})
					: false,
		},
		adapter: createCustomAdapter(_db),
	};
	const adapter = createAdapterFactory(adapterOptions);
	return (options: BetterAuthOptions): DBAdapter<BetterAuthOptions> => {
		lazyOptions = options;
		return adapter(options);
	};
};<|MERGE_RESOLUTION|>--- conflicted
+++ resolved
@@ -16,19 +16,13 @@
 	sql,
 	SQL,
 } from "drizzle-orm";
-<<<<<<< HEAD
-import { BetterAuthError } from "../../error";
-import type { Adapter, BetterAuthOptions, Join, Where } from "../../types";
-=======
 import { BetterAuthError } from "@better-auth/core/error";
-import type { BetterAuthOptions } from "@better-auth/core";
->>>>>>> 6ba15d56
+import type { Adapter, BetterAuthOptions, Join, Where } from "@better-auth/core";
 import {
 	createAdapterFactory,
 	type AdapterFactoryOptions,
 	type AdapterFactoryCustomizeAdapterCreator,
 } from "../adapter-factory";
-<<<<<<< HEAD
 import {
 	drizzle as pgDrizzle,
 	type NodePgQueryResultHKT,
@@ -60,13 +54,11 @@
 	SQLiteUpdateBase,
 	type SQLiteTableWithColumns,
 } from "drizzle-orm/sqlite-core";
-=======
 import type {
 	DBAdapterDebugLogOption,
 	DBAdapter,
 	Where,
 } from "@better-auth/core/db/adapter";
->>>>>>> 6ba15d56
 
 export interface DB {
 	[key: string]: any;
@@ -276,13 +268,7 @@
 				const builderVal = builder.config?.values;
 				const db = _db as MysqlDB;
 				if (where?.length) {
-<<<<<<< HEAD
-					const clause = convertWhereClause(where, model);
-					const columns = getColumns(select, schemaModel);
-					const builder = columns ? db.select(columns) : db.select();
-					const res = await builder.from(schemaModel).where(clause[0]);
-=======
-					// If we're updating a field that's in the where clause, use the new value
+          // If we're updating a field that's in the where clause, use the new value
 					const updatedWhere = where.map((w) => {
 						// If this field was updated, use the new value for lookup
 						if (data[w.field] !== undefined) {
@@ -290,13 +276,10 @@
 						}
 						return w;
 					});
-
 					const clause = convertWhereClause(updatedWhere, model);
-					const res = await db
-						.select()
-						.from(schemaModel)
-						.where(...clause);
->>>>>>> 6ba15d56
+					const columns = getColumns(select, schemaModel);
+					const builder = columns ? db.select(columns) : db.select();
+					const res = await builder.from(schemaModel).where(clause[0]);
 					return res[0];
 				} else if (builderVal && builderVal[0]?.id?.value) {
 					let tId = builderVal[0]?.id?.value;

<<<<<<< HEAD
import { z } from "zod";
import type { FieldAttribute } from "./field";
=======
import * as z from "zod/v4";
import type { FieldAttribute } from ".";
>>>>>>> 370e8515
import type { AuthPluginSchema } from "../types/plugins";
import type { BetterAuthOptions } from "../types/options";
import { APIError } from "better-call";
import type { Account, Session, User } from "../types";

export const accountSchema = z.object({
	id: z.string(),
	providerId: z.string(),
	accountId: z.string(),
	userId: z.coerce.string(),
	accessToken: z.string().nullish(),
	refreshToken: z.string().nullish(),
	idToken: z.string().nullish(),
	/**
	 * Access token expires at
	 */
	accessTokenExpiresAt: z.date().nullish(),
	/**
	 * Refresh token expires at
	 */
	refreshTokenExpiresAt: z.date().nullish(),
	/**
	 * The scopes that the user has authorized
	 */
	scope: z.string().nullish(),
	/**
	 * Password is only stored in the credential provider
	 */
	password: z.string().nullish(),
	createdAt: z.date().default(() => new Date()),
	updatedAt: z.date().default(() => new Date()),
});

export const userSchema = z.object({
	id: z.string(),
	email: z.string().transform((val) => val.toLowerCase()),
	emailVerified: z.boolean().default(false),
	name: z.string(),
	image: z.string().nullish(),
	createdAt: z.date().default(() => new Date()),
	updatedAt: z.date().default(() => new Date()),
});

export const sessionSchema = z.object({
	id: z.string(),
	userId: z.coerce.string(),
	expiresAt: z.date(),
	createdAt: z.date().default(() => new Date()),
	updatedAt: z.date().default(() => new Date()),
	token: z.string(),
	ipAddress: z.string().nullish(),
	userAgent: z.string().nullish(),
});

export const verificationSchema = z.object({
	id: z.string(),
	value: z.string(),
	createdAt: z.date().default(() => new Date()),
	updatedAt: z.date().default(() => new Date()),
	expiresAt: z.date(),
	identifier: z.string(),
});

export function parseOutputData<T extends Record<string, any>>(
	data: T,
	schema: {
		fields: Record<string, FieldAttribute>;
	},
) {
	const fields = schema.fields;
	const parsedData: Record<string, any> = {};
	for (const key in data) {
		const field = fields[key];
		if (!field) {
			parsedData[key] = data[key];
			continue;
		}
		if (field.returned === false) {
			continue;
		}
		parsedData[key] = data[key];
	}
	return parsedData as T;
}

export function getAllFields(options: BetterAuthOptions, table: string) {
	let schema: Record<string, FieldAttribute> = {
		...(table === "user" ? options.user?.additionalFields : {}),
		...(table === "session" ? options.session?.additionalFields : {}),
	};
	for (const plugin of options.plugins || []) {
		if (plugin.schema && plugin.schema[table]) {
			schema = {
				...schema,
				...plugin.schema[table].fields,
			};
		}
	}
	return schema;
}

export function parseUserOutput(options: BetterAuthOptions, user: User) {
	const schema = getAllFields(options, "user");
	return parseOutputData(user, { fields: schema });
}

export function parseAccountOutput(
	options: BetterAuthOptions,
	account: Account,
) {
	const schema = getAllFields(options, "account");
	return parseOutputData(account, { fields: schema });
}

export function parseSessionOutput(
	options: BetterAuthOptions,
	session: Session,
) {
	const schema = getAllFields(options, "session");
	return parseOutputData(session, { fields: schema });
}

export function parseInputData<T extends Record<string, any>>(
	data: T,
	schema: {
		fields: Record<string, FieldAttribute>;
		action?: "create" | "update";
	},
) {
	const action = schema.action || "create";
	const fields = schema.fields;
	const parsedData: Record<string, any> = {};
	for (const key in fields) {
		if (key in data) {
			if (fields[key].input === false) {
				if (fields[key].defaultValue) {
					parsedData[key] = fields[key].defaultValue;
					continue;
				}
				continue;
			}
			if (fields[key].validator?.input && data[key] !== undefined) {
				parsedData[key] = fields[key].validator.input.parse(data[key]);
				continue;
			}
			if (fields[key].transform?.input && data[key] !== undefined) {
				parsedData[key] = fields[key].transform?.input(data[key]);
				continue;
			}
			parsedData[key] = data[key];
			continue;
		}

		if (fields[key].defaultValue && action === "create") {
			parsedData[key] = fields[key].defaultValue;
			continue;
		}

		if (fields[key].required && action === "create") {
			throw new APIError("BAD_REQUEST", {
				message: `${key} is required`,
			});
		}
	}
	return parsedData as Partial<T>;
}

export function parseUserInput(
	options: BetterAuthOptions,
	user?: Record<string, any>,
	action?: "create" | "update",
) {
	const schema = getAllFields(options, "user");
	return parseInputData(user || {}, { fields: schema, action });
}

export function parseAdditionalUserInput(
	options: BetterAuthOptions,
	user?: Record<string, any>,
) {
	const schema = getAllFields(options, "user");
	return parseInputData(user || {}, { fields: schema });
}

export function parseAccountInput(
	options: BetterAuthOptions,
	account: Partial<Account>,
) {
	const schema = getAllFields(options, "account");
	return parseInputData(account, { fields: schema });
}

export function parseSessionInput(
	options: BetterAuthOptions,
	session: Partial<Session>,
) {
	const schema = getAllFields(options, "session");
	return parseInputData(session, { fields: schema });
}

export function mergeSchema<S extends AuthPluginSchema>(
	schema: S,
	newSchema?: {
		[K in keyof S]?: {
			modelName?: string;
			fields?: {
				[P: string]: string;
			};
		};
	},
) {
	if (!newSchema) {
		return schema;
	}
	for (const table in newSchema) {
		const newModelName = newSchema[table]?.modelName;
		if (newModelName) {
			schema[table].modelName = newModelName;
		}
		for (const field in schema[table].fields) {
			const newField = newSchema[table]?.fields?.[field];
			if (!newField) {
				continue;
			}
			schema[table].fields[field].fieldName = newField;
		}
	}
	return schema;
}<|MERGE_RESOLUTION|>--- conflicted
+++ resolved
@@ -1,10 +1,6 @@
-<<<<<<< HEAD
 import { z } from "zod";
 import type { FieldAttribute } from "./field";
-=======
 import * as z from "zod/v4";
-import type { FieldAttribute } from ".";
->>>>>>> 370e8515
 import type { AuthPluginSchema } from "../types/plugins";
 import type { BetterAuthOptions } from "../types/options";
 import { APIError } from "better-call";

import { getAuthTables } from ".";
import { BetterAuthError } from "../error";
import type { Adapter, BetterAuthOptions } from "../types";
import { createKyselyAdapter } from "../adapters/kysely-adapter/dialect";
import { kyselyAdapter } from "../adapters/kysely-adapter";
import { memoryAdapter, type MemoryDB } from "../adapters/memory-adapter";
<<<<<<< HEAD
import { globalLog } from "../utils";
=======
import { logger } from "@better-auth/core/env";
>>>>>>> 5c8a7eb7
import type { DBFieldAttribute } from "@better-auth/core/db";

export async function getAdapter(options: BetterAuthOptions): Promise<Adapter> {
	let adapter: Adapter;
	if (!options.database) {
		const tables = getAuthTables(options);
		const memoryDB = Object.keys(tables).reduce<MemoryDB>((acc, key) => {
			acc[key] = [];
			return acc;
		}, {});

		globalLog(
			"warn",
			"No database configuration provided. Using memory adapter in development",
			options,
		);
		adapter = memoryAdapter(memoryDB)(options);
	} else if (typeof options.database === "function") {
		adapter = options.database(options);
	} else {
		const { kysely, databaseType, transaction } =
			await createKyselyAdapter(options);
		if (!kysely) {
			throw new BetterAuthError("Failed to initialize database adapter");
		}
		adapter = kyselyAdapter(kysely, {
			type: databaseType || "sqlite",
			debugLogs:
				"debugLogs" in options.database ? options.database.debugLogs : false,
			transaction: transaction,
		})(options);
	}
	// patch for 1.3.x to ensure we have a transaction function in the adapter
	if (!adapter.transaction) {
		globalLog(
			"warn",
			"Adapter does not correctly implement transaction function, patching it automatically. Please update your adapter implementation.",
			null,
		);
		adapter.transaction = async (cb) => {
			return cb(adapter);
		};
	}
	return adapter;
}

export function convertToDB<T extends Record<string, any>>(
	fields: Record<string, DBFieldAttribute>,
	values: T,
) {
	let result: Record<string, any> = values.id
		? {
				id: values.id,
			}
		: {};
	for (const key in fields) {
		const field = fields[key]!;
		const value = values[key];
		if (value === undefined) {
			continue;
		}
		result[field.fieldName || key] = value;
	}
	return result as T;
}

export function convertFromDB<T extends Record<string, any>>(
	fields: Record<string, DBFieldAttribute>,
	values: T | null,
) {
	if (!values) {
		return null;
	}
	let result: Record<string, any> = {
		id: values.id,
	};
	for (const [key, value] of Object.entries(fields)) {
		result[key] = values[value.fieldName || key];
	}
	return result as T;
}<|MERGE_RESOLUTION|>--- conflicted
+++ resolved
@@ -4,12 +4,8 @@
 import { createKyselyAdapter } from "../adapters/kysely-adapter/dialect";
 import { kyselyAdapter } from "../adapters/kysely-adapter";
 import { memoryAdapter, type MemoryDB } from "../adapters/memory-adapter";
-<<<<<<< HEAD
-import { globalLog } from "../utils";
-=======
-import { logger } from "@better-auth/core/env";
->>>>>>> 5c8a7eb7
 import type { DBFieldAttribute } from "@better-auth/core/db";
+import { globalLog } from "@better-auth/core/env";
 
 export async function getAdapter(options: BetterAuthOptions): Promise<Adapter> {
 	let adapter: Adapter;

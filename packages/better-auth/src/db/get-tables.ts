import type { FieldAttribute } from ".";
import type { BetterAuthOptions } from "../types";

export type BetterAuthDbSchema = Record<
	string,
	{
		/**
		 * The name of the table in the database
		 */
		tableName: string;
		/**
		 * The fields of the table
		 */
		fields: Record<string, FieldAttribute>;
		/**
		 * Whether to disable migrations for this table
		 * @default false
		 */
		disableMigrations?: boolean;
		/**
		 * The order of the table
		 */
		order?: number;
	}
>;

export const getAuthTables = (
	options: BetterAuthOptions,
): BetterAuthDbSchema => {
	const pluginSchema = options.plugins?.reduce(
		(acc, plugin) => {
			const schema = plugin.schema;
			if (!schema) return acc;
			for (const [key, value] of Object.entries(schema)) {
				acc[key] = {
					fields: {
						...acc[key]?.fields,
						...value.fields,
					},
					tableName: value.tableName || key,
				};
			}
			return acc;
		},
		{} as Record<
			string,
			{ fields: Record<string, FieldAttribute>; tableName: string }
		>,
	);

	const shouldAddRateLimitTable = options.rateLimit?.storage === "database";
	const rateLimitTable = {
		rateLimit: {
			tableName: options.rateLimit?.tableName || "rateLimit",
			fields: {
				key: {
					type: "string",
					fieldName: options.rateLimit?.fields?.key || "key",
				},
				count: {
					type: "number",
					fieldName: options.rateLimit?.fields?.count || "count",
				},
				lastRequest: {
					type: "number",
					fieldName: options.rateLimit?.fields?.lastRequest || "lastRequest",
				},
			},
		},
	} satisfies BetterAuthDbSchema;

	const { user, session, account, ...pluginTables } = pluginSchema || {};
	return {
		user: {
			tableName: options.user?.modelName || "user",
			fields: {
				name: {
					type: "string",
					required: true,
					fieldName: options.user?.fields?.name || "name",
				},
				email: {
					type: "string",
					unique: true,
					required: true,
					fieldName: options.user?.fields?.email || "email",
				},
				emailVerified: {
					type: "boolean",
					defaultValue: () => false,
					required: true,
					fieldName: options.user?.fields?.emailVerified || "emailVerified",
				},
				image: {
					type: "string",
					required: false,
					fieldName: options.user?.fields?.image || "image",
				},
				createdAt: {
					type: "date",
					defaultValue: () => new Date(),
					required: true,
					fieldName: options.user?.fields?.createdAt || "createdAt",
				},
				updatedAt: {
					type: "date",
					defaultValue: () => new Date(),
					required: true,
					fieldName: options.user?.fields?.updatedAt || "updatedAt",
				},
				...user?.fields,
				...options.user?.additionalFields,
			},
			order: 1,
		},
		session: {
			tableName: options.session?.modelName || "session",
			fields: {
				expiresAt: {
					type: "date",
					required: true,
					fieldName: options.session?.fields?.expiresAt || "expiresAt",
				},
				ipAddress: {
					type: "string",
					required: false,
					fieldName: options.session?.fields?.ipAddress || "ipAddress",
				},
				userAgent: {
					type: "string",
					required: false,
					fieldName: options.session?.fields?.userAgent || "userAgent",
				},
				userId: {
					type: "string",
					fieldName: options.session?.fields?.userId || "userId",
					references: {
						model: options.user?.modelName || "user",
						field: "id",
						onDelete: "cascade",
					},
					required: true,
				},
				...session?.fields,
				...options.session?.additionalFields,
			},
			order: 2,
		},
		account: {
			tableName: options.account?.modelName || "account",
			fields: {
				accountId: {
					type: "string",
					required: true,
					fieldName: options.account?.fields?.accountId || "accountId",
				},
				providerId: {
					type: "string",
					required: true,
					fieldName: options.account?.fields?.providerId || "providerId",
				},
				userId: {
					type: "string",
					references: {
						model: options.user?.modelName || "user",
						field: "id",
						onDelete: "cascade",
					},
					required: true,
					fieldName: options.account?.fields?.userId || "userId",
				},
				accessToken: {
					type: "string",
					required: false,
					fieldName: options.account?.fields?.accessToken || "accessToken",
				},
				refreshToken: {
					type: "string",
					required: false,
					fieldName: options.account?.fields?.refreshToken || "refreshToken",
				},
				idToken: {
					type: "string",
					required: false,
					fieldName: options.account?.fields?.idToken || "idToken",
				},
				expiresAt: {
					type: "date",
					required: false,
					fieldName: options.account?.fields?.expiresAt || "expiresAt",
				},
				password: {
					type: "string",
					required: false,
					fieldName: options.account?.fields?.password || "password",
				},
				...account?.fields,
			},
			order: 3,
		},
		verification: {
			tableName: options.verification?.modelName || "verification",
			fields: {
				identifier: {
					type: "string",
					required: true,
					fieldName: options.verification?.fields?.identifier || "identifier",
				},
				value: {
					type: "string",
					required: true,
					fieldName: options.verification?.fields?.value || "value",
				},
				expiresAt: {
					type: "date",
					required: true,
					fieldName: options.verification?.fields?.expiresAt || "expiresAt",
				},
				createdAt: {
					type: "date",
<<<<<<< HEAD
					required: true,
=======
					required: false,
					defaultValue: () => new Date(),
>>>>>>> 947fabf3
					fieldName: options.verification?.fields?.createdAt || "createdAt",
				},
			},
			order: 4,
		},
		...pluginTables,
		...(shouldAddRateLimitTable ? rateLimitTable : {}),
	} satisfies BetterAuthDbSchema;
};<|MERGE_RESOLUTION|>--- conflicted
+++ resolved
@@ -218,12 +218,8 @@
 				},
 				createdAt: {
 					type: "date",
-<<<<<<< HEAD
-					required: true,
-=======
 					required: false,
 					defaultValue: () => new Date(),
->>>>>>> 947fabf3
 					fieldName: options.verification?.fields?.createdAt || "createdAt",
 				},
 			},

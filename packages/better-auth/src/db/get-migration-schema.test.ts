--- conflicted
+++ resolved
@@ -179,7 +179,6 @@
 );
 
 describe.runIf(isPostgresAvailable)(
-<<<<<<< HEAD
 	"Migration Generation - Custom ID Field Names",
 	() => {
 		const customSchema = "auth_test_custom_id";
@@ -428,56 +427,6 @@
 
 			// Check that foreign key references use correct field names
 			expect(sql).toMatch(/REFERENCES\s+"user"\("id"\)/i);
-=======
-	"PostgreSQL Schema Detection in Migrations",
-	() => {
-		const pool = new Pool({
-			connectionString: "postgres://user:password@localhost:5433/better_auth",
-		});
-		const schema = "uuid_test";
-
-		const schemaPool = new Pool({
-			connectionString: `postgres://user:password@localhost:5433/better_auth?options=-c search_path=${schema}`,
-		});
-
-		beforeAll(async () => {
-			await pool.query(`DROP SCHEMA IF EXISTS ${schema} CASCADE`);
-			await schemaPool.query(`CREATE SCHEMA ${schema}`);
-		});
-
-		afterAll(async () => {
-			await schemaPool.query(`DROP SCHEMA IF EXISTS ${schema} CASCADE`);
-			await pool.end();
-			await schemaPool.end();
-		});
-
-		it("should use uuid for id when `advanced.database.generateId` is set to 'uuid'", async () => {
-			const config: BetterAuthOptions = {
-				database: schemaPool,
-				emailAndPassword: {
-					enabled: true,
-				},
-				advanced: {
-					database: {
-						generateId: "uuid",
-					},
-				},
-			};
-			const { runMigrations } = await getMigrations(config);
-			await runMigrations();
-			const auth = betterAuth(config);
-
-			const user = await auth.api.signUpEmail({
-				body: {
-					email: "test@test.com",
-					password: "test123456",
-					name: "test user",
-				},
-			});
-			const uuidRegex =
-				/^[0-9a-f]{8}-[0-9a-f]{4}-[0-9a-f]{4}-[0-9a-f]{4}-[0-9a-f]{12}$/i;
-			expect(user.user.id).toMatch(uuidRegex);
->>>>>>> 90afe1fe
 		});
 	},
 );
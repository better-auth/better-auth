import type { ZodSchema } from "zod";
import type { BetterAuthOptions } from "../types";

<<<<<<< HEAD
export type FieldAttribute<T extends FieldType = FieldType> = {
	type: T;
} & FieldAttributeConfig<T>;

export type FieldType = "string" | "number" | "boolean" | "date";

export type InferValueType<T extends FieldType> = T extends "string"
	? string
	: T extends "number"
		? number
		: T extends "boolean"
			? boolean
			: T extends "date"
				? Date
				: never;

export type InferFieldOutput<T extends FieldAttribute> =
	T["returned"] extends false
		? never
		: T["required"] extends false
			? InferValueType<T["type"]> | undefined
			: InferValueType<T["type"]>;
=======
export type FieldType =
	| "string"
	| "number"
	| "boolean"
	| "date"
	| `${"string" | "number"}[]`;
>>>>>>> de3db235

export type FieldAttributeConfig<T extends FieldType = FieldType> = {
	/**
	 * If the field should be required on a new record.
	 * @default false
	 */
	required?: boolean;
	/**
	 * If the value should be returned on a response body.
	 * @default true
	 */
	returned?: boolean;
	/**
	 * If the value should be hashed when it's stored.
	 * @default false
	 */
	hashValue?: boolean;
	/**
	 * Default value for the field
	 *
	 * Note: This will not create a default value on the database level. It will only
	 * be used when creating a new record.
	 */
	defaultValue?: any;
	/**
	 * transform the value before storing it.
	 */
	transform?: (value: InferValueType<T>) => InferValueType<T>;
	/**
	 * Reference to another model.
	 */
	references?: {
		/**
		 * The model to reference.
		 */
		model: string;
		/**
		 * The field on the referenced model.
		 */
		field: string;
		/**
		 * The action to perform when the reference is deleted.
		 * @default "cascade"
		 */
		onDelete?:
			| "no action"
			| "restrict"
			| "cascade"
			| "set null"
			| "set default";
	};
	unique?: boolean;
	/**
	 * A zod schema to validate the value.
	 */
	validator?: ZodSchema;
	/**
	 * The name of the field on the database.
	 * default: the key in the fields object.
	 */
	fieldName?: string;
};

export type FieldAttribute<T extends FieldType = FieldType> = {
	type: T;
} & FieldAttributeConfig<T>;

export const createFieldAttribute = <
	T extends FieldType,
	C extends Omit<FieldAttributeConfig<T>, "type">,
>(
	type: T,
	config?: C,
) => {
	return {
		type,
		...config,
	} satisfies FieldAttribute<T>;
};

export type InferValueType<T extends FieldType> = T extends "string"
	? string
	: T extends "number"
		? number
		: T extends "boolean"
			? boolean
			: T extends `${infer T}[]`
				? T extends "string"
					? string[]
					: number[]
				: never;

export type InferFieldsOutput<Field> = Field extends Record<
	infer Key,
	FieldAttribute
>
	? {
			[key in Key as Field[key]["required"] extends false
				? Field[key]["defaultValue"] extends boolean | string | number | Date
					? key
					: never
				: key]: InferFieldOutput<Field[key]>;
		} & {
			[key in Key as Field[key]["returned"] extends false
				? never
				: key]?: InferFieldOutput<Field[key]>;
		}
	: {};

export type InferFieldsInput<Field> = Field extends Record<
	infer Key,
	FieldAttribute
>
	? {
			[key in Key as Field[key]["required"] extends false
				? never
				: Field[key]["defaultValue"] extends string | number | boolean | Date
					? never
					: key]: InferFieldInput<Field[key]>;
		} & {
			[key in Key]: InferFieldInput<Field[key]> | undefined;
		}
	: {};

/**
 * For client will add "?" on optional fields
 */
export type InferFieldsInputClient<Field> = Field extends Record<
	infer Key,
	FieldAttribute
>
	? {
			[key in Key as Field[key]["required"] extends false
				? never
				: Field[key]["defaultValue"] extends string | number | boolean | Date
					? never
					: key]: InferFieldInput<Field[key]>;
		} & {
			[key in Key]?: InferFieldInput<Field[key]> | undefined;
		}
	: {};

type InferFieldOutput<T extends FieldAttribute> = T["returned"] extends false
	? never
	: T["required"] extends false
		? InferValueType<T["type"]> | undefined
		: InferValueType<T["type"]>;

type InferFieldInput<T extends FieldAttribute> = InferValueType<T["type"]>;

export type PluginFieldAttribute = Omit<
	FieldAttribute,
	"transform" | "defaultValue" | "hashValue"
>;

export type InferFieldsFromPlugins<
	Options extends BetterAuthOptions,
	Key extends string,
	Format extends "output" | "input" = "output",
> = Options["plugins"] extends Array<infer T>
	? T extends {
			schema: {
				[key in Key]: {
					fields: infer Field;
				};
			};
		}
		? Format extends "output"
			? InferFieldsOutput<Field>
			: InferFieldsInput<Field>
		: {}
	: {};

export type InferFieldsFromOptions<
	Options extends BetterAuthOptions,
	Key extends "session" | "user",
	Format extends "output" | "input" = "output",
> = Options[Key] extends {
	additionalFields: infer Field;
}
	? Format extends "output"
		? InferFieldsOutput<Field>
		: InferFieldsInput<Field>
	: {};<|MERGE_RESOLUTION|>--- conflicted
+++ resolved
@@ -1,37 +1,12 @@
 import type { ZodSchema } from "zod";
 import type { BetterAuthOptions } from "../types";
 
-<<<<<<< HEAD
-export type FieldAttribute<T extends FieldType = FieldType> = {
-	type: T;
-} & FieldAttributeConfig<T>;
-
-export type FieldType = "string" | "number" | "boolean" | "date";
-
-export type InferValueType<T extends FieldType> = T extends "string"
-	? string
-	: T extends "number"
-		? number
-		: T extends "boolean"
-			? boolean
-			: T extends "date"
-				? Date
-				: never;
-
-export type InferFieldOutput<T extends FieldAttribute> =
-	T["returned"] extends false
-		? never
-		: T["required"] extends false
-			? InferValueType<T["type"]> | undefined
-			: InferValueType<T["type"]>;
-=======
 export type FieldType =
 	| "string"
 	| "number"
 	| "boolean"
 	| "date"
 	| `${"string" | "number"}[]`;
->>>>>>> de3db235
 
 export type FieldAttributeConfig<T extends FieldType = FieldType> = {
 	/**

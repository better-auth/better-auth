import { getDate } from "../utils/date";
import { parseSessionOutput, parseUserOutput } from "./schema";
import type { BetterAuthOptions } from "@better-auth/core";
import {
	type Account,
	type Session,
	type TransactionAdapter,
	type User,
	type Verification,
} from "../types";
import type { DBAdapter, Where } from "@better-auth/core/db/adapter";
import { getWithHooks } from "./with-hooks";
import { getIp } from "../utils/get-request-ip";
import { safeJSONParse } from "../utils/json";
import { generateId } from "../utils";
<<<<<<< HEAD
import {
	getCurrentAdapter,
	runWithTransaction,
} from "@better-auth/core/context";
=======
>>>>>>> c3acb352
import type { InternalLogger } from "@better-auth/core/env";
import type {
	AuthContext,
	GenericEndpointContext,
	InternalAdapter,
} from "@better-auth/core";

export const createInternalAdapter = (
	adapter: DBAdapter<BetterAuthOptions>,
	ctx: {
		options: Omit<BetterAuthOptions, "logger">;
		logger: InternalLogger;
		hooks: Exclude<BetterAuthOptions["databaseHooks"], undefined>[];
		generateId: AuthContext["generateId"];
	},
): InternalAdapter => {
	const logger = ctx.logger;
	const options = ctx.options;
	const secondaryStorage = options.secondaryStorage;
	const sessionExpiration = options.session?.expiresIn || 60 * 60 * 24 * 7; // 7 days
	const {
		createWithHooks,
		updateWithHooks,
		updateManyWithHooks,
		deleteWithHooks,
		deleteManyWithHooks,
	} = getWithHooks(adapter, ctx);

	async function refreshUserSessions(user: User) {
		if (!secondaryStorage) return;

		const listRaw = await secondaryStorage.get(`active-sessions-${user.id}`);
		if (!listRaw) return;

		const now = Date.now();
		const list =
			safeJSONParse<{ token: string; expiresAt: number }[]>(listRaw) || [];
		const validSessions = list.filter((s) => s.expiresAt > now);

		await Promise.all(
			validSessions.map(async ({ token }) => {
				const cached = await secondaryStorage.get(token);
				if (!cached) return;
				const parsed = safeJSONParse<{ session: Session; user: User }>(cached);
				if (!parsed) return;

				const sessionTTL = Math.max(
					Math.floor(new Date(parsed.session.expiresAt).getTime() - now) / 1000,
					0,
				);

				await secondaryStorage.set(
					token,
					JSON.stringify({
						session: parsed.session,
						user,
					}),
					Math.floor(sessionTTL),
				);
			}),
		);
	}

	async function refreshUserSessions(user: User) {
		if (!secondaryStorage) return;

		const listRaw = await secondaryStorage.get(`active-sessions-${user.id}`);
		if (!listRaw) return;

		const now = Date.now();
		const list =
			safeJSONParse<{ token: string; expiresAt: number }[]>(listRaw) || [];
		const validSessions = list.filter((s) => s.expiresAt > now);

		await Promise.all(
			validSessions.map(async ({ token }) => {
				const cached = await secondaryStorage.get(token);
				if (!cached) return;
				const parsed = safeJSONParse<{ session: Session; user: User }>(cached);
				if (!parsed) return;

				const sessionTTL = Math.max(
					Math.floor(new Date(parsed.session.expiresAt).getTime() - now) / 1000,
					0,
				);

				await secondaryStorage.set(
					token,
					JSON.stringify({
						session: parsed.session,
						user,
					}),
					Math.floor(sessionTTL),
				);
			}),
		);
	}

	return {
		createOAuthUser: async (
			user: Omit<User, "id" | "createdAt" | "updatedAt">,
			account: Omit<Account, "userId" | "id" | "createdAt" | "updatedAt"> &
				Partial<Account>,
			context?: GenericEndpointContext,
		) => {
			return runWithTransaction(adapter, async () => {
				const createdUser = await createWithHooks(
					{
						// todo: we should remove auto setting createdAt and updatedAt in the next major release, since the db generators already handle that
						createdAt: new Date(),
						updatedAt: new Date(),
						...user,
					},
					"user",
					undefined,
					context,
				);
				const createdAccount = await createWithHooks(
					{
						...account,
						userId: createdUser!.id,
						// todo: we should remove auto setting createdAt and updatedAt in the next major release, since the db generators already handle that
						createdAt: new Date(),
						updatedAt: new Date(),
					},
					"account",
					undefined,
					context,
				);
				return {
					user: createdUser,
					account: createdAccount,
				};
			});
		},
		createUser: async <T>(
			user: Omit<User, "id" | "createdAt" | "updatedAt" | "emailVerified"> &
				Partial<User> &
				Record<string, any>,
			context?: GenericEndpointContext,
		) => {
			const createdUser = await createWithHooks(
				{
					// todo: we should remove auto setting createdAt and updatedAt in the next major release, since the db generators already handle that
					createdAt: new Date(),
					updatedAt: new Date(),
					...user,
					email: user.email?.toLowerCase(),
				},
				"user",
				undefined,
				context,
			);

			return createdUser as T & User;
		},
		createAccount: async <T extends Record<string, any>>(
			account: Omit<Account, "id" | "createdAt" | "updatedAt"> &
				Partial<Account> &
				T,
			context?: GenericEndpointContext,
		) => {
			const createdAccount = await createWithHooks(
				{
					// todo: we should remove auto setting createdAt and updatedAt in the next major release, since the db generators already handle that
					createdAt: new Date(),
					updatedAt: new Date(),
					...account,
				},
				"account",
				undefined,
				context,
			);
			return createdAccount as T & Account;
		},
		listSessions: async (userId: string) => {
			if (secondaryStorage) {
				const currentList = await secondaryStorage.get(
					`active-sessions-${userId}`,
				);
				if (!currentList) return [];

				const list: { token: string; expiresAt: number }[] =
					safeJSONParse(currentList) || [];
				const now = Date.now();

				const validSessions = list.filter((s) => s.expiresAt > now);
				const sessions = [];

				for (const session of validSessions) {
					const sessionStringified = await secondaryStorage.get(session.token);
					if (sessionStringified) {
						const s = safeJSONParse<{
							session: Session;
							user: User;
						}>(sessionStringified);
						if (!s) return [];
						const parsedSession = parseSessionOutput(ctx.options, {
							...s.session,
							expiresAt: new Date(s.session.expiresAt),
						});
						sessions.push(parsedSession);
					}
				}
				return sessions;
			}

			const sessions = await (
				await getCurrentAdapter(adapter)
			).findMany<Session>({
				model: "session",
				where: [
					{
						field: "userId",
						value: userId,
					},
				],
			});
			return sessions;
		},
		listUsers: async (
			limit?: number,
			offset?: number,
			sortBy?: {
				field: string;
				direction: "asc" | "desc";
			},
			where?: Where[],
		) => {
			const users = await (await getCurrentAdapter(adapter)).findMany<User>({
				model: "user",
				limit,
				offset,
				sortBy,
				where,
			});
			return users;
		},
		countTotalUsers: async (where?: Where[]) => {
			const total = await (await getCurrentAdapter(adapter)).count({
				model: "user",
				where,
			});
			if (typeof total === "string") {
				return parseInt(total);
			}
			return total;
		},
		deleteUser: async (userId: string, context?: GenericEndpointContext) => {
			if (secondaryStorage) {
				await secondaryStorage.delete(`active-sessions-${userId}`);
			}

			if (!secondaryStorage || options.session?.storeSessionInDatabase) {
				await deleteManyWithHooks(
					[
						{
							field: "userId",
							value: userId,
						},
					],
					"session",
					undefined,
					context,
				);
			}

			await (await getCurrentAdapter(adapter)).deleteMany({
				model: "account",
				where: [
					{
						field: "userId",
						value: userId,
					},
				],
			});
			await deleteWithHooks(
				[
					{
						field: "id",
						value: userId,
					},
				],
				"user",
				undefined,
				context,
			);
		},
		createSession: async (
			userId: string,
			ctx: GenericEndpointContext,
			dontRememberMe?: boolean,
			override?: Partial<Session> & Record<string, any>,
			overrideAll?: boolean,
		) => {
			const headers = ctx.headers || ctx.request?.headers;
			const { id: _, ...rest } = override || {};
			const data: Omit<Session, "id"> = {
				ipAddress:
					ctx.request || ctx.headers
						? getIp(ctx.request || ctx.headers!, ctx.context.options) || ""
						: "",
				userAgent: headers?.get("user-agent") || "",
				...rest,
				/**
				 * If the user doesn't want to be remembered
				 * set the session to expire in 1 day.
				 * The cookie will be set to expire at the end of the session
				 */
				expiresAt: dontRememberMe
					? getDate(60 * 60 * 24, "sec") // 1 day
					: getDate(sessionExpiration, "sec"),
				userId,
				token: generateId(32),
				// todo: we should remove auto setting createdAt and updatedAt in the next major release, since the db generators already handle that
				createdAt: new Date(),
				updatedAt: new Date(),
				...(overrideAll ? rest : {}),
			};
			const res = await createWithHooks(
				data,
				"session",
				secondaryStorage
					? {
							fn: async (sessionData) => {
								/**
								 * store the session token for the user
								 * so we can retrieve it later for listing sessions
								 */
								const currentList = await secondaryStorage.get(
									`active-sessions-${userId}`,
								);

								let list: { token: string; expiresAt: number }[] = [];
								const now = Date.now();

								if (currentList) {
									list = safeJSONParse(currentList) || [];
									list = list.filter((session) => session.expiresAt > now);
								}

								const sorted = list.sort((a, b) => a.expiresAt - b.expiresAt);
								let furthestSessionExp = sorted.at(-1)?.expiresAt;

								sorted.push({
									token: data.token,
									expiresAt: data.expiresAt.getTime(),
								});
								if (
									!furthestSessionExp ||
									furthestSessionExp < data.expiresAt.getTime()
								) {
									furthestSessionExp = data.expiresAt.getTime();
								}
								const furthestSessionTTL = Math.max(
									Math.floor((furthestSessionExp - now) / 1000),
									0,
								);
								if (furthestSessionTTL > 0) {
									await secondaryStorage.set(
										`active-sessions-${userId}`,
										JSON.stringify(sorted),
										furthestSessionTTL,
									);
								}

								const user = await adapter.findOne<User>({
									model: "user",
									where: [
										{
											field: "id",
											value: userId,
										},
									],
								});
								const sessionTTL = Math.max(
									Math.floor((data.expiresAt.getTime() - now) / 1000),
									0,
								);
								if (sessionTTL > 0) {
									await secondaryStorage.set(
										data.token,
										JSON.stringify({
											session: sessionData,
											user,
										}),
										sessionTTL,
									);
								}

								return sessionData;
							},
							executeMainFn: options.session?.storeSessionInDatabase,
						}
					: undefined,
				ctx,
			);
			return res as Session;
		},
		findSession: async (
			token: string,
		): Promise<{
			session: Session & Record<string, any>;
			user: User & Record<string, any>;
		} | null> => {
			if (secondaryStorage) {
				const sessionStringified = await secondaryStorage.get(token);
				if (!sessionStringified && !options.session?.storeSessionInDatabase) {
					return null;
				}
				if (sessionStringified) {
					const s = safeJSONParse<{
						session: Session;
						user: User;
					}>(sessionStringified);
					if (!s) return null;
					const parsedSession = parseSessionOutput(ctx.options, {
						...s.session,
						expiresAt: new Date(s.session.expiresAt),
						createdAt: new Date(s.session.createdAt),
						updatedAt: new Date(s.session.updatedAt),
					});
					const parsedUser = parseUserOutput(ctx.options, {
						...s.user,
						createdAt: new Date(s.user.createdAt),
						updatedAt: new Date(s.user.updatedAt),
					});
					return {
						session: parsedSession,
						user: parsedUser,
					};
				}
			}

			const session = await (await getCurrentAdapter(adapter)).findOne<Session>(
				{
					model: "session",
					where: [
						{
							value: token,
							field: "token",
						},
					],
				},
			);

			if (!session) {
				return null;
			}

			const user = await (await getCurrentAdapter(adapter)).findOne<User>({
				model: "user",
				where: [
					{
						value: session.userId,
						field: "id",
					},
				],
			});
			if (!user) {
				return null;
			}
			const parsedSession = parseSessionOutput(ctx.options, session);
			const parsedUser = parseUserOutput(ctx.options, user);

			return {
				session: parsedSession,
				user: parsedUser,
			};
		},
		findSessions: async (sessionTokens: string[]) => {
			if (secondaryStorage) {
				const sessions: {
					session: Session;
					user: User;
				}[] = [];
				for (const sessionToken of sessionTokens) {
					const sessionStringified = await secondaryStorage.get(sessionToken);
					if (sessionStringified) {
						const s = safeJSONParse<{
							session: Session;
							user: User;
						}>(sessionStringified);
						if (!s) return [];
						const session = {
							session: {
								...s.session,
								expiresAt: new Date(s.session.expiresAt),
							},
							user: {
								...s.user,
								createdAt: new Date(s.user.createdAt),
								updatedAt: new Date(s.user.updatedAt),
							},
						} as {
							session: Session;
							user: User;
						};
						sessions.push(session);
					}
				}
				return sessions;
			}

			const sessions = await (
				await getCurrentAdapter(adapter)
			).findMany<Session>({
				model: "session",
				where: [
					{
						field: "token",
						value: sessionTokens,
						operator: "in",
					},
				],
			});
			const userIds = sessions.map((session) => {
				return session.userId;
			});
			if (!userIds.length) return [];
			const users = await (await getCurrentAdapter(adapter)).findMany<User>({
				model: "user",
				where: [
					{
						field: "id",
						value: userIds,
						operator: "in",
					},
				],
			});
			return sessions.map((session) => {
				const user = users.find((u) => u.id === session.userId);
				if (!user) return null;
				return {
					session,
					user,
				};
			}) as {
				session: Session;
				user: User;
			}[];
		},
		updateSession: async (
			sessionToken: string,
			session: Partial<Session> & Record<string, any>,
			context?: GenericEndpointContext,
		) => {
			const updatedSession = await updateWithHooks<Session>(
				session,
				[{ field: "token", value: sessionToken }],
				"session",
				secondaryStorage
					? {
							async fn(data) {
								const currentSession = await secondaryStorage.get(sessionToken);
								let updatedSession: Session | null = null;
								if (currentSession) {
									const parsedSession = safeJSONParse<{
										session: Session;
										user: User;
									}>(currentSession);
									if (!parsedSession) return null;
									updatedSession = {
										...parsedSession.session,
										...data,
									};
									return updatedSession;
								} else {
									return null;
								}
							},
							executeMainFn: options.session?.storeSessionInDatabase,
						}
					: undefined,
				context,
			);
			return updatedSession;
		},
		deleteSession: async (token: string) => {
			if (secondaryStorage) {
				// remove the session from the active sessions list
				const data = await secondaryStorage.get(token);
				if (data) {
					const { session } =
						safeJSONParse<{
							session: Session;
							user: User;
						}>(data) ?? {};
					if (!session) {
						logger.error("Session not found in secondary storage");
						return;
					}
					const userId = session.userId;

					const currentList = await secondaryStorage.get(
						`active-sessions-${userId}`,
					);
					if (currentList) {
						let list: { token: string; expiresAt: number }[] =
							safeJSONParse(currentList) || [];
						const now = Date.now();

						const filtered = list.filter(
							(session) => session.expiresAt > now && session.token !== token,
						);
						const sorted = filtered.sort((a, b) => a.expiresAt - b.expiresAt);
						const furthestSessionExp = sorted.at(-1)?.expiresAt;

						if (
							filtered.length > 0 &&
							furthestSessionExp &&
							furthestSessionExp > Date.now()
						) {
							await secondaryStorage.set(
								`active-sessions-${userId}`,
								JSON.stringify(filtered),
								Math.floor((furthestSessionExp - now) / 1000),
							);
						} else {
							await secondaryStorage.delete(`active-sessions-${userId}`);
						}
					} else {
						logger.error("Active sessions list not found in secondary storage");
					}
				}

				await secondaryStorage.delete(token);

				if (
					!options.session?.storeSessionInDatabase ||
					ctx.options.session?.preserveSessionInDatabase
				) {
					return;
				}
			}
			await (await getCurrentAdapter(adapter)).delete<Session>({
				model: "session",
				where: [
					{
						field: "token",
						value: token,
					},
				],
			});
		},
		deleteAccounts: async (
			userId: string,
			context?: GenericEndpointContext,
		) => {
			await deleteManyWithHooks(
				[
					{
						field: "userId",
						value: userId,
					},
				],
				"account",
				undefined,
				context,
			);
		},
		deleteAccount: async (
			accountId: string,
			context?: GenericEndpointContext,
		) => {
			await deleteWithHooks(
				[{ field: "id", value: accountId }],
				"account",
				undefined,
				context,
			);
		},
		deleteSessions: async (
			userIdOrSessionTokens: string | string[],
			context?: GenericEndpointContext,
		) => {
			if (secondaryStorage) {
				if (typeof userIdOrSessionTokens === "string") {
					const activeSession = await secondaryStorage.get(
						`active-sessions-${userIdOrSessionTokens}`,
					);
					const sessions = activeSession
						? safeJSONParse<{ token: string }[]>(activeSession)
						: [];
					if (!sessions) return;
					for (const session of sessions) {
						await secondaryStorage.delete(session.token);
					}
				} else {
					for (const sessionToken of userIdOrSessionTokens) {
						const session = await secondaryStorage.get(sessionToken);
						if (session) {
							await secondaryStorage.delete(sessionToken);
						}
					}
				}

				if (
					!options.session?.storeSessionInDatabase ||
					ctx.options.session?.preserveSessionInDatabase
				) {
					return;
				}
			}
			await deleteManyWithHooks(
				[
					{
						field: Array.isArray(userIdOrSessionTokens) ? "token" : "userId",
						value: userIdOrSessionTokens,
						operator: Array.isArray(userIdOrSessionTokens) ? "in" : undefined,
					},
				],
				"session",
				undefined,
				context,
			);
		},
		findOAuthUser: async (
			email: string,
			accountId: string,
			providerId: string,
		) => {
			// we need to find account first to avoid missing user if the email changed with the provider for the same account
			const account = await (await getCurrentAdapter(adapter))
				.findMany<Account>({
					model: "account",
					where: [
						{
							value: accountId,
							field: "accountId",
						},
					],
				})
				.then((accounts) => {
					return accounts.find((a) => a.providerId === providerId);
				});
			if (account) {
				const user = await (await getCurrentAdapter(adapter)).findOne<User>({
					model: "user",
					where: [
						{
							value: account.userId,
							field: "id",
						},
					],
				});
				if (user) {
					return {
						user,
						accounts: [account],
					};
				} else {
					const user = await (await getCurrentAdapter(adapter)).findOne<User>({
						model: "user",
						where: [
							{
								value: email.toLowerCase(),
								field: "email",
							},
						],
					});
					if (user) {
						return {
							user,
							accounts: [account],
						};
					}
					return null;
				}
			} else {
				const user = await (await getCurrentAdapter(adapter)).findOne<User>({
					model: "user",
					where: [
						{
							value: email.toLowerCase(),
							field: "email",
						},
					],
				});
				if (user) {
					const accounts = await (
						await getCurrentAdapter(adapter)
					).findMany<Account>({
						model: "account",
						where: [
							{
								value: user.id,
								field: "userId",
							},
						],
					});
					return {
						user,
						accounts: accounts || [],
					};
				} else {
					return null;
				}
			}
		},
		findUserByEmail: async (
			email: string,
			options?: { includeAccounts: boolean },
		) => {
			const user = await (await getCurrentAdapter(adapter)).findOne<User>({
				model: "user",
				where: [
					{
						value: email.toLowerCase(),
						field: "email",
					},
				],
			});
			if (!user) return null;
			if (options?.includeAccounts) {
				const accounts = await (
					await getCurrentAdapter(adapter)
				).findMany<Account>({
					model: "account",
					where: [
						{
							value: user.id,
							field: "userId",
						},
					],
				});
				return {
					user,
					accounts,
				};
			}
			return {
				user,
				accounts: [],
			};
		},
		findUserById: async (userId: string) => {
			const user = await (await getCurrentAdapter(adapter)).findOne<User>({
				model: "user",
				where: [
					{
						field: "id",
						value: userId,
					},
				],
			});
			return user;
		},
		linkAccount: async (
			account: Omit<Account, "id" | "createdAt" | "updatedAt"> &
				Partial<Account>,
			context?: GenericEndpointContext,
		) => {
			const _account = await createWithHooks(
				{
					// todo: we should remove auto setting createdAt and updatedAt in the next major release, since the db generators already handle that
					createdAt: new Date(),
					updatedAt: new Date(),
					...account,
				},
				"account",
				undefined,
				context,
			);
			return _account;
		},
		updateUser: async (
			userId: string,
			data: Partial<User> & Record<string, any>,
			context?: GenericEndpointContext,
		) => {
			const user = await updateWithHooks<User>(
				data,
				[
					{
						field: "id",
						value: userId,
					},
				],
				"user",
				undefined,
				context,
			);
			await refreshUserSessions(user);
			await refreshUserSessions(user);
			return user;
		},
		updateUserByEmail: async (
			email: string,
			data: Partial<User & Record<string, any>>,
			context?: GenericEndpointContext,
		) => {
			const user = await updateWithHooks<User>(
				data,
				[
					{
						field: "email",
						value: email.toLowerCase(),
					},
				],
				"user",
				undefined,
				context,
			);
			await refreshUserSessions(user);
			await refreshUserSessions(user);
			return user;
		},
		updatePassword: async (
			userId: string,
			password: string,
			context?: GenericEndpointContext,
		) => {
			await updateManyWithHooks(
				{
					password,
				},
				[
					{
						field: "userId",
						value: userId,
					},
					{
						field: "providerId",
						value: "credential",
					},
				],
				"account",
				undefined,
				context,
			);
		},
		findAccounts: async (userId: string) => {
			const accounts = await (
				await getCurrentAdapter(adapter)
			).findMany<Account>({
				model: "account",
				where: [
					{
						field: "userId",
						value: userId,
					},
				],
			});
			return accounts;
		},
		findAccount: async (accountId: string) => {
			const account = await (await getCurrentAdapter(adapter)).findOne<Account>(
				{
					model: "account",
					where: [
						{
							field: "accountId",
							value: accountId,
						},
					],
				},
			);
			return account;
		},
		findAccountByProviderId: async (accountId: string, providerId: string) => {
			const account = await (await getCurrentAdapter(adapter)).findOne<Account>(
				{
					model: "account",
					where: [
						{
							field: "accountId",
							value: accountId,
						},
						{
							field: "providerId",
							value: providerId,
						},
					],
				},
			);
			return account;
		},
		findAccountByUserId: async (userId: string) => {
			const account = await (
				await getCurrentAdapter(adapter)
			).findMany<Account>({
				model: "account",
				where: [
					{
						field: "userId",
						value: userId,
					},
				],
			});
			return account;
		},
		updateAccount: async (
			id: string,
			data: Partial<Account>,
			context?: GenericEndpointContext,
		) => {
			const account = await updateWithHooks<Account>(
				data,
				[{ field: "id", value: id }],
				"account",
				undefined,
				context,
			);
			return account;
		},
		createVerificationValue: async (
			data: Omit<Verification, "createdAt" | "id" | "updatedAt"> &
				Partial<Verification>,
			context?: GenericEndpointContext,
		) => {
			const verification = await createWithHooks(
				{
					// todo: we should remove auto setting createdAt and updatedAt in the next major release, since the db generators already handle that
					createdAt: new Date(),
					updatedAt: new Date(),
					...data,
				},
				"verification",
				undefined,
				context,
			);
			return verification as Verification;
		},
		findVerificationValue: async (identifier: string) => {
			const verification = await (
				await getCurrentAdapter(adapter)
			).findMany<Verification>({
				model: "verification",
				where: [
					{
						field: "identifier",
						value: identifier,
					},
				],
				sortBy: {
					field: "createdAt",
					direction: "desc",
				},
				limit: 1,
			});
			if (!options.verification?.disableCleanup) {
				await (await getCurrentAdapter(adapter)).deleteMany({
					model: "verification",
					where: [
						{
							field: "expiresAt",
							value: new Date(),
							operator: "lt",
						},
					],
				});
			}
			const lastVerification = verification[0];
			return lastVerification as Verification | null;
		},
		deleteVerificationValue: async (
			id: string,
			context?: GenericEndpointContext,
		) => {
			await (await getCurrentAdapter(adapter)).delete<Verification>({
				model: "verification",
				where: [
					{
						field: "id",
						value: id,
					},
				],
			});
		},
		deleteVerificationByIdentifier: async (
			identifier: string,
			context?: GenericEndpointContext,
		) => {
			await (await getCurrentAdapter(adapter)).delete<Verification>({
				model: "verification",
				where: [
					{
						field: "identifier",
						value: identifier,
					},
				],
			});
		},
		updateVerificationValue: async (
			id: string,
			data: Partial<Verification>,
			context?: GenericEndpointContext,
		) => {
			const verification = await updateWithHooks<Verification>(
				data,
				[{ field: "id", value: id }],
				"verification",
				undefined,
				context,
			);
			return verification;
		},
	};
};<|MERGE_RESOLUTION|>--- conflicted
+++ resolved
@@ -13,13 +13,6 @@
 import { getIp } from "../utils/get-request-ip";
 import { safeJSONParse } from "../utils/json";
 import { generateId } from "../utils";
-<<<<<<< HEAD
-import {
-	getCurrentAdapter,
-	runWithTransaction,
-} from "@better-auth/core/context";
-=======
->>>>>>> c3acb352
 import type { InternalLogger } from "@better-auth/core/env";
 import type {
 	AuthContext,
@@ -40,48 +33,8 @@
 	const options = ctx.options;
 	const secondaryStorage = options.secondaryStorage;
 	const sessionExpiration = options.session?.expiresIn || 60 * 60 * 24 * 7; // 7 days
-	const {
-		createWithHooks,
-		updateWithHooks,
-		updateManyWithHooks,
-		deleteWithHooks,
-		deleteManyWithHooks,
-	} = getWithHooks(adapter, ctx);
-
-	async function refreshUserSessions(user: User) {
-		if (!secondaryStorage) return;
-
-		const listRaw = await secondaryStorage.get(`active-sessions-${user.id}`);
-		if (!listRaw) return;
-
-		const now = Date.now();
-		const list =
-			safeJSONParse<{ token: string; expiresAt: number }[]>(listRaw) || [];
-		const validSessions = list.filter((s) => s.expiresAt > now);
-
-		await Promise.all(
-			validSessions.map(async ({ token }) => {
-				const cached = await secondaryStorage.get(token);
-				if (!cached) return;
-				const parsed = safeJSONParse<{ session: Session; user: User }>(cached);
-				if (!parsed) return;
-
-				const sessionTTL = Math.max(
-					Math.floor(new Date(parsed.session.expiresAt).getTime() - now) / 1000,
-					0,
-				);
-
-				await secondaryStorage.set(
-					token,
-					JSON.stringify({
-						session: parsed.session,
-						user,
-					}),
-					Math.floor(sessionTTL),
-				);
-			}),
-		);
-	}
+	const { createWithHooks, updateWithHooks, updateManyWithHooks } =
+		getWithHooks(adapter, ctx);
 
 	async function refreshUserSessions(user: User) {
 		if (!secondaryStorage) return;
@@ -902,6 +855,7 @@
 				"user",
 				undefined,
 				context,
+				trxAdapter,
 			);
 			await refreshUserSessions(user);
 			await refreshUserSessions(user);

--- conflicted
+++ resolved
@@ -1,12 +1,6 @@
 import type {
 	AuthContext,
 	BetterAuthOptions,
-<<<<<<< HEAD
-	GenericEndpointContext,
-	SortBy,
-	Where,
-} from "../types";
-=======
 	InternalAdapter,
 } from "@better-auth/core";
 import {
@@ -14,9 +8,8 @@
 	getCurrentAuthContext,
 	runWithTransaction,
 } from "@better-auth/core/context";
-import type { DBAdapter, Where } from "@better-auth/core/db/adapter";
+import type { DBAdapter, SortBy, Where } from "@better-auth/core/db/adapter";
 import type { InternalLogger } from "@better-auth/core/env";
->>>>>>> 2f671a96
 import {
 	type Account,
 	type Session,

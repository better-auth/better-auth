import { getDate } from "../utils/date";
import { parseSessionOutput, parseUserOutput } from "./schema";
import type {
	Adapter,
	AuthContext,
	BetterAuthOptions,
	GenericEndpointContext,
	Where,
} from "../types";
import {
	type Account,
	type Session,
	type User,
	type Verification,
} from "../types";
import { getWithHooks } from "./with-hooks";
import { getIp } from "../utils/get-request-ip";
import { safeJSONParse } from "../utils/json";
<<<<<<< HEAD
import { generateId, type InternalLogger } from "../utils";
import type {
	Adapter,
	AuthContext,
	BetterAuthOptions,
	GenericEndpointContext,
	Where,
} from "../types";
=======
import { generateId } from "../utils";
>>>>>>> 2636fe2d

export const createInternalAdapter = (
	adapter: Adapter,
	ctx: {
		options: Omit<BetterAuthOptions, "logger">;
		logger: InternalLogger;
		hooks: Exclude<BetterAuthOptions["databaseHooks"], undefined>[];
		generateId: AuthContext["generateId"];
	},
) => {
	const logger = ctx.logger;
	const options = ctx.options;
	const secondaryStorage = options.secondaryStorage;
	const sessionExpiration = options.session?.expiresIn || 60 * 60 * 24 * 7; // 7 days
	const { createWithHooks, updateWithHooks, updateManyWithHooks } =
		getWithHooks(adapter, ctx);

	return {
		createOAuthUser: async (
			user: Omit<User, "id" | "createdAt" | "updatedAt"> & Partial<User>,
			account: Omit<Account, "userId" | "id" | "createdAt" | "updatedAt"> &
				Partial<Account>,
			context?: GenericEndpointContext,
		) => {
			const createdUser = await createWithHooks(
				{
					createdAt: new Date(),
					updatedAt: new Date(),
					...user,
				},
				"user",
				undefined,
				context,
			);
			const createdAccount = await createWithHooks(
				{
					...account,
					userId: createdUser!.id || user.id,
					createdAt: new Date(),
					updatedAt: new Date(),
				},
				"account",
				undefined,
				context,
			);
			return {
				user: createdUser,
				account: createdAccount,
			};
		},
		createUser: async <T>(
			user: Omit<User, "id" | "createdAt" | "updatedAt" | "emailVerified"> &
				Partial<User> &
				Record<string, any>,
			context?: GenericEndpointContext,
		) => {
			const createdUser = await createWithHooks(
				{
					createdAt: new Date(),
					updatedAt: new Date(),
					emailVerified: false,
					...user,
					email: user.email?.toLowerCase(),
				},
				"user",
				undefined,
				context,
			);
			return createdUser as T & User;
		},
		createAccount: async <T extends Record<string, any>>(
			account: Omit<Account, "id" | "createdAt" | "updatedAt"> &
				Partial<Account> &
				T,
			context?: GenericEndpointContext,
		) => {
			const createdAccount = await createWithHooks(
				{
					createdAt: new Date(),
					updatedAt: new Date(),
					...account,
				},
				"account",
				undefined,
				context,
			);
			return createdAccount as T & Account;
		},
		listSessions: async (userId: string) => {
			if (secondaryStorage) {
				const currentList = await secondaryStorage.get(
					`active-sessions-${userId}`,
				);
				if (!currentList) return [];

				const list: { token: string; expiresAt: number }[] =
					safeJSONParse(currentList) || [];
				const now = Date.now();

				const validSessions = list.filter((s) => s.expiresAt > now);
				const sessions = [];

				for (const session of validSessions) {
					const sessionStringified = await secondaryStorage.get(session.token);
					if (sessionStringified) {
						const s = JSON.parse(sessionStringified);
						const parsedSession = parseSessionOutput(ctx.options, {
							...s.session,
							expiresAt: new Date(s.session.expiresAt),
						});
						sessions.push(parsedSession);
					}
				}
				return sessions;
			}

			const sessions = await adapter.findMany<Session>({
				model: "session",
				where: [
					{
						field: "userId",
						value: userId,
					},
				],
			});
			return sessions;
		},
		listUsers: async (
			limit?: number,
			offset?: number,
			sortBy?: {
				field: string;
				direction: "asc" | "desc";
			},
			where?: Where[],
		) => {
			const users = await adapter.findMany<User>({
				model: "user",
				limit,
				offset,
				sortBy,
				where,
			});
			return users;
		},
		countTotalUsers: async (where?: Where[]) => {
			const total = await adapter.count({
				model: "user",
				where,
			});
			if (typeof total === "string") {
				return parseInt(total);
			}
			return total;
		},
		deleteUser: async (userId: string) => {
			if (secondaryStorage) {
				await secondaryStorage.delete(`active-sessions-${userId}`);
			}

			if (!secondaryStorage || options.session?.storeSessionInDatabase) {
				await adapter.deleteMany({
					model: "session",
					where: [
						{
							field: "userId",
							value: userId,
						},
					],
				});
			}

			await adapter.deleteMany({
				model: "account",
				where: [
					{
						field: "userId",
						value: userId,
					},
				],
			});
			await adapter.delete({
				model: "user",
				where: [
					{
						field: "id",
						value: userId,
					},
				],
			});
		},
		createSession: async (
			userId: string,
			ctx: GenericEndpointContext,
			dontRememberMe?: boolean,
			override?: Partial<Session> & Record<string, any>,
			overrideAll?: boolean,
		) => {
			const headers = ctx.headers || ctx.request?.headers;
			const { id: _, ...rest } = override || {};
			const data: Omit<Session, "id"> = {
				ipAddress:
					ctx.request || ctx.headers
						? getIp(ctx.request || ctx.headers!, ctx.context.options) || ""
						: "",
				userAgent: headers?.get("user-agent") || "",
				...rest,
				/**
				 * If the user doesn't want to be remembered
				 * set the session to expire in 1 day.
				 * The cookie will be set to expire at the end of the session
				 */
				expiresAt: dontRememberMe
					? getDate(60 * 60 * 24, "sec") // 1 day
					: getDate(sessionExpiration, "sec"),
				userId,
				token: generateId(32),
				createdAt: new Date(),
				updatedAt: new Date(),
				...(overrideAll ? rest : {}),
			};
			const res = await createWithHooks(
				data,
				"session",
				secondaryStorage
					? {
							fn: async (sessionData) => {
								/**
								 * store the session token for the user
								 * so we can retrieve it later for listing sessions
								 */
								const currentList = await secondaryStorage.get(
									`active-sessions-${userId}`,
								);

								let list: { token: string; expiresAt: number }[] = [];
								const now = Date.now();

								if (currentList) {
									list = safeJSONParse(currentList) || [];
									list = list.filter((session) => session.expiresAt > now);
								}

								list.push({
									token: data.token,
									expiresAt: now + sessionExpiration * 1000,
								});

								await secondaryStorage.set(
									`active-sessions-${userId}`,
									JSON.stringify(list),
									sessionExpiration,
								);

								return sessionData;
							},
							executeMainFn: options.session?.storeSessionInDatabase,
						}
					: undefined,
				ctx,
			);
			return res as Session;
		},
		findSession: async (
			token: string,
		): Promise<{
			session: Session & Record<string, any>;
			user: User & Record<string, any>;
		} | null> => {
			if (secondaryStorage) {
				const sessionStringified = await secondaryStorage.get(token);
				if (!sessionStringified && !options.session?.storeSessionInDatabase) {
					return null;
				}
				if (sessionStringified) {
					const s = JSON.parse(sessionStringified);
					const parsedSession = parseSessionOutput(ctx.options, {
						...s.session,
						expiresAt: new Date(s.session.expiresAt),
						createdAt: new Date(s.session.createdAt),
						updatedAt: new Date(s.session.updatedAt),
					});
					const parsedUser = parseUserOutput(ctx.options, {
						...s.user,
						createdAt: new Date(s.user.createdAt),
						updatedAt: new Date(s.user.updatedAt),
					});
					return {
						session: parsedSession,
						user: parsedUser,
					};
				}
			}

			const session = await adapter.findOne<Session>({
				model: "session",
				where: [
					{
						value: token,
						field: "token",
					},
				],
			});

			if (!session) {
				return null;
			}

			const user = await adapter.findOne<User>({
				model: "user",
				where: [
					{
						value: session.userId,
						field: "id",
					},
				],
			});
			if (!user) {
				return null;
			}
			const parsedSession = parseSessionOutput(ctx.options, session);
			const parsedUser = parseUserOutput(ctx.options, user);

			return {
				session: parsedSession,
				user: parsedUser,
			};
		},
		findSessions: async (sessionTokens: string[]) => {
			if (secondaryStorage) {
				const sessions: {
					session: Session;
					user: User;
				}[] = [];
				for (const sessionToken of sessionTokens) {
					const sessionStringified = await secondaryStorage.get(sessionToken);
					if (sessionStringified) {
						const s = JSON.parse(sessionStringified);
						const session = {
							session: {
								...s.session,
								expiresAt: new Date(s.session.expiresAt),
							},
							user: {
								...s.user,
								createdAt: new Date(s.user.createdAt),
								updatedAt: new Date(s.user.updatedAt),
							},
						} as {
							session: Session;
							user: User;
						};
						sessions.push(session);
					}
				}
				return sessions;
			}

			const sessions = await adapter.findMany<Session>({
				model: "session",
				where: [
					{
						field: "token",
						value: sessionTokens,
						operator: "in",
					},
				],
			});
			const userIds = sessions.map((session) => {
				return session.userId;
			});
			if (!userIds.length) return [];
			const users = await adapter.findMany<User>({
				model: "user",
				where: [
					{
						field: "id",
						value: userIds,
						operator: "in",
					},
				],
			});
			return sessions.map((session) => {
				const user = users.find((u) => u.id === session.userId);
				if (!user) return null;
				return {
					session,
					user,
				};
			}) as {
				session: Session;
				user: User;
			}[];
		},
		updateSession: async (
			sessionToken: string,
			session: Partial<Session> & Record<string, any>,
			context?: GenericEndpointContext,
		) => {
			const updatedSession = await updateWithHooks<Session>(
				session,
				[{ field: "token", value: sessionToken }],
				"session",
				secondaryStorage
					? {
							async fn(data) {
								const currentSession = await secondaryStorage.get(sessionToken);
								let updatedSession: Session | null = null;
								if (currentSession) {
									const parsedSession = JSON.parse(currentSession) as {
										session: Session;
										user: User;
									};
									updatedSession = {
										...parsedSession.session,
										...data,
									};
									return updatedSession;
								} else {
									return null;
								}
							},
							executeMainFn: options.session?.storeSessionInDatabase,
						}
					: undefined,
				context,
			);
			return updatedSession;
		},
		deleteSession: async (token: string) => {
			if (secondaryStorage) {
				// remove the session from the active sessions list
				const data = await secondaryStorage.get(token);
				if (data) {
					const { session } =
						safeJSONParse<{
							session: Session;
							user: User;
						}>(data) ?? {};
					if (!session) {
						logger.error("Session not found in secondary storage");
						return;
					}
					const userId = session.userId;

					const currentList = await secondaryStorage.get(
						`active-sessions-${userId}`,
					);
					if (currentList) {
						let list: { token: string; expiresAt: number }[] =
							safeJSONParse(currentList) || [];
						list = list.filter((s) => s.token !== token);

						if (list.length > 0) {
							await secondaryStorage.set(
								`active-sessions-${userId}`,
								JSON.stringify(list),
								sessionExpiration,
							);
						} else {
							await secondaryStorage.delete(`active-sessions-${userId}`);
						}
					} else {
						logger.error("Active sessions list not found in secondary storage");
					}
				}

				await secondaryStorage.delete(token);

				if (
					!options.session?.storeSessionInDatabase ||
					ctx.options.session?.preserveSessionInDatabase
				) {
					return;
				}
			}
			await adapter.delete<Session>({
				model: "session",
				where: [
					{
						field: "token",
						value: token,
					},
				],
			});
		},
		deleteAccounts: async (userId: string) => {
			await adapter.deleteMany({
				model: "account",
				where: [
					{
						field: "userId",
						value: userId,
					},
				],
			});
		},
		deleteAccount: async (accountId: string) => {
			await adapter.delete({
				model: "account",
				where: [
					{
						field: "id",
						value: accountId,
					},
				],
			});
		},
		deleteSessions: async (userIdOrSessionTokens: string | string[]) => {
			if (secondaryStorage) {
				if (typeof userIdOrSessionTokens === "string") {
					const activeSession = await secondaryStorage.get(
						`active-sessions-${userIdOrSessionTokens}`,
					);
					const sessions = activeSession
						? safeJSONParse<{ token: string }[]>(activeSession)
						: [];
					if (!sessions) return;
					for (const session of sessions) {
						await secondaryStorage.delete(session.token);
					}
				} else {
					for (const sessionToken of userIdOrSessionTokens) {
						const session = await secondaryStorage.get(sessionToken);
						if (session) {
							await secondaryStorage.delete(sessionToken);
						}
					}
				}

				if (
					!options.session?.storeSessionInDatabase ||
					ctx.options.session?.preserveSessionInDatabase
				) {
					return;
				}
			}
			await adapter.deleteMany({
				model: "session",
				where: [
					{
						field: Array.isArray(userIdOrSessionTokens) ? "token" : "userId",
						value: userIdOrSessionTokens,
						operator: Array.isArray(userIdOrSessionTokens) ? "in" : undefined,
					},
				],
			});
		},
		findOAuthUser: async (
			email: string,
			accountId: string,
			providerId: string,
		) => {
			// we need to find account first to avoid missing user if the email changed with the provider for the same account
			const account = await adapter
				.findMany<Account>({
					model: "account",
					where: [
						{
							value: accountId,
							field: "accountId",
						},
					],
				})
				.then((accounts) => {
					return accounts.find((a) => a.providerId === providerId);
				});
			if (account) {
				const user = await adapter.findOne<User>({
					model: "user",
					where: [
						{
							value: account.userId,
							field: "id",
						},
					],
				});
				if (user) {
					return {
						user,
						accounts: [account],
					};
				} else {
					const user = await adapter.findOne<User>({
						model: "user",
						where: [
							{
								value: email.toLowerCase(),
								field: "email",
							},
						],
					});
					if (user) {
						return {
							user,
							accounts: [account],
						};
					}
					return null;
				}
			} else {
				const user = await adapter.findOne<User>({
					model: "user",
					where: [
						{
							value: email.toLowerCase(),
							field: "email",
						},
					],
				});
				if (user) {
					const accounts = await adapter.findMany<Account>({
						model: "account",
						where: [
							{
								value: user.id,
								field: "userId",
							},
						],
					});
					return {
						user,
						accounts: accounts || [],
					};
				} else {
					return null;
				}
			}
		},
		findUserByEmail: async (
			email: string,
			options?: { includeAccounts: boolean },
		) => {
			const user = await adapter.findOne<User>({
				model: "user",
				where: [
					{
						value: email.toLowerCase(),
						field: "email",
					},
				],
			});
			if (!user) return null;
			if (options?.includeAccounts) {
				const accounts = await adapter.findMany<Account>({
					model: "account",
					where: [
						{
							value: user.id,
							field: "userId",
						},
					],
				});
				return {
					user,
					accounts,
				};
			}
			return {
				user,
				accounts: [],
			};
		},
		findUserById: async (userId: string) => {
			const user = await adapter.findOne<User>({
				model: "user",
				where: [
					{
						field: "id",
						value: userId,
					},
				],
			});
			return user;
		},
		linkAccount: async (
			account: Omit<Account, "id" | "createdAt" | "updatedAt"> &
				Partial<Account>,
			context?: GenericEndpointContext,
		) => {
			const _account = await createWithHooks(
				{
					...account,
					createdAt: new Date(),
					updatedAt: new Date(),
				},
				"account",
				undefined,
				context,
			);
			return _account;
		},
		updateUser: async (
			userId: string,
			data: Partial<User> & Record<string, any>,
			context?: GenericEndpointContext,
		) => {
			const user = await updateWithHooks<User>(
				data,
				[
					{
						field: "id",
						value: userId,
					},
				],
				"user",
				undefined,
				context,
			);
			if (secondaryStorage && user) {
				const listRaw = await secondaryStorage.get(`active-sessions-${userId}`);
				if (listRaw) {
					const now = Date.now();
					const list =
						safeJSONParse<{ token: string; expiresAt: number }[]>(listRaw) ||
						[];
					const validSessions = list.filter((s) => s.expiresAt > now);
					await Promise.all(
						validSessions.map(async ({ token }) => {
							const cached = await secondaryStorage.get(token);
							if (!cached) return;
							const parsed = safeJSONParse<{
								session: Session;
								user: User;
							}>(cached);
							if (!parsed) return;
							const sessionTTL = Math.max(
								Math.floor(
									(new Date(parsed.session.expiresAt).getTime() - now) / 1000,
								),
								0,
							);
							await secondaryStorage.set(
								token,
								JSON.stringify({
									session: parsed.session,
									user,
								}),
								sessionTTL,
							);
						}),
					);
				}
			}
			return user;
		},
		updateUserByEmail: async (
			email: string,
			data: Partial<User & Record<string, any>>,
			context?: GenericEndpointContext,
		) => {
			const user = await updateWithHooks<User>(
				data,
				[
					{
						field: "email",
						value: email.toLowerCase(),
					},
				],
				"user",
				undefined,
				context,
			);
			return user;
		},
		updatePassword: async (
			userId: string,
			password: string,
			context?: GenericEndpointContext,
		) => {
			await updateManyWithHooks(
				{
					password,
				},
				[
					{
						field: "userId",
						value: userId,
					},
					{
						field: "providerId",
						value: "credential",
					},
				],
				"account",
				undefined,
				context,
			);
		},
		findAccounts: async (userId: string) => {
			const accounts = await adapter.findMany<Account>({
				model: "account",
				where: [
					{
						field: "userId",
						value: userId,
					},
				],
			});
			return accounts;
		},
		findAccount: async (accountId: string) => {
			const account = await adapter.findOne<Account>({
				model: "account",
				where: [
					{
						field: "accountId",
						value: accountId,
					},
				],
			});
			return account;
		},
		findAccountByProviderId: async (accountId: string, providerId: string) => {
			const account = await adapter.findOne<Account>({
				model: "account",
				where: [
					{
						field: "accountId",
						value: accountId,
					},
					{
						field: "providerId",
						value: providerId,
					},
				],
			});
			return account;
		},
		findAccountByUserId: async (userId: string) => {
			const account = await adapter.findMany<Account>({
				model: "account",
				where: [
					{
						field: "userId",
						value: userId,
					},
				],
			});
			return account;
		},
		updateAccount: async (
			id: string,
			data: Partial<Account>,
			context?: GenericEndpointContext,
		) => {
			const account = await updateWithHooks<Account>(
				data,
				[{ field: "id", value: id }],
				"account",
				undefined,
				context,
			);
			return account;
		},
		createVerificationValue: async (
			data: Omit<Verification, "createdAt" | "id" | "updatedAt"> &
				Partial<Verification>,
			context?: GenericEndpointContext,
		) => {
			const verification = await createWithHooks(
				{
					createdAt: new Date(),
					updatedAt: new Date(),
					...data,
				},
				"verification",
				undefined,
				context,
			);
			return verification as Verification;
		},
		findVerificationValue: async (identifier: string) => {
			const verification = await adapter.findMany<Verification>({
				model: "verification",
				where: [
					{
						field: "identifier",
						value: identifier,
					},
				],
				sortBy: {
					field: "createdAt",
					direction: "desc",
				},
				limit: 1,
			});
			if (!options.verification?.disableCleanup) {
				await adapter.deleteMany({
					model: "verification",
					where: [
						{
							field: "expiresAt",
							value: new Date(),
							operator: "lt",
						},
					],
				});
			}
			const lastVerification = verification[0];
			return lastVerification as Verification | null;
		},
		deleteVerificationValue: async (id: string) => {
			await adapter.delete<Verification>({
				model: "verification",
				where: [
					{
						field: "id",
						value: id,
					},
				],
			});
		},
		deleteVerificationByIdentifier: async (identifier: string) => {
			await adapter.delete<Verification>({
				model: "verification",
				where: [
					{
						field: "identifier",
						value: identifier,
					},
				],
			});
		},
		updateVerificationValue: async (
			id: string,
			data: Partial<Verification>,
			context?: GenericEndpointContext,
		) => {
			const verification = await updateWithHooks<Verification>(
				data,
				[{ field: "id", value: id }],
				"verification",
				undefined,
				context,
			);
			return verification;
		},
	};
};

export type InternalAdapter = ReturnType<typeof createInternalAdapter>;<|MERGE_RESOLUTION|>--- conflicted
+++ resolved
@@ -16,7 +16,6 @@
 import { getWithHooks } from "./with-hooks";
 import { getIp } from "../utils/get-request-ip";
 import { safeJSONParse } from "../utils/json";
-<<<<<<< HEAD
 import { generateId, type InternalLogger } from "../utils";
 import type {
 	Adapter,
@@ -25,9 +24,6 @@
 	GenericEndpointContext,
 	Where,
 } from "../types";
-=======
-import { generateId } from "../utils";
->>>>>>> 2636fe2d
 
 export const createInternalAdapter = (
 	adapter: Adapter,

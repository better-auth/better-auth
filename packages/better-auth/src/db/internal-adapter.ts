import type { BetterAuthOptions } from "../types";
import type { Adapter, Where } from "../types/adapter";
import { getDate } from "../utils/date";
import {
	parseSessionOutput,
	parseUserOutput,
	type Account,
	type Session,
	type User,
	type Verification,
} from "./schema";
import { generateId } from "../utils/id";
import { getWithHooks } from "./with-hooks";
import { getIp } from "../utils/get-request-ip";
import { safeJSONParse } from "../utils/json";

export const createInternalAdapter = (
	adapter: Adapter,
	ctx: {
		options: BetterAuthOptions;
		hooks: Exclude<BetterAuthOptions["databaseHooks"], undefined>[];
	},
) => {
	const options = ctx.options;
	const secondaryStorage = options.secondaryStorage;
	const sessionExpiration = options.session?.expiresIn || 60 * 60 * 24 * 7; // 7 days
	const { createWithHooks, updateWithHooks } = getWithHooks(adapter, ctx);
	return {
		createOAuthUser: async (
			user: Omit<User, "id" | "createdAt" | "updatedAt"> & Partial<User>,
			account: Omit<Account, "userId" | "id"> & Partial<Account>,
		) => {
			try {
				const createdUser = await createWithHooks(
					{
						id: generateId(),
						createdAt: new Date(),
						updatedAt: new Date(),
						...user,
					},
					"user",
				);
				const createdAccount = await createWithHooks(
					{
						id: generateId(),
						...account,
						userId: createdUser.id || user.id,
					},
					"account",
				);
				return {
					user: createdUser,
					account: createdAccount,
				};
			} catch (e) {
				console.log(e);
				return null;
			}
		},
		createUser: async <T>(
			user: Omit<User, "id" | "createdAt" | "updatedAt" | "emailVerified"> &
				Partial<User> &
				Record<string, any>,
		) => {
			const createdUser = await createWithHooks(
				{
					id: generateId(),
					createdAt: new Date(),
					updatedAt: new Date(),
					emailVerified: false,
					...user,
				},
				"user",
			);
			return createdUser as T & User;
		},
		createAccount: async <T>(
			account: Omit<Account, "id" | "createdAt" | "updatedAt"> &
				Partial<Account> &
				Record<string, any>,
		) => {
			const createdAccount = await createWithHooks(
				{
					id: generateId(),
					createdAt: new Date(),
					updatedAt: new Date(),
					...account,
				},
				"account",
			);
			return createdAccount as T & Account;
		},
		listSessions: async (userId: string) => {
			if (secondaryStorage) {
				const currentList = await secondaryStorage.get(
					`active-sessions-${userId}`,
				);
				if (!currentList) return [];

				const list: { id: string; expiresAt: number }[] =
					safeJSONParse(currentList) || [];
				const now = Date.now();

				const validSessions = list.filter((s) => s.expiresAt > now);
				const sessions = [];

				for (const session of validSessions) {
					const sessionStringified = await secondaryStorage.get(session.id);
					if (sessionStringified) {
						const s = JSON.parse(sessionStringified);
						const parsedSession = parseSessionOutput(ctx.options, {
							...s.session,
							expiresAt: new Date(s.session.expiresAt),
						});
						sessions.push(parsedSession);
					}
				}
				return sessions;
			}

			const sessions = await adapter.findMany<Session>({
				model: "session",
				where: [
					{
						field: "userId",
						value: userId,
					},
				],
			});
			return sessions;
		},
		listUsers: async (
			limit?: number,
			offset?: number,
			sortBy?: {
				field: string;
				direction: "asc" | "desc";
			},
			where?: Where[],
		) => {
			const users = await adapter.findMany<User>({
				model: "user",
				limit,
				offset,
				sortBy,
				where,
			});
			return users;
		},
		deleteUser: async (userId: string) => {
			await adapter.deleteMany({
				model: "session",
				where: [
					{
						field: "userId",
						value: userId,
					},
				],
			});
			await adapter.deleteMany({
				model: "account",
				where: [
					{
						field: "userId",
						value: userId,
					},
				],
			});
			await adapter.delete({
				model: "user",
				where: [
					{
						field: "id",
						value: userId,
					},
				],
			});
		},
		createSession: async (
			userId: string,
			request: Request | Headers | undefined,
			dontRememberMe?: boolean,
			override?: Partial<Session> & Record<string, any>,
		) => {
			const headers = request instanceof Request ? request.headers : request;
			const data: Session = {
				id: generateId(32),
				userId,
				/**
				 * If the user doesn't want to be remembered
				 * set the session to expire in 1 day.
				 * The cookie will be set to expire at the end of the session
				 */
				expiresAt: dontRememberMe
					? getDate(60 * 60 * 24, "sec") // 1 day
					: getDate(sessionExpiration, "sec"),
				ipAddress: request ? getIp(request, ctx.options) || "" : "",
				userAgent: headers?.get("user-agent") || "",
				...override,
			};
			const res = await createWithHooks(
				data,
				"session",
				secondaryStorage
					? {
							fn: async (data) => {
								const user = await adapter.findOne<User>({
									model: "user",
									where: [{ field: "id", value: userId }],
								});
								secondaryStorage.set(
									data.id,
									JSON.stringify({
										session: data,
										user,
									}),
									sessionExpiration,
								);
								/**
								 * store the session id for the user
								 * so we can retrieve it later for listing sessions
								 */
								const currentList = await secondaryStorage.get(
									`active-sessions-${userId}`,
								);

								let list: { id: string; expiresAt: number }[] = [];
								const now = Date.now();

								if (currentList) {
									list = safeJSONParse(currentList) || [];
									// Remove expired sessions
									list = list.filter((session) => session.expiresAt > now);
								}

								// Add new session with expiration time
								list.push({
									id: data.id,
									expiresAt: now + sessionExpiration * 1000,
								});

								await secondaryStorage.set(
									`active-sessions-${userId}`,
									JSON.stringify(list),
									sessionExpiration,
								);

								return data;
							},
							executeMainFn: options.session?.storeSessionInDatabase,
						}
					: undefined,
			);
			return res as Session;
		},
		findSession: async (sessionId: string) => {
			if (secondaryStorage) {
				const sessionStringified = await secondaryStorage.get(sessionId);
				if (sessionStringified) {
					const s = JSON.parse(sessionStringified);
					const parsedSession = parseSessionOutput(ctx.options, {
						...s.session,
						expiresAt: new Date(s.session.expiresAt),
					});
					const parsedUser = parseUserOutput(ctx.options, {
						...s.user,
						createdAt: new Date(s.user.createdAt),
						updatedAt: new Date(s.user.updatedAt),
					});
					return {
						session: parsedSession,
						user: parsedUser,
					} as {
						session: Session;
						user: User;
					};
				}
			}

			const session = await adapter.findOne<Session>({
				model: "session",
				where: [
					{
						value: sessionId,
						field: "id",
					},
				],
			});

			if (!session) {
				return null;
			}

			const user = await adapter.findOne<User>({
				model: "user",
				where: [
					{
						value: session.userId,
						field: "id",
					},
				],
			});
			if (!user) {
				return null;
			}
			const parsedUser = parseUserOutput(ctx.options, user);
			return {
				session: parseSessionOutput(ctx.options, session),
				user: parsedUser,
			};
		},
		findSessions: async (sessionIds: string[]) => {
			if (secondaryStorage) {
				const sessions: {
					session: Session;
					user: User;
				}[] = [];
				for (const sessionId of sessionIds) {
					const sessionStringified = await secondaryStorage.get(sessionId);
					if (sessionStringified) {
						const s = JSON.parse(sessionStringified);
						const session = {
							session: {
								...s.session,
								expiresAt: new Date(s.session.expiresAt),
							},
							user: {
								...s.user,
								createdAt: new Date(s.user.createdAt),
								updatedAt: new Date(s.user.updatedAt),
							},
						} as {
							session: Session;
							user: User;
						};
						sessions.push(session);
					}
				}
				return sessions;
			}

			const sessions = await adapter.findMany<Session>({
				model: "session",
				where: [
					{
						field: "id",
						value: sessionIds,
						operator: "in",
					},
				],
			});
			const userIds = sessions.map((session) => {
				const s = session;
				return s.userId;
			});
			if (!userIds.length) return [];
			const users = await adapter.findMany<User>({
				model: "user",
				where: [
					{
						field: "id",
						value: userIds,
						operator: "in",
					},
				],
			});
			return sessions.map((session) => {
				const user = users.find((u) => u.id === session.userId);
				if (!user) return null;
				return {
					session,
					user,
				};
			}) as {
				session: Session;
				user: User;
			}[];
		},
		updateSession: async (sessionId: string, session: Partial<Session>) => {
			const updatedSession = await updateWithHooks<Session>(
				session,
				[{ field: "id", value: sessionId }],
				"session",
				secondaryStorage
					? {
							async fn(data) {
								const currentSession = await secondaryStorage.get(sessionId);
								let updatedSession: Session | null = null;
								if (currentSession) {
									const parsedSession = JSON.parse(currentSession) as {
										session: Session;
										user: User;
									};
									updatedSession = {
										...parsedSession.session,
										...data,
									};
									await secondaryStorage.set(
										sessionId,
										JSON.stringify({
											session: updatedSession,
											user: parsedSession.user,
										}),
										parsedSession.session.expiresAt
											? Math.floor(
													(parsedSession.session.expiresAt.getTime() -
														Date.now()) /
														1000,
												)
											: sessionExpiration,
									);
								} else {
									return null;
								}
							},
							executeMainFn: options.session?.storeSessionInDatabase,
						}
					: undefined,
			);
			return updatedSession;
		},
		deleteSession: async (id: string) => {
			if (secondaryStorage) {
				await secondaryStorage.delete(id);
				if (options.session?.storeSessionInDatabase) {
					await adapter.delete<Session>({
						model: "session",
						where: [
							{
								field: "id",
								value: id,
							},
						],
					});
				}
				return;
			}
			await adapter.delete<Session>({
				model: "session",
				where: [
					{
						field: "id",
						value: id,
					},
				],
			});
		},
		deleteSessions: async (userIdOrSessions: string | string[]) => {
			if (secondaryStorage) {
				if (typeof userIdOrSessions === "string") {
					const activeSession = await secondaryStorage.get(
						`active-sessions-${userIdOrSessions}`,
					);
					const sessions = activeSession
						? safeJSONParse<{ id: string }[]>(activeSession)
						: [];
					if (!sessions) return;
					for (const session of sessions) {
						await secondaryStorage.delete(session.id);
					}
				} else {
					for (const sessionId of userIdOrSessions) {
						const session = await secondaryStorage.get(sessionId);
						if (session) {
							await secondaryStorage.delete(sessionId);
						}
					}
				}
				if (options.session?.storeSessionInDatabase) {
					await adapter.deleteMany({
						model: "session",
						where: [
							{
								field: Array.isArray(userIdOrSessions) ? "id" : "userId",
								value: userIdOrSessions,
								operator: Array.isArray(userIdOrSessions) ? "in" : undefined,
							},
						],
					});
				}
				return;
			}
			await adapter.deleteMany({
				model: "session",
				where: [
					{
						field: Array.isArray(userIdOrSessions) ? "id" : "userId",
						value: userIdOrSessions,
						operator: Array.isArray(userIdOrSessions) ? "in" : undefined,
					},
				],
			});
		},
		findUserByEmail: async (
			email: string,
			options?: { includeAccounts: boolean },
		) => {
			const user = await adapter.findOne<User>({
				model: "user",
				where: [
					{
						value: email.toLowerCase(),
						field: "email",
					},
				],
			});
			if (!user) return null;
			if (options?.includeAccounts) {
				const accounts = await adapter.findMany<Account>({
					model: "account",
					where: [
						{
							value: user.id,
							field: "userId",
						},
					],
				});
				return {
					user,
					accounts,
				};
			}
			return {
				user,
				accounts: [],
			};
		},
		findUserById: async (userId: string) => {
			const user = await adapter.findOne<User>({
				model: "user",
				where: [
					{
						field: "id",
						value: userId,
					},
				],
			});
			return user;
		},
		linkAccount: async (account: Omit<Account, "id"> & Partial<Account>) => {
			const _account = await createWithHooks(
				{
					id: generateId(),
					...account,
				},
				"account",
			);
			return _account;
		},
		updateUser: async (
			userId: string,
			data: Partial<User> & Record<string, any>,
		) => {
			const user = await updateWithHooks<User>(
				data,
				[
					{
						field: "id",
						value: userId,
					},
				],
				"user",
			);
			return user;
		},
		updateUserByEmail: async (
			email: string,
			data: Partial<User & Record<string, any>>,
		) => {
			const user = await updateWithHooks<User>(
				data,
				[
					{
						field: "email",
						value: email,
					},
				],
				"user",
			);
			return user;
		},
		updatePassword: async (userId: string, password: string) => {
			const account = await updateWithHooks<Account>(
				{
					password,
				},
				[
					{
						field: "userId",
						value: userId,
					},
					{
						field: "providerId",
						value: "credential",
					},
				],
				"account",
			);
			return account;
		},
		findAccounts: async (userId: string) => {
			const accounts = await adapter.findMany<Account>({
				model: "account",
				where: [
					{
						field: "userId",
						value: userId,
					},
				],
			});
			return accounts;
		},
		findAccount: async (accountId: string) => {
			const account = await adapter.findOne<Account>({
				model: "account",
				where: [
					{
						field: "accountId",
						value: accountId,
					},
				],
			});
			return account;
		},
		updateAccount: async (accountId: string, data: Partial<Account>) => {
			const account = await updateWithHooks<Account>(
				data,
				[{ field: "id", value: accountId }],
				"account",
			);
			return account;
		},
		createVerificationValue: async (
			data: Omit<Verification, "createdAt" | "id"> & Partial<Verification>,
		) => {
			const verification = await createWithHooks(
				{
					id: generateId(),
					createdAt: new Date(),
					...data,
				},
				"verification",
			);
			return verification as Verification;
		},
		findVerificationValue: async (identifier: string) => {
			const verification = await adapter.findMany<Verification>({
				model: "verification",
				where: [
					{
						field: "identifier",
						value: identifier,
					},
				],
				sortBy: {
					field: "createdAt",
					direction: "desc",
				},
				limit: 10,
			});
			const lastVerification = verification[0];
			return lastVerification;
		},
		deleteVerificationValue: async (id: string) => {
			await adapter.delete<Verification>({
				model: "verification",
				where: [
					{
						field: "id",
						value: id,
					},
				],
			});
		},
		deleteVerificationByIdentifier: async (identifier: string) => {
			await adapter.delete<Verification>({
<<<<<<< HEAD
				model: tables.verification.tableName,
				where: [
					{
						field:
							tables.verification.fields.identifier.fieldName || "identifier",
=======
				model: "verification",
				where: [
					{
						field: "identifier",
>>>>>>> 947fabf3
						value: identifier,
					},
				],
			});
		},
		updateVerificationValue: async (
			id: string,
			data: Partial<Verification>,
		) => {
			const verification = await updateWithHooks<Verification>(
				data,
				[{ field: "id", value: id }],
				"verification",
			);
			return verification;
		},
	};
};

export type InternalAdapter = ReturnType<typeof createInternalAdapter>;<|MERGE_RESOLUTION|>--- conflicted
+++ resolved
@@ -674,18 +674,10 @@
 		},
 		deleteVerificationByIdentifier: async (identifier: string) => {
 			await adapter.delete<Verification>({
-<<<<<<< HEAD
-				model: tables.verification.tableName,
-				where: [
-					{
-						field:
-							tables.verification.fields.identifier.fieldName || "identifier",
-=======
 				model: "verification",
 				where: [
 					{
 						field: "identifier",
->>>>>>> 947fabf3
 						value: identifier,
 					},
 				],

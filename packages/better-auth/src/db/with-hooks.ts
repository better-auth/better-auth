--- conflicted
+++ resolved
@@ -31,11 +31,7 @@
 		for (const hook of hooks || []) {
 			const toRun = hook[model]?.create?.before;
 			if (toRun) {
-<<<<<<< HEAD
-				const result = await toRun(data as any, context);
-=======
-				const result = await toRun(actualData as any);
->>>>>>> 6ff11bd5
+				const result = await toRun(actualData as any, context);
 				if (result === false) {
 					return null;
 				}

--- conflicted
+++ resolved
@@ -1,13 +1,6 @@
-<<<<<<< HEAD
-import type { DBPreservedModels } from "@better-auth/core/db";
-import type { BetterAuthOptions } from "@better-auth/core";
-import type { DBAdapter, Where } from "@better-auth/core/db/adapter";
-import { getCurrentAdapter } from "@better-auth/core/context";
-=======
 import type { Models, TransactionAdapter } from "../types";
 import type { BetterAuthOptions } from "@better-auth/core";
 import type { DBAdapter, Where } from "@better-auth/core/db/adapter";
->>>>>>> c3acb352
 import type { GenericEndpointContext } from "@better-auth/core";
 
 export function getWithHooks(

import type { AuthContext, RateLimit } from "../../types";
import { getIp } from "../../utils/get-request-ip";
import { wildcardMatch } from "../../utils/wildcard";

function shouldRateLimit(
	max: number,
	window: number,
	rateLimitData: RateLimit,
) {
	const now = Date.now();
	const windowInMs = window * 1000;
	const timeSinceLastRequest = now - rateLimitData.lastRequest;
	return timeSinceLastRequest < windowInMs && rateLimitData.count >= max;
}

function rateLimitResponse(retryAfter: number) {
	return new Response(
		JSON.stringify({
			message: "Too many requests. Please try again later.",
		}),
		{
			status: 429,
			statusText: "Too Many Requests",
			headers: {
				"X-Retry-After": retryAfter.toString(),
			},
		},
	);
}

function getRetryAfter(lastRequest: number, window: number) {
	const now = Date.now();
	const windowInMs = window * 1000;
	return Math.ceil((lastRequest + windowInMs - now) / 1000);
}

function createDBStorage(ctx: AuthContext) {
<<<<<<< HEAD
	const model = "rateLimit";
=======
	const model = ctx.options.rateLimit?.modelName || "rateLimit";
>>>>>>> 3cd29431
	const db = ctx.adapter;
	return {
		get: async (key: string) => {
			const res = await db.findMany<RateLimit>({
				model,
				where: [{ field: "key", value: key }],
			});
			const data = res[0];

			if (typeof data?.lastRequest === "bigint") {
				data.lastRequest = Number(data.lastRequest);
			}

			return data;
		},
		set: async (key: string, value: RateLimit, _update?: boolean) => {
			try {
				if (_update) {
					await db.updateMany({
						model,
						where: [{ field: "key", value: key }],
						update: {
							count: value.count,
							lastRequest: value.lastRequest,
						},
					});
				} else {
					await db.create({
						model,
						data: {
							key,
							count: value.count,
							lastRequest: value.lastRequest,
						},
					});
				}
			} catch (e) {
				ctx.logger.error("Error setting rate limit", e);
			}
		},
	};
}

const memory = new Map<string, RateLimit>();
export function getRateLimitStorage(ctx: AuthContext) {
	if (ctx.options.rateLimit?.customStorage) {
		return ctx.options.rateLimit.customStorage;
	}
	if (ctx.rateLimit.storage === "secondary-storage") {
		return {
			get: async (key: string) => {
				const stringified = await ctx.options.secondaryStorage?.get(key);
				return stringified ? (JSON.parse(stringified) as RateLimit) : undefined;
			},
			set: async (key: string, value: RateLimit) => {
				await ctx.options.secondaryStorage?.set?.(key, JSON.stringify(value));
			},
		};
	}
	const storage = ctx.rateLimit.storage;
	if (storage === "memory") {
		return {
			async get(key: string) {
				return memory.get(key);
			},
			async set(key: string, value: RateLimit, _update?: boolean) {
				memory.set(key, value);
			},
		};
	}
	return createDBStorage(ctx);
}

export async function onRequestRateLimit(req: Request, ctx: AuthContext) {
	if (!ctx.rateLimit.enabled) {
		return;
	}
	const path = new URL(req.url).pathname.replace(
		ctx.options.basePath || "/api/auth",
		"",
	);
	let window = ctx.rateLimit.window;
	let max = ctx.rateLimit.max;
	const ip = getIp(req, ctx.options);
	if (!ip) {
		console.warn("No IP address found for rate limiting");
		return;
	}
	const key = ip + path;
	const specialRules = getDefaultSpecialRules();
	const specialRule = specialRules.find((rule) => rule.pathMatcher(path));

	if (specialRule) {
		window = specialRule.window;
		max = specialRule.max;
	}

	for (const plugin of ctx.options.plugins || []) {
		if (plugin.rateLimit) {
			const matchedRule = plugin.rateLimit.find((rule) =>
				rule.pathMatcher(path),
			);
			if (matchedRule) {
				window = matchedRule.window;
				max = matchedRule.max;
				break;
			}
		}
	}

	if (ctx.rateLimit.customRules) {
		const _path = Object.keys(ctx.rateLimit.customRules).find((p) => {
			if (p.includes("*")) {
				const isMatch = wildcardMatch(p)(path);
				return isMatch;
			}
			return p === path;
		});
		if (_path) {
			const customRule = ctx.rateLimit.customRules[_path];
			const resolved =
				typeof customRule === "function" ? await customRule(req) : customRule;
			if (resolved) {
				window = resolved.window;
				max = resolved.max;
			}
		}
	}

	const storage = getRateLimitStorage(ctx);
	const data = await storage.get(key);
	const now = Date.now();

	if (!data) {
		await storage.set(key, {
			key,
			count: 1,
			lastRequest: now,
		});
	} else {
		const timeSinceLastRequest = now - data.lastRequest;

		if (shouldRateLimit(max, window, data)) {
			const retryAfter = getRetryAfter(data.lastRequest, window);
			return rateLimitResponse(retryAfter);
		} else if (timeSinceLastRequest > window * 1000) {
			// Reset the count if the window has passed since the last request
			await storage.set(
				key,
				{
					...data,
					count: 1,
					lastRequest: now,
				},
				true,
			);
		} else {
			await storage.set(
				key,
				{
					...data,
					count: data.count + 1,
					lastRequest: now,
				},
				true,
			);
		}
	}
}

function getDefaultSpecialRules() {
	const specialRules = [
		{
			pathMatcher(path: string) {
				return (
					path.startsWith("/sign-in") ||
					path.startsWith("/sign-up") ||
					path.startsWith("/change-password") ||
					path.startsWith("/change-email")
				);
			},
			window: 10,
			max: 3,
		},
	];
	return specialRules;
}<|MERGE_RESOLUTION|>--- conflicted
+++ resolved
@@ -35,11 +35,7 @@
 }
 
 function createDBStorage(ctx: AuthContext) {
-<<<<<<< HEAD
 	const model = "rateLimit";
-=======
-	const model = ctx.options.rateLimit?.modelName || "rateLimit";
->>>>>>> 3cd29431
 	const db = ctx.adapter;
 	return {
 		get: async (key: string) => {

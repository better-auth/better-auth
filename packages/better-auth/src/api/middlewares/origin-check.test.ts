--- conflicted
+++ resolved
@@ -141,7 +141,6 @@
 		expect(res.error?.message).toBe("Invalid redirectURL");
 	});
 
-<<<<<<< HEAD
 	it("should work with list of trusted origins", async (ctx) => {
 		const client = createAuthClient({
 			baseURL: "http://localhost:3000",
@@ -171,8 +170,6 @@
 		expect(res2.data?.user).toBeDefined();
 	});
 	
-=======
->>>>>>> c4f89adb
 	it("should work with wildcard trusted origins", async (ctx) => {
 		const client = createAuthClient({
 			baseURL: "https://sub-domain.my-site.com",

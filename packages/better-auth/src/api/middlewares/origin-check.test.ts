--- conflicted
+++ resolved
@@ -379,7 +379,6 @@
 		expect(res.data?.user).toBeDefined();
 	});
 
-<<<<<<< HEAD
 	it("should support both config array and env var together when baseURL is inferred", async () => {
 		vi.stubEnv("BETTER_AUTH_TRUSTED_ORIGINS", "http://env-origin.com");
 
@@ -433,8 +432,7 @@
 		} finally {
 			vi.unstubAllEnvs();
 		}
-=======
-	it;
+	});
 });
 
 describe("API Client Support (Non-browser requests)", async (it) => {
@@ -543,6 +541,5 @@
 			},
 		);
 		expect(badOriginRes.status).toBe(403);
->>>>>>> bb6146cf
 	});
 });
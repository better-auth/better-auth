--- conflicted
+++ resolved
@@ -1,7 +1,7 @@
 import type { GenericEndpointContext } from "@better-auth/core";
 import { createAuthMiddleware } from "@better-auth/core/api";
 import { APIError, BASE_ERROR_CODES } from "@better-auth/core/error";
-<<<<<<< HEAD
+import { matchesOriginPattern } from "../../auth/trusted-origins";
 import { normalizePathname } from "../../utils/url";
 
 function shouldSkipOriginCheckForPath(
@@ -18,9 +18,6 @@
 			normalizedPath === skipPath || normalizedPath.startsWith(`${skipPath}/`),
 	);
 }
-=======
-import { matchesOriginPattern } from "../../auth/trusted-origins";
->>>>>>> 0fda455c
 
 /**
  * A middleware to validate callbackURL and origin against trustedOrigins.
@@ -93,22 +90,6 @@
 		}
 	};
 
-<<<<<<< HEAD
-	const skipOriginCheck = ctx.context.skipOriginCheck;
-	const basePath = new URL(ctx.context.baseURL).pathname;
-	const shouldSkipOrigin =
-		skipOriginCheck === true ||
-		(Array.isArray(skipOriginCheck) &&
-			shouldSkipOriginCheckForPath(ctx.request.url, basePath, skipOriginCheck));
-
-	if (useCookies && !ctx.context.skipCSRFCheck && !shouldSkipOrigin) {
-		if (!originHeader || originHeader === "null") {
-			throw APIError.from("FORBIDDEN", BASE_ERROR_CODES.MISSING_OR_NULL_ORIGIN);
-		}
-		validateURL(originHeader, "origin");
-	}
-=======
->>>>>>> 0fda455c
 	callbackURL && validateURL(callbackURL, "callbackURL");
 	redirectURL && validateURL(redirectURL, "redirectURL");
 	errorCallbackURL && validateURL(errorCallbackURL, "errorCallbackURL");

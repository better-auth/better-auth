import type { GenericEndpointContext } from "@better-auth/core";
import { createAuthMiddleware } from "@better-auth/core/api";
<<<<<<< HEAD
import { BASE_ERROR_CODES } from "@better-auth/core/error";
import { APIError } from "better-call";
import { matchesOriginPattern } from "../../auth/trusted-origins";
=======
import { APIError, BASE_ERROR_CODES } from "@better-auth/core/error";
>>>>>>> d8c47707

/**
 * A middleware to validate callbackURL and origin against trustedOrigins.
 * Also handles CSRF protection using Fetch Metadata for first-login scenarios.
 */
export const originCheckMiddleware = createAuthMiddleware(async (ctx) => {
	// Skip origin check for GET, OPTIONS, HEAD requests - we don't mutate state here.
	if (
		ctx.request?.method === "GET" ||
		ctx.request?.method === "OPTIONS" ||
		ctx.request?.method === "HEAD" ||
		!ctx.request
	) {
		return;
	}
	await validateOrigin(ctx);

	const { body, query } = ctx;
	const callbackURL = body?.callbackURL || query?.callbackURL;
	const redirectURL = body?.redirectTo;
	const errorCallbackURL = body?.errorCallbackURL;
	const newUserCallbackURL = body?.newUserCallbackURL;

	const validateURL = (
		url: string | undefined,
		label:
			| "origin"
			| "callbackURL"
			| "redirectURL"
			| "errorCallbackURL"
			| "newUserCallbackURL",
	) => {
		if (!url) {
			return;
		}
		const isTrustedOrigin = ctx.context.isTrustedOrigin(url, {
			allowRelativePaths: label !== "origin",
		});

		if (!isTrustedOrigin) {
			ctx.context.logger.error(`Invalid ${label}: ${url}`);
			ctx.context.logger.info(
				`If it's a valid URL, please add ${url} to trustedOrigins in your auth config\n`,
				`Current list of trustedOrigins: ${ctx.context.trustedOrigins}`,
			);
			if (label === "origin") {
				throw APIError.from("FORBIDDEN", BASE_ERROR_CODES.INVALID_ORIGIN);
			}
			if (label === "callbackURL") {
				throw APIError.from("FORBIDDEN", BASE_ERROR_CODES.INVALID_CALLBACK_URL);
			}
			if (label === "redirectURL") {
				throw APIError.from("FORBIDDEN", BASE_ERROR_CODES.INVALID_REDIRECT_URL);
			}
			if (label === "errorCallbackURL") {
				throw APIError.from(
					"FORBIDDEN",
					BASE_ERROR_CODES.INVALID_ERROR_CALLBACK_URL,
				);
			}
			if (label === "newUserCallbackURL") {
				throw APIError.from(
					"FORBIDDEN",
					BASE_ERROR_CODES.INVALID_NEW_USER_CALLBACK_URL,
				);
			}
			throw APIError.fromStatus("FORBIDDEN", {
				message: `Invalid ${label}`,
			});
		}
	};
<<<<<<< HEAD

=======
	if (
		useCookies &&
		!ctx.context.skipCSRFCheck &&
		!ctx.context.skipOriginCheck
	) {
		if (!originHeader || originHeader === "null") {
			throw APIError.from("FORBIDDEN", BASE_ERROR_CODES.MISSING_OR_NULL_ORIGIN);
		}
		validateURL(originHeader, "origin");
	}
>>>>>>> d8c47707
	callbackURL && validateURL(callbackURL, "callbackURL");
	redirectURL && validateURL(redirectURL, "redirectURL");
	errorCallbackURL && validateURL(errorCallbackURL, "errorCallbackURL");
	newUserCallbackURL && validateURL(newUserCallbackURL, "newUserCallbackURL");
});

export const originCheck = (
	getValue: (ctx: GenericEndpointContext) => string | string[],
) =>
	createAuthMiddleware(async (ctx) => {
		if (!ctx.request) {
			return;
		}
		const callbackURL = getValue(ctx);
		const validateURL = (url: string | undefined, label: string) => {
			if (!url) {
				return;
			}
			const isTrustedOrigin = ctx.context.isTrustedOrigin(url, {
				allowRelativePaths: label !== "origin",
			});

			if (!isTrustedOrigin) {
				ctx.context.logger.error(`Invalid ${label}: ${url}`);
				ctx.context.logger.info(
					`If it's a valid URL, please add ${url} to trustedOrigins in your auth config\n`,
					`Current list of trustedOrigins: ${ctx.context.trustedOrigins}`,
				);
				if (label === "origin") {
					throw APIError.from("FORBIDDEN", BASE_ERROR_CODES.INVALID_ORIGIN);
				}
				if (label === "callbackURL") {
					throw APIError.from(
						"FORBIDDEN",
						BASE_ERROR_CODES.INVALID_CALLBACK_URL,
					);
				}
				if (label === "redirectURL") {
					throw APIError.from(
						"FORBIDDEN",
						BASE_ERROR_CODES.INVALID_REDIRECT_URL,
					);
				}
				if (label === "errorCallbackURL") {
					throw APIError.from(
						"FORBIDDEN",
						BASE_ERROR_CODES.INVALID_ERROR_CALLBACK_URL,
					);
				}
				if (label === "newUserCallbackURL") {
					throw APIError.from(
						"FORBIDDEN",
						BASE_ERROR_CODES.INVALID_NEW_USER_CALLBACK_URL,
					);
				}
				throw APIError.fromStatus("FORBIDDEN", {
					message: `Invalid ${label}`,
				});
			}
		};
		const callbacks = Array.isArray(callbackURL) ? callbackURL : [callbackURL];
		for (const url of callbacks) {
			validateURL(url, "callbackURL");
		}
	});

/**
 * Validates origin header against trusted origins.
 * @param ctx - The endpoint context
 * @param forceValidate - If true, always validate origin regardless of cookies/skip flags
 */
async function validateOrigin(
	ctx: GenericEndpointContext,
	forceValidate = false,
): Promise<void> {
	const headers = ctx.request?.headers;
	if (!headers || !ctx.request) {
		return;
	}
	const originHeader = headers.get("origin") || headers.get("referer") || "";
	const useCookies = headers.has("cookie");

	const shouldValidate =
		forceValidate ||
		(useCookies && !ctx.context.skipCSRFCheck && !ctx.context.skipOriginCheck);

	if (!shouldValidate) {
		return;
	}

	if (!originHeader || originHeader === "null") {
		throw new APIError("FORBIDDEN", { message: "Missing or null Origin" });
	}

	const trustedOrigins: string[] = Array.isArray(
		ctx.context.options.trustedOrigins,
	)
		? ctx.context.trustedOrigins
		: [
				...ctx.context.trustedOrigins,
				...((await ctx.context.options.trustedOrigins?.(ctx.request)) || []),
			];

	const isTrustedOrigin = trustedOrigins.some((origin) =>
		matchesOriginPattern(originHeader, origin),
	);
	if (!isTrustedOrigin) {
		ctx.context.logger.error(`Invalid origin: ${originHeader}`);
		ctx.context.logger.info(
			`If it's a valid URL, please add ${originHeader} to trustedOrigins in your auth config\n`,
			`Current list of trustedOrigins: ${trustedOrigins}`,
		);
		throw new APIError("FORBIDDEN", { message: "Invalid origin" });
	}
}

/**
 * Middleware for CSRF protection using Fetch Metadata headers.
 * This prevents cross-site navigation login attacks while supporting progressive enhancement.
 */
export const formCsrfMiddleware = createAuthMiddleware(async (ctx) => {
	const request = ctx.request;
	if (!request) {
		return;
	}

	await validateFormCsrf(ctx);
});

/**
 * Validates CSRF protection for first-login scenarios using Fetch Metadata headers.
 * This prevents cross-site form submission attacks while supporting progressive enhancement.
 */
async function validateFormCsrf(ctx: GenericEndpointContext): Promise<void> {
	const req = ctx.request;
	if (!req) {
		return;
	}

	const headers = req.headers;
	const hasAnyCookies = headers.has("cookie");

	if (hasAnyCookies) {
		return await validateOrigin(ctx);
	}

	const site = headers.get("Sec-Fetch-Site");
	const mode = headers.get("Sec-Fetch-Mode");
	const dest = headers.get("Sec-Fetch-Dest");

	const hasMetadata = Boolean(
		(site && site.trim()) || (mode && mode.trim()) || (dest && dest.trim()),
	);

	if (hasMetadata) {
		// Block cross-site navigation requests (classic CSRF attack pattern)
		if (site === "cross-site" && mode === "navigate") {
			ctx.context.logger.error(
				"Blocked cross-site navigation login attempt (CSRF protection)",
				{
					secFetchSite: site,
					secFetchMode: mode,
					secFetchDest: dest,
				},
			);
			throw new APIError("FORBIDDEN", {
				message: BASE_ERROR_CODES.CROSS_SITE_NAVIGATION_LOGIN_BLOCKED,
			});
		}

		return await validateOrigin(ctx, true);
	}

	// No cookies, no Fetch Metadata → fallback to old behavior (no validation)
	return;
}<|MERGE_RESOLUTION|>--- conflicted
+++ resolved
@@ -1,12 +1,7 @@
 import type { GenericEndpointContext } from "@better-auth/core";
 import { createAuthMiddleware } from "@better-auth/core/api";
-<<<<<<< HEAD
-import { BASE_ERROR_CODES } from "@better-auth/core/error";
-import { APIError } from "better-call";
+import { APIError, BASE_ERROR_CODES } from "@better-auth/core/error";
 import { matchesOriginPattern } from "../../auth/trusted-origins";
-=======
-import { APIError, BASE_ERROR_CODES } from "@better-auth/core/error";
->>>>>>> d8c47707
 
 /**
  * A middleware to validate callbackURL and origin against trustedOrigins.
@@ -78,20 +73,7 @@
 			});
 		}
 	};
-<<<<<<< HEAD
-
-=======
-	if (
-		useCookies &&
-		!ctx.context.skipCSRFCheck &&
-		!ctx.context.skipOriginCheck
-	) {
-		if (!originHeader || originHeader === "null") {
-			throw APIError.from("FORBIDDEN", BASE_ERROR_CODES.MISSING_OR_NULL_ORIGIN);
-		}
-		validateURL(originHeader, "origin");
-	}
->>>>>>> d8c47707
+
 	callbackURL && validateURL(callbackURL, "callbackURL");
 	redirectURL && validateURL(redirectURL, "redirectURL");
 	errorCallbackURL && validateURL(errorCallbackURL, "errorCallbackURL");

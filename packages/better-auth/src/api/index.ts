import type {
	AuthContext,
	Awaitable,
	BetterAuthOptions,
	BetterAuthPlugin,
} from "@better-auth/core";
import type { InternalLogger } from "@better-auth/core/env";
import { logger } from "@better-auth/core/env";
import type { Endpoint, Middleware } from "better-call";
import { APIError, createRouter } from "better-call";
import type { UnionToIntersection } from "../types/helper";
import { normalizePathname } from "../utils/url";
import { originCheckMiddleware } from "./middlewares";
import { onRequestRateLimit } from "./rate-limiter";
import {
	accountInfo,
	callbackOAuth,
	changeEmail,
	changePassword,
	deleteUser,
	deleteUserCallback,
	error,
	getAccessToken,
	getSession,
	linkSocialAccount,
	listSessions,
	listUserAccounts,
	ok,
	refreshToken,
	requestPasswordReset,
	requestPasswordResetCallback,
	resetPassword,
	revokeOtherSessions,
	revokeSession,
	revokeSessions,
	sendVerificationEmail,
	setPassword,
	signInEmail,
	signInSocial,
	signOut,
	signUpEmail,
	unlinkAccount,
	updateUser,
	verifyEmail,
} from "./routes";
import { toAuthEndpoints } from "./to-auth-endpoints";

export function checkEndpointConflicts(
	options: BetterAuthOptions,
	logger: InternalLogger,
) {
	const endpointRegistry = new Map<
		string,
		{ pluginId: string; endpointKey: string; methods: string[] }[]
	>();

	options.plugins?.forEach((plugin) => {
		if (plugin.endpoints) {
			for (const [key, endpoint] of Object.entries(plugin.endpoints)) {
				if (
					endpoint &&
					"path" in endpoint &&
					typeof endpoint.path === "string"
				) {
					const path = endpoint.path;
					let methods: string[] = [];
					if (endpoint.options && "method" in endpoint.options) {
						if (Array.isArray(endpoint.options.method)) {
							methods = endpoint.options.method;
						} else if (typeof endpoint.options.method === "string") {
							methods = [endpoint.options.method];
						}
					}
					if (methods.length === 0) {
						methods = ["*"];
					}

					if (!endpointRegistry.has(path)) {
						endpointRegistry.set(path, []);
					}
					endpointRegistry.get(path)!.push({
						pluginId: plugin.id,
						endpointKey: key,
						methods,
					});
				}
			}
		}
	});

	const conflicts: {
		path: string;
		plugins: string[];
		conflictingMethods: string[];
	}[] = [];
	for (const [path, entries] of endpointRegistry.entries()) {
		if (entries.length > 1) {
			const methodMap = new Map<string, string[]>();
			let hasConflict = false;

			for (const entry of entries) {
				for (const method of entry.methods) {
					if (!methodMap.has(method)) {
						methodMap.set(method, []);
					}
					methodMap.get(method)!.push(entry.pluginId);

					if (methodMap.get(method)!.length > 1) {
						hasConflict = true;
					}

					if (method === "*" && entries.length > 1) {
						hasConflict = true;
					} else if (method !== "*" && methodMap.has("*")) {
						hasConflict = true;
					}
				}
			}

			if (hasConflict) {
				const uniquePlugins = [...new Set(entries.map((e) => e.pluginId))];
				const conflictingMethods: string[] = [];

				for (const [method, plugins] of methodMap.entries()) {
					if (
						plugins.length > 1 ||
						(method === "*" && entries.length > 1) ||
						(method !== "*" && methodMap.has("*"))
					) {
						conflictingMethods.push(method);
					}
				}

				conflicts.push({
					path,
					plugins: uniquePlugins,
					conflictingMethods,
				});
			}
		}
	}

	if (conflicts.length > 0) {
		const conflictMessages = conflicts
			.map(
				(conflict) =>
					`  - "${conflict.path}" [${conflict.conflictingMethods.join(", ")}] used by plugins: ${conflict.plugins.join(", ")}`,
			)
			.join("\n");
		logger.error(
			`Endpoint path conflicts detected! Multiple plugins are trying to use the same endpoint paths with conflicting HTTP methods:
${conflictMessages}

To resolve this, you can:
	1. Use only one of the conflicting plugins
	2. Configure the plugins to use different paths (if supported)
	3. Ensure plugins use different HTTP methods for the same path
`,
		);
	}
}

export function getEndpoints<Option extends BetterAuthOptions>(
	ctx: Awaitable<AuthContext>,
	options: Option,
) {
	const pluginEndpoints =
		options.plugins?.reduce<Record<string, Endpoint>>((acc, plugin) => {
			return {
				...acc,
				...plugin.endpoints,
			};
		}, {}) ?? {};

	type PluginEndpoint = UnionToIntersection<
		Option["plugins"] extends Array<infer T>
			? T extends BetterAuthPlugin
				? T extends {
						endpoints: infer E;
					}
					? E
					: {}
				: {}
			: {}
	>;

	const middlewares =
		options.plugins
			?.map((plugin) =>
				plugin.middlewares?.map((m) => {
					const middleware = (async (context: any) => {
						const authContext = await ctx;
						return m.middleware({
							...context,
							context: {
								...authContext,
								...context.context,
							},
						});
					}) as Middleware;
					middleware.options = m.middleware.options;
					return {
						path: m.path,
						middleware,
					};
				}),
			)
			.filter((plugin) => plugin !== undefined)
			.flat() || [];

	const baseEndpoints = {
		signInSocial: signInSocial<Option>(),
		callbackOAuth,
		getSession: getSession<Option>(),
		signOut,
		signUpEmail: signUpEmail<Option>(),
		signInEmail: signInEmail<Option>(),
		resetPassword,
		verifyEmail,
		sendVerificationEmail,
		changeEmail,
		changePassword,
		setPassword,
		updateUser: updateUser<Option>(),
		deleteUser,
		requestPasswordReset,
		requestPasswordResetCallback,
		listSessions: listSessions<Option>(),
		revokeSession,
		revokeSessions,
		revokeOtherSessions,
		linkSocialAccount,
		listUserAccounts,
		deleteUserCallback,
		unlinkAccount,
		refreshToken,
		getAccessToken,
		accountInfo,
	};
	const endpoints = {
		...baseEndpoints,
		...pluginEndpoints,
		ok,
		error,
	} as const;
	const api = toAuthEndpoints(endpoints, ctx);
	return {
		api: api as typeof endpoints & PluginEndpoint,
		middlewares,
	};
}
export const router = <Option extends BetterAuthOptions>(
	ctx: AuthContext,
	options: Option,
) => {
	const { api, middlewares } = getEndpoints(ctx, options);
	const basePath = new URL(ctx.baseURL).pathname;

	return createRouter(api, {
		routerContext: ctx,
		openapi: {
			disabled: true,
		},
		basePath,
		routerMiddleware: [
			{
				path: "/**",
				middleware: originCheckMiddleware,
			},
			...middlewares,
		],
		allowedMediaTypes: ["application/json"],
		async onRequest(req) {
			//handle disabled paths
			const disabledPaths = ctx.options.disabledPaths || [];
<<<<<<< HEAD
			const normalizedPath = normalizePathname(req.url, basePath);
=======
			const pathname = new URL(req.url).pathname.replace(/\/+$/, "") || "/";

			const normalizedPath =
				basePath === "/"
					? pathname
					: pathname.startsWith(basePath)
						? pathname.slice(basePath.length).replace(/\/+$/, "") || "/"
						: pathname;
>>>>>>> 5f743118
			if (disabledPaths.includes(normalizedPath)) {
				return new Response("Not Found", { status: 404 });
			}
			for (const plugin of ctx.options.plugins || []) {
				if (plugin.onRequest) {
					const response = await plugin.onRequest(req, ctx);
					if (response && "response" in response) {
						return response.response;
					}
					if (response && "request" in response) {
						const rateLimitResponse = await onRequestRateLimit(
							response.request,
							ctx,
						);
						if (rateLimitResponse) {
							return rateLimitResponse;
						}
						return response.request;
					}
				}
			}
			return onRequestRateLimit(req, ctx);
		},
		async onResponse(res) {
			for (const plugin of ctx.options.plugins || []) {
				if (plugin.onResponse) {
					const response = await plugin.onResponse(res, ctx);
					if (response) {
						return response.response;
					}
				}
			}
			return res;
		},
		onError(e) {
			if (e instanceof APIError && e.status === "FOUND") {
				return;
			}
			if (options.onAPIError?.throw) {
				throw e;
			}
			if (options.onAPIError?.onError) {
				options.onAPIError.onError(e, ctx);
				return;
			}

			const optLogLevel = options.logger?.level;
			const log =
				optLogLevel === "error" ||
				optLogLevel === "warn" ||
				optLogLevel === "debug"
					? logger
					: undefined;
			if (options.logger?.disabled !== true) {
				if (
					e &&
					typeof e === "object" &&
					"message" in e &&
					typeof e.message === "string"
				) {
					if (
						e.message.includes("no column") ||
						e.message.includes("column") ||
						e.message.includes("relation") ||
						e.message.includes("table") ||
						e.message.includes("does not exist")
					) {
						ctx.logger?.error(e.message);
						return;
					}
				}

				if (e instanceof APIError) {
					if (e.status === "INTERNAL_SERVER_ERROR") {
						ctx.logger.error(e.status, e);
					}
					log?.error(e.message);
				} else {
					ctx.logger?.error(
						e && typeof e === "object" && "name" in e ? (e.name as string) : "",
						e,
					);
				}
			}
		},
	});
};

export {
	type AuthEndpoint,
	type AuthMiddleware,
	createAuthEndpoint,
	createAuthMiddleware,
	optionsMiddleware,
} from "@better-auth/core/api";
export { APIError } from "better-call";
export { getIp } from "../utils/get-request-ip";
export * from "./middlewares";
export * from "./routes";<|MERGE_RESOLUTION|>--- conflicted
+++ resolved
@@ -271,20 +271,9 @@
 		],
 		allowedMediaTypes: ["application/json"],
 		async onRequest(req) {
-			//handle disabled paths
-			const disabledPaths = ctx.options.disabledPaths || [];
-<<<<<<< HEAD
-			const normalizedPath = normalizePathname(req.url, basePath);
-=======
-			const pathname = new URL(req.url).pathname.replace(/\/+$/, "") || "/";
-
-			const normalizedPath =
-				basePath === "/"
-					? pathname
-					: pathname.startsWith(basePath)
-						? pathname.slice(basePath.length).replace(/\/+$/, "") || "/"
-						: pathname;
->>>>>>> 5f743118
+		//handle disabled paths
+		const disabledPaths = ctx.options.disabledPaths || [];
+		const normalizedPath = normalizePathname(req.url, basePath);
 			if (disabledPaths.includes(normalizedPath)) {
 				return new Response("Not Found", { status: 404 });
 			}

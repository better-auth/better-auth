import {
	APIError,
	type Middleware,
	createRouter,
	type Endpoint,
} from "better-call";
import type { BetterAuthOptions } from "@better-auth/core";
import type { UnionToIntersection } from "../types/helper";
import { originCheckMiddleware } from "./middlewares";
import {
	callbackOAuth,
	getSession,
	listSessions,
	resetPassword,
	revokeSession,
	revokeSessions,
	sendVerificationEmail,
	changeEmail,
	signInEmail,
	signInSocial,
	signOut,
	verifyEmail,
	linkSocialAccount,
	revokeOtherSessions,
	listUserAccounts,
	changePassword,
	deleteUser,
	setPassword,
	updateUser,
	deleteUserCallback,
	unlinkAccount,
	refreshToken,
	getAccessToken,
	accountInfo,
	requestPasswordReset,
	requestPasswordResetCallback,
} from "./routes";
import { ok } from "./routes";
import { signUpEmail } from "./routes";
import { error } from "./routes";
import { type InternalLogger, logger } from "@better-auth/core/env";
import type { BetterAuthPlugin } from "@better-auth/core";
import { onRequestRateLimit } from "./rate-limiter";
import { toAuthEndpoints } from "./to-auth-endpoints";
import type { AuthContext } from "@better-auth/core";

export function checkEndpointConflicts(
	options: BetterAuthOptions,
	logger: InternalLogger,
) {
	const endpointRegistry = new Map<
		string,
		{ pluginId: string; endpointKey: string; methods: string[] }[]
	>();

	options.plugins?.forEach((plugin) => {
		if (plugin.endpoints) {
			for (const [key, endpoint] of Object.entries(plugin.endpoints)) {
				if (endpoint && "path" in endpoint) {
					const path = endpoint.path;
					let methods: string[] = [];
					if (endpoint.options && "method" in endpoint.options) {
						if (Array.isArray(endpoint.options.method)) {
							methods = endpoint.options.method;
						} else if (typeof endpoint.options.method === "string") {
							methods = [endpoint.options.method];
						}
					}
					if (methods.length === 0) {
						methods = ["*"];
					}

					if (!endpointRegistry.has(path)) {
						endpointRegistry.set(path, []);
					}
					endpointRegistry.get(path)!.push({
						pluginId: plugin.id,
						endpointKey: key,
						methods,
					});
				}
			}
		}
	});

	const conflicts: {
		path: string;
		plugins: string[];
		conflictingMethods: string[];
	}[] = [];
	for (const [path, entries] of endpointRegistry.entries()) {
		if (entries.length > 1) {
			const methodMap = new Map<string, string[]>();
			let hasConflict = false;

			for (const entry of entries) {
				for (const method of entry.methods) {
					if (!methodMap.has(method)) {
						methodMap.set(method, []);
					}
					methodMap.get(method)!.push(entry.pluginId);

					if (methodMap.get(method)!.length > 1) {
						hasConflict = true;
					}

					if (method === "*" && entries.length > 1) {
						hasConflict = true;
					} else if (method !== "*" && methodMap.has("*")) {
						hasConflict = true;
					}
				}
			}

			if (hasConflict) {
				const uniquePlugins = [...new Set(entries.map((e) => e.pluginId))];
				const conflictingMethods: string[] = [];

				for (const [method, plugins] of methodMap.entries()) {
					if (
						plugins.length > 1 ||
						(method === "*" && entries.length > 1) ||
						(method !== "*" && methodMap.has("*"))
					) {
						conflictingMethods.push(method);
					}
				}

				conflicts.push({
					path,
					plugins: uniquePlugins,
					conflictingMethods,
				});
			}
		}
	}

	if (conflicts.length > 0) {
		const conflictMessages = conflicts
			.map(
				(conflict) =>
					`  - "${conflict.path}" [${conflict.conflictingMethods.join(", ")}] used by plugins: ${conflict.plugins.join(", ")}`,
			)
			.join("\n");
		logger.error(
			`Endpoint path conflicts detected! Multiple plugins are trying to use the same endpoint paths with conflicting HTTP methods:
${conflictMessages}

To resolve this, you can:
	1. Use only one of the conflicting plugins
	2. Configure the plugins to use different paths (if supported)
	3. Ensure plugins use different HTTP methods for the same path
`,
		);
	}
}

export function getEndpoints<Option extends BetterAuthOptions>(
	ctx: Promise<AuthContext> | AuthContext,
	options: Option,
) {
	const pluginEndpoints =
		options.plugins?.reduce<Record<string, Endpoint>>((acc, plugin) => {
			return {
				...acc,
				...plugin.endpoints,
			};
		}, {}) ?? {};

	type PluginEndpoint = UnionToIntersection<
		Option["plugins"] extends Array<infer T>
			? T extends BetterAuthPlugin
				? T extends {
						endpoints: infer E;
					}
					? E
					: {}
				: {}
			: {}
	>;

	const middlewares =
		options.plugins
			?.map((plugin) =>
				plugin.middlewares?.map((m) => {
					const middleware = (async (context: any) => {
						const authContext = await ctx;
						return m.middleware({
							...context,
							context: {
								...authContext,
								...context.context,
							},
						});
					}) as Middleware;
					middleware.options = m.middleware.options;
					return {
						path: m.path,
						middleware,
					};
				}),
			)
			.filter((plugin) => plugin !== undefined)
			.flat() || [];

	const baseEndpoints = {
		signInSocial: signInSocial<Option>(),
		callbackOAuth,
		getSession: getSession<Option>(),
		signOut,
		signUpEmail: signUpEmail<Option>(),
<<<<<<< HEAD
		signInEmail: signInEmail<Option>(),
		forgetPassword,
=======
		signInEmail,
>>>>>>> 3ef730d1
		resetPassword,
		verifyEmail,
		sendVerificationEmail,
		changeEmail,
		changePassword,
		setPassword,
		updateUser: updateUser<Option>(),
		deleteUser,
		requestPasswordReset,
		requestPasswordResetCallback,
		listSessions: listSessions<Option>(),
		revokeSession,
		revokeSessions,
		revokeOtherSessions,
		linkSocialAccount,
		listUserAccounts,
		deleteUserCallback,
		unlinkAccount,
		refreshToken,
		getAccessToken,
		accountInfo,
	};
	const endpoints = {
		...baseEndpoints,
		...pluginEndpoints,
		ok,
		error,
	} as const;
	const api = toAuthEndpoints(endpoints, ctx);
	return {
		api: api as typeof endpoints & PluginEndpoint,
		middlewares,
	};
}
export const router = <Option extends BetterAuthOptions>(
	ctx: AuthContext,
	options: Option,
) => {
	const { api, middlewares } = getEndpoints(ctx, options);
	const basePath = new URL(ctx.baseURL).pathname;

	return createRouter(api, {
		routerContext: ctx,
		openapi: {
			disabled: true,
		},
		basePath,
		routerMiddleware: [
			{
				path: "/**",
				middleware: originCheckMiddleware,
			},
			...middlewares,
		],
		async onRequest(req) {
			//handle disabled paths
			const disabledPaths = ctx.options.disabledPaths || [];
			const path = new URL(req.url).pathname.replace(basePath, "");
			if (disabledPaths.includes(path)) {
				return new Response("Not Found", { status: 404 });
			}
			for (const plugin of ctx.options.plugins || []) {
				if (plugin.onRequest) {
					const response = await plugin.onRequest(req, ctx);
					if (response && "response" in response) {
						return response.response;
					}
				}
			}
			return onRequestRateLimit(req, ctx);
		},
		async onResponse(res) {
			for (const plugin of ctx.options.plugins || []) {
				if (plugin.onResponse) {
					const response = await plugin.onResponse(res, ctx);
					if (response) {
						return response.response;
					}
				}
			}
			return res;
		},
		onError(e) {
			if (e instanceof APIError && e.status === "FOUND") {
				return;
			}
			if (options.onAPIError?.throw) {
				throw e;
			}
			if (options.onAPIError?.onError) {
				options.onAPIError.onError(e, ctx);
				return;
			}

			const optLogLevel = options.logger?.level;
			const log =
				optLogLevel === "error" ||
				optLogLevel === "warn" ||
				optLogLevel === "debug"
					? logger
					: undefined;
			if (options.logger?.disabled !== true) {
				if (
					e &&
					typeof e === "object" &&
					"message" in e &&
					typeof e.message === "string"
				) {
					if (
						e.message.includes("no column") ||
						e.message.includes("column") ||
						e.message.includes("relation") ||
						e.message.includes("table") ||
						e.message.includes("does not exist")
					) {
						ctx.logger?.error(e.message);
						return;
					}
				}

				if (e instanceof APIError) {
					if (e.status === "INTERNAL_SERVER_ERROR") {
						ctx.logger.error(e.status, e);
					}
					log?.error(e.message);
				} else {
					ctx.logger?.error(
						e && typeof e === "object" && "name" in e ? (e.name as string) : "",
						e,
					);
				}
			}
		},
	});
};

export * from "./routes";
export * from "./middlewares";
export { APIError } from "better-call";
export {
	createAuthEndpoint,
	createAuthMiddleware,
	optionsMiddleware,
	type AuthEndpoint,
	type AuthMiddleware,
} from "@better-auth/core/api";<|MERGE_RESOLUTION|>--- conflicted
+++ resolved
@@ -209,12 +209,7 @@
 		getSession: getSession<Option>(),
 		signOut,
 		signUpEmail: signUpEmail<Option>(),
-<<<<<<< HEAD
 		signInEmail: signInEmail<Option>(),
-		forgetPassword,
-=======
-		signInEmail,
->>>>>>> 3ef730d1
 		resetPassword,
 		verifyEmail,
 		sendVerificationEmail,

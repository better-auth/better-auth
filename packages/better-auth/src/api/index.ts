import {
	APIError,
	type Middleware,
	createRouter,
	type Endpoint,
} from "better-call";
import type { AuthContext } from "../init";
import type { BetterAuthOptions } from "../types";
import type { UnionToIntersection } from "../types/helper";
import { originCheckMiddleware } from "./middlewares/origin-check";
import {
	callbackOAuth,
	forgetPassword,
	forgetPasswordCallback,
	getSession,
	listSessions,
	resetPassword,
	revokeSession,
	revokeSessions,
	sendVerificationEmail,
	changeEmail,
	signInEmail,
	signInSocial,
	signOut,
	verifyEmail,
	linkSocialAccount,
	revokeOtherSessions,
	listUserAccounts,
	changePassword,
	deleteUser,
	setPassword,
	updateUser,
	deleteUserCallback,
	unlinkAccount,
	refreshToken,
	getAccessToken,
	accountInfo,
	requestPasswordReset,
	requestPasswordResetCallback,
} from "./routes";
import { ok } from "./routes/ok";
import { signUpEmail } from "./routes/sign-up";
import { error } from "./routes/error";
<<<<<<< HEAD
import { globalLog, type InternalLogger } from "../utils/logger";
=======
import { type InternalLogger, logger } from "@better-auth/core/env";
>>>>>>> 5c8a7eb7
import type { BetterAuthPlugin } from "../plugins";
import { onRequestRateLimit } from "./rate-limiter";
import { toAuthEndpoints } from "./to-auth-endpoints";

export function checkEndpointConflicts(
	options: BetterAuthOptions,
	logger: InternalLogger,
) {
	const endpointRegistry = new Map<
		string,
		{ pluginId: string; endpointKey: string; methods: string[] }[]
	>();

	options.plugins?.forEach((plugin) => {
		if (plugin.endpoints) {
			for (const [key, endpoint] of Object.entries(plugin.endpoints)) {
				if (endpoint && "path" in endpoint) {
					const path = endpoint.path;
					let methods: string[] = [];
					if (endpoint.options && "method" in endpoint.options) {
						if (Array.isArray(endpoint.options.method)) {
							methods = endpoint.options.method;
						} else if (typeof endpoint.options.method === "string") {
							methods = [endpoint.options.method];
						}
					}
					if (methods.length === 0) {
						methods = ["*"];
					}

					if (!endpointRegistry.has(path)) {
						endpointRegistry.set(path, []);
					}
					endpointRegistry.get(path)!.push({
						pluginId: plugin.id,
						endpointKey: key,
						methods,
					});
				}
			}
		}
	});

	const conflicts: {
		path: string;
		plugins: string[];
		conflictingMethods: string[];
	}[] = [];
	for (const [path, entries] of endpointRegistry.entries()) {
		if (entries.length > 1) {
			const methodMap = new Map<string, string[]>();
			let hasConflict = false;

			for (const entry of entries) {
				for (const method of entry.methods) {
					if (!methodMap.has(method)) {
						methodMap.set(method, []);
					}
					methodMap.get(method)!.push(entry.pluginId);

					if (methodMap.get(method)!.length > 1) {
						hasConflict = true;
					}

					if (method === "*" && entries.length > 1) {
						hasConflict = true;
					} else if (method !== "*" && methodMap.has("*")) {
						hasConflict = true;
					}
				}
			}

			if (hasConflict) {
				const uniquePlugins = [...new Set(entries.map((e) => e.pluginId))];
				const conflictingMethods: string[] = [];

				for (const [method, plugins] of methodMap.entries()) {
					if (
						plugins.length > 1 ||
						(method === "*" && entries.length > 1) ||
						(method !== "*" && methodMap.has("*"))
					) {
						conflictingMethods.push(method);
					}
				}

				conflicts.push({
					path,
					plugins: uniquePlugins,
					conflictingMethods,
				});
			}
		}
	}

	if (conflicts.length > 0) {
		const conflictMessages = conflicts
			.map(
				(conflict) =>
					`  - "${conflict.path}" [${conflict.conflictingMethods.join(", ")}] used by plugins: ${conflict.plugins.join(", ")}`,
			)
			.join("\n");
		logger.error(
			`Endpoint path conflicts detected! Multiple plugins are trying to use the same endpoint paths with conflicting HTTP methods:
${conflictMessages}

To resolve this, you can:
	1. Use only one of the conflicting plugins
	2. Configure the plugins to use different paths (if supported)
	3. Ensure plugins use different HTTP methods for the same path
`,
		);
	}
}

export function getEndpoints<Option extends BetterAuthOptions>(
	ctx: Promise<AuthContext> | AuthContext,
	options: Option,
) {
	const pluginEndpoints =
		options.plugins?.reduce<Record<string, Endpoint>>((acc, plugin) => {
			return {
				...acc,
				...plugin.endpoints,
			};
		}, {}) ?? {};

	type PluginEndpoint = UnionToIntersection<
		Option["plugins"] extends Array<infer T>
			? T extends BetterAuthPlugin
				? T extends {
						endpoints: infer E;
					}
					? E
					: {}
				: {}
			: {}
	>;

	const middlewares =
		options.plugins
			?.map((plugin) =>
				plugin.middlewares?.map((m) => {
					const middleware = (async (context: any) => {
						const authContext = await ctx;
						return m.middleware({
							...context,
							context: {
								...authContext,
								...context.context,
							},
						});
					}) as Middleware;
					middleware.options = m.middleware.options;
					return {
						path: m.path,
						middleware,
					};
				}),
			)
			.filter((plugin) => plugin !== undefined)
			.flat() || [];

	const baseEndpoints = {
		signInSocial,
		callbackOAuth,
		getSession: getSession<Option>(),
		signOut,
		signUpEmail: signUpEmail<Option>(),
		signInEmail,
		forgetPassword,
		resetPassword,
		verifyEmail,
		sendVerificationEmail,
		changeEmail,
		changePassword,
		setPassword,
		updateUser: updateUser<Option>(),
		deleteUser,
		forgetPasswordCallback,
		requestPasswordReset,
		requestPasswordResetCallback,
		listSessions: listSessions<Option>(),
		revokeSession,
		revokeSessions,
		revokeOtherSessions,
		linkSocialAccount,
		listUserAccounts,
		deleteUserCallback,
		unlinkAccount,
		refreshToken,
		getAccessToken,
		accountInfo,
	};
	const endpoints = {
		...baseEndpoints,
		...pluginEndpoints,
		ok,
		error,
	} as const;
	const api = toAuthEndpoints(endpoints, ctx);
	return {
		api: api as typeof endpoints & PluginEndpoint,
		middlewares,
	};
}
export const router = <Option extends BetterAuthOptions>(
	ctx: AuthContext,
	options: Option,
) => {
	const { api, middlewares } = getEndpoints(ctx, options);
	const basePath = new URL(ctx.baseURL).pathname;

	return createRouter(api, {
		routerContext: ctx,
		openapi: {
			disabled: true,
		},
		basePath,
		routerMiddleware: [
			{
				path: "/**",
				middleware: originCheckMiddleware,
			},
			...middlewares,
		],
		async onRequest(req) {
			//handle disabled paths
			const disabledPaths = ctx.options.disabledPaths || [];
			const path = new URL(req.url).pathname.replace(basePath, "");
			if (disabledPaths.includes(path)) {
				return new Response("Not Found", { status: 404 });
			}
			for (const plugin of ctx.options.plugins || []) {
				if (plugin.onRequest) {
					const response = await plugin.onRequest(req, ctx);
					if (response && "response" in response) {
						return response.response;
					}
				}
			}
			return onRequestRateLimit(req, ctx);
		},
		async onResponse(res) {
			for (const plugin of ctx.options.plugins || []) {
				if (plugin.onResponse) {
					const response = await plugin.onResponse(res, ctx);
					if (response) {
						return response.response;
					}
				}
			}
			return res;
		},
		onError(e) {
			if (e instanceof APIError && e.status === "FOUND") {
				return;
			}
			if (options.onAPIError?.throw) {
				throw e;
			}
			if (options.onAPIError?.onError) {
				options.onAPIError.onError(e, ctx);
				return;
			}

			if (options.logger?.disabled !== true) {
				if (
					e &&
					typeof e === "object" &&
					"message" in e &&
					typeof e.message === "string"
				) {
					if (
						e.message.includes("no column") ||
						e.message.includes("column") ||
						e.message.includes("relation") ||
						e.message.includes("table") ||
						e.message.includes("does not exist")
					) {
						ctx.logger.error(e.message);
						return;
					}
				}

				if (e instanceof APIError) {
					if (e.status === "INTERNAL_SERVER_ERROR") {
						ctx.logger.error(e.status, e);
					}
					globalLog("error", e.message, {
						logger: { level: options?.logger?.level },
					}); // Fallback if ctx.logger is broken. But is possible for it to be broken? Is this a relic of past, when `ctx.logger` might been undefined?
				} else {
					ctx.logger.error(
						e && typeof e === "object" && "name" in e ? (e.name as string) : "",
						e,
					);
				}
			}
		},
	});
};

export * from "./routes";
export * from "./middlewares";
export * from "./call";
export { APIError } from "better-call";<|MERGE_RESOLUTION|>--- conflicted
+++ resolved
@@ -41,11 +41,7 @@
 import { ok } from "./routes/ok";
 import { signUpEmail } from "./routes/sign-up";
 import { error } from "./routes/error";
-<<<<<<< HEAD
-import { globalLog, type InternalLogger } from "../utils/logger";
-=======
-import { type InternalLogger, logger } from "@better-auth/core/env";
->>>>>>> 5c8a7eb7
+import { type InternalLogger, globalLog } from "@better-auth/core/env";
 import type { BetterAuthPlugin } from "../plugins";
 import { onRequestRateLimit } from "./rate-limiter";
 import { toAuthEndpoints } from "./to-auth-endpoints";

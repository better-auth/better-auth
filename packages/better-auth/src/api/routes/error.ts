import { createAuthEndpoint } from "@better-auth/core/api";
<<<<<<< HEAD
import type { BetterAuthOptions } from "@better-auth/core";
import { isProduction } from "@better-auth/core/env";
=======
import { HIDE_METADATA } from "../../utils/hide-metadata";
>>>>>>> 09ce64fd

function sanitize(input: string): string {
	return input
		.replace(/&/g, "&amp;")
		.replace(/</g, "&lt;")
		.replace(/>/g, "&gt;")
		.replace(/"/g, "&quot;")
		.replace(/'/g, "&#39;");
}

const html = (
	options: BetterAuthOptions,
	code: string = "Unknown",
	description: string | null = null,
) => {
	const custom = options.onAPIError?.customizeDefaultErrorPage;
	return `<!DOCTYPE html>
<html lang="en">
  <head>
    <meta charset="UTF-8" />
    <meta name="viewport" content="width=device-width, initial-scale=1.0" />
    <title>Error</title>
    <style>
      body {
        font-family: ${custom?.font?.defaultFamily || "-apple-system, BlinkMacSystemFont, 'Segoe UI', Roboto, 'Helvetica Neue', Arial, sans-serif"};
        background: ${custom?.colors?.background || "var(--background)"};
        color: var(--foreground);
        margin: 0;
      }
      :root,
      :host {
        --spacing: 0.25rem;
        --container-md: 28rem;
        --text-sm: ${custom?.size?.textSm || "0.875rem"};
        --text-sm--line-height: calc(1.25 / 0.875);
        --text-2xl: ${custom?.size?.text2xl || "1.5rem"};
        --text-2xl--line-height: calc(2 / 1.5);
        --text-4xl: ${custom?.size?.text4xl || "2.25rem"};
        --text-4xl--line-height: calc(2.5 / 2.25);
        --text-6xl: ${custom?.size?.text6xl || "3.75rem"};
        --text-6xl--line-height: 1;
        --font-weight-medium: 500;
        --font-weight-semibold: 600;
        --font-weight-bold: 700;
        --default-transition-duration: 150ms;
        --default-transition-timing-function: cubic-bezier(0.4, 0, 0.2, 1);
        --radius: ${custom?.size?.radiusSm || "0.625rem"};
        --default-mono-font-family: ${custom?.font?.monoFamily || "var(--font-geist-mono)"};
      }
      :root {
        --primary: ${custom?.colors?.primary || "white"};
        --primary-foreground: ${custom?.colors?.primaryForeground || "black"};
        --background: ${custom?.colors?.background || "black"};
        --foreground: ${custom?.colors?.foreground || "oklch(0.985 0 0)"};
        --border: ${custom?.colors?.border || "oklch(0.269 0 0)"};
        --destructive: ${custom?.colors?.destructive || "oklch(0.396 0.141 25.723)"};
        --muted-foreground: ${custom?.colors?.mutedForeground || "oklch(0.708 0 0)"};
        --corner-border: ${custom?.colors?.cornerBorder || "#BFBFBF"};
      }

      button, .btn {
        cursor: pointer;
        background: none;
        border: none;
        color: inherit;
        font: inherit;
        transition: all var(--default-transition-duration)
          var(--default-transition-timing-function);
      }
      button:hover, .btn:hover {
        opacity: 0.8;
      }
    </style>
  </head>
  <body style="width: 100vw; height: 100vh; overflow: hidden;">
    <div
        style="
            display: flex;
            flex-direction: column;
            align-items: center;
            justify-content: center;
            gap: 1.5rem;
            position: relative;
            width: 100vw;
            height: 100vh;
        "
        >
${
	custom?.disableBackgroundGrid
		? ""
		: `
      <div
        style="
          position: absolute;
          inset: 0;
          background-image: linear-gradient(to right, ${custom?.colors?.gridColor || "var(--border)"} 1px, transparent 1px),
            linear-gradient(to bottom, ${custom?.colors?.gridColor || "var(--border)"} 1px, transparent 1px);
          opacity: 0.5;
          background-size: 24px 24px;
          pointer-events: none;
          width: 100vw;
          height: 100vh;
        "
      ></div>
`
}

<div
  style="
    position: relative;
    z-index: 10;
    border: 2px solid var(--border);
    background: ${custom?.colors?.cardBackground || "var(--background)"};
    padding: 3rem;
    max-width: 42rem;
    min-width: 297px;
    width: 100%;
  "
>
    ${
			custom?.disableCornerDecorations
				? ""
				: `
        <!-- Corner decorations -->
        <div
          style="
            position: absolute;
            top: -2px;
            left: -2px;
            width: 3rem;
            height: 3rem;
            border-top: 4px solid var(--corner-border);
            border-left: 4px solid var(--corner-border);
          "
        ></div>
        <div
          style="
            position: absolute;
            top: -2px;
            right: -2px;
            width: 3rem;
            height: 3rem;
            border-top: 4px solid var(--corner-border);
            border-right: 4px solid var(--corner-border);
          "
        ></div>
  
        <div
          style="
            position: absolute;
            bottom: -2px;
            left: -2px;
            width: 3rem;
            height: 3rem;
            border-bottom: 4px solid var(--corner-border);
            border-left: 4px solid var(--corner-border);
          "
        ></div>
        <div
          style="
            position: absolute;
            bottom: -2px;
            right: -2px;
            width: 3rem;
            height: 3rem;
            border-bottom: 4px solid var(--corner-border);
            border-right: 4px solid var(--corner-border);
          "
        ></div>`
		}

        <div style="text-align: center; margin-bottom: 2rem;">
          <div style="margin-bottom: 1.5rem;">
            <div
              style="
                display: inline-block;
                border: 2px solid ${custom?.disableTitleBorder ? "transparent" : custom?.colors?.titleBorder || "var(--destructive)"};
                padding: 0.5rem 1.5rem;
              "
            >
              <h1
                style="
                  font-size: var(--text-6xl);
                  font-weight: var(--font-weight-bold);
                  color: ${custom?.colors?.titleColor || "var(--foreground)"};
                  letter-spacing: -0.02em;
                  margin: 0;
                "
              >
                ERROR
              </h1>
            </div>
            <div
              style="
                height: 1px;
                background-color: var(--border);
                width: 100%;
                margin-top: 1rem;
              "
            ></div>
          </div>

          <h2
            style="
              font-size: var(--text-2xl);
              font-weight: var(--font-weight-semibold);
              color: var(--foreground);
              margin: 0 0 1.5rem;
            "
          >
            Something went wrong
          </h2>

          <div
            style="
                display: inline-flex;
                align-items: center;
                gap: 0.5rem;
                border: 2px solid var(--border);
                background-color: var(--muted);
                padding: 0.5rem 1rem;
                margin: 0 0 1.5rem;
            "
            >
            <span
                style="
                font-size: 0.75rem;
                color: var(--muted-foreground);
                font-weight: var(--font-weight-semibold);
                "
            >
                CODE:
            </span>
            <span
                style="
                font-size: var(--text-sm);
                font-family: var(--default-mono-font-family, monospace);
                color: var(--foreground);
                "
            >
                ${sanitize(code)}
            </span>
            </div>

          <p
            style="
              color: var(--muted-foreground);
              max-width: 28rem;
              margin: 0 auto;
              border-left: 2px solid var(--border);
              padding-left: 1rem;
            "
          >
            ${
							!description
								? "We encountered an unexpected error. Please try again or return to the home page. If you're a developer, you can find more information about the error " +
									`<a href='https://better-auth.com/docs/errors/${encodeURIComponent(code)}' target='_blank' style='color: var(--foreground); text-decoration: underline;'>here</a>.`
								: sanitize(description)
						}
          </p>
        </div>

        <div
          style="
            display: flex;
            gap: 1rem;
            margin-top: 2rem;
            justify-content: center;
          "
        >
          <a
            href="/"
            style="
              text-decoration: none;
            "
          >
            <div
              style="
                border: 2px solid var(--border);
                background: var(--primary);
                color: var(--primary-foreground);
                padding: 0.5rem 1.25rem;
                border-radius: 0;
              "
              class="btn"
            >
              Go Home
            </div>
          </a>
          <a
            href="https://better-auth.com/docs/errors/${encodeURIComponent(code)}?askai=${encodeURIComponent(`What does the error code ${code} mean?`)}"
            target="_blank"
            style="
              text-decoration: none;
            "
          >
            <div
              style="
                border: 2px solid var(--border);
                background: transparent;
                color: var(--foreground);
                padding: 0.5rem 1.25rem;
                border-radius: 0;
              "
              class="btn"
            >
              Ask AI
            </div>
          </a>
        </div>
      </div>
    </div>
  </body>
</html>`;
};

export const error = createAuthEndpoint(
	"/error",
	{
		method: "GET",
		metadata: {
			...HIDE_METADATA,
			openapi: {
				description: "Displays an error page",
				responses: {
					"200": {
						description: "Success",
						content: {
							"text/html": {
								schema: {
									type: "string",
									description: "The HTML content of the error page",
								},
							},
						},
					},
				},
			},
		},
	},
	async (c) => {
		const code =
			new URL(c.request?.url || "").searchParams.get("error") || "unknown";
		const description =
			new URL(c.request?.url || "").searchParams.get("error_description") ||
			null;

		const queryParams = new URLSearchParams();
		queryParams.set("error", code);
		if (description) {
			queryParams.set("error_description", description);
		}

		const options = c.context.options;
		const errorURL = options.onAPIError?.errorURL;

		if (errorURL) {
			return new Response(null, {
				status: 302,
				headers: {
					Location: `${errorURL}${errorURL.includes("?") ? "&" : "?"}${queryParams.toString()}`,
				},
			});
		}

		if (isProduction && !options.onAPIError?.customizeDefaultErrorPage) {
			return new Response(null, {
				status: 302,
				headers: {
					Location: `/?${queryParams.toString()}`,
				},
			});
		}

		return new Response(html(c.context.options, code, description), {
			headers: {
				"Content-Type": "text/html",
			},
		});
	},
);<|MERGE_RESOLUTION|>--- conflicted
+++ resolved
@@ -1,10 +1,7 @@
 import { createAuthEndpoint } from "@better-auth/core/api";
-<<<<<<< HEAD
 import type { BetterAuthOptions } from "@better-auth/core";
 import { isProduction } from "@better-auth/core/env";
-=======
 import { HIDE_METADATA } from "../../utils/hide-metadata";
->>>>>>> 09ce64fd
 
 function sanitize(input: string): string {
 	return input

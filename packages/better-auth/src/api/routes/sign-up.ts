import type { BetterAuthOptions } from "@better-auth/core";
import { createAuthEndpoint } from "@better-auth/core/api";
import { runWithTransaction } from "@better-auth/core/context";
import { isDevelopment } from "@better-auth/core/env";
<<<<<<< HEAD
import { BASE_ERROR_CODES } from "@better-auth/core/error";
import { APIError } from "better-call";
import * as z from "zod/v4";
=======
import { APIError, BASE_ERROR_CODES } from "@better-auth/core/error";
import * as z from "zod";
>>>>>>> bea45db8
import { setSessionCookie } from "../../cookies";
import { parseUserInput } from "../../db";
import { parseUserOutput } from "../../db";
import type { AdditionalUserFieldsInput, InferUser, User } from "../../types";
import { isAPIError } from "../../utils/is-api-error";
import { formCsrfMiddleware } from "../middlewares/origin-check";
import { createEmailVerificationToken } from "./email-verification";
import { originCheck } from "../middlewares";

const signUpEmailBodySchema = z
	.object({
<<<<<<< HEAD
		name: z.string(),
		email: z.email(),
		password: z.string(),
		image: z.string().optional(),
		callbackURL: z.string().optional(),
		rememberMe: z.boolean().default(true).optional(),
	})
	.passthrough();
=======
		name: z.string().nonempty(),
		email: z.email(),
		password: z.string().nonempty(),
		image: z.string().optional(),
		callbackURL: z.string().optional(),
		rememberMe: z.boolean().optional(),
	})
	.and(z.record(z.string(), z.any()));
>>>>>>> bea45db8

export const signUpEmail = <O extends BetterAuthOptions>() =>
	createAuthEndpoint(
		"/sign-up/email",
		{
			method: "POST",
<<<<<<< HEAD
=======
			operationId: "signUpWithEmailAndPassword",
			use: [formCsrfMiddleware],
>>>>>>> bea45db8
			body: signUpEmailBodySchema,
			use: [
				originCheck((ctx) => {
					const rawCallbackURL = (ctx.body as any)
						?.callbackURL as string | undefined;
					if (!rawCallbackURL) return "";
					try {
						return decodeURIComponent(rawCallbackURL);
					} catch {
						return rawCallbackURL;
					}
				}),
			],
			metadata: {
				allowedMediaTypes: [
					"application/x-www-form-urlencoded",
					"application/json",
				],
				$Infer: {
					body: {} as {
						name: string;
						email: string;
						password: string;
						image?: string | undefined;
						callbackURL?: string | undefined;
						rememberMe?: boolean | undefined;
					} & AdditionalUserFieldsInput<O>,
					returned: {} as {
						token: string | null;
						user: InferUser<O>;
					},
				},
				openapi: {
					operationId: "signUpWithEmailAndPassword",
					description: "Sign up a user using email and password",
					requestBody: {
						content: {
							"application/json": {
								schema: {
									type: "object",
									properties: {
										name: {
											type: "string",
											description: "The name of the user",
										},
										email: {
											type: "string",
											description: "The email of the user",
										},
										password: {
											type: "string",
											description: "The password of the user",
										},
										image: {
											type: "string",
											description: "The profile image URL of the user",
										},
										callbackURL: {
											type: "string",
											description:
												"The URL to use for email verification callback",
										},
										rememberMe: {
											type: "boolean",
											description:
												"If this is false, the session will not be remembered. Default is `true`.",
										},
									},
									required: ["name", "email", "password"],
								},
							},
						},
					},
					responses: {
						"200": {
							description: "Successfully created user",
							content: {
								"application/json": {
									schema: {
										type: "object",
										properties: {
											token: {
												type: "string",
												nullable: true,
												description: "Authentication token for the session",
											},
											user: {
												type: "object",
												properties: {
													id: {
														type: "string",
														description: "The unique identifier of the user",
													},
													email: {
														type: "string",
														format: "email",
														description: "The email address of the user",
													},
													name: {
														type: "string",
														description: "The name of the user",
													},
													image: {
														type: "string",
														format: "uri",
														nullable: true,
														description: "The profile image URL of the user",
													},
													emailVerified: {
														type: "boolean",
														description: "Whether the email has been verified",
													},
													createdAt: {
														type: "string",
														format: "date-time",
														description: "When the user was created",
													},
													updatedAt: {
														type: "string",
														format: "date-time",
														description: "When the user was last updated",
													},
												},
												required: [
													"id",
													"email",
													"name",
													"emailVerified",
													"createdAt",
													"updatedAt",
												],
											},
										},
										required: ["user"], // token is optional
									},
								},
							},
						},
						"422": {
							description:
								"Unprocessable Entity. User already exists or failed to create user.",
							content: {
								"application/json": {
									schema: {
										type: "object",
										properties: {
											message: {
												type: "string",
											},
										},
									},
								},
							},
						},
					},
				},
			},
		},
		async (ctx) => {
			return runWithTransaction(ctx.context.adapter, async () => {
				if (
					!ctx.context.options.emailAndPassword?.enabled ||
					ctx.context.options.emailAndPassword?.disableSignUp
				) {
					throw APIError.from("BAD_REQUEST", {
						message: "Email and password sign up is not enabled",
						code: "EMAIL_PASSWORD_SIGN_UP_DISABLED",
					});
				}
				const body = ctx.body as any as User & {
					password: string;
					callbackURL?: string | undefined;
					rememberMe?: boolean | undefined;
				} & {
					[key: string]: any;
				};
				const {
					name,
					email,
					password,
					image,
					callbackURL: _callbackURL,
					rememberMe,
					...rest
				} = body;
				const isValidEmail = z.email().safeParse(email);

				if (!isValidEmail.success) {
					throw APIError.from("BAD_REQUEST", BASE_ERROR_CODES.INVALID_EMAIL);
				}

				if (!password || typeof password !== "string") {
					throw APIError.from("BAD_REQUEST", BASE_ERROR_CODES.INVALID_PASSWORD);
				}
				const emailLower = email.toLowerCase();

				const minPasswordLength = ctx.context.password.config.minPasswordLength;
				if (password.length < minPasswordLength) {
					ctx.context.logger.error("Password is too short");
					throw APIError.from(
						"BAD_REQUEST",
						BASE_ERROR_CODES.PASSWORD_TOO_SHORT,
					);
				}

				const maxPasswordLength = ctx.context.password.config.maxPasswordLength;
				if (password.length > maxPasswordLength) {
					ctx.context.logger.error("Password is too long");
					throw APIError.from(
						"BAD_REQUEST",
						BASE_ERROR_CODES.PASSWORD_TOO_LONG,
					);
				}
				const dbUser = await ctx.context.internalAdapter.findUserByEmail(
					emailLower,
				);
				if (dbUser?.user) {
					ctx.context.logger.info(
						`Sign-up attempt for existing email: ${email}`,
					);
					throw APIError.from(
						"UNPROCESSABLE_ENTITY",
						BASE_ERROR_CODES.USER_ALREADY_EXISTS_USE_ANOTHER_EMAIL,
					);
				}
				/**
				 * Hash the password
				 *
				 * This is done prior to creating the user
				 * to ensure that any plugin that
				 * may break the hashing should break
				 * before the user is created.
				 */
				const hash = await ctx.context.password.hash(password);
				let createdUser: User;
				try {
					const data = parseUserInput(ctx.context.options, rest, "create");
					createdUser = await ctx.context.internalAdapter.createUser({
						email: emailLower,
						name,
						image,
						...data,
						emailVerified: false,
					});
					if (!createdUser) {
						throw APIError.from(
							"BAD_REQUEST",
							BASE_ERROR_CODES.FAILED_TO_CREATE_USER,
						);
					}
				} catch (e) {
					if (isDevelopment()) {
						ctx.context.logger.error("Failed to create user", e);
					}
					if (isAPIError(e)) {
						throw e;
					}
					ctx.context.logger?.error("Failed to create user", e);
					throw APIError.from(
						"UNPROCESSABLE_ENTITY",
						BASE_ERROR_CODES.FAILED_TO_CREATE_USER,
					);
				}
				if (!createdUser) {
					throw APIError.from(
						"UNPROCESSABLE_ENTITY",
						BASE_ERROR_CODES.FAILED_TO_CREATE_USER,
					);
				}
				await ctx.context.internalAdapter.linkAccount({
					userId: createdUser.id,
					providerId: "credential",
					accountId: createdUser.id,
					password: hash,
				});
				if (
					ctx.context.options.emailVerification?.sendOnSignUp ||
					ctx.context.options.emailAndPassword.requireEmailVerification
				) {
					const token = await createEmailVerificationToken(
						ctx.context.secret,
						emailLower,
						undefined,
						ctx.context.options.emailVerification?.expiresIn,
					);
					const callbackURL = body.callbackURL
						? encodeURIComponent(body.callbackURL)
						: encodeURIComponent("/");
					const url = `${ctx.context.baseURL}/verify-email?token=${token}&callbackURL=${callbackURL}`;

					if (ctx.context.options.emailVerification?.sendVerificationEmail) {
						await ctx.context.runInBackgroundOrAwait(
							ctx.context.options.emailVerification.sendVerificationEmail(
								{
									user: createdUser,
									url,
									token,
								},
								ctx.request,
							),
						);
					}
				}

				if (
					ctx.context.options.emailAndPassword.autoSignIn === false ||
					ctx.context.options.emailAndPassword.requireEmailVerification
				) {
					return ctx.json({
						token: null,
						user: parseUserOutput(
							ctx.context.options,
							createdUser,
						) as InferUser<O>,
					});
				}

				const session = await ctx.context.internalAdapter.createSession(
					createdUser.id,
					rememberMe === false,
				);
				if (!session) {
					throw APIError.from(
						"BAD_REQUEST",
						BASE_ERROR_CODES.FAILED_TO_CREATE_SESSION,
					);
				}
				await setSessionCookie(
					ctx,
					{
						session,
						user: createdUser,
					},
					rememberMe === false,
				);
				return ctx.json({
					token: session.token,
					user: parseUserOutput(
						ctx.context.options,
						createdUser,
					) as InferUser<O>,
				});
			});
		},
	);<|MERGE_RESOLUTION|>--- conflicted
+++ resolved
@@ -2,14 +2,8 @@
 import { createAuthEndpoint } from "@better-auth/core/api";
 import { runWithTransaction } from "@better-auth/core/context";
 import { isDevelopment } from "@better-auth/core/env";
-<<<<<<< HEAD
-import { BASE_ERROR_CODES } from "@better-auth/core/error";
-import { APIError } from "better-call";
-import * as z from "zod/v4";
-=======
 import { APIError, BASE_ERROR_CODES } from "@better-auth/core/error";
 import * as z from "zod";
->>>>>>> bea45db8
 import { setSessionCookie } from "../../cookies";
 import { parseUserInput } from "../../db";
 import { parseUserOutput } from "../../db";
@@ -21,16 +15,6 @@
 
 const signUpEmailBodySchema = z
 	.object({
-<<<<<<< HEAD
-		name: z.string(),
-		email: z.email(),
-		password: z.string(),
-		image: z.string().optional(),
-		callbackURL: z.string().optional(),
-		rememberMe: z.boolean().default(true).optional(),
-	})
-	.passthrough();
-=======
 		name: z.string().nonempty(),
 		email: z.email(),
 		password: z.string().nonempty(),
@@ -39,18 +23,14 @@
 		rememberMe: z.boolean().optional(),
 	})
 	.and(z.record(z.string(), z.any()));
->>>>>>> bea45db8
 
 export const signUpEmail = <O extends BetterAuthOptions>() =>
 	createAuthEndpoint(
 		"/sign-up/email",
 		{
 			method: "POST",
-<<<<<<< HEAD
-=======
 			operationId: "signUpWithEmailAndPassword",
 			use: [formCsrfMiddleware],
->>>>>>> bea45db8
 			body: signUpEmailBodySchema,
 			use: [
 				originCheck((ctx) => {

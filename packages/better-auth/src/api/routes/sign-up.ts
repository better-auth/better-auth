import { alphabet, generateRandomString } from "../../crypto/random";
import { z, ZodObject, ZodOptional, ZodString } from "zod";
import { createAuthEndpoint } from "../call";
import { createEmailVerificationToken } from "./verify-email";
import { setSessionCookie } from "../../utils/cookies";
import { APIError } from "better-call";
import type {
	AdditionalUserFieldsInput,
	BetterAuthOptions,
	User,
} from "../../types";
import type { toZod } from "../../types/to-zod";
import { parseAdditionalUserInput } from "../../db/schema";

export const signUpEmail = <O extends BetterAuthOptions>() =>
	createAuthEndpoint(
		"/sign-up/email",
		{
			method: "POST",
			query: z
				.object({
					currentURL: z.string().optional(),
				})
				.optional(),
			body: z.record(z.string(), z.any()) as unknown as ZodObject<{
				name: ZodString;
				email: ZodString;
				password: ZodString;
				callbackURL: ZodOptional<ZodString>;
			}> &
				toZod<AdditionalUserFieldsInput<O>>,
		},
		async (ctx) => {
			if (!ctx.context.options.emailAndPassword?.enabled) {
				throw new APIError("BAD_REQUEST", {
					message: "Email and password sign up is not enabled",
				});
			}
			const body = ctx.body as any as User & {
				password: string;
				callbackURL?: string;
			} & {
				[key: string]: any;
			};
			const { name, email, password, image, ...additionalFields } = body;
			const isValidEmail = z.string().email().safeParse(email);

<<<<<<< HEAD
		const minPasswordLength = ctx.context.password.config.minPasswordLength;
		if (password.length < minPasswordLength) {
			ctx.context.logger.error("Password is too short");
			throw new APIError("BAD_REQUEST", {
				message: "Password is too short",
			});
		}
		const maxPasswordLength = ctx.context.password.config.maxPasswordLength;
		if (password.length > maxPasswordLength) {
			ctx.context.logger.error("Password is too long");
			throw new APIError("BAD_REQUEST", {
				message: "Password is too long",
			});
		}
		const dbUser = await ctx.context.internalAdapter.findUserByEmail(email);
		if (dbUser?.user) {
			throw new APIError("BAD_REQUEST", {
				message: "User already exists",
			});
		}
		const createdUser = await ctx.context.internalAdapter.createUser({
			id: generateRandomString(32, alphabet("a-z", "0-9", "A-Z")),
			email: email.toLowerCase(),
			name,
			image,
			emailVerified: false,
			createdAt: new Date(),
			updatedAt: new Date(),
		});

		if (!createdUser) {
			throw new APIError("BAD_REQUEST", {
				message: "Couldn't create user",
			});
		}
		/**
		 * Link the account to the user
		 */

		const hash = await ctx.context.password.hash(password);
		await ctx.context.internalAdapter.linkAccount({
			id: generateRandomString(32, alphabet("a-z", "0-9", "A-Z")),
			userId: createdUser.id,
			providerId: "credential",
			accountId: createdUser.id,
			password: hash,
		});
		const session = await ctx.context.internalAdapter.createSession(
			createdUser.id,
			ctx.request,
		);
		if (!session) {
			throw new APIError("BAD_REQUEST", {
				message: "Couldn't create session",
=======
			if (!isValidEmail.success) {
				throw new APIError("BAD_REQUEST", {
					message: "Invalid email",
				});
			}

			const minPasswordLength = ctx.context.password.config.minPasswordLength;
			if (password.length < minPasswordLength) {
				ctx.context.logger.error("Password is too short");
				throw new APIError("BAD_REQUEST", {
					message: "Password is too short",
				});
			}
			const maxPasswordLength = ctx.context.password.config.maxPasswordLength;
			if (password.length > maxPasswordLength) {
				ctx.context.logger.error("Password is too long");
				throw new APIError("BAD_REQUEST", {
					message: "Password is too long",
				});
			}
			const dbUser = await ctx.context.internalAdapter.findUserByEmail(email);
			if (dbUser?.user) {
				throw new APIError("BAD_REQUEST", {
					message: "User already exists",
				});
			}

			const additionalData = parseAdditionalUserInput(
				ctx.context.options,
				additionalFields as any,
			);
			const createdUser = await ctx.context.internalAdapter.createUser({
				id: generateRandomString(32, alphabet("a-z", "0-9", "A-Z")),
				email: email.toLowerCase(),
				name,
				image,
				emailVerified: false,
				createdAt: new Date(),
				updatedAt: new Date(),
				...additionalData,
			});
			if (!createdUser) {
				throw new APIError("BAD_REQUEST", {
					message: "Couldn't create user",
				});
			}
			/**
			 * Link the account to the user
			 */
			const hash = await ctx.context.password.hash(password);
			await ctx.context.internalAdapter.linkAccount({
				id: generateRandomString(32, alphabet("a-z", "0-9", "A-Z")),
				userId: createdUser.id,
				providerId: "credential",
				accountId: createdUser.id,
				password: hash,
>>>>>>> de3db235
			});
			const session = await ctx.context.internalAdapter.createSession(
				createdUser.id,
				ctx.request,
			);
			if (!session) {
				throw new APIError("BAD_REQUEST", {
					message: "Couldn't create session",
				});
			}
			await setSessionCookie(ctx, session.id);
			if (ctx.context.options.emailAndPassword.sendEmailVerificationOnSignUp) {
				const token = await createEmailVerificationToken(
					ctx.context.secret,
					createdUser.email,
				);
				const url = `${
					ctx.context.baseURL
				}/verify-email?token=${token}&callbackURL=${
					body.callbackURL || ctx.query?.currentURL || "/"
				}`;
				await ctx.context.options.emailAndPassword.sendVerificationEmail?.(
					createdUser.email,
					url,
					token,
				);
			}
			return ctx.json(
				{
					user: createdUser,
					session,
					error: null,
				},
				{
					body: body.callbackURL
						? {
								url: body.callbackURL,
								redirect: true,
							}
						: {
								user: createdUser,
								session,
							},
				},
			);
		},
	);<|MERGE_RESOLUTION|>--- conflicted
+++ resolved
@@ -45,62 +45,6 @@
 			const { name, email, password, image, ...additionalFields } = body;
 			const isValidEmail = z.string().email().safeParse(email);
 
-<<<<<<< HEAD
-		const minPasswordLength = ctx.context.password.config.minPasswordLength;
-		if (password.length < minPasswordLength) {
-			ctx.context.logger.error("Password is too short");
-			throw new APIError("BAD_REQUEST", {
-				message: "Password is too short",
-			});
-		}
-		const maxPasswordLength = ctx.context.password.config.maxPasswordLength;
-		if (password.length > maxPasswordLength) {
-			ctx.context.logger.error("Password is too long");
-			throw new APIError("BAD_REQUEST", {
-				message: "Password is too long",
-			});
-		}
-		const dbUser = await ctx.context.internalAdapter.findUserByEmail(email);
-		if (dbUser?.user) {
-			throw new APIError("BAD_REQUEST", {
-				message: "User already exists",
-			});
-		}
-		const createdUser = await ctx.context.internalAdapter.createUser({
-			id: generateRandomString(32, alphabet("a-z", "0-9", "A-Z")),
-			email: email.toLowerCase(),
-			name,
-			image,
-			emailVerified: false,
-			createdAt: new Date(),
-			updatedAt: new Date(),
-		});
-
-		if (!createdUser) {
-			throw new APIError("BAD_REQUEST", {
-				message: "Couldn't create user",
-			});
-		}
-		/**
-		 * Link the account to the user
-		 */
-
-		const hash = await ctx.context.password.hash(password);
-		await ctx.context.internalAdapter.linkAccount({
-			id: generateRandomString(32, alphabet("a-z", "0-9", "A-Z")),
-			userId: createdUser.id,
-			providerId: "credential",
-			accountId: createdUser.id,
-			password: hash,
-		});
-		const session = await ctx.context.internalAdapter.createSession(
-			createdUser.id,
-			ctx.request,
-		);
-		if (!session) {
-			throw new APIError("BAD_REQUEST", {
-				message: "Couldn't create session",
-=======
 			if (!isValidEmail.success) {
 				throw new APIError("BAD_REQUEST", {
 					message: "Invalid email",
@@ -157,7 +101,6 @@
 				providerId: "credential",
 				accountId: createdUser.id,
 				password: hash,
->>>>>>> de3db235
 			});
 			const session = await ctx.context.internalAdapter.createSession(
 				createdUser.id,

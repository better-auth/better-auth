--- conflicted
+++ resolved
@@ -7,12 +7,9 @@
 import * as z from "zod";
 import { setSessionCookie } from "../../cookies";
 import { parseUserInput } from "../../db";
-<<<<<<< HEAD
 import { generateRandomString } from "../../crypto";
-=======
 import type { AdditionalUserFieldsInput, User } from "../../types";
 import { createEmailVerificationToken } from "./email-verification";
->>>>>>> c884f80b
 
 export const signUpEmail = <O extends BetterAuthOptions>() =>
 	createAuthEndpoint(

import * as z from "zod/v4";
import { createAuthEndpoint } from "../call";
import { createEmailVerificationToken } from "./email-verification";
import { setSessionCookie } from "../../cookies";
import { APIError } from "better-call";
import type {
	AdditionalUserFieldsInput,
	BetterAuthOptions,
	User,
} from "../../types";
import { parseUserInput } from "../../db/schema";
import { BASE_ERROR_CODES } from "../../error/codes";
import { isDevelopment } from "../../utils/env";
import { getOrgAdapter } from "../../plugins/organization/adapter";
import type { OrganizationOptions } from "../../plugins/organization/organization";

export const signUpEmail = <O extends BetterAuthOptions>() =>
	createAuthEndpoint(
		"/sign-up/email",
		{
			method: "POST",
			body: z.record(z.string(), z.any()),
			metadata: {
				$Infer: {
					body: {} as {
						name: string;
						email: string;
						password: string;
						image?: string;
						callbackURL?: string;
						rememberMe?: boolean;
					} & AdditionalUserFieldsInput<O>,
				},
				openapi: {
					description: "Sign up a user using email and password",
					requestBody: {
						content: {
							"application/json": {
								schema: {
									type: "object",
									properties: {
										name: {
											type: "string",
											description: "The name of the user",
										},
										email: {
											type: "string",
											description: "The email of the user",
										},
										password: {
											type: "string",
											description: "The password of the user",
										},
										image: {
											type: "string",
											description: "The profile image URL of the user",
										},
										callbackURL: {
											type: "string",
											description:
												"The URL to use for email verification callback",
										},
										rememberMe: {
											type: "boolean",
											description:
												"If this is false, the session will not be remembered. Default is `true`.",
										},
									},
									required: ["name", "email", "password"],
								},
							},
						},
					},
					responses: {
						"200": {
							description: "Successfully created user",
							content: {
								"application/json": {
									schema: {
										type: "object",
										properties: {
											token: {
												type: "string",
												nullable: true,
												description: "Authentication token for the session",
											},
											user: {
												type: "object",
												properties: {
													id: {
														type: "string",
														description: "The unique identifier of the user",
													},
													email: {
														type: "string",
														format: "email",
														description: "The email address of the user",
													},
													name: {
														type: "string",
														description: "The name of the user",
													},
													image: {
														type: "string",
														format: "uri",
														nullable: true,
														description: "The profile image URL of the user",
													},
													emailVerified: {
														type: "boolean",
														description: "Whether the email has been verified",
													},
													createdAt: {
														type: "string",
														format: "date-time",
														description: "When the user was created",
													},
													updatedAt: {
														type: "string",
														format: "date-time",
														description: "When the user was last updated",
													},
												},
												required: [
													"id",
													"email",
													"name",
													"emailVerified",
													"createdAt",
													"updatedAt",
												],
											},
										},
										required: ["user"], // token is optional
									},
								},
							},
						},
					},
				},
			},
		},
		async (ctx) => {
			if (
				!ctx.context.options.emailAndPassword?.enabled ||
				ctx.context.options.emailAndPassword?.disableSignUp
			) {
				throw new APIError("BAD_REQUEST", {
					message: "Email and password sign up is not enabled",
				});
			}
			const body = ctx.body as any as User & {
				password: string;
				callbackURL?: string;
				rememberMe?: boolean;
			} & {
				[key: string]: any;
			};
			const {
				name,
				email,
				password,
				image,
				callbackURL,
				rememberMe,
				...additionalFields
			} = body;
			const isValidEmail = z.email().safeParse(email);

			if (!isValidEmail.success) {
				throw new APIError("BAD_REQUEST", {
					message: BASE_ERROR_CODES.INVALID_EMAIL,
				});
			}

			const minPasswordLength = ctx.context.password.config.minPasswordLength;
			if (password.length < minPasswordLength) {
				ctx.context.logger.error("Password is too short");
				throw new APIError("BAD_REQUEST", {
					message: BASE_ERROR_CODES.PASSWORD_TOO_SHORT,
				});
			}

			const maxPasswordLength = ctx.context.password.config.maxPasswordLength;
			if (password.length > maxPasswordLength) {
				ctx.context.logger.error("Password is too long");
				throw new APIError("BAD_REQUEST", {
					message: BASE_ERROR_CODES.PASSWORD_TOO_LONG,
				});
			}
			const dbUser = await ctx.context.internalAdapter.findUserByEmail(email);
			if (dbUser?.user) {
				ctx.context.logger.info(`Sign-up attempt for existing email: ${email}`);
				throw new APIError("UNPROCESSABLE_ENTITY", {
					message: BASE_ERROR_CODES.USER_ALREADY_EXISTS,
				});
			}

			const additionalData = parseUserInput(
				ctx.context.options,
				additionalFields as any,
			);
			/**
			 * Hash the password
			 *
			 * This is done prior to creating the user
			 * to ensure that any plugin that
			 * may break the hashing should break
			 * before the user is created.
			 */
			const hash = await ctx.context.password.hash(password);
			let createdUser: User;
			try {
				createdUser = await ctx.context.internalAdapter.createUser(
					{
						email: email.toLowerCase(),
						name,
						image,
						...additionalData,
						emailVerified: false,
					},
					ctx,
				);
				if (!createdUser) {
					throw new APIError("BAD_REQUEST", {
						message: BASE_ERROR_CODES.FAILED_TO_CREATE_USER,
					});
				}
			} catch (e) {
				if (isDevelopment) {
					ctx.context.logger.error("Failed to create user", e);
				}
				if (e instanceof APIError) {
					throw e;
				}
				throw new APIError("UNPROCESSABLE_ENTITY", {
					message: BASE_ERROR_CODES.FAILED_TO_CREATE_USER,
					details: e,
				});
			}
			if (!createdUser) {
				throw new APIError("UNPROCESSABLE_ENTITY", {
					message: BASE_ERROR_CODES.FAILED_TO_CREATE_USER,
				});
			}
			let activeOrganizationId: string | undefined = undefined;
			const orgOptions = ctx.context.options.plugins?.find(
				(p) => p.id === "organization",
			)?.options as OrganizationOptions;
			if (orgOptions?.autoCreateOrganizationOnSignUp) {
				const orgAdapter = getOrgAdapter(ctx.context, orgOptions);
				const slugify = (text: string) => {
					return text
						.toString()
						.toLowerCase()
						.replace(/\s+/g, "-")
						.replace(/[^\w\-]+/g, "")
						.replace(/\-\-+/g, "-")
						.replace(/^-+/, "")
						.replace(/-+$/, "");
				};
				const organization = await orgAdapter.createOrganization({
					organization: {
						name: createdUser.name,
						slug: slugify(createdUser.name),
						createdAt: new Date(),
					},
				});
				if (organization) {
					activeOrganizationId = organization.id;
					if (
						orgOptions?.teams?.enabled &&
						orgOptions.teams.defaultTeam?.enabled !== false
					) {
						const defaultTeam =
							(await orgOptions.teams.defaultTeam?.customCreateDefaultTeam?.(
								organization,
								ctx.request,
							)) ||
							(await orgAdapter.createTeam({
								organizationId: organization.id,
								name: `${organization.name}`,
								createdAt: new Date(),
							}));

						await orgAdapter.createMember({
							teamId: defaultTeam.id,
							userId: createdUser.id,
							organizationId: organization.id,
							role: orgOptions.creatorRole || "owner",
						});
					} else {
						await orgAdapter.createMember({
							userId: createdUser.id,
							organizationId: organization.id,
							role: orgOptions.creatorRole || "owner",
						});
					}
				}
			}
			await ctx.context.internalAdapter.linkAccount(
				{
					userId: createdUser.id,
					providerId: "credential",
					accountId: createdUser.id,
					password: hash,
				},
				ctx,
			);
			if (
				ctx.context.options.emailVerification?.sendOnSignUp ||
				ctx.context.options.emailAndPassword.requireEmailVerification
			) {
				const token = await createEmailVerificationToken(
					ctx.context.secret,
					createdUser.email,
					undefined,
					ctx.context.options.emailVerification?.expiresIn,
				);
				const url = `${
					ctx.context.baseURL
				}/verify-email?token=${token}&callbackURL=${body.callbackURL || "/"}`;
				await ctx.context.options.emailVerification?.sendVerificationEmail?.(
					{
						user: createdUser,
						url,
						token,
					},
					ctx.request,
				);
			}

			if (
				ctx.context.options.emailAndPassword.autoSignIn === false ||
				ctx.context.options.emailAndPassword.requireEmailVerification
			) {
				return ctx.json({
					token: null,
					user: {
						id: createdUser.id,
						email: createdUser.email,
						name: createdUser.name,
						image: createdUser.image,
						emailVerified: createdUser.emailVerified,
						createdAt: createdUser.createdAt,
						updatedAt: createdUser.updatedAt,
					},
				});
			}
			const session = await ctx.context.internalAdapter.createSession(
				createdUser.id,
				ctx,
<<<<<<< HEAD
				false,
=======
				rememberMe === false,
>>>>>>> 0fe17704
			);
			if (!session) {
				throw new APIError("BAD_REQUEST", {
					message: BASE_ERROR_CODES.FAILED_TO_CREATE_SESSION,
				});
			}
<<<<<<< HEAD
			if (orgOptions && activeOrganizationId) {
				await getOrgAdapter(ctx.context, orgOptions).setActiveOrganization(
					session.token,
					activeOrganizationId,
				);
			}
			await setSessionCookie(ctx, {
				session,
				user: createdUser,
			});
=======
			await setSessionCookie(
				ctx,
				{
					session,
					user: createdUser,
				},
				rememberMe === false,
			);
>>>>>>> 0fe17704
			return ctx.json({
				token: session.token,
				user: {
					id: createdUser.id,
					email: createdUser.email,
					name: createdUser.name,
					image: createdUser.image,
					emailVerified: createdUser.emailVerified,
					createdAt: createdUser.createdAt,
					updatedAt: createdUser.updatedAt,
				},
			});
		},
	);<|MERGE_RESOLUTION|>--- conflicted
+++ resolved
@@ -13,7 +13,6 @@
 import { isDevelopment } from "../../utils/env";
 import { getOrgAdapter } from "../../plugins/organization/adapter";
 import type { OrganizationOptions } from "../../plugins/organization/organization";
-
 export const signUpEmail = <O extends BetterAuthOptions>() =>
 	createAuthEndpoint(
 		"/sign-up/email",
@@ -350,18 +349,13 @@
 			const session = await ctx.context.internalAdapter.createSession(
 				createdUser.id,
 				ctx,
-<<<<<<< HEAD
 				false,
-=======
-				rememberMe === false,
->>>>>>> 0fe17704
 			);
 			if (!session) {
 				throw new APIError("BAD_REQUEST", {
 					message: BASE_ERROR_CODES.FAILED_TO_CREATE_SESSION,
 				});
 			}
-<<<<<<< HEAD
 			if (orgOptions && activeOrganizationId) {
 				await getOrgAdapter(ctx.context, orgOptions).setActiveOrganization(
 					session.token,
@@ -372,16 +366,6 @@
 				session,
 				user: createdUser,
 			});
-=======
-			await setSessionCookie(
-				ctx,
-				{
-					session,
-					user: createdUser,
-				},
-				rememberMe === false,
-			);
->>>>>>> 0fe17704
 			return ctx.json({
 				token: session.token,
 				user: {

import { z } from "zod";
import { createAuthEndpoint } from "../call";
import { APIError } from "better-call";
import type { AuthContext } from "../../init";
import { getDate } from "../../utils/date";
import { generateId } from "../../utils";
import { BASE_ERROR_CODES } from "../../error/codes";
import { originCheck } from "../middlewares";

function redirectError(
	ctx: AuthContext,
	callbackURL: string | undefined,
	query?: Record<string, string>,
): string {
	const url = callbackURL
		? new URL(callbackURL, ctx.baseURL)
		: new URL(`${ctx.baseURL}/error`);
	if (query)
		Object.entries(query).forEach(([k, v]) => url.searchParams.set(k, v));
	return url.href;
}

function redirectCallback(
	ctx: AuthContext,
	callbackURL: string,
	query?: Record<string, string>,
): string {
	const url = new URL(callbackURL, ctx.baseURL);
	if (query)
		Object.entries(query).forEach(([k, v]) => url.searchParams.set(k, v));
	return url.href;
}

export const forgetPassword = createAuthEndpoint(
	"/forget-password",
	{
		method: "POST",
		body: z.object({
			/**
			 * The email address of the user to send a password reset email to.
			 */
			email: z
				.string({
					description:
						"The email address of the user to send a password reset email to",
				})
				.email(),
			/**
			 * The URL to redirect the user to reset their password.
			 * If the token isn't valid or expired, it'll be redirected with a query parameter `?
			 * error=INVALID_TOKEN`. If the token is valid, it'll be redirected with a query parameter `?
			 * token=VALID_TOKEN
			 */
			redirectTo: z
				.string({
					description:
						"The URL to redirect the user to reset their password. If the token isn't valid or expired, it'll be redirected with a query parameter `?error=INVALID_TOKEN`. If the token is valid, it'll be redirected with a query parameter `?token=VALID_TOKEN",
				})
				.optional(),
		}),
		metadata: {
			openapi: {
				description: "Send a password reset email to the user",
				responses: {
					"200": {
						description: "Success",
						content: {
							"application/json": {
								schema: {
									type: "object",
									properties: {
										status: {
											type: "boolean",
										},
										message: {
											type: "string",
										},
									},
								},
							},
						},
					},
				},
			},
		},
	},
	async (ctx) => {
		if (!ctx.context.options.emailAndPassword?.sendResetPassword) {
			ctx.context.logger.error(
				"Reset password isn't enabled.Please pass an emailAndPassword.sendResetPassword function in your auth config!",
			);
			throw new APIError("BAD_REQUEST", {
				message: "Reset password isn't enabled",
			});
		}
		const { email, redirectTo } = ctx.body;

		const user = await ctx.context.internalAdapter.findUserByEmail(email, {
			includeAccounts: true,
		});
		if (!user) {
			ctx.context.logger.error("Reset Password: User not found", { email });
			return ctx.json({
				status: true,
				message:
					"If this email exists in our system, check your email for the reset link",
			});
		}
		const defaultExpiresIn = 60 * 60 * 1;
		const expiresAt = getDate(
			ctx.context.options.emailAndPassword.resetPasswordTokenExpiresIn ||
				defaultExpiresIn,
			"sec",
		);
		const verificationToken = generateId(24);
<<<<<<< HEAD
		await ctx.context.internalAdapter.createVerificationValue({
			value: user.user.id,
			identifier: `reset-password:${verificationToken}`,
			expiresAt,
		});
		const callbackURL = redirectTo ? encodeURIComponent(redirectTo) : "";
		const url = `${ctx.context.baseURL}/reset-password/${verificationToken}?callbackURL=${callbackURL}`;
=======
		await ctx.context.internalAdapter.createVerificationValue(
			{
				value: user.user.id,
				identifier: `reset-password:${verificationToken}`,
				expiresAt,
			},
			ctx,
		);
		const url = `${ctx.context.baseURL}/reset-password/${verificationToken}?callbackURL=${redirectTo}`;
>>>>>>> ebf06eb0
		await ctx.context.options.emailAndPassword.sendResetPassword(
			{
				user: user.user,
				url,
				token: verificationToken,
			},
			ctx.request,
		);
		return ctx.json({
			status: true,
		});
	},
);

export const forgetPasswordCallback = createAuthEndpoint(
	"/reset-password/:token",
	{
		method: "GET",
		query: z.object({
			callbackURL: z.string({
				description: "The URL to redirect the user to reset their password",
			}),
		}),
		use: [originCheck((ctx) => ctx.query.callbackURL)],
		metadata: {
			openapi: {
				description: "Redirects the user to the callback URL with the token",
				responses: {
					"200": {
						description: "Success",
						content: {
							"application/json": {
								schema: {
									type: "object",
									properties: {
										token: {
											type: "string",
										},
									},
								},
							},
						},
					},
				},
			},
		},
	},
	async (ctx) => {
		const { token } = ctx.params;
		const { callbackURL } = ctx.query;
		if (!token || !callbackURL) {
			throw ctx.redirect(
				redirectError(ctx.context, callbackURL, { error: "INVALID_TOKEN" }),
			);
		}
		const verification =
			await ctx.context.internalAdapter.findVerificationValue(
				`reset-password:${token}`,
			);
		if (!verification || verification.expiresAt < new Date()) {
			throw ctx.redirect(
				redirectError(ctx.context, callbackURL, { error: "INVALID_TOKEN" }),
			);
		}

		throw ctx.redirect(redirectCallback(ctx.context, callbackURL, { token }));
	},
);

export const resetPassword = createAuthEndpoint(
	"/reset-password",
	{
		method: "POST",
		query: z
			.object({
				token: z.string().optional(),
			})
			.optional(),
		body: z.object({
			newPassword: z.string({
				description: "The new password to set",
			}),
			token: z
				.string({
					description: "The token to reset the password",
				})
				.optional(),
		}),
		metadata: {
			openapi: {
				description: "Reset the password for a user",
				responses: {
					"200": {
						description: "Success",
						content: {
							"application/json": {
								schema: {
									type: "object",
									properties: {
										status: {
											type: "boolean",
										},
									},
								},
							},
						},
					},
				},
			},
		},
	},
	async (ctx) => {
		const token = ctx.body.token || ctx.query?.token;
		if (!token) {
			throw new APIError("BAD_REQUEST", {
				message: BASE_ERROR_CODES.INVALID_TOKEN,
			});
		}

		const { newPassword } = ctx.body;

		const minLength = ctx.context.password?.config.minPasswordLength;
		const maxLength = ctx.context.password?.config.maxPasswordLength;
		if (newPassword.length < minLength) {
			throw new APIError("BAD_REQUEST", {
				message: BASE_ERROR_CODES.PASSWORD_TOO_SHORT,
			});
		}
		if (newPassword.length > maxLength) {
			throw new APIError("BAD_REQUEST", {
				message: BASE_ERROR_CODES.PASSWORD_TOO_LONG,
			});
		}

		const id = `reset-password:${token}`;

		const verification =
			await ctx.context.internalAdapter.findVerificationValue(id);
		if (!verification || verification.expiresAt < new Date()) {
			throw new APIError("BAD_REQUEST", {
				message: BASE_ERROR_CODES.INVALID_TOKEN,
			});
		}
		const userId = verification.value;
		const hashedPassword = await ctx.context.password.hash(newPassword);
		const accounts = await ctx.context.internalAdapter.findAccounts(userId);
		const account = accounts.find((ac) => ac.providerId === "credential");
		if (!account) {
			await ctx.context.internalAdapter.createAccount(
				{
					userId,
					providerId: "credential",
					password: hashedPassword,
					accountId: userId,
				},
				ctx,
			);
			await ctx.context.internalAdapter.deleteVerificationValue(
				verification.id,
			);

			return ctx.json({
				status: true,
			});
		}
		await ctx.context.internalAdapter.updatePassword(
			userId,
			hashedPassword,
			ctx,
		);
		await ctx.context.internalAdapter.deleteVerificationValue(verification.id);
		if (ctx.context.options.emailAndPassword?.revokeSessionsOnPasswordReset) {
			await ctx.context.internalAdapter.deleteSessions(userId);
		}
		return ctx.json({
			status: true,
		});
	},
);<|MERGE_RESOLUTION|>--- conflicted
+++ resolved
@@ -113,7 +113,6 @@
 			"sec",
 		);
 		const verificationToken = generateId(24);
-<<<<<<< HEAD
 		await ctx.context.internalAdapter.createVerificationValue({
 			value: user.user.id,
 			identifier: `reset-password:${verificationToken}`,
@@ -121,17 +120,6 @@
 		});
 		const callbackURL = redirectTo ? encodeURIComponent(redirectTo) : "";
 		const url = `${ctx.context.baseURL}/reset-password/${verificationToken}?callbackURL=${callbackURL}`;
-=======
-		await ctx.context.internalAdapter.createVerificationValue(
-			{
-				value: user.user.id,
-				identifier: `reset-password:${verificationToken}`,
-				expiresAt,
-			},
-			ctx,
-		);
-		const url = `${ctx.context.baseURL}/reset-password/${verificationToken}?callbackURL=${redirectTo}`;
->>>>>>> ebf06eb0
 		await ctx.context.options.emailAndPassword.sendResetPassword(
 			{
 				user: user.user,

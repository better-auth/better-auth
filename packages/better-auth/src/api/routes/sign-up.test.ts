--- conflicted
+++ resolved
@@ -145,215 +145,6 @@
 			}),
 		).rejects.toThrow("role is not allowed to be set");
 	});
-<<<<<<< HEAD
-});
-
-describe("sign-up CSRF protection", async (it) => {
-	const { auth } = await getTestInstance(
-		{
-			trustedOrigins: ["http://localhost:3000"],
-			emailAndPassword: {
-				enabled: true,
-			},
-		},
-		{
-			disableTestUser: true,
-		},
-	);
-
-	it("should block cross-site navigation sign-up attempts (no cookies)", async () => {
-		const maliciousRequest = new Request(
-			"http://localhost:3000/api/auth/sign-up/email",
-			{
-				method: "POST",
-				headers: {
-					"content-type": "application/json",
-					"Sec-Fetch-Site": "cross-site",
-					"Sec-Fetch-Mode": "navigate",
-					"Sec-Fetch-Dest": "document",
-					origin: "https://evil.com",
-				},
-				body: JSON.stringify({
-					email: "victim@example.com",
-					password: "password123",
-					name: "Victim",
-				}),
-			},
-		);
-
-		const response = await auth.handler(maliciousRequest);
-		expect(response.status).toBe(403);
-		const error = await response.json();
-		expect(error.message).toBe(
-			BASE_ERROR_CODES.CROSS_SITE_NAVIGATION_LOGIN_BLOCKED,
-		);
-	});
-
-	it("should allow same-origin navigation sign-up attempts", async () => {
-		const legitimateRequest = new Request(
-			"http://localhost:3000/api/auth/sign-up/email",
-			{
-				method: "POST",
-				headers: {
-					"content-type": "application/json",
-					"Sec-Fetch-Site": "same-origin",
-					"Sec-Fetch-Mode": "navigate",
-					"Sec-Fetch-Dest": "document",
-					origin: "http://localhost:3000",
-				},
-				body: JSON.stringify({
-					email: "newuser@example.com",
-					password: "password123",
-					name: "New User",
-				}),
-			},
-		);
-
-		const response = await auth.handler(legitimateRequest);
-		expect(response.status).not.toBe(403);
-	});
-
-	it("should allow fetch/XHR sign-up requests (cors mode)", async () => {
-		const fetchRequest = new Request(
-			"http://localhost:3000/api/auth/sign-up/email",
-			{
-				method: "POST",
-				headers: {
-					"content-type": "application/json",
-					"Sec-Fetch-Site": "same-origin",
-					"Sec-Fetch-Mode": "cors",
-					"Sec-Fetch-Dest": "empty",
-					origin: "http://localhost:3000",
-				},
-				body: JSON.stringify({
-					email: "fetchuser@example.com",
-					password: "password123",
-					name: "Fetch User",
-				}),
-			},
-		);
-
-		const response = await auth.handler(fetchRequest);
-		expect(response.status).not.toBe(403);
-	});
-
-	it("should use origin validation when cookies exist", async () => {
-		const requestWithCookies = new Request(
-			"http://localhost:3000/api/auth/sign-up/email",
-			{
-				method: "POST",
-				headers: {
-					"content-type": "application/json",
-					cookie: "some_cookie=value",
-					"Sec-Fetch-Site": "cross-site",
-					"Sec-Fetch-Mode": "navigate",
-					origin: "http://localhost:3000",
-				},
-				body: JSON.stringify({
-					email: "cookieuser@example.com",
-					password: "password123",
-					name: "Cookie User",
-				}),
-			},
-		);
-
-		const response = await auth.handler(requestWithCookies);
-		// Should not be blocked by CSRF check since cookies exist - uses origin validation instead
-		expect(response.status).not.toBe(403);
-	});
-});
-
-describe("sign-up with form data", async (it) => {
-	const { auth } = await getTestInstance(
-		{
-			trustedOrigins: ["http://localhost:3000"],
-			emailAndPassword: {
-				enabled: true,
-			},
-		},
-		{
-			disableTestUser: true,
-		},
-	);
-
-	it("should accept form-urlencoded content type", async () => {
-		const formRequest = new Request(
-			"http://localhost:3000/api/auth/sign-up/email",
-			{
-				method: "POST",
-				headers: {
-					"content-type": "application/x-www-form-urlencoded",
-					"Sec-Fetch-Site": "same-origin",
-					"Sec-Fetch-Mode": "navigate",
-					"Sec-Fetch-Dest": "document",
-					origin: "http://localhost:3000",
-				},
-				body: new URLSearchParams({
-					email: "formuser@example.com",
-					password: "password123",
-					name: "Form User",
-				}),
-			},
-		);
-
-		const response = await auth.handler(formRequest);
-		expect(response.status).toBe(200);
-		const data = await response.json();
-		expect(data.token).toBeDefined();
-		expect(data.user.email).toBe("formuser@example.com");
-	});
-
-	it("should block cross-site form submissions", async () => {
-		const maliciousFormRequest = new Request(
-			"http://localhost:3000/api/auth/sign-up/email",
-			{
-				method: "POST",
-				headers: {
-					"content-type": "application/x-www-form-urlencoded",
-					"Sec-Fetch-Site": "cross-site",
-					"Sec-Fetch-Mode": "navigate",
-					"Sec-Fetch-Dest": "document",
-					origin: "https://evil.com",
-				},
-				body: new URLSearchParams({
-					email: "victim@example.com",
-					password: "password123",
-					name: "Victim",
-				}),
-			},
-		);
-
-		const response = await auth.handler(maliciousFormRequest);
-		expect(response.status).toBe(403);
-		const error = await response.json();
-		expect(error.message).toBe(
-			BASE_ERROR_CODES.CROSS_SITE_NAVIGATION_LOGIN_BLOCKED,
-		);
-	});
-
-	it("should allow same-site form submissions from trusted origins", async () => {
-		const formRequest = new Request(
-			"http://localhost:3000/api/auth/sign-up/email",
-			{
-				method: "POST",
-				headers: {
-					"content-type": "application/x-www-form-urlencoded",
-					"Sec-Fetch-Site": "same-site",
-					"Sec-Fetch-Mode": "navigate",
-					"Sec-Fetch-Dest": "document",
-					origin: "http://localhost:3000",
-				},
-				body: new URLSearchParams({
-					email: "samesiteuser@example.com",
-					password: "password123",
-					name: "Same Site User",
-				}),
-			},
-		);
-
-		const response = await auth.handler(formRequest);
-		expect(response.status).toBe(200);
-=======
 
 	it("should throw status code 400 when passing invalid body", async () => {
 		await expect(
@@ -370,6 +161,213 @@
 				status: 400,
 			}),
 		);
->>>>>>> 63b961a5
+	});
+});
+
+describe("sign-up CSRF protection", async (it) => {
+	const { auth } = await getTestInstance(
+		{
+			trustedOrigins: ["http://localhost:3000"],
+			emailAndPassword: {
+				enabled: true,
+			},
+		},
+		{
+			disableTestUser: true,
+		},
+	);
+
+	it("should block cross-site navigation sign-up attempts (no cookies)", async () => {
+		const maliciousRequest = new Request(
+			"http://localhost:3000/api/auth/sign-up/email",
+			{
+				method: "POST",
+				headers: {
+					"content-type": "application/json",
+					"Sec-Fetch-Site": "cross-site",
+					"Sec-Fetch-Mode": "navigate",
+					"Sec-Fetch-Dest": "document",
+					origin: "https://evil.com",
+				},
+				body: JSON.stringify({
+					email: "victim@example.com",
+					password: "password123",
+					name: "Victim",
+				}),
+			},
+		);
+
+		const response = await auth.handler(maliciousRequest);
+		expect(response.status).toBe(403);
+		const error = await response.json();
+		expect(error.message).toBe(
+			BASE_ERROR_CODES.CROSS_SITE_NAVIGATION_LOGIN_BLOCKED,
+		);
+	});
+
+	it("should allow same-origin navigation sign-up attempts", async () => {
+		const legitimateRequest = new Request(
+			"http://localhost:3000/api/auth/sign-up/email",
+			{
+				method: "POST",
+				headers: {
+					"content-type": "application/json",
+					"Sec-Fetch-Site": "same-origin",
+					"Sec-Fetch-Mode": "navigate",
+					"Sec-Fetch-Dest": "document",
+					origin: "http://localhost:3000",
+				},
+				body: JSON.stringify({
+					email: "newuser@example.com",
+					password: "password123",
+					name: "New User",
+				}),
+			},
+		);
+
+		const response = await auth.handler(legitimateRequest);
+		expect(response.status).not.toBe(403);
+	});
+
+	it("should allow fetch/XHR sign-up requests (cors mode)", async () => {
+		const fetchRequest = new Request(
+			"http://localhost:3000/api/auth/sign-up/email",
+			{
+				method: "POST",
+				headers: {
+					"content-type": "application/json",
+					"Sec-Fetch-Site": "same-origin",
+					"Sec-Fetch-Mode": "cors",
+					"Sec-Fetch-Dest": "empty",
+					origin: "http://localhost:3000",
+				},
+				body: JSON.stringify({
+					email: "fetchuser@example.com",
+					password: "password123",
+					name: "Fetch User",
+				}),
+			},
+		);
+
+		const response = await auth.handler(fetchRequest);
+		expect(response.status).not.toBe(403);
+	});
+
+	it("should use origin validation when cookies exist", async () => {
+		const requestWithCookies = new Request(
+			"http://localhost:3000/api/auth/sign-up/email",
+			{
+				method: "POST",
+				headers: {
+					"content-type": "application/json",
+					cookie: "some_cookie=value",
+					"Sec-Fetch-Site": "cross-site",
+					"Sec-Fetch-Mode": "navigate",
+					origin: "http://localhost:3000",
+				},
+				body: JSON.stringify({
+					email: "cookieuser@example.com",
+					password: "password123",
+					name: "Cookie User",
+				}),
+			},
+		);
+
+		const response = await auth.handler(requestWithCookies);
+		// Should not be blocked by CSRF check since cookies exist - uses origin validation instead
+		expect(response.status).not.toBe(403);
+	});
+});
+
+describe("sign-up with form data", async (it) => {
+	const { auth } = await getTestInstance(
+		{
+			trustedOrigins: ["http://localhost:3000"],
+			emailAndPassword: {
+				enabled: true,
+			},
+		},
+		{
+			disableTestUser: true,
+		},
+	);
+
+	it("should accept form-urlencoded content type", async () => {
+		const formRequest = new Request(
+			"http://localhost:3000/api/auth/sign-up/email",
+			{
+				method: "POST",
+				headers: {
+					"content-type": "application/x-www-form-urlencoded",
+					"Sec-Fetch-Site": "same-origin",
+					"Sec-Fetch-Mode": "navigate",
+					"Sec-Fetch-Dest": "document",
+					origin: "http://localhost:3000",
+				},
+				body: new URLSearchParams({
+					email: "formuser@example.com",
+					password: "password123",
+					name: "Form User",
+				}),
+			},
+		);
+
+		const response = await auth.handler(formRequest);
+		expect(response.status).toBe(200);
+		const data = await response.json();
+		expect(data.token).toBeDefined();
+		expect(data.user.email).toBe("formuser@example.com");
+	});
+
+	it("should block cross-site form submissions", async () => {
+		const maliciousFormRequest = new Request(
+			"http://localhost:3000/api/auth/sign-up/email",
+			{
+				method: "POST",
+				headers: {
+					"content-type": "application/x-www-form-urlencoded",
+					"Sec-Fetch-Site": "cross-site",
+					"Sec-Fetch-Mode": "navigate",
+					"Sec-Fetch-Dest": "document",
+					origin: "https://evil.com",
+				},
+				body: new URLSearchParams({
+					email: "victim@example.com",
+					password: "password123",
+					name: "Victim",
+				}),
+			},
+		);
+
+		const response = await auth.handler(maliciousFormRequest);
+		expect(response.status).toBe(403);
+		const error = await response.json();
+		expect(error.message).toBe(
+			BASE_ERROR_CODES.CROSS_SITE_NAVIGATION_LOGIN_BLOCKED,
+		);
+	});
+
+	it("should allow same-site form submissions from trusted origins", async () => {
+		const formRequest = new Request(
+			"http://localhost:3000/api/auth/sign-up/email",
+			{
+				method: "POST",
+				headers: {
+					"content-type": "application/x-www-form-urlencoded",
+					"Sec-Fetch-Site": "same-site",
+					"Sec-Fetch-Mode": "navigate",
+					"Sec-Fetch-Dest": "document",
+					origin: "http://localhost:3000",
+				},
+				body: new URLSearchParams({
+					email: "samesiteuser@example.com",
+					password: "password123",
+					name: "Same Site User",
+				}),
+			},
+		);
+
+		const response = await auth.handler(formRequest);
+		expect(response.status).toBe(200);
 	});
 });
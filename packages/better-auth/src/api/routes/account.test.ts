import {
	afterAll,
	afterEach,
	beforeAll,
	describe,
	expect,
	it,
	vi,
	type MockInstance,
} from "vitest";
import { setupServer } from "msw/node";
import { http, HttpResponse } from "msw";
import { getTestInstance } from "../../test-utils/test-instance";
import { parseSetCookieHeader } from "../../cookies";
import type { GoogleProfile } from "@better-auth/core/social-providers";
import { DEFAULT_SECRET } from "../../utils/constants";
<<<<<<< HEAD
import { signJWT } from "../../crypto";
=======
import { getOAuth2Tokens } from "@better-auth/core/oauth2";
import { signJWT } from "../../crypto/jwt";
>>>>>>> c3acb352
import { BASE_ERROR_CODES } from "@better-auth/core/error";
import type { Account } from "../../types";

let email = "";
<<<<<<< HEAD
let handlers: ReturnType<typeof http.post>[];

const server = setupServer();

beforeAll(async () => {
	handlers = [
		http.post("https://oauth2.googleapis.com/token", async () => {
			const data: GoogleProfile = {
				email,
				email_verified: true,
				name: "First Last",
				picture: "https://lh3.googleusercontent.com/a-/AOh14GjQ4Z7Vw",
				exp: 1234567890,
				sub: "1234567890",
				iat: 1234567890,
				aud: "test",
				azp: "test",
				nbf: 1234567890,
				iss: "test",
				locale: "en",
				jti: "test",
				given_name: "First",
				family_name: "Last",
			};
			const testIdToken = await signJWT(data, DEFAULT_SECRET);
			return HttpResponse.json({
				access_token: "test",
				refresh_token: "test",
				id_token: testIdToken,
			});
		}),
	];

	server.listen({ onUnhandledRequest: "bypass" });
	server.use(...handlers);
=======
vi.mock("@better-auth/core/oauth2", async (importOriginal) => {
	const original = (await importOriginal()) as any;
	return {
		...original,
		validateAuthorizationCode: vi
			.fn()
			.mockImplementation(async (...args: any) => {
				const data: GoogleProfile = {
					email,
					email_verified: true,
					name: "First Last",
					picture: "https://lh3.googleusercontent.com/a-/AOh14GjQ4Z7Vw",
					exp: 1234567890,
					sub: "1234567890",
					iat: 1234567890,
					aud: "test",
					azp: "test",
					nbf: 1234567890,
					iss: "test",
					locale: "en",
					jti: "test",
					given_name: "First",
					family_name: "Last",
				};
				const testIdToken = await signJWT(data, DEFAULT_SECRET);
				const tokens = getOAuth2Tokens({
					access_token: "test",
					refresh_token: "test",
					id_token: testIdToken,
				});
				return tokens;
			}),
	};
>>>>>>> c3acb352
});

afterEach(() => {
	server.resetHandlers();
	server.use(...handlers);
});

afterAll(() => server.close());

describe("account", async () => {
	const { auth, signInWithTestUser, client } = await getTestInstance({
		socialProviders: {
			google: {
				clientId: "test",
				clientSecret: "test",
				enabled: true,
			},
		},
		account: {
			accountLinking: {
				allowDifferentEmails: true,
			},
			encryptOAuthTokens: true,
		},
	});

	const ctx = await auth.$context;

	let googleVerifyIdTokenMock: MockInstance;
	let googleGetUserInfoMock: MockInstance;
	beforeAll(() => {
		const googleProvider = ctx.socialProviders.find((v) => v.id === "google")!;
		expect(googleProvider).toBeTruthy();

		googleVerifyIdTokenMock = vi.spyOn(googleProvider, "verifyIdToken");
		googleGetUserInfoMock = vi.spyOn(googleProvider, "getUserInfo");
	});
	afterEach(() => {
		googleVerifyIdTokenMock.mockClear();
		googleGetUserInfoMock.mockClear();
	});

	const { runWithUser } = await signInWithTestUser();

	it("should list all accounts", async () => {
		await runWithUser(async () => {
			const accounts = await client.listAccounts();
			expect(accounts.data?.length).toBe(1);
		});
	});

	it("should link first account", async () => {
		await runWithUser(async (headers) => {
			const linkAccountRes = await client.linkSocial(
				{
					provider: "google",
					callbackURL: "/callback",
				},
				{
					onSuccess(context) {
						const cookies = parseSetCookieHeader(
							context.response.headers.get("set-cookie") || "",
						);
						headers.set(
							"cookie",
							`better-auth.state=${cookies.get("better-auth.state")?.value}`,
						);
					},
				},
			);
			expect(linkAccountRes.data).toMatchObject({
				url: expect.stringContaining("google.com"),
				redirect: true,
			});
			const state =
				linkAccountRes.data && "url" in linkAccountRes.data
					? new URL(linkAccountRes.data.url).searchParams.get("state") || ""
					: "";
			email = "test@test.com";
			await client.$fetch("/callback/google", {
				query: {
					state,
					code: "test",
				},
				method: "GET",
				onError(context) {
					expect(context.response.status).toBe(302);
					const location = context.response.headers.get("location");
					expect(location).toBeDefined();
					expect(location).toContain("/callback");
				},
			});
		});
		const { runWithUser: runWithClient2 } = await signInWithTestUser();
		await runWithClient2(async () => {
			const accounts = await client.listAccounts();
			expect(accounts.data?.length).toBe(2);
		});
	});

	it("should encrypt access token and refresh token", async () => {
		const { runWithUser: runWithClient2 } = await signInWithTestUser();
		const account = await ctx.adapter.findOne<Account>({
			model: "account",
			where: [{ field: "providerId", value: "google" }],
		});
		expect(account).toBeTruthy();
		expect(account?.accessToken).not.toBe("test");
		await runWithClient2(async () => {
			const accessToken = await client.getAccessToken({
				providerId: "google",
			});
			expect(accessToken.data?.accessToken).toBe("test");
		});
	});

	it("should pass custom scopes to authorization URL", async () => {
		const { runWithUser: runWithClient2 } = await signInWithTestUser();
		await runWithClient2(async () => {
			const customScope = "https://www.googleapis.com/auth/drive.readonly";
			const linkAccountRes = await client.linkSocial({
				provider: "google",
				callbackURL: "/callback",
				scopes: [customScope],
			});

			expect(linkAccountRes.data).toMatchObject({
				url: expect.stringContaining("google.com"),
				redirect: true,
			});

			const url =
				linkAccountRes.data && "url" in linkAccountRes.data
					? new URL(linkAccountRes.data.url)
					: new URL("");
			const scopesParam = url.searchParams.get("scope");
			expect(scopesParam).toContain(customScope);
		});
	});

	it("should link second account from the same provider", async () => {
		const { runWithUser: runWithClient2 } = await signInWithTestUser();
		await runWithClient2(async (headers) => {
			const linkAccountRes = await client.linkSocial(
				{
					provider: "google",
					callbackURL: "/callback",
				},
				{
					onSuccess(context) {
						const cookies = parseSetCookieHeader(
							context.response.headers.get("set-cookie") || "",
						);
						headers.set(
							"cookie",
							`better-auth.state=${cookies.get("better-auth.state")?.value}`,
						);
					},
				},
			);
			expect(linkAccountRes.data).toMatchObject({
				url: expect.stringContaining("google.com"),
				redirect: true,
			});
			const state =
				linkAccountRes.data && "url" in linkAccountRes.data
					? new URL(linkAccountRes.data.url).searchParams.get("state") || ""
					: "";
			email = "test2@test.com";
			await client.$fetch("/callback/google", {
				query: {
					state,
					code: "test",
				},
				method: "GET",
				onError(context) {
					expect(context.response.status).toBe(302);
					const location = context.response.headers.get("location");
					expect(location).toBeDefined();
					expect(location).toContain("/callback");
				},
			});
		});

		const { runWithUser: runWithClient3 } = await signInWithTestUser();
		await runWithClient3(async () => {
			const accounts = await client.listAccounts();
			expect(accounts.data?.length).toBe(2);
		});
	});

	it("should link third account with idToken", async () => {
		googleVerifyIdTokenMock.mockResolvedValueOnce(true);
		const user = {
			id: "0987654321",
			name: "test2",
			email: "test2@gmail.com",
			sub: "test2",
			emailVerified: true,
		};
		const userInfo = {
			user,
			data: user,
		};
		googleGetUserInfoMock.mockResolvedValueOnce(userInfo);

		const { runWithUser: runWithClient2 } = await signInWithTestUser();
		await runWithClient2(async (headers) => {
			await client.linkSocial(
				{
					provider: "google",
					callbackURL: "/callback",
					idToken: { token: "test" },
				},
				{
					onSuccess(context) {
						const cookies = parseSetCookieHeader(
							context.response.headers.get("set-cookie") || "",
						);
						headers.set(
							"cookie",
							`better-auth.state=${cookies.get("better-auth.state")?.value}`,
						);
					},
				},
			);
		});

		expect(googleVerifyIdTokenMock).toHaveBeenCalledOnce();
		expect(googleGetUserInfoMock).toHaveBeenCalledOnce();

		const { runWithUser: runWithClient3 } = await signInWithTestUser();
		await runWithClient3(async () => {
			const accounts = await client.listAccounts();
			expect(accounts.data?.length).toBe(3);
		});
	});

	it("should unlink account", async () => {
		const { runWithUser } = await signInWithTestUser();
		await runWithUser(async () => {
			const previousAccounts = await client.listAccounts();
			expect(previousAccounts.data?.length).toBe(3);
			const unlinkAccountId = previousAccounts.data![1]!.accountId;
			const unlinkRes = await client.unlinkAccount({
				providerId: "google",
				accountId: unlinkAccountId!,
			});
			expect(unlinkRes.data?.status).toBe(true);
			const accounts = await client.listAccounts();
			expect(accounts.data?.length).toBe(2);
		});
	});

	it("should fail to unlink the last account of a provider", async () => {
		const { runWithUser } = await signInWithTestUser();
		await runWithUser(async () => {
			const previousAccounts = await client.listAccounts();
			await ctx.adapter.delete({
				model: "account",
				where: [
					{
						field: "providerId",
						value: "google",
					},
				],
			});
			const unlinkAccountId = previousAccounts.data![0]!.accountId;
			const unlinkRes = await client.unlinkAccount({
				providerId: "credential",
				accountId: unlinkAccountId,
			});
			expect(unlinkRes.error?.message).toBe(
				BASE_ERROR_CODES.FAILED_TO_UNLINK_LAST_ACCOUNT,
			);
		});
	});

	it("should unlink account with specific accountId", async () => {
		const { runWithUser } = await signInWithTestUser();
		await runWithUser(async () => {
			const previousAccounts = await client.listAccounts();
			expect(previousAccounts.data?.length).toBeGreaterThan(0);

			const accountToUnlink = previousAccounts.data![0]!;
			const unlinkAccountId = accountToUnlink.accountId;
			const providerId = accountToUnlink.providerId;
			const accountsWithSameProvider = previousAccounts.data!.filter(
				(account) => account.providerId === providerId,
			);
			if (accountsWithSameProvider.length <= 1) {
				return;
			}
<<<<<<< HEAD

			const unlinkRes = await client.unlinkAccount({
				providerId,
				accountId: unlinkAccountId!,
			});

			expect(unlinkRes.data?.status).toBe(true);

			const accountsAfterUnlink = await client.listAccounts();

=======

			const unlinkRes = await client.unlinkAccount({
				providerId,
				accountId: unlinkAccountId!,
			});

			expect(unlinkRes.data?.status).toBe(true);

			const accountsAfterUnlink = await client.listAccounts();

>>>>>>> c3acb352
			expect(accountsAfterUnlink.data?.length).toBe(
				previousAccounts.data!.length - 1,
			);
			expect(
				accountsAfterUnlink.data?.find((a) => a.accountId === unlinkAccountId),
			).toBeUndefined();
		});
	});

	it("should unlink all accounts with specific providerId", async () => {
		const { runWithUser, user } = await signInWithTestUser();
		await ctx.adapter.create({
			model: "account",
			data: {
				providerId: "google",
				accountId: "123",
				userId: user.id,
				createdAt: new Date(),
				updatedAt: new Date(),
			},
		});

		await ctx.adapter.create({
			model: "account",
			data: {
				providerId: "google",
				accountId: "345",
				userId: user.id,
				createdAt: new Date(),
				updatedAt: new Date(),
			},
		});

		await runWithUser(async () => {
			const previousAccounts = await client.listAccounts();

			const googleAccounts = previousAccounts.data!.filter(
				(account) => account.providerId === "google",
			);
			expect(googleAccounts.length).toBeGreaterThan(1);

			for (let i = 0; i < googleAccounts.length - 1; i++) {
				const unlinkRes = await client.unlinkAccount({
					providerId: "google",
					accountId: googleAccounts[i]!.accountId!,
				});
				expect(unlinkRes.data?.status).toBe(true);
			}

			const accountsAfterUnlink = await client.listAccounts();

			const remainingGoogleAccounts = accountsAfterUnlink.data!.filter(
				(account) => account.providerId === "google",
			);
			expect(remainingGoogleAccounts.length).toBe(1);
		});
	});
});<|MERGE_RESOLUTION|>--- conflicted
+++ resolved
@@ -14,53 +14,12 @@
 import { parseSetCookieHeader } from "../../cookies";
 import type { GoogleProfile } from "@better-auth/core/social-providers";
 import { DEFAULT_SECRET } from "../../utils/constants";
-<<<<<<< HEAD
-import { signJWT } from "../../crypto";
-=======
 import { getOAuth2Tokens } from "@better-auth/core/oauth2";
 import { signJWT } from "../../crypto/jwt";
->>>>>>> c3acb352
 import { BASE_ERROR_CODES } from "@better-auth/core/error";
 import type { Account } from "../../types";
 
 let email = "";
-<<<<<<< HEAD
-let handlers: ReturnType<typeof http.post>[];
-
-const server = setupServer();
-
-beforeAll(async () => {
-	handlers = [
-		http.post("https://oauth2.googleapis.com/token", async () => {
-			const data: GoogleProfile = {
-				email,
-				email_verified: true,
-				name: "First Last",
-				picture: "https://lh3.googleusercontent.com/a-/AOh14GjQ4Z7Vw",
-				exp: 1234567890,
-				sub: "1234567890",
-				iat: 1234567890,
-				aud: "test",
-				azp: "test",
-				nbf: 1234567890,
-				iss: "test",
-				locale: "en",
-				jti: "test",
-				given_name: "First",
-				family_name: "Last",
-			};
-			const testIdToken = await signJWT(data, DEFAULT_SECRET);
-			return HttpResponse.json({
-				access_token: "test",
-				refresh_token: "test",
-				id_token: testIdToken,
-			});
-		}),
-	];
-
-	server.listen({ onUnhandledRequest: "bypass" });
-	server.use(...handlers);
-=======
 vi.mock("@better-auth/core/oauth2", async (importOriginal) => {
 	const original = (await importOriginal()) as any;
 	return {
@@ -94,12 +53,6 @@
 				return tokens;
 			}),
 	};
->>>>>>> c3acb352
-});
-
-afterEach(() => {
-	server.resetHandlers();
-	server.use(...handlers);
 });
 
 afterAll(() => server.close());
@@ -388,7 +341,6 @@
 			if (accountsWithSameProvider.length <= 1) {
 				return;
 			}
-<<<<<<< HEAD
 
 			const unlinkRes = await client.unlinkAccount({
 				providerId,
@@ -399,18 +351,6 @@
 
 			const accountsAfterUnlink = await client.listAccounts();
 
-=======
-
-			const unlinkRes = await client.unlinkAccount({
-				providerId,
-				accountId: unlinkAccountId!,
-			});
-
-			expect(unlinkRes.data?.status).toBe(true);
-
-			const accountsAfterUnlink = await client.listAccounts();
-
->>>>>>> c3acb352
 			expect(accountsAfterUnlink.data?.length).toBe(
 				previousAccounts.data!.length - 1,
 			);

import { z } from "zod";
import { createAuthEndpoint } from "../call";

import { deleteSessionCookie, setSessionCookie } from "../../cookies";
import { getSessionFromCtx, sessionMiddleware } from "./session";
import { APIError } from "better-call";
import { createEmailVerificationToken } from "./email-verification";
import type { AdditionalUserFieldsInput, BetterAuthOptions } from "../../types";
import { parseUserInput } from "../../db/schema";
import { generateRandomString } from "../../crypto";
import { BASE_ERROR_CODES } from "../../error/codes";
import { originCheck } from "../middlewares";
import type { Prettify } from "../../types/helper";

export const updateUser = <O extends BetterAuthOptions>() =>
	createAuthEndpoint(
		"/update-user",
		{
			method: "POST",
			body: z.record(z.string(), z.any()),
			use: [sessionMiddleware],
			metadata: {
				$Infer: {
					body: {} as Partial<
						Prettify<
							AdditionalUserFieldsInput<O> & {
								name?: string;
								image?: string | null;
							}
						>
					>,
				},
				openapi: {
					description: "Update the current user",
					requestBody: {
						content: {
							"application/json": {
								schema: {
									type: "object",
									properties: {
										name: {
											type: "string",
											description: "The name of the user",
										},
										image: {
											type: "string",
											description: "The image of the user",
										},
									},
								},
							},
						},
					},
					responses: {
						"200": {
							description: "Success",
							content: {
								"application/json": {
									schema: {
										type: "object",
										properties: {
<<<<<<< HEAD
											status: {
												type: "boolean",
												description: "Indicates if the update was successful",
=======
											user: {
												type: "object",
												ref: "#/components/schemas/User",
>>>>>>> 4590b5b4
											},
										},
									},
								},
							},
						},
					},
				},
			},
		},
		async (ctx) => {
			const body = ctx.body as {
				name?: string;
				image?: string;
				[key: string]: any;
			};

			if (body.email) {
				throw new APIError("BAD_REQUEST", {
					message: BASE_ERROR_CODES.EMAIL_CAN_NOT_BE_UPDATED,
				});
			}
			const { name, image, ...rest } = body;
			const session = ctx.context.session;
			if (
				image === undefined &&
				name === undefined &&
				Object.keys(rest).length === 0
			) {
				return ctx.json({
					status: true,
				});
			}
			const additionalFields = parseUserInput(
				ctx.context.options,
				rest,
				"update",
			);
			const user = await ctx.context.internalAdapter.updateUser(
				session.user.id,
				{
					name,
					image,
					...additionalFields,
				},
				ctx,
			);
			/**
			 * Update the session cookie with the new user data
			 */
			await setSessionCookie(ctx, {
				session: session.session,
				user,
			});
			return ctx.json({
				status: true,
			});
		},
	);

export const changePassword = createAuthEndpoint(
	"/change-password",
	{
		method: "POST",
		body: z.object({
			/**
			 * The new password to set
			 */
			newPassword: z.string({
				description: "The new password to set",
			}),
			/**
			 * The current password of the user
			 */
			currentPassword: z.string({
				description: "The current password",
			}),
			/**
			 * revoke all sessions that are not the
			 * current one logged in by the user
			 */
			revokeOtherSessions: z
				.boolean({
					description: "Revoke all other sessions",
				})
				.optional(),
		}),
		use: [sessionMiddleware],
		metadata: {
			openapi: {
				description: "Change the password of the user",
				responses: {
					"200": {
						description: "Password successfully changed",
						content: {
							"application/json": {
								schema: {
									type: "object",
									properties: {
										token: {
											type: "string",
											nullable: true, // Only present if revokeOtherSessions is true
											description:
												"New session token if other sessions were revoked",
										},
										user: {
											type: "object",
											properties: {
												id: {
													type: "string",
													description: "The unique identifier of the user",
												},
												email: {
													type: "string",
													format: "email",
													description: "The email address of the user",
												},
												name: {
													type: "string",
													description: "The name of the user",
												},
												image: {
													type: "string",
													format: "uri",
													nullable: true,
													description: "The profile image URL of the user",
												},
												emailVerified: {
													type: "boolean",
													description: "Whether the email has been verified",
												},
												createdAt: {
													type: "string",
													format: "date-time",
													description: "When the user was created",
												},
												updatedAt: {
													type: "string",
													format: "date-time",
													description: "When the user was last updated",
												},
											},
											required: [
												"id",
												"email",
												"name",
												"emailVerified",
												"createdAt",
												"updatedAt",
											],
										},
									},
									required: ["user"],
								},
							},
						},
					},
				},
			},
		},
	},
	async (ctx) => {
		const { newPassword, currentPassword, revokeOtherSessions } = ctx.body;
		const session = ctx.context.session;
		const minPasswordLength = ctx.context.password.config.minPasswordLength;
		if (newPassword.length < minPasswordLength) {
			ctx.context.logger.error("Password is too short");
			throw new APIError("BAD_REQUEST", {
				message: BASE_ERROR_CODES.PASSWORD_TOO_SHORT,
			});
		}

		const maxPasswordLength = ctx.context.password.config.maxPasswordLength;

		if (newPassword.length > maxPasswordLength) {
			ctx.context.logger.error("Password is too long");
			throw new APIError("BAD_REQUEST", {
				message: BASE_ERROR_CODES.PASSWORD_TOO_LONG,
			});
		}

		const accounts = await ctx.context.internalAdapter.findAccounts(
			session.user.id,
		);
		const account = accounts.find(
			(account) => account.providerId === "credential" && account.password,
		);
		if (!account || !account.password) {
			throw new APIError("BAD_REQUEST", {
				message: BASE_ERROR_CODES.CREDENTIAL_ACCOUNT_NOT_FOUND,
			});
		}
		const passwordHash = await ctx.context.password.hash(newPassword);
		const verify = await ctx.context.password.verify({
			hash: account.password,
			password: currentPassword,
		});
		if (!verify) {
			throw new APIError("BAD_REQUEST", {
				message: BASE_ERROR_CODES.INVALID_PASSWORD,
			});
		}
		await ctx.context.internalAdapter.updateAccount(account.id, {
			password: passwordHash,
		});
		let token = null;
		if (revokeOtherSessions) {
			await ctx.context.internalAdapter.deleteSessions(session.user.id);
			const newSession = await ctx.context.internalAdapter.createSession(
				session.user.id,
				ctx.headers,
			);
			if (!newSession) {
				throw new APIError("INTERNAL_SERVER_ERROR", {
					message: BASE_ERROR_CODES.FAILED_TO_GET_SESSION,
				});
			}
			// set the new session cookie
			await setSessionCookie(ctx, {
				session: newSession,
				user: session.user,
			});
			token = newSession.token;
		}

		return ctx.json({
			token,
			user: {
				id: session.user.id,
				email: session.user.email,
				name: session.user.name,
				image: session.user.image,
				emailVerified: session.user.emailVerified,
				createdAt: session.user.createdAt,
				updatedAt: session.user.updatedAt,
			},
		});
	},
);

export const setPassword = createAuthEndpoint(
	"/set-password",
	{
		method: "POST",
		body: z.object({
			/**
			 * The new password to set
			 */
			newPassword: z.string(),
		}),
		metadata: {
			SERVER_ONLY: true,
		},
		use: [sessionMiddleware],
	},
	async (ctx) => {
		const { newPassword } = ctx.body;
		const session = ctx.context.session;
		const minPasswordLength = ctx.context.password.config.minPasswordLength;
		if (newPassword.length < minPasswordLength) {
			ctx.context.logger.error("Password is too short");
			throw new APIError("BAD_REQUEST", {
				message: BASE_ERROR_CODES.PASSWORD_TOO_SHORT,
			});
		}

		const maxPasswordLength = ctx.context.password.config.maxPasswordLength;

		if (newPassword.length > maxPasswordLength) {
			ctx.context.logger.error("Password is too long");
			throw new APIError("BAD_REQUEST", {
				message: BASE_ERROR_CODES.PASSWORD_TOO_LONG,
			});
		}

		const accounts = await ctx.context.internalAdapter.findAccounts(
			session.user.id,
		);
		const account = accounts.find(
			(account) => account.providerId === "credential" && account.password,
		);
		const passwordHash = await ctx.context.password.hash(newPassword);
		if (!account) {
			await ctx.context.internalAdapter.linkAccount(
				{
					userId: session.user.id,
					providerId: "credential",
					accountId: session.user.id,
					password: passwordHash,
				},
				ctx,
			);
			return ctx.json({
				status: true,
			});
		}
		throw new APIError("BAD_REQUEST", {
			message: "user already has a password",
		});
	},
);

export const deleteUser = createAuthEndpoint(
	"/delete-user",
	{
		method: "POST",
		use: [sessionMiddleware],
		body: z.object({
			/**
			 * The callback URL to redirect to after the user is deleted
			 * this is only used on delete user callback
			 */
			callbackURL: z.string().optional(),
			/**
			 * The password of the user. If the password isn't provided, session freshness
			 * will be checked.
			 */
			password: z.string().optional(),
			/**
			 * The token to delete the user. If the token is provided, the user will be deleted
			 */
			token: z.string().optional(),
		}),
		metadata: {
			openapi: {
				description: "Delete the user",
				responses: {
					"200": {
						description: "User deletion processed successfully",
						content: {
							"application/json": {
								schema: {
									type: "object",
									properties: {
										success: {
											type: "boolean",
											description: "Indicates if the operation was successful",
										},
										message: {
											type: "string",
											enum: ["User deleted", "Verification email sent"],
											description: "Status message of the deletion process",
										},
									},
									required: ["success", "message"],
								},
							},
						},
					},
				},
			},
		},
	},
	async (ctx) => {
		if (!ctx.context.options.user?.deleteUser?.enabled) {
			ctx.context.logger.error(
				"Delete user is disabled. Enable it in the options",
				{
					session: ctx.context.session,
				},
			);
			throw new APIError("NOT_FOUND");
		}
		const session = ctx.context.session;

		if (ctx.body.password) {
			const accounts = await ctx.context.internalAdapter.findAccounts(
				session.user.id,
			);
			const account = accounts.find(
				(account) => account.providerId === "credential" && account.password,
			);
			if (!account || !account.password) {
				throw new APIError("BAD_REQUEST", {
					message: BASE_ERROR_CODES.CREDENTIAL_ACCOUNT_NOT_FOUND,
				});
			}
			const verify = await ctx.context.password.verify({
				hash: account.password,
				password: ctx.body.password,
			});
			if (!verify) {
				throw new APIError("BAD_REQUEST", {
					message: BASE_ERROR_CODES.INVALID_PASSWORD,
				});
			}
		} else {
			if (ctx.context.options.session?.freshAge) {
				const currentAge = session.session.createdAt.getTime();
				const freshAge = ctx.context.options.session.freshAge;
				const now = Date.now();
				if (now - currentAge > freshAge) {
					throw new APIError("BAD_REQUEST", {
						message: BASE_ERROR_CODES.SESSION_EXPIRED,
					});
				}
			}
		}

		if (ctx.body.token) {
			//@ts-expect-error
			await deleteUserCallback({
				...ctx,
				query: {
					token: ctx.body.token,
				},
			});
			return ctx.json({
				success: true,
				message: "User deleted",
			});
		}

		if (ctx.context.options.user.deleteUser?.sendDeleteAccountVerification) {
			const token = generateRandomString(32, "0-9", "a-z");
			await ctx.context.internalAdapter.createVerificationValue({
				value: session.user.id,
				identifier: `delete-account-${token}`,
				expiresAt: new Date(Date.now() + 1000 * 60 * 60 * 24),
			});
			const url = `${
				ctx.context.baseURL
			}/delete-user/callback?token=${token}&callbackURL=${
				ctx.body.callbackURL || "/"
			}`;
			await ctx.context.options.user.deleteUser.sendDeleteAccountVerification(
				{
					user: session.user,
					url,
					token,
				},
				ctx.request,
			);
			return ctx.json({
				success: true,
				message: "Verification email sent",
			});
		}
		const beforeDelete = ctx.context.options.user.deleteUser?.beforeDelete;
		if (beforeDelete) {
			await beforeDelete(session.user, ctx.request);
		}
		await ctx.context.internalAdapter.deleteUser(session.user.id);
		await ctx.context.internalAdapter.deleteSessions(session.user.id);
		await ctx.context.internalAdapter.deleteAccounts(session.user.id);
		deleteSessionCookie(ctx);
		const afterDelete = ctx.context.options.user.deleteUser?.afterDelete;
		if (afterDelete) {
			await afterDelete(session.user, ctx.request);
		}
		return ctx.json({
			success: true,
			message: "User deleted",
		});
	},
);

export const deleteUserCallback = createAuthEndpoint(
	"/delete-user/callback",
	{
		method: "GET",
		query: z.object({
			token: z.string(),
			callbackURL: z.string().optional(),
		}),
		use: [originCheck((ctx) => ctx.query.callbackURL)],
		metadata: {
			openapi: {
				description:
					"Callback to complete user deletion with verification token",
				responses: {
					"200": {
						description: "User successfully deleted",
						content: {
							"application/json": {
								schema: {
									type: "object",
									properties: {
										success: {
											type: "boolean",
											description: "Indicates if the deletion was successful",
										},
										message: {
											type: "string",
											enum: ["User deleted"],
											description: "Confirmation message",
										},
									},
									required: ["success", "message"],
								},
							},
						},
					},
				},
			},
		},
	},
	async (ctx) => {
		if (!ctx.context.options.user?.deleteUser?.enabled) {
			ctx.context.logger.error(
				"Delete user is disabled. Enable it in the options",
			);
			throw new APIError("NOT_FOUND");
		}
		const session = await getSessionFromCtx(ctx);
		if (!session) {
			throw new APIError("NOT_FOUND", {
				message: BASE_ERROR_CODES.FAILED_TO_GET_USER_INFO,
			});
		}
		const token = await ctx.context.internalAdapter.findVerificationValue(
			`delete-account-${ctx.query.token}`,
		);
		if (!token || token.expiresAt < new Date()) {
			throw new APIError("NOT_FOUND", {
				message: BASE_ERROR_CODES.INVALID_TOKEN,
			});
		}
		if (token.value !== session.user.id) {
			throw new APIError("NOT_FOUND", {
				message: BASE_ERROR_CODES.INVALID_TOKEN,
			});
		}
		const beforeDelete = ctx.context.options.user.deleteUser?.beforeDelete;
		if (beforeDelete) {
			await beforeDelete(session.user, ctx.request);
		}
		await ctx.context.internalAdapter.deleteUser(session.user.id);
		await ctx.context.internalAdapter.deleteSessions(session.user.id);
		await ctx.context.internalAdapter.deleteAccounts(session.user.id);
		await ctx.context.internalAdapter.deleteVerificationValue(token.id);

		deleteSessionCookie(ctx);

		const afterDelete = ctx.context.options.user.deleteUser?.afterDelete;
		if (afterDelete) {
			await afterDelete(session.user, ctx.request);
		}
		if (ctx.query.callbackURL) {
			throw ctx.redirect(ctx.query.callbackURL || "/");
		}
		return ctx.json({
			success: true,
			message: "User deleted",
		});
	},
);

export const changeEmail = createAuthEndpoint(
	"/change-email",
	{
		method: "POST",
		body: z.object({
			newEmail: z
				.string({
					description: "The new email to set",
				})
				.email(),
			callbackURL: z
				.string({
					description: "The URL to redirect to after email verification",
				})
				.optional(),
		}),
		use: [sessionMiddleware],
		metadata: {
			openapi: {
				responses: {
					"200": {
						description: "Email change request processed successfully",
						content: {
							"application/json": {
								schema: {
									type: "object",
									properties: {
<<<<<<< HEAD
=======
										user: {
											type: "object",
											ref: "#/components/schemas/User",
										},
>>>>>>> 4590b5b4
										status: {
											type: "boolean",
											description: "Indicates if the request was successful",
										},
										message: {
											type: "string",
											enum: ["Email updated", "Verification email sent"],
											description: "Status message of the email change process",
											nullable: true,
										},
									},
									required: ["status"],
								},
							},
						},
					},
				},
			},
		},
	},
	async (ctx) => {
		if (!ctx.context.options.user?.changeEmail?.enabled) {
			ctx.context.logger.error("Change email is disabled.");
			throw new APIError("BAD_REQUEST", {
				message: "Change email is disabled",
			});
		}

		const newEmail = ctx.body.newEmail.toLowerCase();

		if (newEmail === ctx.context.session.user.email) {
			ctx.context.logger.error("Email is the same");
			throw new APIError("BAD_REQUEST", {
				message: "Email is the same",
			});
		}
		const existingUser =
			await ctx.context.internalAdapter.findUserByEmail(newEmail);
		if (existingUser) {
			ctx.context.logger.error("Email already exists");
			throw new APIError("BAD_REQUEST", {
				message: "Couldn't update your email",
			});
		}
		/**
		 * If the email is not verified, we can update the email
		 */
		if (ctx.context.session.user.emailVerified !== true) {
			const existing =
				await ctx.context.internalAdapter.findUserByEmail(newEmail);
			if (existing) {
				throw new APIError("UNPROCESSABLE_ENTITY", {
					message: BASE_ERROR_CODES.USER_ALREADY_EXISTS,
				});
			}
			await ctx.context.internalAdapter.updateUserByEmail(
				ctx.context.session.user.email,
				{
					email: newEmail,
				},
				ctx,
			);
			await setSessionCookie(ctx, {
				session: ctx.context.session.session,
				user: {
					...ctx.context.session.user,
					email: newEmail,
				},
			});
			if (ctx.context.options.emailVerification?.sendVerificationEmail) {
				const token = await createEmailVerificationToken(
					ctx.context.secret,
					newEmail,
					undefined,
					ctx.context.options.emailVerification?.expiresIn,
				);
				const url = `${
					ctx.context.baseURL
				}/verify-email?token=${token}&callbackURL=${
					ctx.body.callbackURL || "/"
				}`;
				await ctx.context.options.emailVerification.sendVerificationEmail(
					{
						user: {
							...ctx.context.session.user,
							email: newEmail,
						},
						url,
						token,
					},
					ctx.request,
				);
			}

			return ctx.json({
				status: true,
			});
		}

		/**
		 * If the email is verified, we need to send a verification email
		 */
		if (!ctx.context.options.user.changeEmail.sendChangeEmailVerification) {
			ctx.context.logger.error("Verification email isn't enabled.");
			throw new APIError("BAD_REQUEST", {
				message: "Verification email isn't enabled",
			});
		}

		const token = await createEmailVerificationToken(
			ctx.context.secret,
			ctx.context.session.user.email,
			newEmail,
			ctx.context.options.emailVerification?.expiresIn,
		);
		const url = `${
			ctx.context.baseURL
		}/verify-email?token=${token}&callbackURL=${ctx.body.callbackURL || "/"}`;
		await ctx.context.options.user.changeEmail.sendChangeEmailVerification(
			{
				user: ctx.context.session.user,
				newEmail: newEmail,
				url,
				token,
			},
			ctx.request,
		);
		return ctx.json({
			status: true,
		});
	},
);<|MERGE_RESOLUTION|>--- conflicted
+++ resolved
@@ -59,15 +59,9 @@
 									schema: {
 										type: "object",
 										properties: {
-<<<<<<< HEAD
 											status: {
 												type: "boolean",
 												description: "Indicates if the update was successful",
-=======
-											user: {
-												type: "object",
-												ref: "#/components/schemas/User",
->>>>>>> 4590b5b4
 											},
 										},
 									},
@@ -643,13 +637,6 @@
 								schema: {
 									type: "object",
 									properties: {
-<<<<<<< HEAD
-=======
-										user: {
-											type: "object",
-											ref: "#/components/schemas/User",
-										},
->>>>>>> 4590b5b4
 										status: {
 											type: "boolean",
 											description: "Indicates if the request was successful",

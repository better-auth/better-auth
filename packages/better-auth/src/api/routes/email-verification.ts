--- conflicted
+++ resolved
@@ -4,17 +4,13 @@
 import { getSessionFromCtx } from "./session";
 import { setSessionCookie } from "../../cookies";
 import type { GenericEndpointContext, User } from "../../types";
-<<<<<<< HEAD
-=======
-import { jwtVerify, type JWTPayload, type JWTVerifyResult } from "jose";
-import { signJWT } from "../../crypto/jwt";
->>>>>>> a39d09d3
 import { originCheck } from "../middlewares";
-import { jwtVerify } from "jose";
-import { signJWT } from "../../crypto/jwt";
+import { generateId } from "../../utils";
+import type { InternalAdapter } from "../../db/internal-adapter";
+import { getDate } from "../../utils/date";
 
 export async function createEmailVerificationToken(
-	secret: string,
+	adapter: InternalAdapter,
 	email: string,
 	/**
 	 * The email to update from
@@ -25,14 +21,15 @@
 	 */
 	expiresIn: number = 3600,
 ) {
-	const token = await signJWT(
-		{
-			email: email.toLowerCase(),
-			updateTo,
-		},
-		secret,
-		expiresIn,
-	);
+	const token = generateId(32);
+	const identifier = updateTo
+		? `email-change:${email}:${updateTo}`
+		: `email-verification:${email}`;
+	await adapter.createVerificationValue({
+		identifier,
+		value: token,
+		expiresAt: getDate(expiresIn, "sec"),
+	});
 	return token;
 }
 
@@ -50,7 +47,7 @@
 		});
 	}
 	const token = await createEmailVerificationToken(
-		ctx.context.secret,
+		ctx.context.internalAdapter,
 		user.email,
 		undefined,
 		ctx.context.options.emailVerification?.expiresIn,
@@ -307,173 +304,109 @@
 			});
 		}
 		const { token } = ctx.query;
-		if (!ctx.context.options.secret) {
-			ctx.context.logger.error("Secret is not configured.");
-			throw new APIError("INTERNAL_SERVER_ERROR", {
-				message: "Secret is not configured",
-			});
-		}
-
-		try {
-			const { payload: jwtPayload } = await jwtVerify(
-				token,
-				new TextEncoder().encode(ctx.context.secret),
+
+		const verification =
+			await ctx.context.internalAdapter.findVerificationValueByToken(token);
+		if (!verification) {
+			return redirectOnError("invalid_token");
+		}
+
+		if (verification.expiresAt < new Date()) {
+			await ctx.context.internalAdapter.deleteVerificationByToken(token);
+			return redirectOnError("token_expired");
+		}
+
+		await ctx.context.internalAdapter.deleteVerificationByToken(token);
+
+		const [type, ...rest] = verification.identifier.split(":");
+
+		if (type === "email-change") {
+			const [email, newEmail] = rest;
+			const session = await getSessionFromCtx(ctx);
+			if (!session) {
+				if (ctx.query.callbackURL) {
+					throw ctx.redirect(`${ctx.query.callbackURL}?error=unauthorized`);
+				}
+				return redirectOnError("unauthorized");
+			}
+			if (session.user.email !== email) {
+				if (ctx.query.callbackURL) {
+					throw ctx.redirect(`${ctx.query.callbackURL}?error=unauthorized`);
+				}
+				return redirectOnError("unauthorized");
+			}
+
+			const updatedUser = await ctx.context.internalAdapter.updateUserByEmail(
+				email,
 				{
-					algorithms: ["HS256"],
-				},
+					email: newEmail,
+					emailVerified: false,
+				},
+				ctx,
 			);
-			const email = (jwtPayload as any).email;
-			if (!email) {
-				throw new Error("Invalid JWT payload for standard verification");
-			}
-			const user = await ctx.context.internalAdapter.findUserByEmail(email);
-			if (!user) {
-				redirectOnError("user_not_found");
-				return; // unreachable but for TS
-			}
-
-			await ctx.context.options.emailVerification?.onEmailVerification?.(
-				user.user,
+			const newToken = await createEmailVerificationToken(
+				ctx.context.internalAdapter,
+				newEmail,
+			);
+
+			//send verification email to the new email
+			await ctx.context.options.emailVerification?.sendVerificationEmail?.(
+				{
+					user: updatedUser,
+					url: `${
+						ctx.context.baseURL
+					}/verify-email?token=${newToken}&callbackURL=${
+						ctx.query.callbackURL || "/"
+					}`,
+					token: newToken,
+				},
 				ctx.request,
 			);
-			await ctx.context.internalAdapter.updateUserByEmail(
-				email,
-				{
-					emailVerified: true,
-				},
-				ctx,
-			);
-			const currentSession = await getSessionFromCtx(ctx);
-			if (ctx.context.options.emailVerification?.autoSignInAfterVerification) {
-				if (!currentSession || currentSession.user.email !== email) {
-					const session = await ctx.context.internalAdapter.createSession(
-						user.user.id,
-						ctx,
-					);
-					if (!session) {
-						throw new APIError("INTERNAL_SERVER_ERROR", {
-							message: "Failed to create session",
-						});
-					}
-					await setSessionCookie(ctx, {
-						session,
-						user: {
-							...user.user,
-							emailVerified: true,
-						},
-					});
-				} else {
-					await setSessionCookie(ctx, {
-						session: currentSession.session,
-						user: {
-							...currentSession.user,
-							emailVerified: true,
-						},
-					});
-				}
-			}
+
+			await setSessionCookie(ctx, {
+				session: session.session,
+				user: {
+					...session.user,
+					email: newEmail,
+					emailVerified: false,
+				},
+			});
+
 			if (ctx.query.callbackURL) {
 				throw ctx.redirect(ctx.query.callbackURL);
 			}
 			return ctx.json({
 				status: true,
-				user: null,
-			});
-		} catch (e: any) {
-			if (e instanceof Response || e instanceof APIError) {
-				throw e;
-			}
-			if (e?.code === "ERR_JWT_EXPIRED") {
-				redirectOnError("token_expired");
-			}
-			// If it's not a JWT-related error we're handling, we fall through
-			// to checking the DB for an email-change token.
-		}
-<<<<<<< HEAD
-
-		// Fallback to DB check for email change verification
-		const verification =
-			await ctx.context.internalAdapter.findVerificationValue(token);
-		if (!verification) {
-			return redirectOnError("invalid_token");
-		}
-
-		if (verification.expiresAt < new Date()) {
-			await ctx.context.internalAdapter.deleteVerificationValue(token);
-			return redirectOnError("token_expired");
-		}
-
-		// We delete the token after use
-		await ctx.context.internalAdapter.deleteVerificationValue(token);
-
-		const [type, ...rest] = verification.value.split(":");
-
-		if (type !== "email-change") {
-			return redirectOnError("invalid_token");
-		}
-
-		const [email, newEmail] = rest;
-		const session = await getSessionFromCtx(ctx);
-		if (!session) {
-			if (ctx.query.callbackURL) {
-				throw ctx.redirect(`${ctx.query.callbackURL}?error=unauthorized`);
-			}
-			return redirectOnError("unauthorized");
-		}
-		if (session.user.email !== email) {
-			if (ctx.query.callbackURL) {
-				throw ctx.redirect(`${ctx.query.callbackURL}?error=unauthorized`);
-			}
-			return redirectOnError("unauthorized");
-		}
-
+				user: {
+					id: updatedUser.id,
+					email: updatedUser.email,
+					name: updatedUser.name,
+					image: updatedUser.image,
+					emailVerified: updatedUser.emailVerified,
+					createdAt: updatedUser.createdAt,
+					updatedAt: updatedUser.updatedAt,
+				},
+			});
+		}
+
+		const [email] = rest;
+		const user = await ctx.context.internalAdapter.findUserByEmail(email);
+
+		if (!user) {
+			return redirectOnError("user_not_found");
+		}
+
+		await ctx.context.options.emailVerification?.onEmailVerification?.(
+			user.user,
+			ctx.request,
+		);
 		const updatedUser = await ctx.context.internalAdapter.updateUserByEmail(
 			email,
-=======
-		if (ctx.context.options.emailVerification?.onEmailVerification) {
-			await ctx.context.options.emailVerification.onEmailVerification(
-				user.user,
-				ctx.request,
-			);
-		}
-		const updatedUser = await ctx.context.internalAdapter.updateUserByEmail(
-			parsed.email,
->>>>>>> a39d09d3
 			{
-				email: newEmail,
-				emailVerified: false,
+				emailVerified: true,
 			},
 			ctx,
 		);
-<<<<<<< HEAD
-		const newToken = await createEmailVerificationToken(
-			ctx.context.secret,
-			newEmail,
-		);
-
-		//send verification email to the new email
-		await ctx.context.options.emailVerification?.sendVerificationEmail?.(
-			{
-				user: updatedUser,
-				url: `${
-					ctx.context.baseURL
-				}/verify-email?token=${newToken}&callbackURL=${
-					ctx.query.callbackURL || "/"
-				}`,
-				token: newToken,
-			},
-			ctx.request,
-		);
-
-		await setSessionCookie(ctx, {
-			session: session.session,
-			user: {
-				...session.user,
-				email: newEmail,
-				emailVerified: false,
-			},
-		});
-=======
 		if (ctx.context.options.emailVerification?.afterEmailVerification) {
 			await ctx.context.options.emailVerification.afterEmailVerification(
 				updatedUser,
@@ -482,7 +415,7 @@
 		}
 		if (ctx.context.options.emailVerification?.autoSignInAfterVerification) {
 			const currentSession = await getSessionFromCtx(ctx);
-			if (!currentSession || currentSession.user.email !== parsed.email) {
+			if (!currentSession || currentSession.user.email !== email) {
 				const session = await ctx.context.internalAdapter.createSession(
 					user.user.id,
 					ctx,
@@ -509,22 +442,13 @@
 				});
 			}
 		}
->>>>>>> a39d09d3
 
 		if (ctx.query.callbackURL) {
 			throw ctx.redirect(ctx.query.callbackURL);
 		}
 		return ctx.json({
 			status: true,
-			user: {
-				id: updatedUser.id,
-				email: updatedUser.email,
-				name: updatedUser.name,
-				image: updatedUser.image,
-				emailVerified: updatedUser.emailVerified,
-				createdAt: updatedUser.createdAt,
-				updatedAt: updatedUser.updatedAt,
-			},
+			user: null,
 		});
 	},
 );
import type { GenericEndpointContext } from "@better-auth/core";
import { createAuthEndpoint } from "@better-auth/core/api";
import { APIError, BASE_ERROR_CODES } from "@better-auth/core/error";
import type { JWTPayload, JWTVerifyResult } from "jose";
import { jwtVerify } from "jose";
import { JWTExpired } from "jose/errors";
import { z } from "zod/v4";
import { setSessionCookie } from "../../cookies";
import { signJWT } from "../../crypto/jwt";
import type { User } from "../../types";
import { originCheck } from "../middlewares";
import { getSessionFromCtx } from "./session";

/**
 * Schemas
 */
const SendVerificationBody = z.object({
	email: z.email().meta({
		description: "The email to send the verification email to",
	}),
	callbackURL: z
		.string()
		.meta({
			description: "The URL to use for email verification callback",
		})
		.optional(),
});

const VerifyQuery = z.object({
	token: z.string().meta({
		description: "The token to verify the email",
	}),
	callbackURL: z
		.string()
		.meta({
			description: "The URL to redirect to after email verification",
		})
		.optional(),
});

const JwtPayloadSchema = z.object({
	email: z.email(),
	updateTo: z.string().optional(),
	requestType: z
		.enum(["change-email-confirmation", "change-email-verification"])
		.optional(),
});

/**
 * Build verification URL with safely encoded callbackURL
 */
function buildVerificationUrl(
	ctx: GenericEndpointContext,
	token: string,
	callbackURL?: string,
) {
	const cb = callbackURL
		? encodeURIComponent(callbackURL)
		: encodeURIComponent("/");
	return `${ctx.context.baseURL}/verify-email?token=${token}&callbackURL=${cb}`;
}

/**
 * Ensure email verification is enabled in options and return the object
 */
function ensureEmailVerificationEnabled(ctx: GenericEndpointContext) {
	const emailVerification =
		ctx.context.options.emailVerification as
			| { sendVerificationEmail: (...args: any[]) => any }
			| undefined;
	if (!emailVerification?.sendVerificationEmail) {
		ctx.context.logger.error("Verification email isn't enabled.");
		throw new APIError("BAD_REQUEST", {
			message: "Verification email isn't enabled",
		});
	}
	return emailVerification;
}

export async function createEmailVerificationToken(
	secret: string,
	email: string,
	/**
	 * The email to update from
	 */
	updateTo?: string | undefined,
	/**
	 * The time in seconds for the token to expire
	 */
	expiresIn: number = 3600,
	/**
	 * Extra payload to include in the token
	 */
	extraPayload?: Record<string, any>,
) {
	const token = await signJWT(
		{
			email: email.toLowerCase(),
			updateTo,
			...extraPayload,
		},
		secret,
		expiresIn,
	);
	return token;
}

/**
 * A function to send a verification email to the user
 */
export async function sendVerificationEmailFn(
	ctx: GenericEndpointContext,
	user: User,
) {
<<<<<<< HEAD
	const emailVerification = ensureEmailVerificationEnabled(ctx);
=======
	if (!ctx.context.options.emailVerification?.sendVerificationEmail) {
		ctx.context.logger.error("Verification email isn't enabled.");
		throw APIError.from(
			"BAD_REQUEST",
			BASE_ERROR_CODES.VERIFICATION_EMAIL_NOT_ENABLED,
		);
	}
>>>>>>> bea45db8
	const token = await createEmailVerificationToken(
		ctx.context.secret,
		user.email,
		undefined,
		ctx.context.options.emailVerification?.expiresIn,
	);
<<<<<<< HEAD
	const url = buildVerificationUrl(ctx, token, ctx.body.callbackURL);
	await emailVerification.sendVerificationEmail(
		{
			user: user,
			url,
			token,
		},
		ctx.request,
=======
	const callbackURL = ctx.body.callbackURL
		? encodeURIComponent(ctx.body.callbackURL)
		: encodeURIComponent("/");
	const url = `${ctx.context.baseURL}/verify-email?token=${token}&callbackURL=${callbackURL}`;
	await ctx.context.runInBackgroundOrAwait(
		ctx.context.options.emailVerification.sendVerificationEmail(
			{
				user: user,
				url,
				token,
			},
			ctx.request,
		),
>>>>>>> bea45db8
	);
}
export const sendVerificationEmail = createAuthEndpoint(
	"/send-verification-email",
	{
		method: "POST",
		body: SendVerificationBody,
		metadata: {
			openapi: {
				operationId: "sendVerificationEmail",
				description: "Send a verification email to the user",
				requestBody: {
					content: {
						"application/json": {
							schema: {
								type: "object",
								properties: {
									email: {
										type: "string",
										description: "The email to send the verification email to",
										example: "user@example.com",
									},
									callbackURL: {
										type: "string",
										description:
											"The URL to use for email verification callback",
										example: "https://example.com/callback",
										nullable: true,
									},
								},
								required: ["email"],
							},
						},
					},
				},
				responses: {
					"200": {
						description: "Success",
						content: {
							"application/json": {
								schema: {
									type: "object",
									properties: {
										status: {
											type: "boolean",
											description:
												"Indicates if the email was sent successfully",
											example: true,
										},
									},
								},
							},
						},
					},
					"400": {
						description: "Bad Request",
						content: {
							"application/json": {
								schema: {
									type: "object",
									properties: {
										message: {
											type: "string",
											description: "Error message",
											example: "Verification email isn't enabled",
										},
									},
								},
							},
						},
					},
				},
			},
		},
	},
	async (ctx) => {
<<<<<<< HEAD
		ensureEmailVerificationEnabled(ctx);
=======
		if (!ctx.context.options.emailVerification?.sendVerificationEmail) {
			ctx.context.logger.error("Verification email isn't enabled.");
			throw APIError.from(
				"BAD_REQUEST",
				BASE_ERROR_CODES.VERIFICATION_EMAIL_NOT_ENABLED,
			);
		}
>>>>>>> bea45db8
		const { email } = ctx.body;
		const session = await getSessionFromCtx(ctx);
		if (!session) {
			const user = await ctx.context.internalAdapter.findUserByEmail(email);
			if (!user) {
				await createEmailVerificationToken(
					ctx.context.secret,
					email,
					undefined,
					ctx.context.options.emailVerification?.expiresIn,
				);
				//we're returning true to avoid leaking information about the user
				return ctx.json({
					status: true,
				});
			}
			await sendVerificationEmailFn(ctx, user.user);
			return ctx.json({
				status: true,
			});
		}
		if (session?.user.emailVerified) {
			throw APIError.from(
				"BAD_REQUEST",
				BASE_ERROR_CODES.EMAIL_ALREADY_VERIFIED,
			);
		}
		if (session?.user.email !== email) {
			throw APIError.from("BAD_REQUEST", BASE_ERROR_CODES.EMAIL_MISMATCH);
		}
		await sendVerificationEmailFn(ctx, session.user);
		return ctx.json({
			status: true,
		});
	},
);

export const verifyEmail = createAuthEndpoint(
	"/verify-email",
	{
		method: "GET",
		query: VerifyQuery,
		use: [originCheck((ctx) => ctx.query.callbackURL)],
		metadata: {
			openapi: {
				description: "Verify the email of the user",
				parameters: [
					{
						name: "token",
						in: "query",
						description: "The token to verify the email",
						required: true,
						schema: {
							type: "string",
						},
					},
					{
						name: "callbackURL",
						in: "query",
						description: "The URL to redirect to after email verification",
						required: false,
						schema: {
							type: "string",
						},
					},
				],
				responses: {
					"200": {
						description: "Success",
						content: {
							"application/json": {
								schema: {
									type: "object",
									properties: {
										user: {
											type: "object",
											$ref: "#/components/schemas/User",
										},
										status: {
											type: "boolean",
											description:
												"Indicates if the email was verified successfully",
										},
									},
									required: ["user", "status"],
								},
							},
						},
					},
				},
			},
		},
	},
	async (ctx) => {
		function redirectOnError(error: { code: string; message: string }) {
			if (ctx.query.callbackURL) {
				if (ctx.query.callbackURL.includes("?")) {
					throw ctx.redirect(`${ctx.query.callbackURL}&error=${error.code}`);
				}
				throw ctx.redirect(`${ctx.query.callbackURL}?error=${error.code}`);
			}
			throw APIError.from("UNAUTHORIZED", error);
		}
		const { token } = ctx.query;
		let jwt: JWTVerifyResult<JWTPayload>;
		try {
			jwt = await jwtVerify(
				token,
				new TextEncoder().encode(ctx.context.secret),
				{
					algorithms: ["HS256"],
				},
			);
		} catch (e) {
			if (e instanceof JWTExpired) {
				return redirectOnError(BASE_ERROR_CODES.TOKEN_EXPIRED);
			}
			return redirectOnError(BASE_ERROR_CODES.INVALID_TOKEN);
		}
		const parsed = JwtPayloadSchema.parse(jwt.payload);
		const user = await ctx.context.internalAdapter.findUserByEmail(
			parsed.email,
		);
		if (!user) {
			return redirectOnError(BASE_ERROR_CODES.USER_NOT_FOUND);
		}
		if (parsed.updateTo) {
			let session = await getSessionFromCtx(ctx);
			if (session && session.user.email !== parsed.email) {
				return redirectOnError(BASE_ERROR_CODES.INVALID_USER);
			}
			if (parsed.requestType === "change-email-confirmation") {
				const newToken = await createEmailVerificationToken(
					ctx.context.secret,
					parsed.email,
					parsed.updateTo,
					ctx.context.options.emailVerification?.expiresIn,
					{
						requestType: "change-email-verification",
					},
				);
				const updateCallbackURL = ctx.query.callbackURL
					? encodeURIComponent(ctx.query.callbackURL)
					: encodeURIComponent("/");
				const url = `${ctx.context.baseURL}/verify-email?token=${newToken}&callbackURL=${updateCallbackURL}`;
				if (ctx.context.options.emailVerification?.sendVerificationEmail) {
					await ctx.context.runInBackgroundOrAwait(
						ctx.context.options.emailVerification.sendVerificationEmail(
							{
								user: {
									...user.user,
									email: parsed.updateTo,
								},
								url,
								token: newToken,
							},
							ctx.request,
						),
					);
				}
				if (ctx.query.callbackURL) {
					throw ctx.redirect(ctx.query.callbackURL);
				}
				return ctx.json({
					status: true,
				});
			}
			if (!session) {
				const newSession = await ctx.context.internalAdapter.createSession(
					user.user.id,
				);
				if (!newSession) {
					throw APIError.from(
						"INTERNAL_SERVER_ERROR",
						BASE_ERROR_CODES.FAILED_TO_CREATE_SESSION,
					);
				}
				session = {
					session: newSession,
					user: user.user,
				};
			}
			if (parsed.requestType === "change-email-verification") {
				const updatedUser = await ctx.context.internalAdapter.updateUserByEmail(
					parsed.email,
					{
						email: parsed.updateTo,
						emailVerified: true,
					},
				);
				await setSessionCookie(ctx, {
					session: session.session,
					user: {
						...session.user,
						email: parsed.updateTo,
						emailVerified: true,
					},
				});
				if (ctx.query.callbackURL) {
					throw ctx.redirect(ctx.query.callbackURL);
				}
				return ctx.json({
					status: true,
					user: updatedUser,
				});
			}

			const updatedUser = await ctx.context.internalAdapter.updateUserByEmail(
				parsed.email,
				{
					email: parsed.updateTo,
					emailVerified: false,
				},
			);

			const newToken = await createEmailVerificationToken(
				ctx.context.secret,
				parsed.updateTo,
			);

			//send verification email to the new email
<<<<<<< HEAD
			const emailVerification = ensureEmailVerificationEnabled(ctx);
			await emailVerification.sendVerificationEmail(
				{
					user: updatedUser,
					url: buildVerificationUrl(ctx, newToken, ctx.query.callbackURL),
					token: newToken,
				},
				ctx.request,
			);
=======
			const updateCallbackURL = ctx.query.callbackURL
				? encodeURIComponent(ctx.query.callbackURL)
				: encodeURIComponent("/");
			if (ctx.context.options.emailVerification?.sendVerificationEmail) {
				await ctx.context.runInBackgroundOrAwait(
					ctx.context.options.emailVerification.sendVerificationEmail(
						{
							user: updatedUser,
							url: `${ctx.context.baseURL}/verify-email?token=${newToken}&callbackURL=${updateCallbackURL}`,
							token: newToken,
						},
						ctx.request,
					),
				);
			}
>>>>>>> bea45db8

			await setSessionCookie(ctx, {
				session: session.session,
				user: {
					...session.user,
					email: parsed.updateTo,
					emailVerified: false,
				},
			});

			if (ctx.query.callbackURL) {
				throw ctx.redirect(ctx.query.callbackURL);
			}
			return ctx.json({
				status: true,
				user: {
					id: updatedUser.id,
					email: updatedUser.email,
					name: updatedUser.name,
					image: updatedUser.image,
					emailVerified: updatedUser.emailVerified,
					createdAt: updatedUser.createdAt,
					updatedAt: updatedUser.updatedAt,
				},
			});
		}
		if (user.user.emailVerified) {
			if (ctx.query.callbackURL) {
				throw ctx.redirect(ctx.query.callbackURL);
			}
			return ctx.json({
				status: true,
				user: null,
			});
		}
		if (ctx.context.options.emailVerification?.onEmailVerification) {
			await ctx.context.options.emailVerification.onEmailVerification(
				user.user,
				ctx.request,
			);
		}
		const updatedUser = await ctx.context.internalAdapter.updateUserByEmail(
			parsed.email,
			{
				emailVerified: true,
			},
		);
		if (ctx.context.options.emailVerification?.afterEmailVerification) {
			await ctx.context.options.emailVerification.afterEmailVerification(
				updatedUser,
				ctx.request,
			);
		}
		if (ctx.context.options.emailVerification?.autoSignInAfterVerification) {
			const currentSession = await getSessionFromCtx(ctx);
			if (!currentSession || currentSession.user.email !== parsed.email) {
				const session = await ctx.context.internalAdapter.createSession(
					user.user.id,
				);
				if (!session) {
					throw APIError.from(
						"INTERNAL_SERVER_ERROR",
						BASE_ERROR_CODES.FAILED_TO_CREATE_SESSION,
					);
				}
				await setSessionCookie(ctx, {
					session,
					user: {
						...user.user,
						emailVerified: true,
					},
				});
			} else {
				await setSessionCookie(ctx, {
					session: currentSession.session,
					user: {
						...currentSession.user,
						emailVerified: true,
					},
				});
			}
		}

		if (ctx.query.callbackURL) {
			throw ctx.redirect(ctx.query.callbackURL);
		}
		return ctx.json({
			status: true,
			user: null,
		});
	},
);<|MERGE_RESOLUTION|>--- conflicted
+++ resolved
@@ -112,9 +112,6 @@
 	ctx: GenericEndpointContext,
 	user: User,
 ) {
-<<<<<<< HEAD
-	const emailVerification = ensureEmailVerificationEnabled(ctx);
-=======
 	if (!ctx.context.options.emailVerification?.sendVerificationEmail) {
 		ctx.context.logger.error("Verification email isn't enabled.");
 		throw APIError.from(
@@ -122,23 +119,12 @@
 			BASE_ERROR_CODES.VERIFICATION_EMAIL_NOT_ENABLED,
 		);
 	}
->>>>>>> bea45db8
 	const token = await createEmailVerificationToken(
 		ctx.context.secret,
 		user.email,
 		undefined,
 		ctx.context.options.emailVerification?.expiresIn,
 	);
-<<<<<<< HEAD
-	const url = buildVerificationUrl(ctx, token, ctx.body.callbackURL);
-	await emailVerification.sendVerificationEmail(
-		{
-			user: user,
-			url,
-			token,
-		},
-		ctx.request,
-=======
 	const callbackURL = ctx.body.callbackURL
 		? encodeURIComponent(ctx.body.callbackURL)
 		: encodeURIComponent("/");
@@ -152,7 +138,6 @@
 			},
 			ctx.request,
 		),
->>>>>>> bea45db8
 	);
 }
 export const sendVerificationEmail = createAuthEndpoint(
@@ -229,9 +214,6 @@
 		},
 	},
 	async (ctx) => {
-<<<<<<< HEAD
-		ensureEmailVerificationEnabled(ctx);
-=======
 		if (!ctx.context.options.emailVerification?.sendVerificationEmail) {
 			ctx.context.logger.error("Verification email isn't enabled.");
 			throw APIError.from(
@@ -239,7 +221,6 @@
 				BASE_ERROR_CODES.VERIFICATION_EMAIL_NOT_ENABLED,
 			);
 		}
->>>>>>> bea45db8
 		const { email } = ctx.body;
 		const session = await getSessionFromCtx(ctx);
 		if (!session) {
@@ -461,17 +442,6 @@
 			);
 
 			//send verification email to the new email
-<<<<<<< HEAD
-			const emailVerification = ensureEmailVerificationEnabled(ctx);
-			await emailVerification.sendVerificationEmail(
-				{
-					user: updatedUser,
-					url: buildVerificationUrl(ctx, newToken, ctx.query.callbackURL),
-					token: newToken,
-				},
-				ctx.request,
-			);
-=======
 			const updateCallbackURL = ctx.query.callbackURL
 				? encodeURIComponent(ctx.query.callbackURL)
 				: encodeURIComponent("/");
@@ -487,7 +457,6 @@
 					),
 				);
 			}
->>>>>>> bea45db8
 
 			await setSessionCookie(ctx, {
 				session: session.session,

import type { GenericEndpointContext } from "@better-auth/core";
import { createAuthEndpoint } from "@better-auth/core/api";
import { APIError } from "better-call";
import type { JWTPayload, JWTVerifyResult } from "jose";
import { jwtVerify } from "jose";
import { JWTExpired } from "jose/errors";
import { z } from "zod/v4";
import { setSessionCookie } from "../../cookies";
import { signJWT } from "../../crypto/jwt";
import type { User } from "../../types";
import { originCheck } from "../middlewares";
import { getSessionFromCtx } from "./session";

/**
 * Schemas
 */
const SendVerificationBody = z.object({
	email: z.email().meta({
		description: "The email to send the verification email to",
	}),
	callbackURL: z
		.string()
		.meta({
			description: "The URL to use for email verification callback",
		})
		.optional(),
});

const VerifyQuery = z.object({
	token: z.string().meta({
		description: "The token to verify the email",
	}),
	callbackURL: z
		.string()
		.meta({
			description: "The URL to redirect to after email verification",
		})
		.optional(),
});

const JwtPayloadSchema = z.object({
	email: z.string().email(),
	updateTo: z.string().optional(),
});

/**
 * Build verification URL with safely encoded callbackURL
 */
function buildVerificationUrl(
	ctx: GenericEndpointContext,
	token: string,
	callbackURL?: string,
) {
	const cb = callbackURL
		? encodeURIComponent(callbackURL)
		: encodeURIComponent("/");
	return `${ctx.context.baseURL}/verify-email?token=${token}&callbackURL=${cb}`;
}

/**
 * Ensure email verification is enabled in options and return the object
 */
function ensureEmailVerificationEnabled(ctx: GenericEndpointContext) {
	const emailVerification =
		ctx.context.options.emailVerification as
			| { sendVerificationEmail: (...args: any[]) => any }
			| undefined;
	if (!emailVerification?.sendVerificationEmail) {
		ctx.context.logger.error("Verification email isn't enabled.");
		throw new APIError("BAD_REQUEST", {
			message: "Verification email isn't enabled",
		});
	}
	return emailVerification;
}

export async function createEmailVerificationToken(
	secret: string,
	email: string,
	/**
	 * The email to update from
	 */
	updateTo?: string | undefined,
	/**
	 * The time in seconds for the token to expire
	 */
	expiresIn: number = 3600,
	/**
	 * Extra payload to include in the token
	 */
	extraPayload?: Record<string, any>,
) {
	const token = await signJWT(
		{
			email: email.toLowerCase(),
			updateTo,
			...extraPayload,
		},
		secret,
		expiresIn,
	);
	return token;
}

/**
 * A function to send a verification email to the user
 */
export async function sendVerificationEmailFn(
	ctx: GenericEndpointContext,
	user: User,
) {
	const emailVerification = ensureEmailVerificationEnabled(ctx);
	const token = await createEmailVerificationToken(
		ctx.context.secret,
		user.email,
		undefined,
		ctx.context.options.emailVerification?.expiresIn,
	);
	const url = buildVerificationUrl(ctx, token, ctx.body.callbackURL);
	await emailVerification.sendVerificationEmail(
		{
			user: user,
			url,
			token,
		},
		ctx.request,
	);
}
export const sendVerificationEmail = createAuthEndpoint(
	"/send-verification-email",
	{
		method: "POST",
		body: SendVerificationBody,
		metadata: {
			openapi: {
				operationId: "sendVerificationEmail",
				description: "Send a verification email to the user",
				requestBody: {
					content: {
						"application/json": {
							schema: {
								type: "object",
								properties: {
									email: {
										type: "string",
										description: "The email to send the verification email to",
										example: "user@example.com",
									},
									callbackURL: {
										type: "string",
										description:
											"The URL to use for email verification callback",
										example: "https://example.com/callback",
										nullable: true,
									},
								},
								required: ["email"],
							},
						},
					},
				},
				responses: {
					"200": {
						description: "Success",
						content: {
							"application/json": {
								schema: {
									type: "object",
									properties: {
										status: {
											type: "boolean",
											description:
												"Indicates if the email was sent successfully",
											example: true,
										},
									},
								},
							},
						},
					},
					"400": {
						description: "Bad Request",
						content: {
							"application/json": {
								schema: {
									type: "object",
									properties: {
										message: {
											type: "string",
											description: "Error message",
											example: "Verification email isn't enabled",
										},
									},
								},
							},
						},
					},
				},
			},
		},
	},
	async (ctx) => {
		ensureEmailVerificationEnabled(ctx);
		const { email } = ctx.body;
		const session = await getSessionFromCtx(ctx);
		if (!session) {
			const user = await ctx.context.internalAdapter.findUserByEmail(email);
			if (!user) {
				await createEmailVerificationToken(
					ctx.context.secret,
					email,
					undefined,
					ctx.context.options.emailVerification?.expiresIn,
				);
				//we're returning true to avoid leaking information about the user
				return ctx.json({
					status: true,
				});
			}
			await sendVerificationEmailFn(ctx, user.user);
			return ctx.json({
				status: true,
			});
		}
		if (session?.user.emailVerified) {
			throw new APIError("BAD_REQUEST", {
				message:
					"You can only send a verification email to an unverified email",
			});
		}
		if (session?.user.email !== email) {
			throw new APIError("BAD_REQUEST", {
				message: "You can only send a verification email to your own email",
			});
		}
		await sendVerificationEmailFn(ctx, session.user);
		return ctx.json({
			status: true,
		});
	},
);

export const verifyEmail = createAuthEndpoint(
	"/verify-email",
	{
		method: "GET",
		query: VerifyQuery,
		use: [originCheck((ctx) => ctx.query.callbackURL)],
		metadata: {
			openapi: {
				description: "Verify the email of the user",
				parameters: [
					{
						name: "token",
						in: "query",
						description: "The token to verify the email",
						required: true,
						schema: {
							type: "string",
						},
					},
					{
						name: "callbackURL",
						in: "query",
						description: "The URL to redirect to after email verification",
						required: false,
						schema: {
							type: "string",
						},
					},
				],
				responses: {
					"200": {
						description: "Success",
						content: {
							"application/json": {
								schema: {
									type: "object",
									properties: {
										user: {
											type: "object",
											$ref: "#/components/schemas/User",
										},
										status: {
											type: "boolean",
											description:
												"Indicates if the email was verified successfully",
										},
									},
									required: ["user", "status"],
								},
							},
						},
					},
				},
			},
		},
	},
	async (ctx) => {
		function redirectOnError(error: string) {
			if (ctx.query.callbackURL) {
				if (ctx.query.callbackURL.includes("?")) {
					throw ctx.redirect(`${ctx.query.callbackURL}&error=${error}`);
				}
				throw ctx.redirect(`${ctx.query.callbackURL}?error=${error}`);
			}
			throw new APIError("UNAUTHORIZED", {
				message: error,
			});
		}
		const { token } = ctx.query;
		let jwt: JWTVerifyResult<JWTPayload>;
		try {
			jwt = await jwtVerify(
				token,
				new TextEncoder().encode(ctx.context.secret),
				{
					algorithms: ["HS256"],
				},
			);
		} catch (e) {
			if (e instanceof JWTExpired) {
				return redirectOnError("token_expired");
			}
			return redirectOnError("invalid_token");
		}
<<<<<<< HEAD
		const parsed = JwtPayloadSchema.parse(jwt.payload);
=======
		const schema = z.object({
			email: z.email(),
			updateTo: z.string().optional(),
			requestType: z.string().optional(),
		});
		const parsed = schema.parse(jwt.payload);
>>>>>>> e884e9ae
		const user = await ctx.context.internalAdapter.findUserByEmail(
			parsed.email,
		);
		if (!user) {
			return redirectOnError("user_not_found");
		}
		if (parsed.updateTo) {
			let session = await getSessionFromCtx(ctx);
			if (session && session.user.email !== parsed.email) {
				return redirectOnError("unauthorized");
			}
			if (parsed.requestType === "change-email-confirmation") {
				const newToken = await createEmailVerificationToken(
					ctx.context.secret,
					parsed.email,
					parsed.updateTo,
					ctx.context.options.emailVerification?.expiresIn,
					{
						requestType: "change-email-verification",
					},
				);
				const updateCallbackURL = ctx.query.callbackURL
					? encodeURIComponent(ctx.query.callbackURL)
					: encodeURIComponent("/");
				const url = `${ctx.context.baseURL}/verify-email?token=${newToken}&callbackURL=${updateCallbackURL}`;
				await ctx.context.options.emailVerification?.sendVerificationEmail?.(
					{
						user: {
							...user.user,
							email: parsed.updateTo,
						},
						url,
						token: newToken,
					},
					ctx.request,
				);
				if (ctx.query.callbackURL) {
					throw ctx.redirect(ctx.query.callbackURL);
				}
				return ctx.json({
					status: true,
				});
			}
			if (!session) {
				const newSession = await ctx.context.internalAdapter.createSession(
					user.user.id,
				);
				if (!newSession) {
					throw new APIError("INTERNAL_SERVER_ERROR", {
						message: "Failed to create session",
					});
				}
				session = {
					session: newSession,
					user: user.user,
				};
			}
			if (parsed.requestType === "change-email-verification") {
				const updatedUser = await ctx.context.internalAdapter.updateUserByEmail(
					parsed.email,
					{
						email: parsed.updateTo,
						emailVerified: true,
					},
				);
				await setSessionCookie(ctx, {
					session: session.session,
					user: {
						...session.user,
						email: parsed.updateTo,
						emailVerified: true,
					},
				});
				if (ctx.query.callbackURL) {
					throw ctx.redirect(ctx.query.callbackURL);
				}
				return ctx.json({
					status: true,
					user: updatedUser,
				});
			}

			const updatedUser = await ctx.context.internalAdapter.updateUserByEmail(
				parsed.email,
				{
					email: parsed.updateTo,
					emailVerified: false,
				},
			);

			const newToken = await createEmailVerificationToken(
				ctx.context.secret,
				parsed.updateTo,
			);

			//send verification email to the new email
			const emailVerification = ensureEmailVerificationEnabled(ctx);
			await emailVerification.sendVerificationEmail(
				{
					user: updatedUser,
					url: buildVerificationUrl(ctx, newToken, ctx.query.callbackURL),
					token: newToken,
				},
				ctx.request,
			);

			await setSessionCookie(ctx, {
				session: session.session,
				user: {
					...session.user,
					email: parsed.updateTo,
					emailVerified: false,
				},
			});

			if (ctx.query.callbackURL) {
				throw ctx.redirect(ctx.query.callbackURL);
			}
			return ctx.json({
				status: true,
				user: {
					id: updatedUser.id,
					email: updatedUser.email,
					name: updatedUser.name,
					image: updatedUser.image,
					emailVerified: updatedUser.emailVerified,
					createdAt: updatedUser.createdAt,
					updatedAt: updatedUser.updatedAt,
				},
			});
		}
		if (user.user.emailVerified) {
			if (ctx.query.callbackURL) {
				throw ctx.redirect(ctx.query.callbackURL);
			}
			return ctx.json({
				status: true,
				user: null,
			});
		}
		if (ctx.context.options.emailVerification?.onEmailVerification) {
			await ctx.context.options.emailVerification.onEmailVerification(
				user.user,
				ctx.request,
			);
		}
		const updatedUser = await ctx.context.internalAdapter.updateUserByEmail(
			parsed.email,
			{
				emailVerified: true,
			},
		);
		if (ctx.context.options.emailVerification?.afterEmailVerification) {
			await ctx.context.options.emailVerification.afterEmailVerification(
				updatedUser,
				ctx.request,
			);
		}
		if (ctx.context.options.emailVerification?.autoSignInAfterVerification) {
			const currentSession = await getSessionFromCtx(ctx);
			if (!currentSession || currentSession.user.email !== parsed.email) {
				const session = await ctx.context.internalAdapter.createSession(
					user.user.id,
				);
				if (!session) {
					throw new APIError("INTERNAL_SERVER_ERROR", {
						message: "Failed to create session",
					});
				}
				await setSessionCookie(ctx, {
					session,
					user: {
						...user.user,
						emailVerified: true,
					},
				});
			} else {
				await setSessionCookie(ctx, {
					session: currentSession.session,
					user: {
						...currentSession.user,
						emailVerified: true,
					},
				});
			}
		}

		if (ctx.query.callbackURL) {
			throw ctx.redirect(ctx.query.callbackURL);
		}
		return ctx.json({
			status: true,
			user: null,
		});
	},
);<|MERGE_RESOLUTION|>--- conflicted
+++ resolved
@@ -324,16 +324,7 @@
 			}
 			return redirectOnError("invalid_token");
 		}
-<<<<<<< HEAD
 		const parsed = JwtPayloadSchema.parse(jwt.payload);
-=======
-		const schema = z.object({
-			email: z.email(),
-			updateTo: z.string().optional(),
-			requestType: z.string().optional(),
-		});
-		const parsed = schema.parse(jwt.payload);
->>>>>>> e884e9ae
 		const user = await ctx.context.internalAdapter.findUserByEmail(
 			parsed.email,
 		);

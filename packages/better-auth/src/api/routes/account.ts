--- conflicted
+++ resolved
@@ -104,7 +104,6 @@
 				description: "The OAuth2 provider to use",
 			}),
 			/**
-<<<<<<< HEAD
 			 * ID Token for direct authentication without redirect
 			 */
 			idToken: z
@@ -119,7 +118,7 @@
 			 * Whether to allow sign up for new users
 			 */
 			requestSignUp: z.boolean().optional(),
-=======
+			/**
 			 * Additional scopes to request when linking the account.
 			 * This is useful for requesting additional permissions when
 			 * linking a social account compared to the initial authentication.
@@ -129,7 +128,6 @@
 					description: "Additional scopes to request from the provider",
 				})
 				.optional(),
->>>>>>> d5e337af
 		}),
 		use: [sessionMiddleware],
 		metadata: {
@@ -168,10 +166,7 @@
 	},
 	async (c) => {
 		const session = c.context.session;
-<<<<<<< HEAD
-=======
-
->>>>>>> d5e337af
+
 		const provider = c.context.socialProviders.find(
 			(p) => p.id === c.body.provider,
 		);

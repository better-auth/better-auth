--- conflicted
+++ resolved
@@ -517,15 +517,11 @@
 
 		try {
 			let newTokens: OAuth2Tokens | null = null;
-
+       const accessTokenExpired = account.accessTokenExpiresAt &&
+				new Date(account.accessTokenExpiresAt).getTime() - Date.now() < 5_000 &&
 			if (
 				account.refreshToken &&
-				account.accessTokenExpiresAt &&
-<<<<<<< HEAD
-				new Date(account.accessTokenExpiresAt).getTime() - Date.now() < 5_000 &&
-=======
-				account.accessTokenExpiresAt.getTime() - Date.now() < 5_000 &&
->>>>>>> d0460c65
+			  accessTokenExpired &&
 				provider.refreshAccessToken
 			) {
 				newTokens = await provider.refreshAccessToken(

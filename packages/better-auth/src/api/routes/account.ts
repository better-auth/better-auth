import * as z from "zod/v4";
import { createAuthEndpoint } from "../call";
import { APIError } from "better-call";
import { generateState, type OAuth2Tokens } from "../../oauth2";
import {
	freshSessionMiddleware,
	getSessionFromCtx,
	sessionMiddleware,
} from "./session";
import { BASE_ERROR_CODES } from "../../error/codes";
<<<<<<< HEAD
import { symmetricDecrypt } from "../../crypto";
=======
import { SocialProviderListEnum } from "../../social-providers";
>>>>>>> d66c6c93

export const listUserAccounts = createAuthEndpoint(
	"/list-accounts",
	{
		method: "GET",
		use: [sessionMiddleware],
		metadata: {
			openapi: {
				description: "List all accounts linked to the user",
				responses: {
					"200": {
						description: "Success",
						content: {
							"application/json": {
								schema: {
									type: "array",
									items: {
										type: "object",
										properties: {
											id: {
												type: "string",
											},
											provider: {
												type: "string",
											},
											createdAt: {
												type: "string",
												format: "date-time",
											},
											updatedAt: {
												type: "string",
												format: "date-time",
											},
										},
										accountId: {
											type: "string",
										},
										scopes: {
											type: "array",
											items: {
												type: "string",
											},
										},
									},
									required: [
										"id",
										"provider",
										"createdAt",
										"updatedAt",
										"accountId",
										"scopes",
									],
								},
							},
						},
					},
				},
			},
		},
	},
	async (c) => {
		const session = c.context.session;
		const accounts = await c.context.internalAdapter.findAccounts(
			session.user.id,
		);
		return c.json(
			await Promise.all(
				accounts.map(async (a) => ({
					id: a.id,
					provider: a.providerId,
					createdAt: a.createdAt,
					updatedAt: a.updatedAt || null,
					accountId: a.accountId,
					accessToken:
						a.accessToken && c.context.options.account?.encryptOAuthTokens
							? await symmetricDecrypt({
									key: c.context.secret,
									data: a.accessToken,
								}).catch((e) => {
									c.context.logger.error("Failed to decrypt access token", e);
									return a.accessToken;
								})
							: a.accessToken,
					refreshToken:
						a.refreshToken && c.context.options.account?.encryptOAuthTokens
							? await symmetricDecrypt({
									key: c.context.secret,
									data: a.refreshToken,
								}).catch((e) => {
									c.context.logger.error("Failed to decrypt refresh token", e);
									return a.refreshToken;
								})
							: a.refreshToken,
					accessTokenExpiresAt: a.accessTokenExpiresAt,
					refreshTokenExpiresAt: a.refreshTokenExpiresAt,
					scopes: a.scope?.split(",") || [],
				})),
			),
		);
	},
);

export const linkSocialAccount = createAuthEndpoint(
	"/link-social",
	{
		method: "POST",
		requireHeaders: true,
		body: z.object({
			/**
			 * Callback URL to redirect to after the user has signed in.
			 */
			callbackURL: z
				.string()
				.meta({
					description: "The URL to redirect to after the user has signed in",
				})
				.optional(),
			/**
			 * OAuth2 provider to use
			 */
			provider: SocialProviderListEnum,
			/**
			 * ID Token for direct authentication without redirect
			 */
			idToken: z
				.object({
					token: z.string(),
					nonce: z.string().optional(),
					accessToken: z.string().optional(),
					refreshToken: z.string().optional(),
					scopes: z.array(z.string()).optional(),
				})
				.optional(),
			/**
			 * Whether to allow sign up for new users
			 */
			requestSignUp: z.boolean().optional(),
			/**
			 * Additional scopes to request when linking the account.
			 * This is useful for requesting additional permissions when
			 * linking a social account compared to the initial authentication.
			 */
			scopes: z
				.array(z.string())
				.meta({
					description: "Additional scopes to request from the provider",
				})
				.optional(),
			/**
			 * The URL to redirect to if there is an error during the link process.
			 */
			errorCallbackURL: z
				.string()
				.meta({
					description:
						"The URL to redirect to if there is an error during the link process",
				})
				.optional(),
		}),
		use: [sessionMiddleware],
		metadata: {
			openapi: {
				description: "Link a social account to the user",
				responses: {
					"200": {
						description: "Success",
						content: {
							"application/json": {
								schema: {
									type: "object",
									properties: {
										url: {
											type: "string",
											description:
												"The authorization URL to redirect the user to",
										},
										redirect: {
											type: "boolean",
											description:
												"Indicates if the user should be redirected to the authorization URL",
										},
										status: {
											type: "boolean",
										},
									},
									required: ["redirect"],
								},
							},
						},
					},
				},
			},
		},
	},
	async (c) => {
		const session = c.context.session;

		const provider = c.context.socialProviders.find(
			(p) => p.id === c.body.provider,
		);

		if (!provider) {
			c.context.logger.error(
				"Provider not found. Make sure to add the provider in your auth config",
				{
					provider: c.body.provider,
				},
			);
			throw new APIError("NOT_FOUND", {
				message: BASE_ERROR_CODES.PROVIDER_NOT_FOUND,
			});
		}

		// Handle ID Token flow if provided
		if (c.body.idToken) {
			if (!provider.verifyIdToken) {
				c.context.logger.error(
					"Provider does not support id token verification",
					{
						provider: c.body.provider,
					},
				);
				throw new APIError("NOT_FOUND", {
					message: BASE_ERROR_CODES.ID_TOKEN_NOT_SUPPORTED,
				});
			}

			const { token, nonce } = c.body.idToken;
			const valid = await provider.verifyIdToken(token, nonce);
			if (!valid) {
				c.context.logger.error("Invalid id token", {
					provider: c.body.provider,
				});
				throw new APIError("UNAUTHORIZED", {
					message: BASE_ERROR_CODES.INVALID_TOKEN,
				});
			}

			const linkingUserInfo = await provider.getUserInfo({
				idToken: token,
				accessToken: c.body.idToken.accessToken,
				refreshToken: c.body.idToken.refreshToken,
			});

			if (!linkingUserInfo || !linkingUserInfo?.user) {
				c.context.logger.error("Failed to get user info", {
					provider: c.body.provider,
				});
				throw new APIError("UNAUTHORIZED", {
					message: BASE_ERROR_CODES.FAILED_TO_GET_USER_INFO,
				});
			}

			if (!linkingUserInfo.user.email) {
				c.context.logger.error("User email not found", {
					provider: c.body.provider,
				});
				throw new APIError("UNAUTHORIZED", {
					message: BASE_ERROR_CODES.USER_EMAIL_NOT_FOUND,
				});
			}

			const existingAccounts = await c.context.internalAdapter.findAccounts(
				session.user.id,
			);

			const hasBeenLinked = existingAccounts.find(
				(a) =>
					a.providerId === provider.id &&
					a.accountId === linkingUserInfo.user.id,
			);

			if (hasBeenLinked) {
				return c.json({
					redirect: false,
					url: "", // this is for type inference
					status: true,
				});
			}

			const trustedProviders =
				c.context.options.account?.accountLinking?.trustedProviders;

			const isTrustedProvider = trustedProviders?.includes(provider.id);
			if (
				(!isTrustedProvider && !linkingUserInfo.user.emailVerified) ||
				c.context.options.account?.accountLinking?.enabled === false
			) {
				throw new APIError("UNAUTHORIZED", {
					message: "Account not linked - linking not allowed",
				});
			}

			if (
				linkingUserInfo.user.email !== session.user.email &&
				c.context.options.account?.accountLinking?.allowDifferentEmails !== true
			) {
				throw new APIError("UNAUTHORIZED", {
					message: "Account not linked - different emails not allowed",
				});
			}

			try {
				await c.context.internalAdapter.createAccount(
					{
						userId: session.user.id,
						providerId: provider.id,
						accountId: linkingUserInfo.user.id.toString(),
						accessToken: c.body.idToken.accessToken,
						idToken: token,
						refreshToken: c.body.idToken.refreshToken,
						scope: c.body.idToken.scopes?.join(","),
					},
					c,
				);
			} catch (e: any) {
				throw new APIError("EXPECTATION_FAILED", {
					message: "Account not linked - unable to create account",
				});
			}

			if (
				c.context.options.account?.accountLinking?.updateUserInfoOnLink === true
			) {
				try {
					await c.context.internalAdapter.updateUser(session.user.id, {
						name: linkingUserInfo.user?.name,
						image: linkingUserInfo.user?.image,
					});
				} catch (e: any) {
					console.warn("Could not update user - " + e.toString());
				}
			}

			return c.json({
				redirect: false,
				url: "", // this is for type inference
				status: true,
			});
		}

		// Handle OAuth flow
		const state = await generateState(c, {
			userId: session.user.id,
			email: session.user.email,
		});

		const url = await provider.createAuthorizationURL({
			state: state.state,
			codeVerifier: state.codeVerifier,
			redirectURI: `${c.context.baseURL}/callback/${provider.id}`,
			scopes: c.body.scopes,
		});

		return c.json({
			url: url.toString(),
			redirect: true,
		});
	},
);
export const unlinkAccount = createAuthEndpoint(
	"/unlink-account",
	{
		method: "POST",
		body: z.object({
			providerId: z.string(),
			accountId: z.string().optional(),
		}),
		use: [freshSessionMiddleware],
		metadata: {
			openapi: {
				description: "Unlink an account",
				responses: {
					"200": {
						description: "Success",
						content: {
							"application/json": {
								schema: {
									type: "object",
									properties: {
										status: {
											type: "boolean",
										},
									},
								},
							},
						},
					},
				},
			},
		},
	},
	async (ctx) => {
		const { providerId, accountId } = ctx.body;
		const accounts = await ctx.context.internalAdapter.findAccounts(
			ctx.context.session.user.id,
		);
		if (
			accounts.length === 1 &&
			!ctx.context.options.account?.accountLinking?.allowUnlinkingAll
		) {
			throw new APIError("BAD_REQUEST", {
				message: BASE_ERROR_CODES.FAILED_TO_UNLINK_LAST_ACCOUNT,
			});
		}
		const accountExist = accounts.find((account) =>
			accountId
				? account.accountId === accountId && account.providerId === providerId
				: account.providerId === providerId,
		);
		if (!accountExist) {
			throw new APIError("BAD_REQUEST", {
				message: BASE_ERROR_CODES.ACCOUNT_NOT_FOUND,
			});
		}
		await ctx.context.internalAdapter.deleteAccount(accountExist.id);
		return ctx.json({
			status: true,
		});
	},
);

export const getAccessToken = createAuthEndpoint(
	"/get-access-token",
	{
		method: "POST",
		body: z.object({
			providerId: z.string().meta({
				description: "The provider ID for the OAuth provider",
			}),
			accountId: z
				.string()
				.meta({
					description: "The account ID associated with the refresh token",
				})
				.optional(),
			userId: z
				.string()
				.meta({
					description: "The user ID associated with the account",
				})
				.optional(),
		}),
		metadata: {
			openapi: {
				description: "Get a valid access token, doing a refresh if needed",
				responses: {
					200: {
						description: "A Valid access token",
						content: {
							"application/json": {
								schema: {
									type: "object",
									properties: {
										tokenType: {
											type: "string",
										},
										idToken: {
											type: "string",
										},
										accessToken: {
											type: "string",
										},
										refreshToken: {
											type: "string",
										},
										accessTokenExpiresAt: {
											type: "string",
											format: "date-time",
										},
										refreshTokenExpiresAt: {
											type: "string",
											format: "date-time",
										},
									},
								},
							},
						},
					},
					400: {
						description: "Invalid refresh token or provider configuration",
					},
				},
			},
		},
	},
	async (ctx) => {
		const { providerId, accountId, userId } = ctx.body;
		const req = ctx.request;
		const session = await getSessionFromCtx(ctx);
		if (req && !session) {
			throw ctx.error("UNAUTHORIZED");
		}
		let resolvedUserId = session?.user?.id || userId;
		if (!resolvedUserId) {
			throw new APIError("BAD_REQUEST", {
				message: `Either userId or session is required`,
			});
		}
		if (!ctx.context.socialProviders.find((p) => p.id === providerId)) {
			throw new APIError("BAD_REQUEST", {
				message: `Provider ${providerId} is not supported.`,
			});
		}
		const accounts =
			await ctx.context.internalAdapter.findAccounts(resolvedUserId);
		const account = accounts.find((acc) =>
			accountId
				? acc.id === accountId && acc.providerId === providerId
				: acc.providerId === providerId,
		);
		if (!account) {
			throw new APIError("BAD_REQUEST", {
				message: "Account not found",
			});
		}
		const provider = ctx.context.socialProviders.find(
			(p) => p.id === providerId,
		);
		if (!provider) {
			throw new APIError("BAD_REQUEST", {
				message: `Provider ${providerId} not found.`,
			});
		}

		try {
			let newTokens: OAuth2Tokens | null = null;

			if (
				account.refreshToken &&
				(!account.accessTokenExpiresAt ||
					account.accessTokenExpiresAt.getTime() - Date.now() < 5_000) &&
				provider.refreshAccessToken
			) {
				newTokens = await provider.refreshAccessToken(
					account.refreshToken as string,
				);
				await ctx.context.internalAdapter.updateAccount(account.id, {
					accessToken: newTokens.accessToken,
					accessTokenExpiresAt: newTokens.accessTokenExpiresAt,
					refreshToken: newTokens.refreshToken,
					refreshTokenExpiresAt: newTokens.refreshTokenExpiresAt,
				});
			}

			const tokens = {
				accessToken: newTokens?.accessToken ?? account.accessToken ?? undefined,
				accessTokenExpiresAt:
					newTokens?.accessTokenExpiresAt ??
					account.accessTokenExpiresAt ??
					undefined,
				scopes: account.scope?.split(",") ?? [],
				idToken: newTokens?.idToken ?? account.idToken ?? undefined,
			} satisfies OAuth2Tokens;

			return ctx.json(tokens);
		} catch (error) {
			throw new APIError("BAD_REQUEST", {
				message: "Failed to get a valid access token",
				cause: error,
			});
		}
	},
);

export const refreshToken = createAuthEndpoint(
	"/refresh-token",
	{
		method: "POST",
		body: z.object({
			providerId: z.string().meta({
				description: "The provider ID for the OAuth provider",
			}),
			accountId: z
				.string()
				.meta({
					description: "The account ID associated with the refresh token",
				})
				.optional(),
			userId: z
				.string()
				.meta({
					description: "The user ID associated with the account",
				})
				.optional(),
		}),
		metadata: {
			openapi: {
				description: "Refresh the access token using a refresh token",
				responses: {
					200: {
						description: "Access token refreshed successfully",
						content: {
							"application/json": {
								schema: {
									type: "object",
									properties: {
										tokenType: {
											type: "string",
										},
										idToken: {
											type: "string",
										},
										accessToken: {
											type: "string",
										},
										refreshToken: {
											type: "string",
										},
										accessTokenExpiresAt: {
											type: "string",
											format: "date-time",
										},
										refreshTokenExpiresAt: {
											type: "string",
											format: "date-time",
										},
									},
								},
							},
						},
					},
					400: {
						description: "Invalid refresh token or provider configuration",
					},
				},
			},
		},
	},
	async (ctx) => {
		const { providerId, accountId, userId } = ctx.body;
		const req = ctx.request;
		const session = await getSessionFromCtx(ctx);
		if (req && !session) {
			throw ctx.error("UNAUTHORIZED");
		}
		let resolvedUserId = session?.user?.id || userId;
		if (!resolvedUserId) {
			throw new APIError("BAD_REQUEST", {
				message: `Either userId or session is required`,
			});
		}
		if (!ctx.context.socialProviders.find((p) => p.id === providerId)) {
			throw new APIError("BAD_REQUEST", {
				message: `Provider ${providerId} is not supported.`,
			});
		}
		const accounts =
			await ctx.context.internalAdapter.findAccounts(resolvedUserId);
		const account = accounts.find((acc) =>
			accountId
				? acc.id === accountId && acc.providerId === providerId
				: acc.providerId === providerId,
		);
		if (!account) {
			throw new APIError("BAD_REQUEST", {
				message: "Account not found",
			});
		}
		const provider = ctx.context.socialProviders.find(
			(p) => p.id === providerId,
		);
		if (!provider) {
			throw new APIError("BAD_REQUEST", {
				message: `Provider ${providerId} not found.`,
			});
		}
		if (!provider.refreshAccessToken) {
			throw new APIError("BAD_REQUEST", {
				message: `Provider ${providerId} does not support token refreshing.`,
			});
		}
		try {
			const tokens: OAuth2Tokens = await provider.refreshAccessToken(
				account.refreshToken as string,
			);
			await ctx.context.internalAdapter.updateAccount(account.id, {
				accessToken: tokens.accessToken,
				accessTokenExpiresAt: tokens.accessTokenExpiresAt,
				refreshToken: tokens.refreshToken,
				refreshTokenExpiresAt: tokens.refreshTokenExpiresAt,
			});
			return ctx.json(tokens);
		} catch (error) {
			throw new APIError("BAD_REQUEST", {
				message: "Failed to refresh access token",
				cause: error,
			});
		}
	},
);

export const accountInfo = createAuthEndpoint(
	"/account-info",
	{
		method: "POST",
		use: [sessionMiddleware],
		metadata: {
			openapi: {
				description: "Get the account info provided by the provider",
				responses: {
					"200": {
						description: "Success",
						content: {
							"application/json": {
								schema: {
									type: "object",
									properties: {
										user: {
											type: "object",
											properties: {
												id: {
													type: "string",
												},
												name: {
													type: "string",
												},
												email: {
													type: "string",
												},
												image: {
													type: "string",
												},
												emailVerified: {
													type: "boolean",
												},
											},
											required: ["id", "emailVerified"],
										},
										data: {
											type: "object",
											properties: {},
											additionalProperties: true,
										},
									},
									required: ["user", "data"],
									additionalProperties: false,
								},
							},
						},
					},
				},
			},
		},
		body: z.object({
			accountId: z.string().meta({
				description:
					"The provider given account id for which to get the account info",
			}),
		}),
	},
	async (ctx) => {
		const account = await ctx.context.internalAdapter.findAccount(
			ctx.body.accountId,
		);

		if (!account || account.userId !== ctx.context.session.user.id) {
			throw new APIError("BAD_REQUEST", {
				message: "Account not found",
			});
		}

		const provider = ctx.context.socialProviders.find(
			(p) => p.id === account.providerId,
		);

		if (!provider) {
			throw new APIError("INTERNAL_SERVER_ERROR", {
				message: `Provider account provider is ${account.providerId} but it is not configured`,
			});
		}

		const tokens = await getAccessToken({
			...ctx,
			body: {
				accountId: account.id,
				providerId: account.providerId,
			},
			returnHeaders: false,
		});

		const info = await provider.getUserInfo(tokens);

		return ctx.json(info);
	},
);<|MERGE_RESOLUTION|>--- conflicted
+++ resolved
@@ -8,11 +8,8 @@
 	sessionMiddleware,
 } from "./session";
 import { BASE_ERROR_CODES } from "../../error/codes";
-<<<<<<< HEAD
-import { symmetricDecrypt } from "../../crypto";
-=======
 import { SocialProviderListEnum } from "../../social-providers";
->>>>>>> d66c6c93
+import { symmetricDecrypt, symmetricEncrypt } from "../../crypto";
 
 export const listUserAccounts = createAuthEndpoint(
 	"/list-accounts",
@@ -655,11 +652,6 @@
 				message: `Either userId or session is required`,
 			});
 		}
-		if (!ctx.context.socialProviders.find((p) => p.id === providerId)) {
-			throw new APIError("BAD_REQUEST", {
-				message: `Provider ${providerId} is not supported.`,
-			});
-		}
 		const accounts =
 			await ctx.context.internalAdapter.findAccounts(resolvedUserId);
 		const account = accounts.find((acc) =>
@@ -690,9 +682,21 @@
 				account.refreshToken as string,
 			);
 			await ctx.context.internalAdapter.updateAccount(account.id, {
-				accessToken: tokens.accessToken,
+				accessToken:
+					tokens.accessToken && ctx.context.options.account?.encryptOAuthTokens
+						? await symmetricEncrypt({
+								key: ctx.context.secret,
+								data: tokens.accessToken,
+							})
+						: tokens.accessToken,
+				refreshToken:
+					tokens.refreshToken && ctx.context.options.account?.encryptOAuthTokens
+						? await symmetricEncrypt({
+								key: ctx.context.secret,
+								data: tokens.refreshToken,
+							})
+						: tokens.refreshToken,
 				accessTokenExpiresAt: tokens.accessTokenExpiresAt,
-				refreshToken: tokens.refreshToken,
 				refreshTokenExpiresAt: tokens.refreshTokenExpiresAt,
 			});
 			return ctx.json(tokens);

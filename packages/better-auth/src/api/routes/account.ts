--- conflicted
+++ resolved
@@ -734,21 +734,12 @@
 		}
 
 		try {
-<<<<<<< HEAD
 			const refreshToken = await decryptOAuthToken(
 				account.refreshToken as string,
 				ctx.context,
 			);
 			const tokens: OAuth2Tokens = await provider.refreshAccessToken(
 				refreshToken,
-=======
-			const decryptedRefreshToken = await decryptOAuthToken(
-				refreshToken,
-				ctx.context,
-			);
-			const tokens: OAuth2Tokens = await provider.refreshAccessToken(
-				decryptedRefreshToken,
->>>>>>> e884e9ae
 			);
 
 			if (account.id) {

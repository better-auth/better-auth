import { APIError } from "better-call";
import { z } from "zod";
import { createAuthEndpoint } from "../call";
import { setSessionCookie } from "../../cookies";
import { SocialProviderListEnum } from "../../social-providers";
import { createEmailVerificationToken } from "./email-verification";
import { generateState } from "../../utils";
import { handleOAuthUserInfo } from "../../oauth2/link-account";
import { BASE_ERROR_CODES } from "../../error/codes";

export const signInSocial = createAuthEndpoint(
	"/sign-in/social",
	{
		method: "POST",
		body: z.object({
			/**
			 * Callback URL to redirect to after the user
			 * has signed in.
			 */
			callbackURL: z
				.string({
					description:
						"Callback URL to redirect to after the user has signed in",
				})
				.optional(),
			/**
			 * callback url to redirect if the user is newly registered.
			 *
			 * useful if you have different routes for existing users and new users
			 */
			newUserCallbackURL: z.string().optional(),
			/**
			 * Callback url to redirect to if an error happens
			 *
			 * If it's initiated from the client sdk this defaults to
			 * the current url.
			 */
			errorCallbackURL: z
				.string({
					description: "Callback URL to redirect to if an error happens",
				})
				.optional(),
			/**
			 * OAuth2 provider to use`
			 */
			provider: SocialProviderListEnum,
			/**
			 * Disable automatic redirection to the provider
			 *
			 * This is useful if you want to handle the redirection
			 * yourself like in a popup or a different tab.
			 */
			disableRedirect: z
				.boolean({
					description:
						"Disable automatic redirection to the provider. Useful for handling the redirection yourself",
				})
				.optional(),
			/**
			 * ID token from the provider
			 *
			 * This is used to sign in the user
			 * if the user is already signed in with the
			 * provider in the frontend.
			 *
			 * Only applicable if the provider supports
			 * it. Currently only `apple` and `google` is
			 * supported out of the box.
			 */
			idToken: z.optional(
				z.object({
					/**
					 * ID token from the provider
					 */
					token: z.string({
						description: "ID token from the provider",
					}),
					/**
					 * The nonce used to generate the token
					 */
					nonce: z
						.string({
							description: "Nonce used to generate the token",
						})
						.optional(),
					/**
					 * Access token from the provider
					 */
					accessToken: z
						.string({
							description: "Access token from the provider",
						})
						.optional(),
					/**
					 * Refresh token from the provider
					 */
					refreshToken: z
						.string({
							description: "Refresh token from the provider",
						})
						.optional(),
					/**
					 * Expiry date of the token
					 */
					expiresAt: z
						.number({
							description: "Expiry date of the token",
						})
						.optional(),
				}),
				{
					description:
						"ID token from the provider to sign in the user with id token",
				},
			),
			scopes: z
				.array(z.string(), {
					description:
						"Array of scopes to request from the provider. This will override the default scopes passed.",
				})
				.optional(),
			/**
			 * Explicitly request sign-up
			 *
			 * Should be used to allow sign up when
			 * disableImplicitSignUp for this provider is
			 * true
			 */
			requestSignUp: z
				.boolean({
					description:
						"Explicitly request sign-up. Useful when disableImplicitSignUp is true for this provider",
				})
				.optional(),
			/**
			 * The login hint to use for the authorization code request
			 */
			loginHint: z
				.string({
					description:
						"The login hint to use for the authorization code request",
				})
				.optional(),
		}),
		metadata: {
			openapi: {
				description: "Sign in with a social provider",
				operationId: "socialSignIn",
				responses: {
					"200": {
						description:
							"Success - Returns either session details or redirect URL",
						content: {
							"application/json": {
								schema: {
									// todo: we need support for multiple schema
									type: "object",
									description: "Session response when idToken is provided",
									properties: {
<<<<<<< HEAD
										redirect: {
											type: "boolean",
											enum: [false],
										},
										token: {
											type: "string",
											description: "Session token",
=======
										token: {
											type: "string",
										},
										user: {
											type: "object",
											ref: "#/components/schemas/User",
>>>>>>> 4590b5b4
										},
										url: {
											type: "null",
											nullable: true,
										},
										user: {
											type: "object",
											properties: {
												id: { type: "string" },
												email: { type: "string" },
												name: {
													type: "string",
													nullable: true,
												},
												image: {
													type: "string",
													nullable: true,
												},
												emailVerified: {
													type: "boolean",
												},
												createdAt: {
													type: "string",
													format: "date-time",
												},
												updatedAt: {
													type: "string",
													format: "date-time",
												},
											},
											required: [
												"id",
												"email",
												"emailVerified",
												"createdAt",
												"updatedAt",
											],
										},
									},
<<<<<<< HEAD
									required: ["redirect", "token", "user"],
=======
									required: ["redirect"],
>>>>>>> 4590b5b4
								},
							},
						},
					},
				},
			},
		},
	},
	async (c) => {
		const provider = c.context.socialProviders.find(
			(p) => p.id === c.body.provider,
		);
		if (!provider) {
			c.context.logger.error(
				"Provider not found. Make sure to add the provider in your auth config",
				{
					provider: c.body.provider,
				},
			);
			throw new APIError("NOT_FOUND", {
				message: BASE_ERROR_CODES.PROVIDER_NOT_FOUND,
			});
		}

		if (c.body.idToken) {
			if (!provider.verifyIdToken) {
				c.context.logger.error(
					"Provider does not support id token verification",
					{
						provider: c.body.provider,
					},
				);
				throw new APIError("NOT_FOUND", {
					message: BASE_ERROR_CODES.ID_TOKEN_NOT_SUPPORTED,
				});
			}
			const { token, nonce } = c.body.idToken;
			const valid = await provider.verifyIdToken(token, nonce);
			if (!valid) {
				c.context.logger.error("Invalid id token", {
					provider: c.body.provider,
				});
				throw new APIError("UNAUTHORIZED", {
					message: BASE_ERROR_CODES.INVALID_TOKEN,
				});
			}
			const userInfo = await provider.getUserInfo({
				idToken: token,
				accessToken: c.body.idToken.accessToken,
				refreshToken: c.body.idToken.refreshToken,
			});
			if (!userInfo || !userInfo?.user) {
				c.context.logger.error("Failed to get user info", {
					provider: c.body.provider,
				});
				throw new APIError("UNAUTHORIZED", {
					message: BASE_ERROR_CODES.FAILED_TO_GET_USER_INFO,
				});
			}
			const mapProfileToUser = await provider.options?.mapProfileToUser?.(
				userInfo.user,
			);
			const userData = {
				...userInfo.user,
				...mapProfileToUser,
			};
			if (!userData.email) {
				c.context.logger.error("User email not found", {
					provider: c.body.provider,
				});
				throw new APIError("UNAUTHORIZED", {
					message: BASE_ERROR_CODES.USER_EMAIL_NOT_FOUND,
				});
			}
			const data = await handleOAuthUserInfo(c, {
				userInfo: {
					...userData,
					email: userData.email,
					id: userData.id,
					name: userData.name || "",
					image: userData.image,
					emailVerified: userData.emailVerified || false,
				},
				account: {
					providerId: provider.id,
					accountId: userInfo.user.id,
					accessToken: c.body.idToken.accessToken,
				},
				disableSignUp:
					(provider.disableImplicitSignUp && !c.body.requestSignUp) ||
					provider.disableSignUp,
			});
			if (data.error) {
				throw new APIError("UNAUTHORIZED", {
					message: data.error,
				});
			}
			await setSessionCookie(c, data.data!);
			return c.json({
				redirect: false,
				token: data.data!.session.token,
				url: undefined,
				user: {
					id: data.data!.user.id,
					email: data.data!.user.email,
					name: data.data!.user.name,
					image: data.data!.user.image,
					emailVerified: data.data!.user.emailVerified,
					createdAt: data.data!.user.createdAt,
					updatedAt: data.data!.user.updatedAt,
				},
			});
		}

		const { codeVerifier, state } = await generateState(c);
		const url = await provider.createAuthorizationURL({
			state,
			codeVerifier,
			redirectURI: `${c.context.baseURL}/callback/${provider.id}`,
			scopes: c.body.scopes,
			loginHint: c.body.loginHint,
		});

		return c.json({
			url: url.toString(),
			redirect: !c.body.disableRedirect,
		});
	},
);

export const signInEmail = createAuthEndpoint(
	"/sign-in/email",
	{
		method: "POST",
		body: z.object({
			/**
			 * Email of the user
			 */
			email: z.string({
				description: "Email of the user",
			}),
			/**
			 * Password of the user
			 */
			password: z.string({
				description: "Password of the user",
			}),
			/**
			 * Callback URL to use as a redirect for email
			 * verification and for possible redirects
			 */
			callbackURL: z
				.string({
					description:
						"Callback URL to use as a redirect for email verification",
				})
				.optional(),
			/**
			 * If this is false, the session will not be remembered
			 * @default true
			 */
			rememberMe: z
				.boolean({
					description:
						"If this is false, the session will not be remembered. Default is `true`.",
				})
				.default(true)
				.optional(),
		}),
		metadata: {
			openapi: {
				description: "Sign in with email and password",
				responses: {
					"200": {
						description:
							"Success - Returns either session details or redirect URL",
						content: {
							"application/json": {
								schema: {
									// todo: we need support for multiple schema
									type: "object",
									description: "Session response when idToken is provided",
									properties: {
<<<<<<< HEAD
										redirect: {
											type: "boolean",
											enum: [false],
=======
										token: {
											type: "string",
										},
										user: {
											type: "object",
											ref: "#/components/schemas/User",
>>>>>>> 4590b5b4
										},
										token: {
											type: "string",
											description: "Session token",
										},
										url: {
											type: "null",
											nullable: true,
										},
										user: {
											type: "object",
											properties: {
												id: { type: "string" },
												email: { type: "string" },
												name: {
													type: "string",
													nullable: true,
												},
												image: {
													type: "string",
													nullable: true,
												},
												emailVerified: {
													type: "boolean",
												},
												createdAt: {
													type: "string",
													format: "date-time",
												},
												updatedAt: {
													type: "string",
													format: "date-time",
												},
											},
											required: [
												"id",
												"email",
												"emailVerified",
												"createdAt",
												"updatedAt",
											],
										},
									},
<<<<<<< HEAD
									required: ["redirect", "token", "user"],
=======
									required: ["token", "user", "redirect"],
>>>>>>> 4590b5b4
								},
							},
						},
					},
				},
			},
		},
	},
	async (ctx) => {
		if (!ctx.context.options?.emailAndPassword?.enabled) {
			ctx.context.logger.error(
				"Email and password is not enabled. Make sure to enable it in the options on you `auth.ts` file. Check `https://better-auth.com/docs/authentication/email-password` for more!",
			);
			throw new APIError("BAD_REQUEST", {
				message: "Email and password is not enabled",
			});
		}
		const { email, password } = ctx.body;
		const isValidEmail = z.string().email().safeParse(email);
		if (!isValidEmail.success) {
			throw new APIError("BAD_REQUEST", {
				message: BASE_ERROR_CODES.INVALID_EMAIL,
			});
		}
		const user = await ctx.context.internalAdapter.findUserByEmail(email, {
			includeAccounts: true,
		});

		if (!user) {
			await ctx.context.password.hash(password);
			ctx.context.logger.error("User not found", { email });
			throw new APIError("UNAUTHORIZED", {
				message: BASE_ERROR_CODES.INVALID_EMAIL_OR_PASSWORD,
			});
		}

		const credentialAccount = user.accounts.find(
			(a) => a.providerId === "credential",
		);
		if (!credentialAccount) {
			ctx.context.logger.error("Credential account not found", { email });
			throw new APIError("UNAUTHORIZED", {
				message: BASE_ERROR_CODES.INVALID_EMAIL_OR_PASSWORD,
			});
		}
		const currentPassword = credentialAccount?.password;
		if (!currentPassword) {
			ctx.context.logger.error("Password not found", { email });
			throw new APIError("UNAUTHORIZED", {
				message: BASE_ERROR_CODES.INVALID_EMAIL_OR_PASSWORD,
			});
		}
		const validPassword = await ctx.context.password.verify({
			hash: currentPassword,
			password,
		});
		if (!validPassword) {
			ctx.context.logger.error("Invalid password");
			throw new APIError("UNAUTHORIZED", {
				message: BASE_ERROR_CODES.INVALID_EMAIL_OR_PASSWORD,
			});
		}

		if (
			ctx.context.options?.emailAndPassword?.requireEmailVerification &&
			!user.user.emailVerified
		) {
			if (!ctx.context.options?.emailVerification?.sendVerificationEmail) {
				throw new APIError("FORBIDDEN", {
					message: BASE_ERROR_CODES.EMAIL_NOT_VERIFIED,
				});
			}
			const token = await createEmailVerificationToken(
				ctx.context.secret,
				user.user.email,
				undefined,
				ctx.context.options.emailVerification?.expiresIn,
			);
			const url = `${
				ctx.context.baseURL
			}/verify-email?token=${token}&callbackURL=${ctx.body.callbackURL || "/"}`;
			await ctx.context.options.emailVerification.sendVerificationEmail(
				{
					user: user.user,
					url,
					token,
				},
				ctx.request,
			);
			throw new APIError("FORBIDDEN", {
				message: BASE_ERROR_CODES.EMAIL_NOT_VERIFIED,
			});
		}

		const session = await ctx.context.internalAdapter.createSession(
			user.user.id,
			ctx.headers,
			ctx.body.rememberMe === false,
		);

		if (!session) {
			ctx.context.logger.error("Failed to create session");
			throw new APIError("UNAUTHORIZED", {
				message: BASE_ERROR_CODES.FAILED_TO_CREATE_SESSION,
			});
		}

		await setSessionCookie(
			ctx,
			{
				session,
				user: user.user,
			},
			ctx.body.rememberMe === false,
		);
		return ctx.json({
			redirect: !!ctx.body.callbackURL,
			token: session.token,
			url: ctx.body.callbackURL,
			user: {
				id: user.user.id,
				email: user.user.email,
				name: user.user.name,
				image: user.user.image,
				emailVerified: user.user.emailVerified,
				createdAt: user.user.createdAt,
				updatedAt: user.user.updatedAt,
			},
		});
	},
);<|MERGE_RESOLUTION|>--- conflicted
+++ resolved
@@ -157,7 +157,6 @@
 									type: "object",
 									description: "Session response when idToken is provided",
 									properties: {
-<<<<<<< HEAD
 										redirect: {
 											type: "boolean",
 											enum: [false],
@@ -165,15 +164,6 @@
 										token: {
 											type: "string",
 											description: "Session token",
-=======
-										token: {
-											type: "string",
-										},
-										user: {
-											type: "object",
-											ref: "#/components/schemas/User",
->>>>>>> 4590b5b4
-										},
 										url: {
 											type: "null",
 											nullable: true,
@@ -212,11 +202,7 @@
 											],
 										},
 									},
-<<<<<<< HEAD
 									required: ["redirect", "token", "user"],
-=======
-									required: ["redirect"],
->>>>>>> 4590b5b4
 								},
 							},
 						},
@@ -400,18 +386,9 @@
 									type: "object",
 									description: "Session response when idToken is provided",
 									properties: {
-<<<<<<< HEAD
 										redirect: {
 											type: "boolean",
 											enum: [false],
-=======
-										token: {
-											type: "string",
-										},
-										user: {
-											type: "object",
-											ref: "#/components/schemas/User",
->>>>>>> 4590b5b4
 										},
 										token: {
 											type: "string",
@@ -455,11 +432,7 @@
 											],
 										},
 									},
-<<<<<<< HEAD
 									required: ["redirect", "token", "user"],
-=======
-									required: ["token", "user", "redirect"],
->>>>>>> 4590b5b4
 								},
 							},
 						},

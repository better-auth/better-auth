import type { BetterAuthOptions } from "@better-auth/core";
import { createAuthEndpoint } from "@better-auth/core/api";
import { APIError, BASE_ERROR_CODES } from "@better-auth/core/error";
import { SocialProviderListEnum } from "@better-auth/core/social-providers";
import * as z from "zod";
import { setSessionCookie } from "../../cookies";
import { parseUserOutput } from "../../db";
import { handleOAuthUserInfo } from "../../oauth2/link-account";
import type { InferUser } from "../../types";
import { generateState } from "../../utils";
import { formCsrfMiddleware } from "../middlewares/origin-check";
import { createEmailVerificationToken } from "./email-verification";
import { originCheck } from "../middlewares";

const socialSignInBodySchema = z.object({
	/**
	 * Callback URL to redirect to after the user
	 * has signed in.
	 */
	callbackURL: z
		.string()
		.meta({
			description: "Callback URL to redirect to after the user has signed in",
		})
		.optional(),
	/**
	 * callback url to redirect if the user is newly registered.
	 *
	 * useful if you have different routes for existing users and new users
	 */
	newUserCallbackURL: z.string().optional(),
	/**
	 * Callback url to redirect to if an error happens
	 *
	 * If it's initiated from the client sdk this defaults to
	 * the current url.
	 */
	errorCallbackURL: z
		.string()
		.meta({
			description: "Callback URL to redirect to if an error happens",
		})
		.optional(),
	/**
	 * OAuth2 provider to use`
	 */
	provider: SocialProviderListEnum,
	/**
	 * Disable automatic redirection to the provider
	 *
	 * This is useful if you want to handle the redirection
	 * yourself like in a popup or a different tab.
	 */
	disableRedirect: z
		.boolean()
		.meta({
			description:
				"Disable automatic redirection to the provider. Useful for handling the redirection yourself",
		})
		.optional(),
	/**
	 * ID token from the provider
	 *
	 * This is used to sign in the user
	 * if the user is already signed in with the
	 * provider in the frontend.
	 *
	 * Only applicable if the provider supports
	 * it. Currently only `apple` and `google` is
	 * supported out of the box.
	 */
	idToken: z.optional(
		z.object({
			/**
			 * ID token from the provider
			 */
			token: z.string().meta({
				description: "ID token from the provider",
			}),
			/**
			 * The nonce used to generate the token
			 */
			nonce: z
				.string()
				.meta({
					description: "Nonce used to generate the token",
				})
				.optional(),
			/**
			 * Access token from the provider
			 */
			accessToken: z
				.string()
				.meta({
					description: "Access token from the provider",
				})
				.optional(),
			/**
			 * Refresh token from the provider
			 */
			refreshToken: z
				.string()
				.meta({
					description: "Refresh token from the provider",
				})
				.optional(),
			/**
			 * Expiry date of the token
			 */
			expiresAt: z
				.number()
				.meta({
					description: "Expiry date of the token",
				})
				.optional(),
		}),
	),
	scopes: z
		.array(z.string())
		.meta({
			description:
				"Array of scopes to request from the provider. This will override the default scopes passed.",
		})
		.optional(),
	/**
	 * Explicitly request sign-up
	 *
	 * Should be used to allow sign up when
	 * disableImplicitSignUp for this provider is
	 * true
	 */
	requestSignUp: z
		.boolean()
		.meta({
			description:
				"Explicitly request sign-up. Useful when disableImplicitSignUp is true for this provider",
		})
		.optional(),
	/**
	 * The login hint to use for the authorization code request
	 */
	loginHint: z
		.string()
		.meta({
			description: "The login hint to use for the authorization code request",
		})
		.optional(),
	/**
	 * Additional data to be passed through the OAuth flow
	 */
	additionalData: z.record(z.string(), z.any()).optional().meta({
		description: "Additional data to be passed through the OAuth flow",
	}),
});

export const signInSocial = <O extends BetterAuthOptions>() =>
	createAuthEndpoint(
		"/sign-in/social",
		{
			method: "POST",
			body: socialSignInBodySchema,
			use: [
				originCheck((ctx) => {
					const items = [
						ctx.body.callbackURL,
						ctx.body.errorCallbackURL,
						ctx.body.newUserCallbackURL,
					].filter(Boolean) as string[];
					return items.map((v) => {
						try {
							return decodeURIComponent(v);
						} catch {
							return v;
						}
					});
				}),
			],
			metadata: {
				$Infer: {
					body: {} as z.infer<typeof socialSignInBodySchema>,
					returned: {} as {
						redirect: boolean;
						token?: string | undefined;
						url?: string | undefined;
						user?: InferUser<O> | undefined;
					},
				},
				openapi: {
					description: "Sign in with a social provider",
					operationId: "socialSignIn",
					responses: {
						"200": {
							description:
								"Success - Returns either session details or redirect URL",
							content: {
								"application/json": {
									schema: {
										// todo: we need support for multiple schema
										type: "object",
										description: "Session response when idToken is provided",
										properties: {
											token: {
												type: "string",
											},
											user: {
												type: "object",
												$ref: "#/components/schemas/User",
											},
											url: {
												type: "string",
											},
											redirect: {
												type: "boolean",
												enum: [false],
											},
										},
										required: ["redirect", "token", "user"],
									},
								},
							},
						},
					},
				},
			},
		},
		async (
			c,
		): Promise<
			| { redirect: boolean; url: string }
			| { redirect: boolean; token: string; url: undefined; user: InferUser<O> }
		> => {
			const provider = c.context.socialProviders.find(
				(p) => p.id === c.body.provider,
			);
			if (!provider) {
				c.context.logger.error(
					"Provider not found. Make sure to add the provider in your auth config",
					{
						provider: c.body.provider,
					},
				);
				throw APIError.from("NOT_FOUND", BASE_ERROR_CODES.PROVIDER_NOT_FOUND);
			}

			if (c.body.idToken) {
				if (!provider.verifyIdToken) {
					c.context.logger.error(
						"Provider does not support id token verification",
						{
							provider: c.body.provider,
						},
					);
<<<<<<< HEAD
					throw new APIError("BAD_REQUEST", {
						message: BASE_ERROR_CODES.ID_TOKEN_NOT_SUPPORTED,
					});
=======
					throw APIError.from(
						"NOT_FOUND",
						BASE_ERROR_CODES.ID_TOKEN_NOT_SUPPORTED,
					);
>>>>>>> bea45db8
				}
				const { token, nonce } = c.body.idToken;
				const valid = await provider.verifyIdToken(token, nonce);
				if (!valid) {
					c.context.logger.error("Invalid id token", {
						provider: c.body.provider,
					});
					throw APIError.from("UNAUTHORIZED", BASE_ERROR_CODES.INVALID_TOKEN);
				}
				const userInfo = await provider.getUserInfo({
					idToken: token,
					accessToken: c.body.idToken.accessToken,
					refreshToken: c.body.idToken.refreshToken,
				});
				if (!userInfo || !userInfo?.user) {
					c.context.logger.error("Failed to get user info", {
						provider: c.body.provider,
					});
					throw APIError.from(
						"UNAUTHORIZED",
						BASE_ERROR_CODES.FAILED_TO_GET_USER_INFO,
					);
				}
				if (!userInfo.user.email) {
					c.context.logger.error("User email not found", {
						provider: c.body.provider,
					});
					throw APIError.from(
						"UNAUTHORIZED",
						BASE_ERROR_CODES.USER_EMAIL_NOT_FOUND,
					);
				}
				const data = await handleOAuthUserInfo(c, {
					userInfo: {
						...userInfo.user,
						email: userInfo.user.email,
						id: String(userInfo.user.id),
						name: userInfo.user.name || "",
						image: userInfo.user.image,
						emailVerified: userInfo.user.emailVerified || false,
					},
					account: {
						providerId: provider.id,
						accountId: String(userInfo.user.id),
						accessToken: c.body.idToken.accessToken,
					},
					callbackURL: c.body.callbackURL,
					disableSignUp:
						(provider.disableImplicitSignUp && !c.body.requestSignUp) ||
						provider.disableSignUp,
				});
				if (data.error) {
					throw APIError.from("UNAUTHORIZED", {
						message: data.error,
						code: "OAUTH_LINK_ERROR",
					});
				}
				await setSessionCookie(c, data.data!);
				return c.json({
					redirect: false,
					token: data.data!.session.token,
					url: undefined,
					user: parseUserOutput(
						c.context.options,
						data.data!.user,
					) as InferUser<O>,
				});
			}

			const { codeVerifier, state } = await generateState(
				c,
				undefined,
				{
					...c.body.additionalData,
					callbackURL: c.body.callbackURL,
					newUserCallbackURL: c.body.newUserCallbackURL,
					errorCallbackURL: c.body.errorCallbackURL,
				},
			);
			const url = await provider.createAuthorizationURL({
				state,
				codeVerifier,
				redirectURI: `${c.context.baseURL}/callback/${provider.id}`,
				scopes: c.body.scopes,
				loginHint: c.body.loginHint,
			});

			return c.json({
				url: url.toString(),
				redirect: !c.body.disableRedirect,
			});
		},
	);

export const signInEmail = <O extends BetterAuthOptions>() =>
	createAuthEndpoint(
		"/sign-in/email",
		{
			method: "POST",
<<<<<<< HEAD
=======
			operationId: "signInEmail",
			use: [formCsrfMiddleware],
>>>>>>> bea45db8
			body: z.object({
				/**
				 * Email of the user
				 */
				email: z.string().meta({
					description: "Email of the user",
				}),
				/**
				 * Password of the user
				 */
				password: z.string().meta({
					description: "Password of the user",
				}),
				/**
				 * Callback URL to use as a redirect for email
				 * verification and for possible redirects
				 */
				callbackURL: z
					.string()
					.meta({
						description:
							"Callback URL to use as a redirect for email verification",
					})
					.optional(),
				/**
				 * If this is false, the session will not be remembered
				 * @default true
				 */
				rememberMe: z
					.boolean()
					.meta({
						description:
							"If this is false, the session will not be remembered. Default is `true`.",
					})
					.default(true)
					.optional(),
			}),
			use: [
				originCheck((ctx) => {
					const v = ctx.body.callbackURL;
					if (!v) return "";
					try {
						return decodeURIComponent(v);
					} catch {
						return v;
					}
				}),
			],
			metadata: {
				allowedMediaTypes: [
					"application/x-www-form-urlencoded",
					"application/json",
				],
				$Infer: {
					body: {} as {
						email: string;
						password: string;
						callbackURL?: string | undefined;
						rememberMe?: boolean | undefined;
					},
					returned: {} as {
						redirect: boolean;
						token: string;
						url?: string | undefined;
						user: InferUser<O>;
					},
				},
				openapi: {
					operationId: "signInEmail",
					description: "Sign in with email and password",
					responses: {
						"200": {
							description:
								"Success - Returns either session details or redirect URL",
							content: {
								"application/json": {
									schema: {
										// todo: we need support for multiple schema
										type: "object",
										description: "Session response when idToken is provided",
										properties: {
											redirect: {
												type: "boolean",
												enum: [false],
											},
											token: {
												type: "string",
												description: "Session token",
											},
											url: {
												type: "string",
												nullable: true,
											},
											user: {
												type: "object",
												$ref: "#/components/schemas/User",
											},
										},
										required: ["redirect", "token", "user"],
									},
								},
							},
						},
					},
				},
			},
		},
		async (
			ctx,
		): Promise<{
			redirect: boolean;
			token: string;
			url?: string | undefined;
			user: InferUser<O>;
		}> => {
			if (!ctx.context.options?.emailAndPassword?.enabled) {
				ctx.context.logger.error(
					"Email and password is not enabled. Make sure to enable it in the options on you `auth.ts` file. Check `https://better-auth.com/docs/authentication/email-password` for more!",
				);
				throw APIError.from("BAD_REQUEST", {
					code: "EMAIL_PASSWORD_DISABLED",
					message: "Email and password is not enabled",
				});
			}
			const { email, password } = ctx.body;
			const isValidEmail = z.email().safeParse(email);
			if (!isValidEmail.success) {
				throw APIError.from("BAD_REQUEST", BASE_ERROR_CODES.INVALID_EMAIL);
			}
			const user = await ctx.context.internalAdapter.findUserByEmail(email, {
				includeAccounts: true,
			});

			if (!user) {
				// Hash password to prevent timing attacks from revealing valid email addresses
				// By hashing passwords for invalid emails, we ensure consistent response times
				await ctx.context.password.hash(password);
				ctx.context.logger.error("User not found", { email });
				throw APIError.from(
					"UNAUTHORIZED",
					BASE_ERROR_CODES.INVALID_EMAIL_OR_PASSWORD,
				);
			}

			const credentialAccount = user.accounts.find(
				(a) => a.providerId === "credential",
			);
			if (!credentialAccount) {
				await ctx.context.password.hash(password);
				ctx.context.logger.error("Credential account not found", { email });
				throw APIError.from(
					"UNAUTHORIZED",
					BASE_ERROR_CODES.INVALID_EMAIL_OR_PASSWORD,
				);
			}
			const currentPassword = credentialAccount?.password;
			if (!currentPassword) {
				await ctx.context.password.hash(password);
				ctx.context.logger.error("Password not found", { email });
				throw APIError.from(
					"UNAUTHORIZED",
					BASE_ERROR_CODES.INVALID_EMAIL_OR_PASSWORD,
				);
			}
			const validPassword = await ctx.context.password.verify({
				hash: currentPassword,
				password,
			});
			if (!validPassword) {
				ctx.context.logger.error("Invalid password");
				throw APIError.from(
					"UNAUTHORIZED",
					BASE_ERROR_CODES.INVALID_EMAIL_OR_PASSWORD,
				);
			}

			if (
				ctx.context.options?.emailAndPassword?.requireEmailVerification &&
				!user.user.emailVerified
			) {
				if (!ctx.context.options?.emailVerification?.sendVerificationEmail) {
					throw APIError.from("FORBIDDEN", BASE_ERROR_CODES.EMAIL_NOT_VERIFIED);
				}

				if (ctx.context.options?.emailVerification?.sendOnSignIn) {
					const token = await createEmailVerificationToken(
						ctx.context.secret,
						user.user.email,
						undefined,
						ctx.context.options.emailVerification?.expiresIn,
					);
					const callbackURL = ctx.body.callbackURL
						? encodeURIComponent(ctx.body.callbackURL)
						: encodeURIComponent("/");
					const url = `${ctx.context.baseURL}/verify-email?token=${token}&callbackURL=${callbackURL}`;
					await ctx.context.runInBackgroundOrAwait(
						ctx.context.options.emailVerification.sendVerificationEmail(
							{
								user: user.user,
								url,
								token,
							},
							ctx.request,
						),
					);
				}

				throw APIError.from("FORBIDDEN", BASE_ERROR_CODES.EMAIL_NOT_VERIFIED);
			}

			const session = await ctx.context.internalAdapter.createSession(
				user.user.id,
				ctx.body.rememberMe === false,
			);

			if (!session) {
				ctx.context.logger.error("Failed to create session");
				throw APIError.from(
					"UNAUTHORIZED",
					BASE_ERROR_CODES.FAILED_TO_CREATE_SESSION,
				);
			}

			await setSessionCookie(
				ctx,
				{
					session,
					user: user.user,
				},
				ctx.body.rememberMe === false,
			);
			return ctx.json({
				redirect: !!ctx.body.callbackURL,
				token: session.token,
				url: ctx.body.callbackURL,
				user: parseUserOutput(ctx.context.options, user.user) as InferUser<O>,
			});
		},
	);<|MERGE_RESOLUTION|>--- conflicted
+++ resolved
@@ -250,16 +250,10 @@
 							provider: c.body.provider,
 						},
 					);
-<<<<<<< HEAD
-					throw new APIError("BAD_REQUEST", {
-						message: BASE_ERROR_CODES.ID_TOKEN_NOT_SUPPORTED,
-					});
-=======
 					throw APIError.from(
 						"NOT_FOUND",
 						BASE_ERROR_CODES.ID_TOKEN_NOT_SUPPORTED,
 					);
->>>>>>> bea45db8
 				}
 				const { token, nonce } = c.body.idToken;
 				const valid = await provider.verifyIdToken(token, nonce);
@@ -359,11 +353,8 @@
 		"/sign-in/email",
 		{
 			method: "POST",
-<<<<<<< HEAD
-=======
 			operationId: "signInEmail",
 			use: [formCsrfMiddleware],
->>>>>>> bea45db8
 			body: z.object({
 				/**
 				 * Email of the user

import { z } from "zod";
import { userSchema } from "../../db/schema";
import { generateId } from "../../utils/id";
import { parseState } from "../../oauth2/state";
import { createAuthEndpoint } from "../call";
import { HIDE_METADATA } from "../../utils/hide-metadata";
import { setSessionCookie } from "../../cookies";
import type { OAuth2Tokens } from "../../oauth2";
import { handleOAuthUserInfo } from "../../oauth2/link-account";

export const callbackOAuth = createAuthEndpoint(
	"/callback/:id",
	{
		method: ["GET", "POST"],
		query: z.object({
			state: z.string(),
			code: z.string().optional(),
			error: z.string().optional(),
		}),
		metadata: HIDE_METADATA,
	},
	async (c) => {
		if (!c.query.code) {
			throw c.redirect(
				`${c.context.baseURL}/error?error=${c.query.error || "no_code"}`,
			);
		}
		const provider = c.context.socialProviders.find(
			(p) => p.id === c.params.id,
		);
		if (!provider) {
			c.context.logger.error(
				"Oauth provider with id",
				c.params.id,
				"not found",
			);
			throw c.redirect(
				`${c.context.baseURL}/error?error=oauth_provider_not_found`,
			);
		}
		const { codeVerifier, callbackURL, link, errorURL } = await parseState(c);
		let tokens: OAuth2Tokens;
		try {
			tokens = await provider.validateAuthorizationCode({
				code: c.query.code,
				codeVerifier,
				redirectURI: `${c.context.baseURL}/callback/${provider.id}`,
			});
		} catch (e) {
			c.context.logger.error("", e);
			throw c.redirect(
				`${c.context.baseURL}/error?error=please_restart_the_process`,
			);
		}
		const userInfo = await provider
			.getUserInfo(tokens)
			.then((res) => res?.user);
		const id = generateId();
		const data = {
			id,
			...userInfo,
		};

<<<<<<< HEAD
		if (!userInfo || data.success === false) {
			c.context.logger.error("Unable to get user info", data.error);
			throw c.redirect(
				`${c.context.baseURL}/error?error=please_restart_the_process`,
=======
		function redirectOnError(error: string) {
			let url = errorURL || callbackURL || `${c.context.baseURL}/error`;
			if (url.includes("?")) {
				url = `${url}&error=${error}`;
			} else {
				url = `${url}?error=${error}`;
			}
			throw c.redirect(url);
		}
		if (!userInfo) {
			logger.error("Unable to get user info");
			return redirectOnError("unable_to_get_user_info");
		}

		if (!data.email) {
			c.context.logger.error(
				"Provider did not return email. This could be due to misconfiguration in the provider settings.",
>>>>>>> f15754af
			);
			return redirectOnError("email_not_found");
		}

		if (!callbackURL) {
			c.context.logger.error("No callback URL found");
			throw c.redirect(
				`${c.context.baseURL}/error?error=please_restart_the_process`,
			);
		}
		if (link) {
			if (link.email !== data.email.toLowerCase()) {
				return redirectOnError("email_doesn't_match");
			}
			const newAccount = await c.context.internalAdapter.createAccount({
				userId: link.userId,
				providerId: provider.id,
				accountId: userInfo.id,
			});
			if (!newAccount) {
				return redirectOnError("unable_to_link_account");
			}
			let toRedirectTo: string;
			try {
				const url = new URL(callbackURL);
				toRedirectTo = url.toString();
			} catch {
				toRedirectTo = callbackURL;
			}
			throw c.redirect(toRedirectTo);
		}

<<<<<<< HEAD
		function redirectOnError(error: string) {
			throw c.redirect(
				`${
					errorURL || callbackURL || `${c.context.baseURL}/error`
				}?error=${error}`,
			);
		}

		const dbUser = await c.context.internalAdapter
			.findUserByEmail(userInfo.email, {
				includeAccounts: true,
			})
			.catch((e) => {
				c.context.logger.error(
					"Better auth was unable to query your database.\nError: ",
					e,
				);
				throw c.redirect(
					`${c.context.baseURL}/error?error=internal_server_error`,
				);
			});

		let user = dbUser?.user;

		if (dbUser) {
			const hasBeenLinked = dbUser.accounts.find(
				(a) => a.providerId === provider.id,
			);
			if (!hasBeenLinked) {
				const trustedProviders =
					c.context.options.account?.accountLinking?.trustedProviders;
				const isTrustedProvider = trustedProviders?.includes(
					provider.id as "apple",
				);
				if (
					(!isTrustedProvider && !userInfo.emailVerified) ||
					c.context.options.account?.accountLinking?.enabled === false
				) {
					if (isDevelopment) {
						c.context.logger.warn(
							`User already exist but account isn't linked to ${provider.id}. To read more about how account linking works in Better Auth see https://www.better-auth.com/docs/concepts/users-accounts#account-linking.`,
						);
					}
					redirectOnError("account_not_linked");
				}
				try {
					await c.context.internalAdapter.linkAccount({
						providerId: provider.id,
						accountId: userInfo.id.toString(),
						id: `${provider.id}:${userInfo.id}`,
						userId: dbUser.user.id,
						accessToken: tokens.accessToken,
						idToken: tokens.idToken,
						refreshToken: tokens.refreshToken,
						expiresAt: tokens.accessTokenExpiresAt,
					});
				} catch (e) {
					c.context.logger.error("Unable to link account", e);
					redirectOnError("unable_to_link_account");
				}
			} else {
				await c.context.internalAdapter.updateAccount(hasBeenLinked.id, {
					accessToken: tokens.accessToken,
					idToken: tokens.idToken,
					refreshToken: tokens.refreshToken,
					expiresAt: tokens.accessTokenExpiresAt,
				});
			}
		} else {
			try {
				const emailVerified = userInfo.emailVerified || false;
				user = await c.context.internalAdapter
					.createOAuthUser(
						{
							...data.data,
							emailVerified,
						},
						{
							accessToken: tokens.accessToken,
							idToken: tokens.idToken,
							refreshToken: tokens.refreshToken,
							expiresAt: tokens.accessTokenExpiresAt,
							providerId: provider.id,
							accountId: userInfo.id.toString(),
						},
					)
					.then((res) => res?.user);
				if (
					!emailVerified &&
					user &&
					c.context.options.emailVerification?.sendOnSignUp
				) {
					const token = await createEmailVerificationToken(
						c.context.secret,
						user.email,
					);
					const url = `${c.context.baseURL}/verify-email?token=${token}&callbackURL=${callbackURL}`;
					await c.context.options.emailVerification?.sendVerificationEmail?.(
						user,
						url,
						token,
					);
				}
			} catch (e) {
				c.context.logger.error("Unable to create user", e);
				redirectOnError("unable_to_create_user");
			}
		}
		if (!user) {
			return redirectOnError("unable_to_create_user");
		}

		const session = await c.context.internalAdapter.createSession(
			user.id,
			c.request,
		);
		if (!session) {
			redirectOnError("unable_to_create_session");
=======
		const result = await handleOAuthUserInfo(c, {
			userInfo: {
				email: data.email,
				id: data.id,
				name: data.name || "",
				image: data.image,
				emailVerified: data.emailVerified || false,
			},
			account: {
				providerId: provider.id,
				accountId: userInfo.id,
				accessToken: tokens.accessToken,
				refreshToken: tokens.refreshToken,
				expiresAt: tokens.accessTokenExpiresAt,
			},
			callbackURL,
		});
		if (result.error) {
			return redirectOnError(result.error.split(" ").join("_"));
>>>>>>> f15754af
		}
		const { session, user } = result.data!;
		await setSessionCookie(c, {
			session,
			user,
		});
		let toRedirectTo: string;
		try {
			const url = new URL(callbackURL);
			toRedirectTo = url.toString();
		} catch {
			toRedirectTo = callbackURL;
		}
		throw c.redirect(toRedirectTo);
	},
);<|MERGE_RESOLUTION|>--- conflicted
+++ resolved
@@ -61,12 +61,6 @@
 			...userInfo,
 		};
 
-<<<<<<< HEAD
-		if (!userInfo || data.success === false) {
-			c.context.logger.error("Unable to get user info", data.error);
-			throw c.redirect(
-				`${c.context.baseURL}/error?error=please_restart_the_process`,
-=======
 		function redirectOnError(error: string) {
 			let url = errorURL || callbackURL || `${c.context.baseURL}/error`;
 			if (url.includes("?")) {
@@ -77,14 +71,13 @@
 			throw c.redirect(url);
 		}
 		if (!userInfo) {
-			logger.error("Unable to get user info");
+			c.context.logger.error("Unable to get user info");
 			return redirectOnError("unable_to_get_user_info");
 		}
 
 		if (!data.email) {
 			c.context.logger.error(
 				"Provider did not return email. This could be due to misconfiguration in the provider settings.",
->>>>>>> f15754af
 			);
 			return redirectOnError("email_not_found");
 		}
@@ -117,126 +110,6 @@
 			throw c.redirect(toRedirectTo);
 		}
 
-<<<<<<< HEAD
-		function redirectOnError(error: string) {
-			throw c.redirect(
-				`${
-					errorURL || callbackURL || `${c.context.baseURL}/error`
-				}?error=${error}`,
-			);
-		}
-
-		const dbUser = await c.context.internalAdapter
-			.findUserByEmail(userInfo.email, {
-				includeAccounts: true,
-			})
-			.catch((e) => {
-				c.context.logger.error(
-					"Better auth was unable to query your database.\nError: ",
-					e,
-				);
-				throw c.redirect(
-					`${c.context.baseURL}/error?error=internal_server_error`,
-				);
-			});
-
-		let user = dbUser?.user;
-
-		if (dbUser) {
-			const hasBeenLinked = dbUser.accounts.find(
-				(a) => a.providerId === provider.id,
-			);
-			if (!hasBeenLinked) {
-				const trustedProviders =
-					c.context.options.account?.accountLinking?.trustedProviders;
-				const isTrustedProvider = trustedProviders?.includes(
-					provider.id as "apple",
-				);
-				if (
-					(!isTrustedProvider && !userInfo.emailVerified) ||
-					c.context.options.account?.accountLinking?.enabled === false
-				) {
-					if (isDevelopment) {
-						c.context.logger.warn(
-							`User already exist but account isn't linked to ${provider.id}. To read more about how account linking works in Better Auth see https://www.better-auth.com/docs/concepts/users-accounts#account-linking.`,
-						);
-					}
-					redirectOnError("account_not_linked");
-				}
-				try {
-					await c.context.internalAdapter.linkAccount({
-						providerId: provider.id,
-						accountId: userInfo.id.toString(),
-						id: `${provider.id}:${userInfo.id}`,
-						userId: dbUser.user.id,
-						accessToken: tokens.accessToken,
-						idToken: tokens.idToken,
-						refreshToken: tokens.refreshToken,
-						expiresAt: tokens.accessTokenExpiresAt,
-					});
-				} catch (e) {
-					c.context.logger.error("Unable to link account", e);
-					redirectOnError("unable_to_link_account");
-				}
-			} else {
-				await c.context.internalAdapter.updateAccount(hasBeenLinked.id, {
-					accessToken: tokens.accessToken,
-					idToken: tokens.idToken,
-					refreshToken: tokens.refreshToken,
-					expiresAt: tokens.accessTokenExpiresAt,
-				});
-			}
-		} else {
-			try {
-				const emailVerified = userInfo.emailVerified || false;
-				user = await c.context.internalAdapter
-					.createOAuthUser(
-						{
-							...data.data,
-							emailVerified,
-						},
-						{
-							accessToken: tokens.accessToken,
-							idToken: tokens.idToken,
-							refreshToken: tokens.refreshToken,
-							expiresAt: tokens.accessTokenExpiresAt,
-							providerId: provider.id,
-							accountId: userInfo.id.toString(),
-						},
-					)
-					.then((res) => res?.user);
-				if (
-					!emailVerified &&
-					user &&
-					c.context.options.emailVerification?.sendOnSignUp
-				) {
-					const token = await createEmailVerificationToken(
-						c.context.secret,
-						user.email,
-					);
-					const url = `${c.context.baseURL}/verify-email?token=${token}&callbackURL=${callbackURL}`;
-					await c.context.options.emailVerification?.sendVerificationEmail?.(
-						user,
-						url,
-						token,
-					);
-				}
-			} catch (e) {
-				c.context.logger.error("Unable to create user", e);
-				redirectOnError("unable_to_create_user");
-			}
-		}
-		if (!user) {
-			return redirectOnError("unable_to_create_user");
-		}
-
-		const session = await c.context.internalAdapter.createSession(
-			user.id,
-			c.request,
-		);
-		if (!session) {
-			redirectOnError("unable_to_create_session");
-=======
 		const result = await handleOAuthUserInfo(c, {
 			userInfo: {
 				email: data.email,
@@ -255,8 +128,8 @@
 			callbackURL,
 		});
 		if (result.error) {
+      c.context.logger.error(result.error.split(" ").join("_"));
 			return redirectOnError(result.error.split(" ").join("_"));
->>>>>>> f15754af
 		}
 		const { session, user } = result.data!;
 		await setSessionCookie(c, {

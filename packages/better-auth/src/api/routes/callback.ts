import { z } from "zod";
import { userSchema, type User } from "../../db/schema";
import { generateId } from "../../utils/id";
import { parseState } from "../../oauth2/state";
import { createAuthEndpoint } from "../call";
import { HIDE_METADATA } from "../../utils/hide-metadata";
import { setSessionCookie } from "../../cookies";
import { logger } from "../../utils/logger";
import type { OAuth2Tokens } from "../../oauth2";
import { handleOAuthUserInfo } from "../../oauth2/link-account";

export const callbackOAuth = createAuthEndpoint(
	"/callback/:id",
	{
		method: "GET",
		query: z.object({
			state: z.string(),
			code: z.string().optional(),
			error: z.string().optional(),
		}),
		metadata: HIDE_METADATA,
	},
	async (c) => {
		if (!c.query.code) {
			throw c.redirect(
				`${c.context.baseURL}/error?error=${c.query.error || "no_code"}`,
			);
		}
		const provider = c.context.socialProviders.find(
			(p) => p.id === c.params.id,
		);
		if (!provider) {
			c.context.logger.error(
				"Oauth provider with id",
				c.params.id,
				"not found",
			);
			throw c.redirect(
				`${c.context.baseURL}/error?error=oauth_provider_not_found`,
			);
		}
		const { codeVerifier, callbackURL, link, errorURL } = await parseState(c);
		let tokens: OAuth2Tokens;
		try {
			tokens = await provider.validateAuthorizationCode({
				code: c.query.code,
				codeVerifier,
				redirectURI: `${c.context.baseURL}/callback/${provider.id}`,
			});
		} catch (e) {
			c.context.logger.error(e);
			throw c.redirect(
				`${c.context.baseURL}/error?error=please_restart_the_process`,
			);
		}
		const userInfo = await provider
			.getUserInfo(tokens)
			.then((res) => res?.user);
		const id = generateId();
		const data = {
			id,
			...userInfo,
		};

		function redirectOnError(error: string) {
			let url = errorURL || callbackURL || `${c.context.baseURL}/error`;
			if (url.includes("?")) {
				url = `${url}&error=${error}`;
			} else {
				url = `${url}?error=${error}`;
			}
			throw c.redirect(url);
		}
		if (!userInfo) {
			logger.error("Unable to get user info");
			return redirectOnError("unable_to_get_user_info");
		}

		if (!data.email) {
			c.context.logger.error(
				"Provider did not return email. This could be due to misconfiguration in the provider settings.",
			);
			return redirectOnError("email_not_found");
		}

		if (!callbackURL) {
			logger.error("No callback URL found");
			throw c.redirect(
				`${c.context.baseURL}/error?error=please_restart_the_process`,
			);
		}
		if (link) {
			if (link.email !== data.email.toLowerCase()) {
				return redirectOnError("email_doesn't_match");
			}
			const newAccount = await c.context.internalAdapter.createAccount({
				userId: link.userId,
				providerId: provider.id,
				accountId: userInfo.id,
			});
			if (!newAccount) {
				return redirectOnError("unable_to_link_account");
			}
			let toRedirectTo: string;
			try {
				const url = new URL(callbackURL);
				toRedirectTo = url.toString();
			} catch {
				toRedirectTo = callbackURL;
			}
			throw c.redirect(toRedirectTo);
		}

<<<<<<< HEAD
		function redirectOnError(error: string) {
			throw c.redirect(
				`${
					errorURL || callbackURL || `${c.context.baseURL}/error`
				}?error=${error}`,
			);
		}

		const result = await handleOAuthUserInfo(c, {
			userInfo: data.data,
			account: {
				providerId: provider.id,
				accountId: userInfo.id,
				accessToken: tokens.accessToken,
				refreshToken: tokens.refreshToken,
				expiresAt: tokens.accessTokenExpiresAt,
			},
			callbackURL,
		});
		if (result.error) {
			return redirectOnError(result.error.split(" ").join("_"));
=======
		const dbUser = await c.context.internalAdapter
			.findUserByEmail(data.email, {
				includeAccounts: true,
			})
			.catch((e) => {
				logger.error(
					"Better auth was unable to query your database.\nError: ",
					e,
				);
				throw c.redirect(
					`${c.context.baseURL}/error?error=internal_server_error`,
				);
			});

		let user = dbUser?.user;

		if (dbUser) {
			const hasBeenLinked = dbUser.accounts.find(
				(a) => a.providerId === provider.id,
			);
			if (!hasBeenLinked) {
				const trustedProviders =
					c.context.options.account?.accountLinking?.trustedProviders;
				const isTrustedProvider = trustedProviders?.includes(
					provider.id as "apple",
				);
				if (
					(!isTrustedProvider && !userInfo.emailVerified) ||
					c.context.options.account?.accountLinking?.enabled === false
				) {
					if (isDevelopment) {
						logger.warn(
							`User already exist but account isn't linked to ${provider.id}. To read more about how account linking works in Better Auth see https://www.better-auth.com/docs/concepts/users-accounts#account-linking.`,
						);
					}
					redirectOnError("account_not_linked");
				}
				try {
					await c.context.internalAdapter.linkAccount({
						providerId: provider.id,
						accountId: userInfo.id.toString(),
						id: `${provider.id}:${userInfo.id}`,
						userId: dbUser.user.id,
						accessToken: tokens.accessToken,
						idToken: tokens.idToken,
						refreshToken: tokens.refreshToken,
						expiresAt: tokens.accessTokenExpiresAt,
					});
				} catch (e) {
					logger.error("Unable to link account", e);
					redirectOnError("unable_to_link_account");
				}
			} else {
				await c.context.internalAdapter.updateAccount(hasBeenLinked.id, {
					accessToken: tokens.accessToken,
					idToken: tokens.idToken,
					refreshToken: tokens.refreshToken,
					expiresAt: tokens.accessTokenExpiresAt,
				});
			}
		} else {
			const findAccount = await c.context.internalAdapter.findAccount(data.id);
			if (findAccount) {
				const accountUser = await c.context.internalAdapter.findUserById(
					findAccount.userId,
				);
				if (!accountUser) {
					return redirectOnError("account_linked_to_unknown_user");
				}
				if (accountUser.email && accountUser.email !== data.email) {
					return redirectOnError("account_linked_to_different_email");
				}
				user = accountUser;
			} else {
				try {
					const emailVerified = userInfo.emailVerified || false;
					user = await c.context.internalAdapter
						.createOAuthUser(
							{
								...data,
								email: data.email as string,
								name: data.name || "",
								emailVerified,
							},
							{
								accessToken: tokens.accessToken,
								idToken: tokens.idToken,
								refreshToken: tokens.refreshToken,
								expiresAt: tokens.accessTokenExpiresAt,
								providerId: provider.id,
								accountId: userInfo.id.toString(),
							},
						)
						.then((res) => res?.user);
					if (
						!emailVerified &&
						user &&
						c.context.options.emailVerification?.sendOnSignUp
					) {
						const token = await createEmailVerificationToken(
							c.context.secret,
							user.email,
						);
						const url = `${c.context.baseURL}/verify-email?token=${token}&callbackURL=${callbackURL}`;
						await c.context.options.emailVerification?.sendVerificationEmail?.(
							user,
							url,
							token,
						);
					}
				} catch (e) {
					logger.error("Unable to create user", e);
					redirectOnError("unable_to_create_user");
				}
			}
		}
		if (!user) {
			return redirectOnError("unable_to_create_user");
		}

		const session = await c.context.internalAdapter.createSession(
			user.id,
			c.request,
		);
		if (!session) {
			redirectOnError("unable_to_create_session");
>>>>>>> 0f63948a
		}
		const { session, user } = result.data!;
		await setSessionCookie(c, {
			session,
			user,
		});
		let toRedirectTo: string;
		try {
			const url = new URL(callbackURL);
			toRedirectTo = url.toString();
		} catch {
			toRedirectTo = callbackURL;
		}
		throw c.redirect(toRedirectTo);
	},
);<|MERGE_RESOLUTION|>--- conflicted
+++ resolved
@@ -110,8 +110,7 @@
 			}
 			throw c.redirect(toRedirectTo);
 		}
-
-<<<<<<< HEAD
+    
 		function redirectOnError(error: string) {
 			throw c.redirect(
 				`${
@@ -133,134 +132,6 @@
 		});
 		if (result.error) {
 			return redirectOnError(result.error.split(" ").join("_"));
-=======
-		const dbUser = await c.context.internalAdapter
-			.findUserByEmail(data.email, {
-				includeAccounts: true,
-			})
-			.catch((e) => {
-				logger.error(
-					"Better auth was unable to query your database.\nError: ",
-					e,
-				);
-				throw c.redirect(
-					`${c.context.baseURL}/error?error=internal_server_error`,
-				);
-			});
-
-		let user = dbUser?.user;
-
-		if (dbUser) {
-			const hasBeenLinked = dbUser.accounts.find(
-				(a) => a.providerId === provider.id,
-			);
-			if (!hasBeenLinked) {
-				const trustedProviders =
-					c.context.options.account?.accountLinking?.trustedProviders;
-				const isTrustedProvider = trustedProviders?.includes(
-					provider.id as "apple",
-				);
-				if (
-					(!isTrustedProvider && !userInfo.emailVerified) ||
-					c.context.options.account?.accountLinking?.enabled === false
-				) {
-					if (isDevelopment) {
-						logger.warn(
-							`User already exist but account isn't linked to ${provider.id}. To read more about how account linking works in Better Auth see https://www.better-auth.com/docs/concepts/users-accounts#account-linking.`,
-						);
-					}
-					redirectOnError("account_not_linked");
-				}
-				try {
-					await c.context.internalAdapter.linkAccount({
-						providerId: provider.id,
-						accountId: userInfo.id.toString(),
-						id: `${provider.id}:${userInfo.id}`,
-						userId: dbUser.user.id,
-						accessToken: tokens.accessToken,
-						idToken: tokens.idToken,
-						refreshToken: tokens.refreshToken,
-						expiresAt: tokens.accessTokenExpiresAt,
-					});
-				} catch (e) {
-					logger.error("Unable to link account", e);
-					redirectOnError("unable_to_link_account");
-				}
-			} else {
-				await c.context.internalAdapter.updateAccount(hasBeenLinked.id, {
-					accessToken: tokens.accessToken,
-					idToken: tokens.idToken,
-					refreshToken: tokens.refreshToken,
-					expiresAt: tokens.accessTokenExpiresAt,
-				});
-			}
-		} else {
-			const findAccount = await c.context.internalAdapter.findAccount(data.id);
-			if (findAccount) {
-				const accountUser = await c.context.internalAdapter.findUserById(
-					findAccount.userId,
-				);
-				if (!accountUser) {
-					return redirectOnError("account_linked_to_unknown_user");
-				}
-				if (accountUser.email && accountUser.email !== data.email) {
-					return redirectOnError("account_linked_to_different_email");
-				}
-				user = accountUser;
-			} else {
-				try {
-					const emailVerified = userInfo.emailVerified || false;
-					user = await c.context.internalAdapter
-						.createOAuthUser(
-							{
-								...data,
-								email: data.email as string,
-								name: data.name || "",
-								emailVerified,
-							},
-							{
-								accessToken: tokens.accessToken,
-								idToken: tokens.idToken,
-								refreshToken: tokens.refreshToken,
-								expiresAt: tokens.accessTokenExpiresAt,
-								providerId: provider.id,
-								accountId: userInfo.id.toString(),
-							},
-						)
-						.then((res) => res?.user);
-					if (
-						!emailVerified &&
-						user &&
-						c.context.options.emailVerification?.sendOnSignUp
-					) {
-						const token = await createEmailVerificationToken(
-							c.context.secret,
-							user.email,
-						);
-						const url = `${c.context.baseURL}/verify-email?token=${token}&callbackURL=${callbackURL}`;
-						await c.context.options.emailVerification?.sendVerificationEmail?.(
-							user,
-							url,
-							token,
-						);
-					}
-				} catch (e) {
-					logger.error("Unable to create user", e);
-					redirectOnError("unable_to_create_user");
-				}
-			}
-		}
-		if (!user) {
-			return redirectOnError("unable_to_create_user");
-		}
-
-		const session = await c.context.internalAdapter.createSession(
-			user.id,
-			c.request,
-		);
-		if (!session) {
-			redirectOnError("unable_to_create_session");
->>>>>>> 0f63948a
 		}
 		const { session, user } = result.data!;
 		await setSessionCookie(c, {

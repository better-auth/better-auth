--- conflicted
+++ resolved
@@ -18,22 +18,13 @@
 	"/callback/:id",
 	{
 		method: ["GET", "POST"],
-<<<<<<< HEAD
 		body: schema.optional(),
 		query: schema.optional(),
-=======
-		query: z.object({
-			state: z.string(),
-			code: z.string().optional(),
-			error: z.string().optional(),
-		}),
->>>>>>> 7ee6effa
 		metadata: HIDE_METADATA,
 	},
 	async (c) => {
 		let queryOrBody: z.infer<typeof schema>;
 		try {
-			console.log('c.method', c.method);
 			if (c.method === "GET") {
 				queryOrBody = schema.parse(c.query);
 			} else if (c.method === "POST") {
@@ -42,7 +33,6 @@
 				throw new Error("Unsupported method");
 			}
 		} catch (e) {
-			console.log('error', e);
 			c.context.logger.error(e);
 			throw c.redirect(
 				`${c.context.baseURL}/error?error=invalid_callback_request`,

--- conflicted
+++ resolved
@@ -1,19 +1,10 @@
 import { z } from "zod";
-<<<<<<< HEAD
-import { userSchema } from "../../db/schema";
-import { generateId } from "../../utils/id";
-import { parseState } from "../../oauth2/state";
-import { createAuthEndpoint } from "../call";
-import { HIDE_METADATA } from "../../utils/hide-metadata";
-=======
->>>>>>> dc78536a
 import { setSessionCookie } from "../../cookies";
 import type { OAuth2Tokens } from "../../oauth2";
 import { handleOAuthUserInfo } from "../../oauth2/link-account";
 import { parseState } from "../../oauth2/state";
 import { HIDE_METADATA } from "../../utils/hide-metadata";
 import { generateId } from "../../utils/id";
-import { logger } from "../../utils/logger";
 import { createAuthEndpoint } from "../call";
 
 const schema = z.object({
@@ -41,7 +32,7 @@
 				throw new Error("Unsupported method");
 			}
 		} catch (e) {
-			c.context.logger.error(e);
+			c.context.logger.error("INVALID_CALLBACK_REQUEST", e);
 			throw c.redirect(
 				`${c.context.baseURL}/error?error=invalid_callback_request`,
 			);

--- conflicted
+++ resolved
@@ -82,7 +82,6 @@
 			);
 			throw redirectOnError("oauth_provider_not_found");
 		}
-<<<<<<< HEAD
 		const {
 			codeVerifier,
 			callbackURL,
@@ -91,8 +90,6 @@
 			newUserURL,
 			requestSignUp,
 		} = await parseState(c);
-=======
->>>>>>> bd308684
 
 		let tokens: OAuth2Tokens;
 		try {

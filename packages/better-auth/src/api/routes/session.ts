import type {
	BetterAuthOptions,
	GenericEndpointContext,
} from "@better-auth/core";
import {
	createAuthEndpoint,
	createAuthMiddleware,
} from "@better-auth/core/api";
import { BASE_ERROR_CODES } from "@better-auth/core/error";
import { base64Url } from "@better-auth/utils/base64";
import { binary } from "@better-auth/utils/binary";
import { createHMAC } from "@better-auth/utils/hmac";
import { APIError } from "better-call";
import * as z from "zod";
import {
	deleteSessionCookie,
	setCookieCache,
	setSessionCookie,
} from "../../cookies";
import { symmetricDecodeJWT, verifyJWT } from "../../crypto/jwt";
import type { InferSession, InferUser, Session, User } from "../../types";
import type { Prettify } from "../../types/helper";
import { getDate } from "../../utils/date";
import { safeJSONParse } from "../../utils/json";

export const getSessionQuerySchema = z.optional(
	z.object({
		/**
		 * If cookie cache is enabled, it will disable the cache
		 * and fetch the session from the database
		 */
		disableCookieCache: z.coerce
			.boolean()
			.meta({
				description: "Disable cookie cache and fetch session from database",
			})
			.optional(),
		disableRefresh: z.coerce
			.boolean()
			.meta({
				description:
					"Disable session refresh. Useful for checking session status, without updating the session",
			})
			.optional(),
	}),
);

export const getSession = <Option extends BetterAuthOptions>() =>
	createAuthEndpoint(
		"/get-session",
		{
			method: "GET",
			query: getSessionQuerySchema,
			requireHeaders: true,
			metadata: {
				openapi: {
					description: "Get the current session",
					responses: {
						"200": {
							description: "Success",
							content: {
								"application/json": {
									schema: {
										type: "object",
										properties: {
											session: {
												$ref: "#/components/schemas/Session",
											},
											user: {
												$ref: "#/components/schemas/User",
											},
										},
										required: ["session", "user"],
									},
								},
							},
						},
					},
				},
			},
		},
		async (
			ctx,
		): Promise<{
			session: InferSession<Option>;
			user: InferUser<Option>;
		} | null> => {
			try {
				const sessionCookieToken = await ctx.getSignedCookie(
					ctx.context.authCookies.sessionToken.name,
					ctx.context.secret,
				);

				if (!sessionCookieToken) {
					return null;
				}

				const sessionDataCookie = ctx.getCookie(
					ctx.context.authCookies.sessionData.name,
				);

				let sessionDataPayload: {
					session: {
						session: Session;
						user: User;
						updatedAt: number;
						version?: string;
					};
					expiresAt: number;
				} | null = null;

				if (sessionDataCookie) {
					const strategy =
						ctx.context.options.session?.cookieCache?.strategy || "compact";

					if (strategy === "jwe") {
						// Decode JWE (encrypted)
						const payload = await symmetricDecodeJWT<{
							session: Session;
							user: User;
							updatedAt: number;
<<<<<<< HEAD
							version?: string;
							exp?: number;
=======
							exp?: number | undefined;
>>>>>>> 7ff7e6a7
						}>(sessionDataCookie, ctx.context.secret, "better-auth-session");

						if (payload && payload.session && payload.user) {
							sessionDataPayload = {
								session: {
									session: payload.session,
									user: payload.user,
									updatedAt: payload.updatedAt,
									version: payload.version,
								},
								expiresAt: payload.exp ? payload.exp * 1000 : Date.now(),
							};
						} else {
							const dataCookie = ctx.context.authCookies.sessionData.name;
							ctx.setCookie(dataCookie, "", {
								maxAge: 0,
							});
							return ctx.json(null);
						}
					} else if (strategy === "jwt") {
						// Decode JWT (signed with HMAC, not encrypted)
						const payload = await verifyJWT<{
							session: Session;
							user: User;
							updatedAt: number;
							version?: string;
							exp?: number;
						}>(sessionDataCookie, ctx.context.secret);

						if (payload && payload.session && payload.user) {
							sessionDataPayload = {
								session: {
									session: payload.session,
									user: payload.user,
									updatedAt: payload.updatedAt,
									version: payload.version,
								},
								expiresAt: payload.exp ? payload.exp * 1000 : Date.now(),
							};
						} else {
							const dataCookie = ctx.context.authCookies.sessionData.name;
							ctx.setCookie(dataCookie, "", {
								maxAge: 0,
							});
							return ctx.json(null);
						}
					} else {
						// Decode compact format (or legacy base64-hmac)
						const parsed = safeJSONParse<{
							session: {
								session: Session;
								user: User;
								updatedAt: number;
								version?: string;
							};
							signature: string;
							expiresAt: number;
						}>(binary.decode(base64Url.decode(sessionDataCookie)));

						if (parsed) {
							const isValid = await createHMAC(
								"SHA-256",
								"base64urlnopad",
							).verify(
								ctx.context.secret,
								JSON.stringify({
									...parsed.session,
									expiresAt: parsed.expiresAt,
								}),
								parsed.signature,
							);
							if (isValid) {
								sessionDataPayload = parsed;
							} else {
								const dataCookie = ctx.context.authCookies.sessionData.name;
								ctx.setCookie(dataCookie, "", {
									maxAge: 0,
								});
								return ctx.json(null);
							}
						}
					}
				}

				const dontRememberMe = await ctx.getSignedCookie(
					ctx.context.authCookies.dontRememberToken.name,
					ctx.context.secret,
				);

				/**
				 * If session data is present in the cookie, check if it should be used or refreshed
				 */
				if (
					sessionDataPayload?.session &&
					ctx.context.options.session?.cookieCache?.enabled &&
					!ctx.query?.disableCookieCache
				) {
					const session = sessionDataPayload.session;

					const versionConfig =
						ctx.context.options.session?.cookieCache?.version;
					let expectedVersion = "1";
					if (versionConfig) {
						if (typeof versionConfig === "string") {
							expectedVersion = versionConfig;
						} else if (typeof versionConfig === "function") {
							const result = versionConfig(session.session, session.user);
							expectedVersion =
								result instanceof Promise ? await result : result;
						}
					}

					const cookieVersion = session.version || "1";
					if (cookieVersion !== expectedVersion) {
						// Version mismatch - invalidate the cookie cache
						const dataCookie = ctx.context.authCookies.sessionData.name;
						ctx.setCookie(dataCookie, "", {
							maxAge: 0,
						});
					} else {
						const hasExpired =
							sessionDataPayload.expiresAt < Date.now() ||
							session.session.expiresAt < new Date();

						if (hasExpired) {
							// When the session data cookie has expired, delete it;
							//  then we try to fetch from DB
							const dataCookie = ctx.context.authCookies.sessionData.name;
							ctx.setCookie(dataCookie, "", {
								maxAge: 0,
							});
						} else {
							// Check if the cookie cache needs to be refreshed based on refreshCache
							const cookieRefreshCache =
								ctx.context.sessionConfig.cookieRefreshCache;

							if (cookieRefreshCache === false) {
								// If refreshCache is disabled, return the session from cookie as-is
								ctx.context.session = session;
								return ctx.json({
									session: session.session,
									user: session.user,
								} as {
									session: InferSession<Option>;
									user: InferUser<Option>;
								});
							}

							const timeUntilExpiry = sessionDataPayload.expiresAt - Date.now();
							const updateAge = cookieRefreshCache.updateAge * 1000; // Convert to milliseconds

							if (timeUntilExpiry < updateAge) {
								const cookieMaxAge =
									ctx.context.options.session?.cookieCache?.maxAge || 60 * 5;
								const newExpiresAt = getDate(cookieMaxAge, "sec");
								const refreshedSession = {
									session: {
										...session.session,
										expiresAt: newExpiresAt,
									},
									user: session.user,
									updatedAt: Date.now(),
								};

								// Set the refreshed cookie cache
								await setCookieCache(ctx, refreshedSession, false);

								ctx.context.session = refreshedSession;
								return ctx.json({
									session: refreshedSession.session,
									user: refreshedSession.user,
								} as {
									session: InferSession<Option>;
									user: InferUser<Option>;
								});
							}

							ctx.context.session = session;
							return ctx.json({
								session: session.session,
								user: session.user,
							} as {
								session: InferSession<Option>;
								user: InferUser<Option>;
							});
						}
					}
				}

				const session =
					await ctx.context.internalAdapter.findSession(sessionCookieToken);
				ctx.context.session = session;
				if (!session || session.session.expiresAt < new Date()) {
					deleteSessionCookie(ctx);
					if (session) {
						/**
						 * if session expired clean up the session
						 */
						await ctx.context.internalAdapter.deleteSession(
							session.session.token,
						);
					}
					return ctx.json(null);
				}
				/**
				 * We don't need to update the session if the user doesn't want to be remembered
				 * or if the session refresh is disabled
				 */
				if (dontRememberMe || ctx.query?.disableRefresh) {
					return ctx.json({
						session: session.session,
						user: session.user,
					} as {
						session: InferSession<Option>;
						user: InferUser<Option>;
					});
				}
				const expiresIn = ctx.context.sessionConfig.expiresIn;
				const updateAge = ctx.context.sessionConfig.updateAge;
				/**
				 * Calculate last updated date to throttle write updates to database
				 * Formula: ({expiry date} - sessionMaxAge) + sessionUpdateAge
				 *
				 * e.g. ({expiry date} - 30 days) + 1 hour
				 *
				 * inspired by: https://github.com/nextauthjs/next-auth/blob/main/packages/core/src/lib/actions/session.ts
				 */
				const sessionIsDueToBeUpdatedDate =
					session.session.expiresAt.valueOf() -
					expiresIn * 1000 +
					updateAge * 1000;
				const shouldBeUpdated = sessionIsDueToBeUpdatedDate <= Date.now();

				if (
					shouldBeUpdated &&
					(!ctx.query?.disableRefresh ||
						!ctx.context.options.session?.disableSessionRefresh)
				) {
					const updatedSession =
						await ctx.context.internalAdapter.updateSession(
							session.session.token,
							{
								expiresAt: getDate(ctx.context.sessionConfig.expiresIn, "sec"),
								updatedAt: new Date(),
							},
						);
					if (!updatedSession) {
						/**
						 * Handle case where session update fails (e.g., concurrent deletion)
						 */
						deleteSessionCookie(ctx);
						return ctx.json(null, { status: 401 });
					}
					const maxAge =
						(updatedSession.expiresAt.valueOf() - Date.now()) / 1000;
					await setSessionCookie(
						ctx,
						{
							session: updatedSession,
							user: session.user,
						},
						false,
						{
							maxAge,
						},
					);

					return ctx.json({
						session: updatedSession,
						user: session.user,
					} as unknown as {
						session: InferSession<Option>;
						user: InferUser<Option>;
					});
				}
				await setCookieCache(ctx, session, !!dontRememberMe);
				return ctx.json(
					session as unknown as {
						session: InferSession<Option>;
						user: InferUser<Option>;
					},
				);
			} catch (error) {
				ctx.context.logger.error("INTERNAL_SERVER_ERROR", error);
				throw new APIError("INTERNAL_SERVER_ERROR", {
					message: BASE_ERROR_CODES.FAILED_TO_GET_SESSION,
				});
			}
		},
	);

export const getSessionFromCtx = async <
	U extends Record<string, any> = Record<string, any>,
	S extends Record<string, any> = Record<string, any>,
>(
	ctx: GenericEndpointContext,
	config?:
		| {
				disableCookieCache?: boolean;
				disableRefresh?: boolean;
		  }
		| undefined,
) => {
	if (ctx.context.session) {
		return ctx.context.session as {
			session: S & Session;
			user: U & User;
		};
	}

	const session = await getSession()({
		...ctx,
		asResponse: false,
		headers: ctx.headers!,
		returnHeaders: false,
		query: {
			...config,
			...ctx.query,
		},
	}).catch((e) => {
		return null;
	});
	ctx.context.session = session;
	return session as {
		session: S & Session;
		user: U & User;
	} | null;
};

/**
 * The middleware forces the endpoint to require a valid session.
 */
export const sessionMiddleware = createAuthMiddleware(async (ctx) => {
	const session = await getSessionFromCtx(ctx);
	if (!session?.session) {
		throw new APIError("UNAUTHORIZED");
	}
	return {
		session,
	};
});

/**
 * This middleware forces the endpoint to require a valid session and ignores cookie cache.
 * This should be used for sensitive operations like password changes, account deletion, etc.
 * to ensure that revoked sessions cannot be used even if they're still cached in cookies.
 */
export const sensitiveSessionMiddleware = createAuthMiddleware(async (ctx) => {
	const session = await getSessionFromCtx(ctx, { disableCookieCache: true });
	if (!session?.session) {
		throw new APIError("UNAUTHORIZED");
	}
	return {
		session,
	};
});

/**
 * This middleware allows you to call the endpoint on the client if session is valid.
 * However, if called on the server, no session is required.
 */
export const requestOnlySessionMiddleware = createAuthMiddleware(
	async (ctx) => {
		const session = await getSessionFromCtx(ctx);
		if (!session?.session && (ctx.request || ctx.headers)) {
			throw new APIError("UNAUTHORIZED");
		}
		return { session };
	},
);

/**
 * This middleware forces the endpoint to require a valid session,
 * as well as making sure the session is fresh before proceeding.
 *
 * Session freshness check will be skipped if the session config's freshAge
 * is set to 0
 */
export const freshSessionMiddleware = createAuthMiddleware(async (ctx) => {
	const session = await getSessionFromCtx(ctx);
	if (!session?.session) {
		throw new APIError("UNAUTHORIZED");
	}
	if (ctx.context.sessionConfig.freshAge === 0) {
		return {
			session,
		};
	}
	const freshAge = ctx.context.sessionConfig.freshAge;
	const lastUpdated =
		session.session.updatedAt?.valueOf() || session.session.createdAt.valueOf();
	const now = Date.now();
	const isFresh = now - lastUpdated < freshAge * 1000;
	if (!isFresh) {
		throw new APIError("FORBIDDEN", {
			message: "Session is not fresh",
		});
	}
	return {
		session,
	};
});
/**
 * user active sessions list
 */
export const listSessions = <Option extends BetterAuthOptions>() =>
	createAuthEndpoint(
		"/list-sessions",
		{
			method: "GET",
			use: [sessionMiddleware],
			requireHeaders: true,
			metadata: {
				openapi: {
					description: "List all active sessions for the user",
					responses: {
						"200": {
							description: "Success",
							content: {
								"application/json": {
									schema: {
										type: "array",
										items: {
											$ref: "#/components/schemas/Session",
										},
									},
								},
							},
						},
					},
				},
			},
		},
		async (ctx) => {
			try {
				const sessions = await ctx.context.internalAdapter.listSessions(
					ctx.context.session.user.id,
				);
				const activeSessions = sessions.filter((session) => {
					return session.expiresAt > new Date();
				});
				return ctx.json(
					activeSessions as unknown as Prettify<InferSession<Option>>[],
				);
			} catch (e: any) {
				ctx.context.logger.error(e);
				throw ctx.error("INTERNAL_SERVER_ERROR");
			}
		},
	);

/**
 * revoke a single session
 */
export const revokeSession = createAuthEndpoint(
	"/revoke-session",
	{
		method: "POST",
		body: z.object({
			token: z.string().meta({
				description: "The token to revoke",
			}),
		}),
		use: [sensitiveSessionMiddleware],
		requireHeaders: true,
		metadata: {
			openapi: {
				description: "Revoke a single session",
				requestBody: {
					content: {
						"application/json": {
							schema: {
								type: "object",
								properties: {
									token: {
										type: "string",
										description: "The token to revoke",
									},
								},
								required: ["token"],
							},
						},
					},
				},
				responses: {
					"200": {
						description: "Success",
						content: {
							"application/json": {
								schema: {
									type: "object",
									properties: {
										status: {
											type: "boolean",
											description:
												"Indicates if the session was revoked successfully",
										},
									},
									required: ["status"],
								},
							},
						},
					},
				},
			},
		},
	},
	async (ctx) => {
		const token = ctx.body.token;
		const findSession = await ctx.context.internalAdapter.findSession(token);
		if (!findSession) {
			throw new APIError("BAD_REQUEST", {
				message: "Session not found",
			});
		}
		if (findSession.session.userId !== ctx.context.session.user.id) {
			throw new APIError("UNAUTHORIZED");
		}
		try {
			await ctx.context.internalAdapter.deleteSession(token);
		} catch (error) {
			ctx.context.logger.error(
				error && typeof error === "object" && "name" in error
					? (error.name as string)
					: "",
				error,
			);
			throw new APIError("INTERNAL_SERVER_ERROR");
		}
		return ctx.json({
			status: true,
		});
	},
);
/**
 * revoke all user sessions
 */
export const revokeSessions = createAuthEndpoint(
	"/revoke-sessions",
	{
		method: "POST",
		use: [sensitiveSessionMiddleware],
		requireHeaders: true,
		metadata: {
			openapi: {
				description: "Revoke all sessions for the user",
				responses: {
					"200": {
						description: "Success",
						content: {
							"application/json": {
								schema: {
									type: "object",
									properties: {
										status: {
											type: "boolean",
											description:
												"Indicates if all sessions were revoked successfully",
										},
									},
									required: ["status"],
								},
							},
						},
					},
				},
			},
		},
	},
	async (ctx) => {
		try {
			await ctx.context.internalAdapter.deleteSessions(
				ctx.context.session.user.id,
			);
		} catch (error) {
			ctx.context.logger.error(
				error && typeof error === "object" && "name" in error
					? (error.name as string)
					: "",
				error,
			);
			throw new APIError("INTERNAL_SERVER_ERROR");
		}
		return ctx.json({
			status: true,
		});
	},
);

export const revokeOtherSessions = createAuthEndpoint(
	"/revoke-other-sessions",
	{
		method: "POST",
		requireHeaders: true,
		use: [sensitiveSessionMiddleware],
		metadata: {
			openapi: {
				description:
					"Revoke all other sessions for the user except the current one",
				responses: {
					"200": {
						description: "Success",
						content: {
							"application/json": {
								schema: {
									type: "object",
									properties: {
										status: {
											type: "boolean",
											description:
												"Indicates if all other sessions were revoked successfully",
										},
									},
									required: ["status"],
								},
							},
						},
					},
				},
			},
		},
	},
	async (ctx) => {
		const session = ctx.context.session;
		if (!session.user) {
			throw new APIError("UNAUTHORIZED");
		}
		const sessions = await ctx.context.internalAdapter.listSessions(
			session.user.id,
		);
		const activeSessions = sessions.filter((session) => {
			return session.expiresAt > new Date();
		});
		const otherSessions = activeSessions.filter(
			(session) => session.token !== ctx.context.session.session.token,
		);
		await Promise.all(
			otherSessions.map((session) =>
				ctx.context.internalAdapter.deleteSession(session.token),
			),
		);
		return ctx.json({
			status: true,
		});
	},
);<|MERGE_RESOLUTION|>--- conflicted
+++ resolved
@@ -119,12 +119,8 @@
 							session: Session;
 							user: User;
 							updatedAt: number;
-<<<<<<< HEAD
-							version?: string;
-							exp?: number;
-=======
-							exp?: number | undefined;
->>>>>>> 7ff7e6a7
+              version?: string;
+              exp?: number;
 						}>(sessionDataCookie, ctx.context.secret, "better-auth-session");
 
 						if (payload && payload.session && payload.user) {

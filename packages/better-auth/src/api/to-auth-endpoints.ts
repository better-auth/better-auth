import {
<<<<<<< HEAD
  APIError,
  toResponse,
  type EndpointContext,
  type EndpointOptions,
  type InputContext,
=======
	APIError,
	type EndpointContext,
	type EndpointOptions,
	type InputContext,
	toResponse,
>>>>>>> a788b71b
} from "better-call";
import type { AuthEndpoint, AuthMiddleware } from "./call";
import type { AuthContext, HookEndpointContext } from "../types";
import { createDefu } from "defu";
import { shouldPublishLog } from "../utils";

type InternalContext = InputContext<string, any> &
  EndpointContext<string, any> & {
    asResponse?: boolean;
    context: AuthContext & {
      logger: AuthContext["logger"];
      returned?: unknown;
      responseHeaders?: Headers;
    };
  };
const defuReplaceArrays = createDefu((obj, key, value) => {
  if (Array.isArray(obj[key]) && Array.isArray(value)) {
    obj[key] = value;
    return true;
  }
});

export function toAuthEndpoints<E extends Record<string, AuthEndpoint>>(
  endpoints: E,
  ctx: AuthContext | Promise<AuthContext>,
) {
  const api: Record<
    string,
    ((
      context: EndpointContext<string, any> & InputContext<string, any>,
    ) => Promise<any>) & {
      path?: string;
      options?: EndpointOptions;
    }
  > = {};

<<<<<<< HEAD
  for (const [key, endpoint] of Object.entries(endpoints)) {
    api[key] = async (context) => {
      const authContext = await ctx;
      let internalContext: InternalContext = {
        ...context,
        context: {
          ...authContext,
          returned: undefined,
          responseHeaders: undefined,
          session: null,
        },
        path: endpoint.path,
        headers: context?.headers ? new Headers(context?.headers) : undefined,
      };
      const { beforeHooks, afterHooks } = getHooks(authContext);
      const before = await runBeforeHooks(internalContext, beforeHooks);
      /**
       * If `before.context` is returned, it should
       * get merged with the original context
       */
      if (
        "context" in before &&
        before.context &&
        typeof before.context === "object"
      ) {
        const { headers, ...rest } = before.context as {
          headers: Headers;
        };
        /**
         * Headers should be merged differently
         * so the hook doesn't override the whole
         * header
         */
        if (headers) {
          headers.forEach((value, key) => {
            (internalContext.headers as Headers).set(key, value);
          });
        }
        internalContext = defuReplaceArrays(rest, internalContext);
      } else if (before) {
        /* Return before hook response if it's anything other than a context return */
        return before;
      }
=======
	for (const [key, endpoint] of Object.entries(endpoints)) {
		api[key] = async (context) => {
			const authContext = await ctx;
			let internalContext: InternalContext = {
				...context,
				context: {
					...authContext,
					returned: undefined,
					responseHeaders: undefined,
					session: null,
				},
				path: endpoint.path,
				headers: context?.headers ? new Headers(context?.headers) : undefined,
			};
			const { beforeHooks, afterHooks } = getHooks(authContext);
			const before = await runBeforeHooks(internalContext, beforeHooks);
			/**
			 * If `before.context` is returned, it should
			 * get merged with the original context
			 */
			if (
				"context" in before &&
				before.context &&
				typeof before.context === "object"
			) {
				const { headers, ...rest } = before.context as {
					headers: Headers;
				};
				/**
				 * Headers should be merged differently
				 * so the hook doesn't override the whole
				 * header
				 */
				if (headers) {
					headers.forEach((value, key) => {
						(internalContext.headers as Headers).set(key, value);
					});
				}
				internalContext = defuReplaceArrays(rest, internalContext);
			} else if (before) {
				/* Return before hook response if it's anything other than a context return */
				return context?.asResponse
					? toResponse(before, {
							headers: context?.headers,
						})
					: context?.returnHeaders
						? {
								headers: context?.headers,
								response: before,
							}
						: before;
			}
>>>>>>> a788b71b

      internalContext.asResponse = false;
      internalContext.returnHeaders = true;
      const result = (await endpoint(internalContext as any).catch((e: any) => {
        if (e instanceof APIError) {
          /**
           * API Errors from response are caught
           * and returned to hooks
           */
          return {
            response: e,
            headers: e.headers ? new Headers(e.headers) : null,
          };
        }
        throw e;
      })) as {
        headers: Headers;
        response: any;
      };

      //if response object is returned we skip after hooks and post processing
      if (result && result instanceof Response) {
        return result;
      }

      internalContext.context.returned = result.response;
      internalContext.context.responseHeaders = result.headers;

      const after = await runAfterHooks(internalContext, afterHooks);

      if (after.response) {
        result.response = after.response;
      }

<<<<<<< HEAD
      if (
        result.response instanceof APIError &&
        shouldPublishLog(authContext.logger.level, "debug")
      ) {
        // inherit stack from errorWithStack if debug mode is enabled
        if (result.response.errorWithStack?.stack) {
          result.response.stack = result.response.errorWithStack.stack;
        }
      }
=======
			if (
				result.response instanceof APIError &&
				shouldPublishLog(authContext.logger.level, "debug")
			) {
				// inherit stack from errorStack if debug mode is enabled
				result.response.stack = result.response.errorStack;
			}
>>>>>>> a788b71b

      if (result.response instanceof APIError && !context?.asResponse) {
        throw result.response;
      }

      const response = context?.asResponse
        ? toResponse(result.response, {
            headers: result.headers,
          })
        : context?.returnHeaders
          ? {
              headers: result.headers,
              response: result.response,
            }
          : result.response;
      return response;
    };
    api[key].path = endpoint.path;
    api[key].options = endpoint.options;
  }
  return api as E;
}

async function runBeforeHooks(
  context: InternalContext,
  hooks: {
    matcher: (context: HookEndpointContext) => boolean;
    handler: AuthMiddleware;
  }[],
) {
<<<<<<< HEAD
  let modifiedContext: {
    headers?: Headers;
  } = {};
  for (const hook of hooks) {
    if (hook.matcher(context)) {
      const result = await hook
        .handler({
          ...context,
          returnHeaders: false,
        })
        .catch((e: unknown) => {
          if (
            e instanceof APIError &&
            shouldPublishLog(context.context.logger.level, "debug")
          ) {
            // inherit stack from errorWithStack if debug mode is enabled
            e.stack = e.errorWithStack.stack;
          }
          throw e;
        });
      if (result && typeof result === "object") {
        if ("context" in result && typeof result.context === "object") {
          const { headers, ...rest } = result.context as {
            headers: Headers;
          };
          if (headers instanceof Headers) {
            if (modifiedContext.headers) {
              headers.forEach((value, key) => {
                modifiedContext.headers?.set(key, value);
              });
            } else {
              modifiedContext.headers = headers;
            }
          }
          modifiedContext = defuReplaceArrays(rest, modifiedContext);
=======
	let modifiedContext: {
		headers?: Headers;
	} = {};
	for (const hook of hooks) {
		if (hook.matcher(context)) {
			const result = await hook
				.handler({
					...context,
					returnHeaders: false,
				})
				.catch((e: unknown) => {
					if (
						e instanceof APIError &&
						shouldPublishLog(context.context.logger.level, "debug")
					) {
						// inherit stack from errorStack if debug mode is enabled
						e.stack = e.errorStack;
					}
					throw e;
				});
			if (result && typeof result === "object") {
				if ("context" in result && typeof result.context === "object") {
					const { headers, ...rest } = result.context as {
						headers: Headers;
					};
					if (headers instanceof Headers) {
						if (modifiedContext.headers) {
							headers.forEach((value, key) => {
								modifiedContext.headers?.set(key, value);
							});
						} else {
							modifiedContext.headers = headers;
						}
					}
					modifiedContext = defuReplaceArrays(rest, modifiedContext);
>>>>>>> a788b71b

          continue;
        }
        return result;
      }
    }
  }
  return { context: modifiedContext };
}

async function runAfterHooks(
  context: InternalContext,
  hooks: {
    matcher: (context: HookEndpointContext) => boolean;
    handler: AuthMiddleware;
  }[],
) {
<<<<<<< HEAD
  for (const hook of hooks) {
    if (hook.matcher(context)) {
      const result = (await hook.handler(context).catch((e) => {
        if (e instanceof APIError) {
          if (shouldPublishLog(context.context.logger.level, "debug")) {
            // inherit stack from errorWithStack if debug mode is enabled
            e.stack = e.errorWithStack.stack;
          }
          return {
            response: e,
            headers: e.headers ? new Headers(e.headers) : null,
          };
        }
        throw e;
      })) as {
        response: any;
        headers: Headers;
      };
      if (result.headers) {
        result.headers.forEach((value, key) => {
          if (!context.context.responseHeaders) {
            context.context.responseHeaders = new Headers({
              [key]: value,
            });
          } else {
            if (key.toLowerCase() === "set-cookie") {
              context.context.responseHeaders.append(key, value);
            } else {
              context.context.responseHeaders.set(key, value);
            }
          }
        });
      }
      if (result.response) {
        context.context.returned = result.response;
      }
    }
  }
  return {
    response: context.context.returned,
    headers: context.context.responseHeaders,
  };
=======
	for (const hook of hooks) {
		if (hook.matcher(context)) {
			const result = (await hook.handler(context).catch((e) => {
				if (e instanceof APIError) {
					if (shouldPublishLog(context.context.logger.level, "debug")) {
						// inherit stack from errorStack if debug mode is enabled
						e.stack = e.errorStack;
					}
					return {
						response: e,
						headers: e.headers ? new Headers(e.headers) : null,
					};
				}
				throw e;
			})) as {
				response: any;
				headers: Headers;
			};
			if (result.headers) {
				result.headers.forEach((value, key) => {
					if (!context.context.responseHeaders) {
						context.context.responseHeaders = new Headers({
							[key]: value,
						});
					} else {
						if (key.toLowerCase() === "set-cookie") {
							context.context.responseHeaders.append(key, value);
						} else {
							context.context.responseHeaders.set(key, value);
						}
					}
				});
			}
			if (result.response) {
				context.context.returned = result.response;
			}
		}
	}
	return {
		response: context.context.returned,
		headers: context.context.responseHeaders,
	};
>>>>>>> a788b71b
}

function getHooks(authContext: AuthContext) {
  const plugins = authContext.options.plugins || [];
  const beforeHooks: {
    matcher: (context: HookEndpointContext) => boolean;
    handler: AuthMiddleware;
  }[] = [];
  const afterHooks: {
    matcher: (context: HookEndpointContext) => boolean;
    handler: AuthMiddleware;
  }[] = [];
  if (authContext.options.hooks?.before) {
    beforeHooks.push({
      matcher: () => true,
      handler: authContext.options.hooks.before,
    });
  }
  if (authContext.options.hooks?.after) {
    afterHooks.push({
      matcher: () => true,
      handler: authContext.options.hooks.after,
    });
  }
  const pluginBeforeHooks = plugins
    .map((plugin) => {
      if (plugin.hooks?.before) {
        return plugin.hooks.before;
      }
    })
    .filter((plugin) => plugin !== undefined)
    .flat();
  const pluginAfterHooks = plugins
    .map((plugin) => {
      if (plugin.hooks?.after) {
        return plugin.hooks.after;
      }
    })
    .filter((plugin) => plugin !== undefined)
    .flat();

  /**
   * Add plugin added hooks at last
   */
  pluginBeforeHooks.length && beforeHooks.push(...pluginBeforeHooks);
  pluginAfterHooks.length && afterHooks.push(...pluginAfterHooks);

  return {
    beforeHooks,
    afterHooks,
  };
}<|MERGE_RESOLUTION|>--- conflicted
+++ resolved
@@ -1,17 +1,9 @@
 import {
-<<<<<<< HEAD
   APIError,
   toResponse,
   type EndpointContext,
   type EndpointOptions,
   type InputContext,
-=======
-	APIError,
-	type EndpointContext,
-	type EndpointOptions,
-	type InputContext,
-	toResponse,
->>>>>>> a788b71b
 } from "better-call";
 import type { AuthEndpoint, AuthMiddleware } from "./call";
 import type { AuthContext, HookEndpointContext } from "../types";
@@ -27,6 +19,7 @@
       responseHeaders?: Headers;
     };
   };
+
 const defuReplaceArrays = createDefu((obj, key, value) => {
   if (Array.isArray(obj[key]) && Array.isArray(value)) {
     obj[key] = value;
@@ -48,7 +41,6 @@
     }
   > = {};
 
-<<<<<<< HEAD
   for (const [key, endpoint] of Object.entries(endpoints)) {
     api[key] = async (context) => {
       const authContext = await ctx;
@@ -65,10 +57,7 @@
       };
       const { beforeHooks, afterHooks } = getHooks(authContext);
       const before = await runBeforeHooks(internalContext, beforeHooks);
-      /**
-       * If `before.context` is returned, it should
-       * get merged with the original context
-       */
+
       if (
         "context" in before &&
         before.context &&
@@ -77,11 +66,6 @@
         const { headers, ...rest } = before.context as {
           headers: Headers;
         };
-        /**
-         * Headers should be merged differently
-         * so the hook doesn't override the whole
-         * header
-         */
         if (headers) {
           headers.forEach((value, key) => {
             (internalContext.headers as Headers).set(key, value);
@@ -89,72 +73,22 @@
         }
         internalContext = defuReplaceArrays(rest, internalContext);
       } else if (before) {
-        /* Return before hook response if it's anything other than a context return */
-        return before;
-      }
-=======
-	for (const [key, endpoint] of Object.entries(endpoints)) {
-		api[key] = async (context) => {
-			const authContext = await ctx;
-			let internalContext: InternalContext = {
-				...context,
-				context: {
-					...authContext,
-					returned: undefined,
-					responseHeaders: undefined,
-					session: null,
-				},
-				path: endpoint.path,
-				headers: context?.headers ? new Headers(context?.headers) : undefined,
-			};
-			const { beforeHooks, afterHooks } = getHooks(authContext);
-			const before = await runBeforeHooks(internalContext, beforeHooks);
-			/**
-			 * If `before.context` is returned, it should
-			 * get merged with the original context
-			 */
-			if (
-				"context" in before &&
-				before.context &&
-				typeof before.context === "object"
-			) {
-				const { headers, ...rest } = before.context as {
-					headers: Headers;
-				};
-				/**
-				 * Headers should be merged differently
-				 * so the hook doesn't override the whole
-				 * header
-				 */
-				if (headers) {
-					headers.forEach((value, key) => {
-						(internalContext.headers as Headers).set(key, value);
-					});
-				}
-				internalContext = defuReplaceArrays(rest, internalContext);
-			} else if (before) {
-				/* Return before hook response if it's anything other than a context return */
-				return context?.asResponse
-					? toResponse(before, {
-							headers: context?.headers,
-						})
-					: context?.returnHeaders
-						? {
-								headers: context?.headers,
-								response: before,
-							}
-						: before;
-			}
->>>>>>> a788b71b
+        return context?.asResponse
+          ? toResponse(before, {
+              headers: context?.headers,
+            })
+          : context?.returnHeaders
+            ? {
+                headers: context?.headers,
+                response: before,
+              }
+            : before;
+      }
 
       internalContext.asResponse = false;
       internalContext.returnHeaders = true;
       const result = (await endpoint(internalContext as any).catch((e: any) => {
         if (e instanceof APIError) {
-          /**
-           * API Errors from response are caught
-           * and returned to hooks
-           */
           return {
             response: e,
             headers: e.headers ? new Headers(e.headers) : null,
@@ -166,7 +100,6 @@
         response: any;
       };
 
-      //if response object is returned we skip after hooks and post processing
       if (result && result instanceof Response) {
         return result;
       }
@@ -180,25 +113,14 @@
         result.response = after.response;
       }
 
-<<<<<<< HEAD
       if (
         result.response instanceof APIError &&
         shouldPublishLog(authContext.logger.level, "debug")
       ) {
-        // inherit stack from errorWithStack if debug mode is enabled
         if (result.response.errorWithStack?.stack) {
           result.response.stack = result.response.errorWithStack.stack;
         }
       }
-=======
-			if (
-				result.response instanceof APIError &&
-				shouldPublishLog(authContext.logger.level, "debug")
-			) {
-				// inherit stack from errorStack if debug mode is enabled
-				result.response.stack = result.response.errorStack;
-			}
->>>>>>> a788b71b
 
       if (result.response instanceof APIError && !context?.asResponse) {
         throw result.response;
@@ -229,7 +151,6 @@
     handler: AuthMiddleware;
   }[],
 ) {
-<<<<<<< HEAD
   let modifiedContext: {
     headers?: Headers;
   } = {};
@@ -245,8 +166,9 @@
             e instanceof APIError &&
             shouldPublishLog(context.context.logger.level, "debug")
           ) {
-            // inherit stack from errorWithStack if debug mode is enabled
-            e.stack = e.errorWithStack.stack;
+            if (e.errorWithStack?.stack) {
+              e.stack = e.errorWithStack.stack;
+            }
           }
           throw e;
         });
@@ -265,44 +187,6 @@
             }
           }
           modifiedContext = defuReplaceArrays(rest, modifiedContext);
-=======
-	let modifiedContext: {
-		headers?: Headers;
-	} = {};
-	for (const hook of hooks) {
-		if (hook.matcher(context)) {
-			const result = await hook
-				.handler({
-					...context,
-					returnHeaders: false,
-				})
-				.catch((e: unknown) => {
-					if (
-						e instanceof APIError &&
-						shouldPublishLog(context.context.logger.level, "debug")
-					) {
-						// inherit stack from errorStack if debug mode is enabled
-						e.stack = e.errorStack;
-					}
-					throw e;
-				});
-			if (result && typeof result === "object") {
-				if ("context" in result && typeof result.context === "object") {
-					const { headers, ...rest } = result.context as {
-						headers: Headers;
-					};
-					if (headers instanceof Headers) {
-						if (modifiedContext.headers) {
-							headers.forEach((value, key) => {
-								modifiedContext.headers?.set(key, value);
-							});
-						} else {
-							modifiedContext.headers = headers;
-						}
-					}
-					modifiedContext = defuReplaceArrays(rest, modifiedContext);
->>>>>>> a788b71b
-
           continue;
         }
         return result;
@@ -319,14 +203,14 @@
     handler: AuthMiddleware;
   }[],
 ) {
-<<<<<<< HEAD
   for (const hook of hooks) {
     if (hook.matcher(context)) {
       const result = (await hook.handler(context).catch((e) => {
         if (e instanceof APIError) {
           if (shouldPublishLog(context.context.logger.level, "debug")) {
-            // inherit stack from errorWithStack if debug mode is enabled
-            e.stack = e.errorWithStack.stack;
+            if (e.errorWithStack?.stack) {
+              e.stack = e.errorWithStack.stack;
+            }
           }
           return {
             response: e,
@@ -362,50 +246,6 @@
     response: context.context.returned,
     headers: context.context.responseHeaders,
   };
-=======
-	for (const hook of hooks) {
-		if (hook.matcher(context)) {
-			const result = (await hook.handler(context).catch((e) => {
-				if (e instanceof APIError) {
-					if (shouldPublishLog(context.context.logger.level, "debug")) {
-						// inherit stack from errorStack if debug mode is enabled
-						e.stack = e.errorStack;
-					}
-					return {
-						response: e,
-						headers: e.headers ? new Headers(e.headers) : null,
-					};
-				}
-				throw e;
-			})) as {
-				response: any;
-				headers: Headers;
-			};
-			if (result.headers) {
-				result.headers.forEach((value, key) => {
-					if (!context.context.responseHeaders) {
-						context.context.responseHeaders = new Headers({
-							[key]: value,
-						});
-					} else {
-						if (key.toLowerCase() === "set-cookie") {
-							context.context.responseHeaders.append(key, value);
-						} else {
-							context.context.responseHeaders.set(key, value);
-						}
-					}
-				});
-			}
-			if (result.response) {
-				context.context.returned = result.response;
-			}
-		}
-	}
-	return {
-		response: context.context.returned,
-		headers: context.context.responseHeaders,
-	};
->>>>>>> a788b71b
 }
 
 function getHooks(authContext: AuthContext) {
@@ -431,25 +271,14 @@
     });
   }
   const pluginBeforeHooks = plugins
-    .map((plugin) => {
-      if (plugin.hooks?.before) {
-        return plugin.hooks.before;
-      }
-    })
+    .map((plugin) => plugin.hooks?.before)
     .filter((plugin) => plugin !== undefined)
     .flat();
   const pluginAfterHooks = plugins
-    .map((plugin) => {
-      if (plugin.hooks?.after) {
-        return plugin.hooks.after;
-      }
-    })
+    .map((plugin) => plugin.hooks?.after)
     .filter((plugin) => plugin !== undefined)
     .flat();
 
-  /**
-   * Add plugin added hooks at last
-   */
   pluginBeforeHooks.length && beforeHooks.push(...pluginBeforeHooks);
   pluginAfterHooks.length && afterHooks.push(...pluginAfterHooks);
 

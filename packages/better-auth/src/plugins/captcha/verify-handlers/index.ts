export { cloudflareTurnstile } from "./cloudflare-turnstile";
export { googleRecaptcha } from "./google-recaptcha";
export { hCaptcha } from "./h-captcha";
<<<<<<< HEAD
export { yandexSmartCaptcha } from "./yandex-smart-captcha";
=======
export { captchaFox } from "./captchafox";
>>>>>>> fb2c6af6
<|MERGE_RESOLUTION|>--- conflicted
+++ resolved
@@ -1,8 +1,5 @@
 export { cloudflareTurnstile } from "./cloudflare-turnstile";
 export { googleRecaptcha } from "./google-recaptcha";
 export { hCaptcha } from "./h-captcha";
-<<<<<<< HEAD
-export { yandexSmartCaptcha } from "./yandex-smart-captcha";
-=======
 export { captchaFox } from "./captchafox";
->>>>>>> fb2c6af6
+export { yandexSmartCaptcha } from "./yandex-smart-captcha";
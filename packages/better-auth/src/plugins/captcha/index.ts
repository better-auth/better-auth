--- conflicted
+++ resolved
@@ -60,17 +60,16 @@
 					});
 				}
 
-<<<<<<< HEAD
-				if (options.provider === Providers.YANDEX_SMART_CAPTCHA) {
-					return await verifyHandlers.yandexSmartCaptcha(handlerParams);
-=======
 				if (options.provider === Providers.CAPTCHAFOX) {
 					return await verifyHandlers.captchaFox({
 						...handlerParams,
 						siteKey: options.siteKey,
 					});
->>>>>>> fb2c6af6
 				}
+          
+        if (options.provider === Providers.YANDEX_SMART_CAPTCHA) {
+					return await verifyHandlers.yandexSmartCaptcha(handlerParams);
+        }
 			} catch (_error) {
 				const errorMessage =
 					_error instanceof Error ? _error.message : undefined;

--- conflicted
+++ resolved
@@ -351,23 +351,84 @@
 
 		// TODO: Adding tests for hCaptcha
 	});
-<<<<<<< HEAD
-	describe("yandex-smart-captcha", async (it) => {
+
+	describe("captchafox", async (it) => {
+		const { client } = await getTestInstance({
+			plugins: [
+				captcha({
+					provider: "captchafox",
+					secretKey: "xx-secret-key",
+					siteKey: "xx-site-key",
+				}),
+			],
+		});
+
+		it("Should successfully sign in users if they passed the CAPTCHA challenge", async () => {
+			mockBetterFetch.mockResolvedValue({
+				data: {
+					success: true,
+					challenge_ts: "2022-02-28T15:14:30.096Z",
+					hostname: "example.com",
+				},
+			});
+			const res = await client.signIn.email({
+				email: "test@test.com",
+				password: "test123456",
+				fetchOptions: {
+					headers: {
+						"x-captcha-response": "captcha-token",
+					},
+				},
+			});
+
+			expect(res.data?.user).toBeDefined();
+		});
+
+		it("Should return 500 if the call to /siteverify fails", async () => {
+			mockBetterFetch.mockResolvedValue({
+				error: "Failed to fetch",
+			});
+			const res = await client.signIn.email({
+				email: "test@test.com",
+				password: "test123456",
+				fetchOptions: {
+					headers: {
+						"x-captcha-response": "captcha-token",
+					},
+				},
+			});
+
+			expect(res.error?.status).toBe(500);
+		});
+
+		it("Should return 403 in case of a validation failure", async () => {
+			mockBetterFetch.mockResolvedValue({
+				data: {
+					success: false,
+					"error-codes": ["invalid-input-response"],
+				},
+			});
+			const res = await client.signIn.email({
+				email: "test@test.com",
+				password: "test123456",
+				fetchOptions: {
+					headers: {
+						"x-captcha-response": "invalid-captcha-token",
+					},
+				},
+			});
+
+			expect(res.error?.status).toBe(403);
+		});
+	});
+});
+
+describe("yandex-smart-captcha", async (it) => {
 		const { client } = await getTestInstance({
 			plugins: [
 				captcha({
 					provider: "yandex-smart-captcha",
 					secretKey: "xx-secret-key",
-=======
-
-	describe("captchafox", async (it) => {
-		const { client } = await getTestInstance({
-			plugins: [
-				captcha({
-					provider: "captchafox",
-					secretKey: "xx-secret-key",
-					siteKey: "xx-site-key",
->>>>>>> fb2c6af6
 				}),
 			],
 		});
@@ -375,15 +436,9 @@
 		it("Should successfully sign in users if they passed the CAPTCHA challenge", async () => {
 			mockBetterFetch.mockResolvedValue({
 				data: {
-<<<<<<< HEAD
 					status: "ok",
 					message: "",
 					host: "example.com",
-=======
-					success: true,
-					challenge_ts: "2022-02-28T15:14:30.096Z",
-					hostname: "example.com",
->>>>>>> fb2c6af6
 				},
 			});
 			const res = await client.signIn.email({
@@ -399,11 +454,7 @@
 			expect(res.data?.user).toBeDefined();
 		});
 
-<<<<<<< HEAD
 		it("Should return 500 if the call to /validate fails", async () => {
-=======
-		it("Should return 500 if the call to /siteverify fails", async () => {
->>>>>>> fb2c6af6
 			mockBetterFetch.mockResolvedValue({
 				error: "Failed to fetch",
 			});
@@ -423,13 +474,8 @@
 		it("Should return 403 in case of a validation failure", async () => {
 			mockBetterFetch.mockResolvedValue({
 				data: {
-<<<<<<< HEAD
 					status: "failed",
 					message: "Token invalid or expired.",
-=======
-					success: false,
-					"error-codes": ["invalid-input-response"],
->>>>>>> fb2c6af6
 				},
 			});
 			const res = await client.signIn.email({
@@ -445,4 +491,4 @@
 			expect(res.error?.status).toBe(403);
 		});
 	});
-});+});    
--- conflicted
+++ resolved
@@ -394,7 +394,6 @@
 											maxAge: 0,
 										});
 									}
-<<<<<<< HEAD
 									verifiedTokens.push(verifiedToken);
 								}
 							} catch {
@@ -402,12 +401,10 @@
 							}
 						}
 
-=======
 									return null;
 								}),
 							)
 						).filter((v) => typeof v === "string");
->>>>>>> 4439b52d
 						if (verifiedTokens.length > 0) {
 							await ctx.context.internalAdapter.deleteSessions(verifiedTokens);
 						}

import * as z from "zod";
import { APIError, sessionMiddleware } from "../../api";
import {
	createAuthEndpoint,
	createAuthMiddleware,
} from "@better-auth/core/middleware";
import {
	deleteSessionCookie,
	parseCookies,
	parseSetCookieHeader,
	setSessionCookie,
} from "../../cookies";
import type { BetterAuthPlugin } from "@better-auth/core";
<<<<<<< HEAD
import { defineErrorCodes } from "@better-auth/core/utils";
=======
>>>>>>> c3acb352

interface MultiSessionConfig {
	/**
	 * The maximum number of sessions a user can have
	 * at a time
	 * @default 5
	 */
	maximumSessions?: number;
}

const ERROR_CODES = defineErrorCodes({
	INVALID_SESSION_TOKEN: "Invalid session token",
});
export const multiSession = (options?: MultiSessionConfig) => {
	const opts = {
		maximumSessions: 5,
		...options,
	};

	const isMultiSessionCookie = (key: string) => key.includes("_multi-");

	return {
		id: "multi-session",
		endpoints: {
			/**
			 * ### Endpoint
			 *
			 * GET `/multi-session/list-device-sessions`
			 *
			 * ### API Methods
			 *
			 * **server:**
			 * `auth.api.listDeviceSessions`
			 *
			 * **client:**
			 * `authClient.multiSession.listDeviceSessions`
			 *
			 * @see [Read our docs to learn more.](https://better-auth.com/docs/plugins/multi-session#api-method-multi-session-list-device-sessions)
			 */
			listDeviceSessions: createAuthEndpoint(
				"/multi-session/list-device-sessions",
				{
					method: "GET",
					requireHeaders: true,
				},
				async (ctx) => {
					const cookieHeader = ctx.headers?.get("cookie");
					if (!cookieHeader) return ctx.json([]);

					const cookies = Object.fromEntries(parseCookies(cookieHeader));

					const sessionTokens = (
						await Promise.all(
							Object.entries(cookies)
								.filter(([key]) => isMultiSessionCookie(key))
								.map(
									async ([key]) =>
										await ctx.getSignedCookie(key, ctx.context.secret),
								),
						)
					).filter((v) => v !== null);

					if (!sessionTokens.length) return ctx.json([]);
					const sessions =
						await ctx.context.internalAdapter.findSessions(sessionTokens);
					const validSessions = sessions.filter(
						(session) => session && session.session.expiresAt > new Date(),
					);
					const uniqueUserSessions = validSessions.reduce(
						(acc, session) => {
							if (!acc.find((s) => s.user.id === session.user.id)) {
								acc.push(session);
							}
							return acc;
						},
						[] as typeof validSessions,
					);
					return ctx.json(uniqueUserSessions);
				},
			),
			/**
			 * ### Endpoint
			 *
			 * POST `/multi-session/set-active`
			 *
			 * ### API Methods
			 *
			 * **server:**
			 * `auth.api.setActiveSession`
			 *
			 * **client:**
			 * `authClient.multiSession.setActive`
			 *
			 * @see [Read our docs to learn more.](https://better-auth.com/docs/plugins/multi-session#api-method-multi-session-set-active)
			 */
			setActiveSession: createAuthEndpoint(
				"/multi-session/set-active",
				{
					method: "POST",
					body: z.object({
						sessionToken: z.string().meta({
							description: "The session token to set as active",
						}),
					}),
					requireHeaders: true,
					use: [sessionMiddleware],
					metadata: {
						openapi: {
							description: "Set the active session",
							responses: {
								200: {
									description: "Success",
									content: {
										"application/json": {
											schema: {
												type: "object",
												properties: {
													session: {
														$ref: "#/components/schemas/Session",
													},
												},
											},
										},
									},
								},
							},
						},
					},
				},
				async (ctx) => {
					const sessionToken = ctx.body.sessionToken;
					const multiSessionCookieName = `${
						ctx.context.authCookies.sessionToken.name
					}_multi-${sessionToken.toLowerCase()}`;
					const sessionCookie = await ctx.getSignedCookie(
						multiSessionCookieName,
						ctx.context.secret,
					);
					if (!sessionCookie) {
						throw new APIError("UNAUTHORIZED", {
							message: ERROR_CODES.INVALID_SESSION_TOKEN,
						});
					}
					const session =
						await ctx.context.internalAdapter.findSession(sessionToken);
					if (!session || session.session.expiresAt < new Date()) {
						ctx.setCookie(multiSessionCookieName, "", {
							...ctx.context.authCookies.sessionToken.options,
							maxAge: 0,
						});
						throw new APIError("UNAUTHORIZED", {
							message: ERROR_CODES.INVALID_SESSION_TOKEN,
						});
					}
					await setSessionCookie(ctx, session);
					return ctx.json(session);
				},
			),
			/**
			 * ### Endpoint
			 *
			 * POST `/multi-session/revoke`
			 *
			 * ### API Methods
			 *
			 * **server:**
			 * `auth.api.revokeDeviceSession`
			 *
			 * **client:**
			 * `authClient.multiSession.revoke`
			 *
			 * @see [Read our docs to learn more.](https://better-auth.com/docs/plugins/multi-session#api-method-multi-session-revoke)
			 */
			revokeDeviceSession: createAuthEndpoint(
				"/multi-session/revoke",
				{
					method: "POST",
					body: z.object({
						sessionToken: z.string().meta({
							description: "The session token to revoke",
						}),
					}),
					requireHeaders: true,
					use: [sessionMiddleware],
					metadata: {
						openapi: {
							description: "Revoke a device session",
							responses: {
								200: {
									description: "Success",
									content: {
										"application/json": {
											schema: {
												type: "object",
												properties: {
													status: {
														type: "boolean",
													},
												},
											},
										},
									},
								},
							},
						},
					},
				},
				async (ctx) => {
					const sessionToken = ctx.body.sessionToken;
					const multiSessionCookieName = `${
						ctx.context.authCookies.sessionToken.name
					}_multi-${sessionToken.toLowerCase()}`;
					const sessionCookie = await ctx.getSignedCookie(
						multiSessionCookieName,
						ctx.context.secret,
					);
					if (!sessionCookie) {
						throw new APIError("UNAUTHORIZED", {
							message: ERROR_CODES.INVALID_SESSION_TOKEN,
						});
					}

					await ctx.context.internalAdapter.deleteSession(sessionToken);
					ctx.setCookie(multiSessionCookieName, "", {
						...ctx.context.authCookies.sessionToken.options,
						maxAge: 0,
					});
					const isActive = ctx.context.session?.session.token === sessionToken;
					if (!isActive) return ctx.json({ status: true });

					const cookieHeader = ctx.headers?.get("cookie");
					if (cookieHeader) {
						const cookies = Object.fromEntries(parseCookies(cookieHeader));

						const sessionTokens = (
							await Promise.all(
								Object.entries(cookies)
									.filter(([key]) => isMultiSessionCookie(key))
									.map(
										async ([key]) =>
											await ctx.getSignedCookie(key, ctx.context.secret),
									),
							)
						).filter((v): v is string => v !== undefined);
						const internalAdapter = ctx.context.internalAdapter;

						if (sessionTokens.length > 0) {
							const sessions =
								await internalAdapter.findSessions(sessionTokens);
							const validSessions = sessions.filter(
								(session) => session && session.session.expiresAt > new Date(),
							);

							if (validSessions.length > 0) {
								const nextSession = validSessions[0]!;
								await setSessionCookie(ctx, nextSession);
							} else {
								deleteSessionCookie(ctx);
							}
						} else {
							deleteSessionCookie(ctx);
						}
					} else {
						deleteSessionCookie(ctx);
					}
					return ctx.json({
						status: true,
					});
				},
			),
		},
		hooks: {
			after: [
				{
					matcher: () => true,
					handler: createAuthMiddleware(async (ctx) => {
						const cookieString = ctx.context.responseHeaders?.get("set-cookie");
						if (!cookieString) return;
						const setCookies = parseSetCookieHeader(cookieString);
						const sessionCookieConfig = ctx.context.authCookies.sessionToken;
						const sessionToken = ctx.context.newSession?.session.token;
						if (!sessionToken) return;
						const cookies = parseCookies(ctx.headers?.get("cookie") || "");

						const cookieName = `${
							sessionCookieConfig.name
						}_multi-${sessionToken.toLowerCase()}`;

						if (setCookies.get(cookieName) || cookies.get(cookieName)) return;

						const currentMultiSessions =
							Object.keys(Object.fromEntries(cookies)).filter(
								isMultiSessionCookie,
							).length + (cookieString.includes("session_token") ? 1 : 0);

						if (currentMultiSessions >= opts.maximumSessions) {
							return;
						}

						await ctx.setSignedCookie(
							cookieName,
							sessionToken,
							ctx.context.secret,
							sessionCookieConfig.options,
						);
					}),
				},
				{
					matcher: (context) => context.path === "/sign-out",
					handler: createAuthMiddleware(async (ctx) => {
						const cookieHeader = ctx.headers?.get("cookie");
						if (!cookieHeader) return;
						const cookies = Object.fromEntries(parseCookies(cookieHeader));
						const ids = Object.keys(cookies)
							.map((key) => {
								if (isMultiSessionCookie(key)) {
									ctx.setCookie(
										key.toLowerCase().replace("__secure-", "__Secure-"),
										"",
										{
											...ctx.context.authCookies.sessionToken.options,
											maxAge: 0,
										},
									);
									const token = cookies[key]!.split(".")[0]!;
									return token;
								}
								return null;
							})
							.filter((v): v is string => v !== null);
						await ctx.context.internalAdapter.deleteSessions(ids);
					}),
				},
			],
		},
		$ERROR_CODES: ERROR_CODES,
	} satisfies BetterAuthPlugin;
};<|MERGE_RESOLUTION|>--- conflicted
+++ resolved
@@ -11,10 +11,6 @@
 	setSessionCookie,
 } from "../../cookies";
 import type { BetterAuthPlugin } from "@better-auth/core";
-<<<<<<< HEAD
-import { defineErrorCodes } from "@better-auth/core/utils";
-=======
->>>>>>> c3acb352
 
 interface MultiSessionConfig {
 	/**

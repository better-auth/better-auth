--- conflicted
+++ resolved
@@ -23,13 +23,7 @@
 import { schema } from "../oidc-provider/schema";
 import { authorizeMCPOAuth } from "./authorize";
 import { getBaseURL } from "../../utils/url";
-<<<<<<< HEAD
-import { isProduction } from "../../utils/env";
-import { globalLog } from "../../utils";
-=======
-import { isProduction } from "@better-auth/core/env";
-import { logger } from "@better-auth/core/env";
->>>>>>> 5c8a7eb7
+import { isProduction, globalLog } from "@better-auth/core/env";
 
 interface MCPOptions {
 	loginPage: string;

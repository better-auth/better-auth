--- conflicted
+++ resolved
@@ -82,11 +82,7 @@
 
 const getHTML = (
 	apiReference: Record<string, any>,
-<<<<<<< HEAD
-	options?: OpenAPIOptions,
-=======
-	theme?: ScalarTheme | undefined,
->>>>>>> d159e979
+	options?: OpenAPIOptions | undefined,
 ) => `<!doctype html>
 <html>
   <head>
@@ -363,17 +359,7 @@
 	 *
 	 * @default false
 	 */
-<<<<<<< HEAD
-	disableDefaultReference?: boolean;
-=======
 	disableDefaultReference?: boolean | undefined;
-	/**
-	 * Theme of the OpenAPI reference page.
-	 *
-	 * @default "default"
-	 */
-	theme?: ScalarTheme | undefined;
->>>>>>> d159e979
 }
 
 export const openAPI = <O extends OpenAPIOptions>(options?: O | undefined) => {

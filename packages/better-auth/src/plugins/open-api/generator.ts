import type {
	Endpoint,
	EndpointOptions,
	OpenAPIParameter,
	OpenAPISchemaType,
} from "better-call";
import * as z from "zod";
import { getEndpoints } from "../../api";
import {
	type FieldAttributeConfig,
	type FieldType,
	getAuthTables,
} from "../../db";
import type { AuthContext, BetterAuthOptions } from "../../types";
import type { FieldAttribute } from "../../db";

export interface Path {
	get?: {
		tags?: string[];
		operationId?: string;
		description?: string;
		security?: [{ bearerAuth: string[] }];
		parameters?: OpenAPIParameter[];
		responses?: {
			[key in string]: {
				description?: string;
				content: {
					"application/json": {
						schema: {
							type?: OpenAPISchemaType;
							properties?: Record<string, any>;
							required?: string[];
							$ref?: string;
						};
					};
				};
			};
		};
	};
	post?: {
		tags?: string[];
		operationId?: string;
		description?: string;
		security?: [{ bearerAuth: string[] }];
		parameters?: OpenAPIParameter[];
		requestBody?: {
			content: {
				"application/json": {
					schema: {
						type?: OpenAPISchemaType;
						properties?: Record<string, any>;
						required?: string[];
						$ref?: string;
					};
				};
			};
		};
		responses?: {
			[key in string]: {
				description?: string;
				content: {
					"application/json": {
						schema: {
							type?: OpenAPISchemaType;
							properties?: Record<string, any>;
							required?: string[];
							$ref?: string;
						};
					};
				};
			};
		};
	};
}

type AllowedType = "string" | "number" | "boolean" | "array" | "object";
const allowedType = new Set(["string", "number", "boolean", "array", "object"]);
function getTypeFromZodType(zodType: z.ZodType<any>) {
	const type = zodType.type;
	return allowedType.has(type) ? (type as AllowedType) : "string";
}

type FieldSchema = {
	type: FieldType;
	default?: FieldAttributeConfig["defaultValue"] | "Generated at runtime";
	readOnly?: boolean;
};

type OpenAPIModelSchema = {
	type: "object";
	properties: Record<string, FieldSchema>;
	required?: string[];
};

function getFieldSchema(field: FieldAttribute) {
	const schema: FieldSchema = {
		type: field.type === "date" ? "string" : field.type,
	};

	if (field.defaultValue !== undefined) {
		schema.default =
			typeof field.defaultValue === "function"
				? "Generated at runtime"
				: field.defaultValue;
	}

	if (field.input === false) {
		schema.readOnly = true;
	}

	return schema;
}

function getParameters(options: EndpointOptions) {
	const parameters: OpenAPIParameter[] = [];
	if (options.metadata?.openapi?.parameters) {
		parameters.push(...options.metadata.openapi.parameters);
		return parameters;
	}
	if (options.query instanceof z.ZodObject) {
		Object.entries(options.query.shape).forEach(([key, value]) => {
			if (value instanceof z.ZodType) {
				parameters.push({
					name: key,
					in: "query",
					schema: {
						...processZodType(value as z.ZodType<any>),
						...("minLength" in value && (value as any).minLength
							? {
									minLength: (value as any).minLength as number,
								}
							: {}),
					},
				});
			}
		});
	}
	return parameters;
}

function getRequestBody(options: EndpointOptions): any {
	if (options.metadata?.openapi?.requestBody) {
		return options.metadata.openapi.requestBody;
	}
	if (!options.body) return undefined;
	if (
		options.body instanceof z.ZodObject ||
		options.body instanceof z.ZodOptional
	) {
		// @ts-expect-error
		const shape = options.body.shape;
		if (!shape) return undefined;
		const properties: Record<string, any> = {};
		const required: string[] = [];
		Object.entries(shape).forEach(([key, value]) => {
			if (value instanceof z.ZodType) {
				properties[key] = processZodType(value as z.ZodType<any>);
				if (!(value instanceof z.ZodOptional)) {
					required.push(key);
				}
			}
		});
		return {
			required:
				options.body instanceof z.ZodOptional
					? false
					: options.body
						? true
						: false,
			content: {
				"application/json": {
					schema: {
						type: "object",
						properties,
						required,
					},
				},
			},
		};
	}
	return undefined;
}

function processZodType(zodType: z.ZodType<any>): any {
	// optional unwrapping
	if (zodType instanceof z.ZodOptional) {
		const innerType = (zodType as any)._def.innerType;
		const innerSchema = processZodType(innerType);
		return {
			...innerSchema,
			nullable: true,
		};
	}
	// object unwrapping
	if (zodType instanceof z.ZodObject) {
		const shape = (zodType as any).shape;
		if (shape) {
			const properties: Record<string, any> = {};
			const required: string[] = [];
			Object.entries(shape).forEach(([key, value]) => {
				if (value instanceof z.ZodType) {
					properties[key] = processZodType(value as z.ZodType<any>);
					if (!(value instanceof z.ZodOptional)) {
						required.push(key);
					}
				}
			});
			return {
				type: "object",
				properties,
				...(required.length > 0 ? { required } : {}),
				description: (zodType as any).description,
			};
		}
	}

	// For primitive types, get the correct type from the unwrapped ZodType
	const baseSchema = {
		type: getTypeFromZodType(zodType),
		description: (zodType as any).description,
	};

	return baseSchema;
}

function getResponse(responses?: Record<string, any>) {
	return {
		"400": {
			content: {
				"application/json": {
					schema: {
						type: "object",
						properties: {
							message: {
								type: "string",
							},
						},
						required: ["message"],
					},
				},
			},
			description:
				"Bad Request. Usually due to missing parameters, or invalid parameters.",
		},
		"401": {
			content: {
				"application/json": {
					schema: {
						type: "object",
						properties: {
							message: {
								type: "string",
							},
						},
						required: ["message"],
					},
				},
			},
			description: "Unauthorized. Due to missing or invalid authentication.",
		},
		"403": {
			content: {
				"application/json": {
					schema: {
						type: "object",
						properties: {
							message: {
								type: "string",
							},
						},
					},
				},
			},
			description:
				"Forbidden. You do not have permission to access this resource or to perform this action.",
		},
		"404": {
			content: {
				"application/json": {
					schema: {
						type: "object",
						properties: {
							message: {
								type: "string",
							},
						},
					},
				},
			},
			description: "Not Found. The requested resource was not found.",
		},
		"429": {
			content: {
				"application/json": {
					schema: {
						type: "object",
						properties: {
							message: {
								type: "string",
							},
						},
					},
				},
			},
			description:
				"Too Many Requests. You have exceeded the rate limit. Try again later.",
		},
		"500": {
			content: {
				"application/json": {
					schema: {
						type: "object",
						properties: {
							message: {
								type: "string",
							},
						},
					},
				},
			},
			description:
				"Internal Server Error. This is a problem with the server that you cannot fix.",
		},
		...responses,
	} as any;
}

function toOpenApiPath(path: string) {
	// /reset-password/:token -> /reset-password/{token}
	// replace all : with {}
	return path
		.split("/")
		.map((part) => (part.startsWith(":") ? `{${part.slice(1)}}` : part))
		.join("/");
}

export async function generator(ctx: AuthContext, options: BetterAuthOptions) {
	const baseEndpoints = getEndpoints(ctx, {
		...options,
		plugins: [],
	});

<<<<<<< HEAD
	const tables = getAuthTables({
		...options,
		session: {
			...options.session,
			storeSessionInDatabase: true, // Forcing this to true to return the session table schema
		},
	});
	const models = Object.entries(tables).reduce((acc, [key, value]) => {
=======
	const tables = getAuthTables(options);
	const models = Object.entries(tables).reduce<
		Record<string, OpenAPIModelSchema>
	>((acc, [key, value]) => {
>>>>>>> 57510365
		const modelName = key.charAt(0).toUpperCase() + key.slice(1);
		const fields = value.fields;
		const required: string[] = [];
		const properties: Record<string, FieldSchema> = {
			id: { type: "string" },
		};
		Object.entries(fields).forEach(([fieldKey, fieldValue]) => {
			if (!fieldValue) return;
			properties[fieldKey] = getFieldSchema(fieldValue);
			if (fieldValue.required && fieldValue.input !== false) {
				required.push(fieldKey);
			}
		});

<<<<<<< HEAD
		Object.entries(properties).forEach(([key, prop]) => {
			const field = value.fields[key];
			if (field && field.type === "date" && prop.type === "string") {
				prop.format = "date-time";
			}
		});
		// @ts-expect-error
=======
>>>>>>> 57510365
		acc[modelName] = {
			type: "object",
			properties,
			required,
		};
		return acc;
	}, {});

	const components = {
		schemas: {
			...models,
		},
	};

	const paths: Record<string, Path> = {};

	Object.entries(baseEndpoints.api).forEach(([_, value]) => {
		if (ctx.options.disabledPaths?.includes(value.path)) return;
		const options = value.options as EndpointOptions;
		if (options.metadata?.SERVER_ONLY) return;
		const path = toOpenApiPath(value.path);
		if (options.method === "GET") {
			paths[path] = {
				get: {
					tags: ["Default", ...(options.metadata?.openapi?.tags || [])],
					description: options.metadata?.openapi?.description,
					operationId: options.metadata?.openapi?.operationId,
					security: [
						{
							bearerAuth: [],
						},
					],
					parameters: getParameters(options),
					responses: getResponse(options.metadata?.openapi?.responses),
				},
			};
		}

		if (options.method === "POST") {
			const body = getRequestBody(options);
			paths[path] = {
				post: {
					tags: ["Default", ...(options.metadata?.openapi?.tags || [])],
					description: options.metadata?.openapi?.description,
					operationId: options.metadata?.openapi?.operationId,
					security: [
						{
							bearerAuth: [],
						},
					],
					parameters: getParameters(options),
					...(body
						? { requestBody: body }
						: {
								requestBody: {
									//set body none
									content: {
										"application/json": {
											schema: {
												type: "object",
												properties: {},
											},
										},
									},
								},
							}),
					responses: getResponse(options.metadata?.openapi?.responses),
				},
			};
		}
	});

	for (const plugin of options.plugins || []) {
		if (plugin.id === "open-api") {
			continue;
		}
		const pluginEndpoints = getEndpoints(ctx, {
			...options,
			plugins: [plugin],
		});
		const api = Object.keys(pluginEndpoints.api)
			.map((key) => {
				if (
					baseEndpoints.api[key as keyof typeof baseEndpoints.api] === undefined
				) {
					return pluginEndpoints.api[key as keyof typeof pluginEndpoints.api];
				}
				return null;
			})
			.filter((x) => x !== null) as Endpoint[];
		Object.entries(api).forEach(([key, value]) => {
			if (ctx.options.disabledPaths?.includes(value.path)) return;
			const options = value.options as EndpointOptions;
			if (options.metadata?.SERVER_ONLY) return;
			const path = toOpenApiPath(value.path);
			if (options.method === "GET") {
				paths[path] = {
					get: {
						tags: options.metadata?.openapi?.tags || [
							plugin.id.charAt(0).toUpperCase() + plugin.id.slice(1),
						],
						description: options.metadata?.openapi?.description,
						operationId: options.metadata?.openapi?.operationId,
						security: [
							{
								bearerAuth: [],
							},
						],
						parameters: getParameters(options),
						responses: getResponse(options.metadata?.openapi?.responses),
					},
				};
			}
			if (options.method === "POST") {
				paths[path] = {
					post: {
						tags: options.metadata?.openapi?.tags || [
							plugin.id.charAt(0).toUpperCase() + plugin.id.slice(1),
						],
						description: options.metadata?.openapi?.description,
						operationId: options.metadata?.openapi?.operationId,
						security: [
							{
								bearerAuth: [],
							},
						],
						parameters: getParameters(options),
						requestBody: getRequestBody(options),
						responses: getResponse(options.metadata?.openapi?.responses),
					},
				};
			}
		});
	}

	const res = {
		openapi: "3.1.1",
		info: {
			title: "Better Auth",
			description: "API Reference for your Better Auth Instance",
			version: "1.1.0",
		},
		components: {
			...components,
			securitySchemes: {
				apiKeyCookie: {
					type: "apiKey",
					in: "cookie",
					name: "apiKeyCookie",
					description: "API Key authentication via cookie",
				},
				bearerAuth: {
					type: "http",
					scheme: "bearer",
					description: "Bearer token authentication",
				},
			},
		},
		security: [
			{
				apiKeyCookie: [],
				bearerAuth: [],
			},
		],
		servers: [
			{
				url: ctx.baseURL,
			},
		],
		tags: [
			{
				name: "Default",
				description:
					"Default endpoints that are included with Better Auth by default. These endpoints are not part of any plugin.",
			},
		],
		paths,
	};
	return res;
}<|MERGE_RESOLUTION|>--- conflicted
+++ resolved
@@ -340,7 +340,6 @@
 		plugins: [],
 	});
 
-<<<<<<< HEAD
 	const tables = getAuthTables({
 		...options,
 		session: {
@@ -348,13 +347,9 @@
 			storeSessionInDatabase: true, // Forcing this to true to return the session table schema
 		},
 	});
-	const models = Object.entries(tables).reduce((acc, [key, value]) => {
-=======
-	const tables = getAuthTables(options);
 	const models = Object.entries(tables).reduce<
 		Record<string, OpenAPIModelSchema>
 	>((acc, [key, value]) => {
->>>>>>> 57510365
 		const modelName = key.charAt(0).toUpperCase() + key.slice(1);
 		const fields = value.fields;
 		const required: string[] = [];
@@ -369,7 +364,6 @@
 			}
 		});
 
-<<<<<<< HEAD
 		Object.entries(properties).forEach(([key, prop]) => {
 			const field = value.fields[key];
 			if (field && field.type === "date" && prop.type === "string") {
@@ -377,8 +371,6 @@
 			}
 		});
 		// @ts-expect-error
-=======
->>>>>>> 57510365
 		acc[modelName] = {
 			type: "object",
 			properties,

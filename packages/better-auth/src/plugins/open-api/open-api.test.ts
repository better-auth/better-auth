import { describe, expect } from "vitest";
import { getTestInstance } from "../../test-utils/test-instance";
import { openAPI } from ".";

describe("open-api", async (it) => {
	const { auth } = await getTestInstance({
		plugins: [openAPI()],
		user: {
			additionalFields: {
				role: {
					type: "string",
					required: true,
					defaultValue: "user",
				},
				preferences: {
					type: "string",
					required: false,
				},
			},
		},
	});

	it("should generate OpenAPI schema", async () => {
		const schema = await auth.api.generateOpenAPISchema();
		expect(schema).toBeDefined();
	});

	it("should have an id field in the User schema", async () => {
		const schema = await auth.api.generateOpenAPISchema();
		const schemas = schema.components.schemas as Record<
			string,
			Record<string, any>
		>;
		expect(schemas["User"].properties.id).toEqual({
			type: "string",
		});
	});

<<<<<<< HEAD
	it("should use the api reference script src provided", async () => {
		const { auth } = await getTestInstance({
			plugins: [
				openAPI({
					apiReferenceScriptSrc:
						"https://cdn.jsdelivr.net/npm/@scalar/api-reference/test",
				}),
			],
		});
		const reference = await auth.api.openAPIReference();
		const referenceHTML = await reference.text();
		console.log(referenceHTML);
		expect(referenceHTML).toContain("TEST-SCRIPT-SRC");
=======
	it("should include additionalFields in the User schema", async () => {
		const schema = await auth.api.generateOpenAPISchema();
		const schemas = schema.components.schemas as Record<
			string,
			Record<string, any>
		>;

		expect(schemas["User"].properties.role).toEqual({
			type: "string",
			default: "user",
		});

		expect(schemas["User"].properties.preferences).toEqual({
			type: "string",
		});
		expect(schemas["User"].required).toContain("role");
		expect(schemas["User"].required).not.toContain("preferences");
>>>>>>> 33b0635c
	});
});<|MERGE_RESOLUTION|>--- conflicted
+++ resolved
@@ -5,19 +5,6 @@
 describe("open-api", async (it) => {
 	const { auth } = await getTestInstance({
 		plugins: [openAPI()],
-		user: {
-			additionalFields: {
-				role: {
-					type: "string",
-					required: true,
-					defaultValue: "user",
-				},
-				preferences: {
-					type: "string",
-					required: false,
-				},
-			},
-		},
 	});
 
 	it("should generate OpenAPI schema", async () => {
@@ -36,38 +23,12 @@
 		});
 	});
 
-<<<<<<< HEAD
 	it("should use the api reference script src provided", async () => {
 		const { auth } = await getTestInstance({
-			plugins: [
-				openAPI({
-					apiReferenceScriptSrc:
-						"https://cdn.jsdelivr.net/npm/@scalar/api-reference/test",
-				}),
-			],
+			plugins: [openAPI({ apiReferenceScriptSrc: "TEST-SCRIPT-SRC" })],
 		});
 		const reference = await auth.api.openAPIReference();
 		const referenceHTML = await reference.text();
-		console.log(referenceHTML);
 		expect(referenceHTML).toContain("TEST-SCRIPT-SRC");
-=======
-	it("should include additionalFields in the User schema", async () => {
-		const schema = await auth.api.generateOpenAPISchema();
-		const schemas = schema.components.schemas as Record<
-			string,
-			Record<string, any>
-		>;
-
-		expect(schemas["User"].properties.role).toEqual({
-			type: "string",
-			default: "user",
-		});
-
-		expect(schemas["User"].properties.preferences).toEqual({
-			type: "string",
-		});
-		expect(schemas["User"].required).toContain("role");
-		expect(schemas["User"].required).not.toContain("preferences");
->>>>>>> 33b0635c
 	});
 });
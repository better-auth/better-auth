import { AccessControl } from "./access";
<<<<<<< HEAD
import type { StatementsPrimitive } from "./src/types";
=======
import type { StatementsPrimitive } from "./types";
>>>>>>> f6da8b62

export const createAccessControl = <S extends StatementsPrimitive>(
	statements: S,
) => {
	return new AccessControl<S>(statements);
};

export const defaultStatements = {
	organization: ["update", "delete"],
	member: ["create", "update", "delete"],
	invitation: ["create", "cancel"],
} as const;

export const defaultAc = createAccessControl(defaultStatements);

export const adminAc = defaultAc.newRole({
	organization: ["update"],
	invitation: ["create", "cancel"],
	member: ["create", "update", "delete"],
});

export const ownerAc = defaultAc.newRole({
	organization: ["update", "delete"],
	member: ["create", "update", "delete"],
	invitation: ["create", "cancel"],
});

export const memberAc = defaultAc.newRole({
	organization: [],
	member: [],
	invitation: [],
});

export const defaultRoles = {
	admin: adminAc,
	owner: ownerAc,
	member: memberAc,
};<|MERGE_RESOLUTION|>--- conflicted
+++ resolved
@@ -1,9 +1,5 @@
 import { AccessControl } from "./access";
-<<<<<<< HEAD
-import type { StatementsPrimitive } from "./src/types";
-=======
 import type { StatementsPrimitive } from "./types";
->>>>>>> f6da8b62
 
 export const createAccessControl = <S extends StatementsPrimitive>(
 	statements: S,

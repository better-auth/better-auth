import { describe, expect, it } from "vitest";
import { getTestInstance } from "../../test-utils/test-instance";
import { customSession } from ".";
import { admin } from "../admin";
import { createAuthClient } from "../../client";
import { customSessionClient } from "./client";
import type { BetterAuthOptions } from "../../types";
import { adminClient } from "../admin/client";
import { getCookieCache } from "../../cookies";

describe("Custom Session Plugin Tests", async () => {
	const options = {
		plugins: [admin()],
		session: {
			cookieCache: {
				enabled: true,
			},
		},
	} satisfies BetterAuthOptions;
	const { auth, signInWithTestUser, testUser, customFetchImpl } =
		await getTestInstance({
			...options,
			plugins: [
				...options.plugins,
				customSession(async ({ user, session }) => {
					const newData = {
						message: "Hello, World!",
					};
					return {
						user: {
							firstName: user.name.split(" ")[0],
							lastName: user.name.split(" ")[1],
						},
						newData,
						session,
					};
				}, options),
			],
		});

	const client = createAuthClient({
		baseURL: "http://localhost:3000",
		plugins: [customSessionClient<typeof auth>(), adminClient()],
		fetchOptions: { customFetchImpl },
	});

	it("should return the session", async () => {
		const { headers } = await signInWithTestUser();
		const session = await auth.api.getSession({ headers });
		const s = await client.getSession({ fetchOptions: { headers } });
		expect(s.data?.newData).toEqual({ message: "Hello, World!" });
		expect(session?.newData).toEqual({ message: "Hello, World!" });
	});

	it("should return set cookie headers", async () => {
		const { headers } = await signInWithTestUser();
		await client.getSession({
			fetchOptions: {
				headers,
				onResponse(context: any) {
					expect(context.response.headers.get("set-cookie")).toBeDefined();
				},
			},
		});
	});

<<<<<<< HEAD
	it("should cache custom fields in session cookie", async () => {
		const { headers } = await signInWithTestUser();

		let responseHeaders: Headers | undefined;
		await client.getSession({
			fetchOptions: {
				headers,
				onResponse(context) {
					responseHeaders = context.response.headers;
				},
			},
		});

		const cookie = responseHeaders?.get("set-cookie");
		expect(cookie).toBeDefined();
		const requestHeaders = new Headers();
		if (cookie) {
			requestHeaders.set("cookie", cookie);
		}
		const cachedData = await getCookieCache(requestHeaders, {
			secret: auth.options.secret,
		});
		console.log(cachedData);
		expect((cachedData as any)?.newData).toEqual({ message: "Hello, World!" });
=======
	it("should not create memory leaks with multiple plugin instances", async () => {
		const initialMemory = process.memoryUsage();

		const pluginInstances = [];
		const sessionCount = 100;

		for (let i = 0; i < sessionCount; i++) {
			const plugin = customSession(async ({ user, session }) => {
				return {
					user: {
						...user,
						testField: `test-${i}`,
					},
					session,
					iteration: i,
				};
			});
			pluginInstances.push(plugin);
		}

		// Force garbage collection if available (in test environment)
		if (global.gc) {
			global.gc();
		}

		const afterPluginCreation = process.memoryUsage();

		const memoryIncrease =
			afterPluginCreation.heapUsed - initialMemory.heapUsed;
		const memoryIncreasePerPlugin = memoryIncrease / sessionCount;
		// Each plugin instance should not use more than <5KB of memory
		// (this is a reasonable threshold that indicates no major memory leak)
		expect(memoryIncreasePerPlugin).toBeLessThan(5 * 1024);
		// Verify that plugins are still functional
		expect(pluginInstances).toHaveLength(sessionCount);
		expect(pluginInstances[0].id).toBe("custom-session");
		expect(pluginInstances[sessionCount - 1].id).toBe("custom-session");
>>>>>>> cf7f2f11
	});
});<|MERGE_RESOLUTION|>--- conflicted
+++ resolved
@@ -64,7 +64,6 @@
 		});
 	});
 
-<<<<<<< HEAD
 	it("should cache custom fields in session cookie", async () => {
 		const { headers } = await signInWithTestUser();
 
@@ -89,7 +88,8 @@
 		});
 		console.log(cachedData);
 		expect((cachedData as any)?.newData).toEqual({ message: "Hello, World!" });
-=======
+  });
+
 	it("should not create memory leaks with multiple plugin instances", async () => {
 		const initialMemory = process.memoryUsage();
 
@@ -127,6 +127,5 @@
 		expect(pluginInstances).toHaveLength(sessionCount);
 		expect(pluginInstances[0].id).toBe("custom-session");
 		expect(pluginInstances[sessionCount - 1].id).toBe("custom-session");
->>>>>>> cf7f2f11
 	});
 });
import { describe, expect, it } from "vitest";
import { getTestInstance } from "../../test-utils/test-instance";
import { customSession } from ".";
import { admin } from "../admin";
import { createAuthClient } from "../../client";
import { customSessionClient } from "./client";
import type { BetterAuthOptions } from "../../types";
import { adminClient } from "../admin/client";
import { multiSession } from "../multi-session";
import { multiSessionClient } from "../multi-session/client";

describe("Custom Session Plugin Tests", async () => {
	const options = {
		plugins: [admin(), multiSession()],
	} satisfies BetterAuthOptions;
	const { auth, signInWithTestUser, testUser, customFetchImpl, cookieSetter } =
		await getTestInstance({
			plugins: [
				...options.plugins,
				customSession(async ({ user, session }) => {
					const newData = {
						message: "Hello, World!",
					};
					return {
						user: {
							firstName: user.name.split(" ")[0],
							lastName: user.name.split(" ")[1],
						},
						newData,
						session,
					};
				}, options),
			],
		});

	const client = createAuthClient({
		baseURL: "http://localhost:3000",
		plugins: [
			customSessionClient<typeof auth>(),
			adminClient(),
			multiSessionClient(),
		],
		fetchOptions: { customFetchImpl },
	});

	it("should return the session", async () => {
		const { headers } = await signInWithTestUser();
		const session = await auth.api.getSession({ headers });
		const s = await client.getSession({ fetchOptions: { headers } });
		expect(s.data?.newData).toEqual({ message: "Hello, World!" });
		expect(session?.newData).toEqual({ message: "Hello, World!" });
	});

	it("should return set cookie headers", async () => {
		const { headers } = await signInWithTestUser();
		const s = await client.getSession({
			fetchOptions: {
				headers,
				onResponse(context) {
					expect(context.response.headers.get("set-cookie")).toBeDefined();
				},
			},
		});
	});

<<<<<<< HEAD
	it("should return the custom session for multi-session", async () => {
		let headers = new Headers();
		const testUser = {
			email: "second-email@test.com",
			password: "password",
			name: "Name",
		};

		await client.signUp.email(
			{
				name: testUser.name,
				email: testUser.email,
				password: testUser.password,
			},
			{
				onSuccess: cookieSetter(headers),
			},
		);
		const sessions = await auth.api.listDeviceSessions({
			headers,
		});
		const session = sessions[0]!;
		//@ts-expect-error
		expect(session.newData).toEqual({ message: "Hello, World!" });
=======
	it("should not create memory leaks with multiple plugin instances", async () => {
		const initialMemory = process.memoryUsage();

		const pluginInstances = [];
		const sessionCount = 100;

		for (let i = 0; i < sessionCount; i++) {
			const plugin = customSession(async ({ user, session }) => {
				return {
					user: {
						...user,
						testField: `test-${i}`,
					},
					session,
					iteration: i,
				};
			});
			pluginInstances.push(plugin);
		}

		// Force garbage collection if available (in test environment)
		if (global.gc) {
			global.gc();
		}

		const afterPluginCreation = process.memoryUsage();

		const memoryIncrease =
			afterPluginCreation.heapUsed - initialMemory.heapUsed;
		const memoryIncreasePerPlugin = memoryIncrease / sessionCount;
		// Each plugin instance should not use more than <5KB of memory
		// (this is a reasonable threshold that indicates no major memory leak)
		expect(memoryIncreasePerPlugin).toBeLessThan(5 * 1024);
		// Verify that plugins are still functional
		expect(pluginInstances).toHaveLength(sessionCount);
		expect(pluginInstances[0].id).toBe("custom-session");
		expect(pluginInstances[sessionCount - 1].id).toBe("custom-session");
>>>>>>> 2b267142
	});
});<|MERGE_RESOLUTION|>--- conflicted
+++ resolved
@@ -63,7 +63,6 @@
 		});
 	});
 
-<<<<<<< HEAD
 	it("should return the custom session for multi-session", async () => {
 		let headers = new Headers();
 		const testUser = {
@@ -88,8 +87,9 @@
 		const session = sessions[0]!;
 		//@ts-expect-error
 		expect(session.newData).toEqual({ message: "Hello, World!" });
-=======
-	it("should not create memory leaks with multiple plugin instances", async () => {
+  });
+
+it("should not create memory leaks with multiple plugin instances", async () => {
 		const initialMemory = process.memoryUsage();
 
 		const pluginInstances = [];
@@ -126,6 +126,5 @@
 		expect(pluginInstances).toHaveLength(sessionCount);
 		expect(pluginInstances[0].id).toBe("custom-session");
 		expect(pluginInstances[sessionCount - 1].id).toBe("custom-session");
->>>>>>> 2b267142
 	});
 });
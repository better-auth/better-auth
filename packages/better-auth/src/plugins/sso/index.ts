--- conflicted
+++ resolved
@@ -1022,10 +1022,6 @@
 				},
 			),
 		},
-<<<<<<< HEAD
-		schema: mergeSchema(schema(options?.schema), options?.schema),
-		options: options,
-=======
 		schema: {
 			ssoProvider: {
 				fields: {
@@ -1066,7 +1062,6 @@
 				},
 			},
 		},
->>>>>>> 19f39cb4
 	} satisfies BetterAuthPlugin;
 };
 

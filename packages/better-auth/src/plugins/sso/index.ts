--- conflicted
+++ resolved
@@ -393,16 +393,12 @@
 									`${body.issuer}/.well-known/openid-configuration`,
 								mapping: body.mapping,
 								scopes: body.scopes,
-<<<<<<< HEAD
-								userinfoEndpoint: body.userInfoEndpoint,
-								alwaysFetchUserInfo: body.alwaysFetchUserInfo,
-=======
 								userInfoEndpoint: body.userInfoEndpoint,
+                alwaysFetchUserInfo: body.alwaysFetchUserInfo,
 								overrideUserInfo:
 									ctx.body.overrideUserInfo ||
 									options?.defaultOverrideUserInfo ||
 									false,
->>>>>>> e7eed8c8
 							}),
 							organizationId: body.organizationId,
 							userId: ctx.context.session.user.id,

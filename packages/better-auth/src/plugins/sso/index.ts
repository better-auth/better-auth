--- conflicted
+++ resolved
@@ -263,16 +263,15 @@
 									"The URL to redirect to after login if the user is new",
 							})
 							.optional(),
-<<<<<<< HEAD
+						scopes: z
+							.array(z.string(), {
+								description: "Scopes to request from the provider.",
+							})
+							.optional(),
 						requestSignUp: z
 							.boolean({
 								description:
 									"Explicitly request sign-up. Useful when disableImplicitSignUp is true for this provider",
-=======
-						scopes: z
-							.array(z.string(), {
-								description: "Scopes to request from the provider.",
->>>>>>> ec9edc35
 							})
 							.optional(),
 					}),

--- conflicted
+++ resolved
@@ -1,13 +1,7 @@
 import * as z from "zod";
-<<<<<<< HEAD
-import { APIError, createAuthEndpoint, sessionMiddleware } from "../../api";
-import type { BetterAuthPlugin, InferOptionSchema, User } from "../../types";
-import type { FieldAttribute } from "../../db/field";
-=======
 import { APIError, sessionMiddleware } from "../../api";
 import { createAuthEndpoint } from "@better-auth/core/middleware";
-import type { BetterAuthPlugin, User } from "../../types";
->>>>>>> fb2c6af6
+import type { BetterAuthPlugin, InferOptionSchema, User } from "../../types";
 import {
 	createAuthorizationURL,
 	validateAuthorizationCode,
@@ -17,14 +11,11 @@
 import { decodeJwt } from "jose";
 import { handleOAuthUserInfo } from "../../oauth2/link-account";
 import { setSessionCookie } from "../../cookies";
-<<<<<<< HEAD
-import { mergeSchema } from "../../db";
-import { schema } from "./schema";
-=======
 import type { OAuth2Tokens } from "@better-auth/core/oauth2";
 import { generateState, parseState } from "../../oauth2/state";
 import { setTokenUtil } from "../../oauth2/utils";
->>>>>>> fb2c6af6
+import { schema } from "./schema";
+import { mergeSchema, type FieldAttribute } from "better-auth/db";
 
 export interface SSOOptions {
 	/**

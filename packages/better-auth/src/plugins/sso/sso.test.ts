--- conflicted
+++ resolved
@@ -343,13 +343,9 @@
 			"redirect_uri=http%3A%2F%2Flocalhost%3A3000%2Fapi%2Fauth%2Fsso%2Fcallback%2Ftest",
 		);
 		const { callbackURL } = await simulateOAuthFlow(res.url, headers);
-<<<<<<< HEAD
-		expect(callbackURL).toContain("/api/auth/error?error=signup+disabled");
-=======
 		expect(callbackURL).toContain(
 			"/api/auth/error/error?error=signup disabled",
 		);
->>>>>>> c3acb352
 	});
 
 	it("should create user with SSO provider when sign ups are disabled but sign up is requested", async () => {

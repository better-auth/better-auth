<<<<<<< HEAD
import * as z from "zod/v4";
import { createAuthEndpoint, type BetterAuthPlugin } from "..";
=======
import { z } from "zod";
import {
	createAuthEndpoint,
	defaultKeyHasher,
	type BetterAuthPlugin,
} from "..";
>>>>>>> 85a1c68c
import { sessionMiddleware } from "../../api";
import { generateRandomString } from "../../crypto";
import type { GenericEndpointContext, Session, User } from "../../types";

interface OneTimeTokenopts {
	/**
	 * Expires in minutes
	 *
	 * @default 3
	 */
	expiresIn?: number;
	/**
	 * Only allow server initiated requests
	 */
	disableClientRequest?: boolean;
	/**
	 * Generate a custom token
	 */
	generateToken?: (
		session: {
			user: User & Record<string, any>;
			session: Session & Record<string, any>;
		},
		ctx: GenericEndpointContext,
	) => Promise<string>;
	/**
	 * This option allows you to configure how the token is stored in your database.
	 * Note: This will not affect the token that's sent, it will only affect the token stored in your database.
	 *
	 * @default "plain"
	 */
	storeToken?:
		| "plain"
		| "hashed"
		| { type: "custom-hasher"; hash: (token: string) => Promise<string> };
}

export const oneTimeToken = (options?: OneTimeTokenopts) => {
	const opts = {
		storeToken: "plain",
		...options,
	} satisfies OneTimeTokenopts;

	async function storeToken(ctx: GenericEndpointContext, token: string) {
		if (opts.storeToken === "hashed") {
			return await defaultKeyHasher(token);
		}
		if (
			typeof opts.storeToken === "object" &&
			"type" in opts.storeToken &&
			opts.storeToken.type === "custom-hasher"
		) {
			return await opts.storeToken.hash(token);
		}

		return token;
	}

	return {
		id: "one-time-token",
		endpoints: {
			generateOneTimeToken: createAuthEndpoint(
				"/one-time-token/generate",
				{
					method: "GET",
					use: [sessionMiddleware],
				},
				async (c) => {
					//if request exist, it means it's a client request
					if (opts?.disableClientRequest && c.request) {
						throw c.error("BAD_REQUEST", {
							message: "Client requests are disabled",
						});
					}
					const session = c.context.session;
					const token = opts?.generateToken
						? await opts.generateToken(session, c)
						: generateRandomString(32);
					const expiresAt = new Date(
						Date.now() + (opts?.expiresIn ?? 3) * 60 * 1000,
					);
					const storedToken = await storeToken(c, token);
					await c.context.internalAdapter.createVerificationValue({
						value: session.session.token,
						identifier: `one-time-token:${storedToken}`,
						expiresAt,
					});
					return c.json({ token });
				},
			),
			verifyOneTimeToken: createAuthEndpoint(
				"/one-time-token/verify",
				{
					method: "POST",
					body: z.object({
						token: z.string(),
					}),
				},
				async (c) => {
					const { token } = c.body;
					const storedToken = await storeToken(c, token);
					const verificationValue =
						await c.context.internalAdapter.findVerificationValue(
							`one-time-token:${storedToken}`,
						);
					if (!verificationValue) {
						throw c.error("BAD_REQUEST", {
							message: "Invalid token",
						});
					}
					if (verificationValue.expiresAt < new Date()) {
						await c.context.internalAdapter.deleteVerificationValue(
							verificationValue.id,
						);
						throw c.error("BAD_REQUEST", {
							message: "Token expired",
						});
					}
					await c.context.internalAdapter.deleteVerificationValue(
						verificationValue.id,
					);
					const session = await c.context.internalAdapter.findSession(
						verificationValue.value,
					);
					if (!session) {
						throw c.error("BAD_REQUEST", {
							message: "Session not found",
						});
					}
					return c.json(session);
				},
			),
		},
	} satisfies BetterAuthPlugin;
};<|MERGE_RESOLUTION|>--- conflicted
+++ resolved
@@ -1,14 +1,9 @@
-<<<<<<< HEAD
-import * as z from "zod/v4";
-import { createAuthEndpoint, type BetterAuthPlugin } from "..";
-=======
 import { z } from "zod";
 import {
 	createAuthEndpoint,
 	defaultKeyHasher,
 	type BetterAuthPlugin,
 } from "..";
->>>>>>> 85a1c68c
 import { sessionMiddleware } from "../../api";
 import { generateRandomString } from "../../crypto";
 import type { GenericEndpointContext, Session, User } from "../../types";

import { describe, expect } from "vitest";
import { getTestInstance } from "../../test-utils/test-instance";
import { username } from ".";
import { usernameClient } from "./client";

describe("username", async (it) => {
	const { client, sessionSetter, signInWithTestUser } = await getTestInstance(
		{
			plugins: [
				username({
					minUsernameLength: 4,
				}),
			],
		},
		{
			clientOptions: {
				plugins: [usernameClient()],
			},
		},
	);

	it("should sign up with username", async () => {
		const headers = new Headers();
		await client.signUp.email(
			{
				email: "new-email@gamil.com",
				username: "new_username",
				password: "new-password",
				name: "new-name",
			},
			{
				onSuccess: sessionSetter(headers),
			},
		);
		const session = await client.getSession({
			fetchOptions: {
				headers,
				throw: true,
			},
		});
		expect(session?.user.username).toBe("new_username");
	});
	const headers = new Headers();
	it("should sign-in with username", async () => {
		const res = await client.signIn.username(
			{
				username: "new_username",
				password: "new-password",
			},
			{
				onSuccess: sessionSetter(headers),
			},
		);
		expect(res.data?.token).toBeDefined();
	});
	it("should update username", async () => {
		const res = await client.updateUser({
			username: "new_username_2.1",
			fetchOptions: {
				headers,
			},
		});

		const session = await client.getSession({
			fetchOptions: {
				headers,
				throw: true,
			},
		});
		expect(session?.user.username).toBe("new_username_2.1");
	});

	it("should fail on duplicate username in sign-up", async () => {
		const res = await client.signUp.email({
			email: "new-email-2@gamil.com",
			username: "New_username_2.1",
			password: "new_password",
			name: "new-name",
		});
		expect(res.error?.status).toBe(422);
	});

	it("should fail on duplicate username in update-user if user is different", async () => {
		const newHeaders = new Headers();
		await client.signUp.email({
			email: "new-email-2@gamil.com",
			username: "duplicate-username",
			password: "new_password",
			name: "new-name",
			fetchOptions: {
				headers: newHeaders,
			},
		});

		const { headers: testUserHeaders } = await signInWithTestUser();
		const res = await client.updateUser({
			username: "duplicate-username",
			fetchOptions: {
				headers: testUserHeaders,
			},
		});
		expect(res.error?.status).toBe(422);
	});

	it("should succeed on duplicate username in update-user if user is the same", async () => {
		await client.updateUser({
			username: "New_username_2.1",
			fetchOptions: {
				headers,
			},
		});

		const session = await client.getSession({
			fetchOptions: {
				headers,
				throw: true,
			},
		});
		expect(session?.user.username).toBe("new_username_2.1");
	});

	it("should fail on invalid username", async () => {
		const res = await client.signUp.email({
			email: "email-4@email.com",
			username: "new username",
			password: "new_password",
			name: "new-name",
		});
		expect(res.error?.status).toBe(422);
		expect(res.error?.code).toBe("USERNAME_IS_INVALID");
	});

	it("should fail on too short username", async () => {
		const res = await client.signUp.email({
			email: "email-4@email.com",
			username: "new",
			password: "new_password",
			name: "new-name",
		});
		expect(res.error?.status).toBe(422);
		expect(res.error?.code).toBe("USERNAME_IS_TOO_SHORT");
	});

	it("should fail on empty username", async () => {
		const res = await client.signUp.email({
			email: "email-4@email.com",
			username: "",
			password: "new_password",
			name: "new-name",
		});
		expect(res.error?.status).toBe(422);
	});
<<<<<<< HEAD
});

describe("with optional username", async (it) => {
	const { client: optionalClient } = await getTestInstance(
		{
			plugins: [
				username({
					requiredUsername: false, // explicitly set to false
					minUsernameLength: 3,
				}),
			],
		},
		{
			clientOptions: {
				plugins: [usernameClient()],
			},
		},
	);

	it("should allow signup without username when requiredUsername is false", async () => {
		const headers = new Headers();
		const res = await optionalClient.signUp.email(
			{
				email: "optional-test@gmail.com",
				password: "password123",
				name: "Test User",
			} as any,
			{
				onSuccess: (ctx) => {
					headers.set("cookie", ctx.response.headers.get("set-cookie") || "");
				},
			},
		);
		expect((res.data?.user as any).username).toBeUndefined();
=======

	it("should check if username is unavailable", async () => {
		const res = await client.isUsernameAvailable({
			username: "new_username_2.1",
		});
		expect(res.data?.available).toEqual(false);
	});

	it("should check if username is available", async () => {
		const res = await client.isUsernameAvailable({
			username: "new_username_2.2",
		});
		expect(res.data?.available).toEqual(true);
>>>>>>> 32290680
	});
});<|MERGE_RESOLUTION|>--- conflicted
+++ resolved
@@ -150,7 +150,20 @@
 		});
 		expect(res.error?.status).toBe(422);
 	});
-<<<<<<< HEAD
+
+	it("should check if username is unavailable", async () => {
+		const res = await client.isUsernameAvailable({
+			username: "new_username_2.1",
+		});
+		expect(res.data?.available).toEqual(false);
+	});
+
+	it("should check if username is available", async () => {
+		const res = await client.isUsernameAvailable({
+			username: "new_username_2.2",
+		});
+		expect(res.data?.available).toEqual(true);
+	});
 });
 
 describe("with optional username", async (it) => {
@@ -185,20 +198,5 @@
 			},
 		);
 		expect((res.data?.user as any).username).toBeUndefined();
-=======
-
-	it("should check if username is unavailable", async () => {
-		const res = await client.isUsernameAvailable({
-			username: "new_username_2.1",
-		});
-		expect(res.data?.available).toEqual(false);
-	});
-
-	it("should check if username is available", async () => {
-		const res = await client.isUsernameAvailable({
-			username: "new_username_2.2",
-		});
-		expect(res.data?.available).toEqual(true);
->>>>>>> 32290680
 	});
 });
--- conflicted
+++ resolved
@@ -24,8 +24,5 @@
 export * from "./one-time-token";
 export * from "./mcp";
 export * from "./siwe";
-<<<<<<< HEAD
-export * from "./last-login-method";
-=======
 export * from "./device-authorization";
->>>>>>> 127ad5d3
+export * from "./last-login-method";
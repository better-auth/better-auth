export * from "./organization";
export * from "./two-factor";
export * from "./username";
export * from "./bearer";
export * from "../types/plugins";
export * from "../utils/hide-metadata";
export * from "./magic-link";
export * from "./phone-number";
export * from "./anonymous";
export * from "./admin";
export * from "./generic-oauth";
export * from "./jwt";
export * from "./multi-session";
export * from "./email-otp";
export * from "./one-tap";
export * from "./oauth-proxy";
export * from "./custom-session";
export * from "./open-api";
export * from "./oidc-provider";
export * from "./captcha";
export * from "./api-key";
export * from "./haveibeenpwned";
export * from "./one-time-token";
export * from "./mcp";
export * from "./siwe";
export * from "./device-authorization";
export * from "./last-login-method";
<<<<<<< HEAD
export * from "./steam";
=======
/**
 * @deprecated Please import from `better-auth/api` directly.
 */
export {
	createAuthEndpoint,
	createAuthMiddleware,
	optionsMiddleware,
	type AuthEndpoint,
	type AuthMiddleware,
} from "@better-auth/core/middleware";
>>>>>>> 2dab46d5
<|MERGE_RESOLUTION|>--- conflicted
+++ resolved
@@ -25,9 +25,7 @@
 export * from "./siwe";
 export * from "./device-authorization";
 export * from "./last-login-method";
-<<<<<<< HEAD
 export * from "./steam";
-=======
 /**
  * @deprecated Please import from `better-auth/api` directly.
  */
@@ -37,5 +35,4 @@
 	optionsMiddleware,
 	type AuthEndpoint,
 	type AuthMiddleware,
-} from "@better-auth/core/middleware";
->>>>>>> 2dab46d5
+} from "@better-auth/core/middleware";
--- conflicted
+++ resolved
@@ -68,12 +68,8 @@
 				createdAt: new Date(),
 				backedUp: false,
 				transports: "mockTransports",
-<<<<<<< HEAD
 				aaguid: "mockAAGUID",
 			} satisfies Passkey,
-=======
-			},
->>>>>>> b885f350
 		});
 
 		const passkeys = await auth.api.listPasskeys({

import {
	generateAuthenticationOptions,
	generateRegistrationOptions,
	verifyAuthenticationResponse,
	verifyRegistrationResponse,
} from "@simplewebauthn/server";
import type {
	AuthenticationResponseJSON,
	AuthenticatorTransportFuture,
	CredentialDeviceType,
	PublicKeyCredentialCreationOptionsJSON,
} from "@simplewebauthn/server";
import { APIError } from "better-call";
import { generateRandomString } from "../../crypto/random";
import * as z from "zod/v4";
import { createAuthEndpoint } from "../../api/call";
import { sessionMiddleware } from "../../api";
import { freshSessionMiddleware, getSessionFromCtx } from "../../api/routes";
import type {
	BetterAuthPlugin,
	InferOptionSchema,
	AuthPluginSchema,
} from "../../types/plugins";
import { setSessionCookie } from "../../cookies";
import { generateId } from "../../utils";
import { mergeSchema } from "../../db/schema";
import { base64 } from "@better-auth/utils/base64";

interface WebAuthnChallengeValue {
	expectedChallenge: string;
	userData: {
		id: string;
	};
}

function getRpID(options: PasskeyOptions, baseURL?: string) {
	return (
		options.rpID || (baseURL ? new URL(baseURL).hostname : "localhost") // default rpID
	);
}

export interface PasskeyOptions {
	/**
	 * A unique identifier for your website. 'localhost' is okay for
	 * local dev
	 *
	 * @default "localhost"
	 */
	rpID?: string;
	/**
	 * Human-readable title for your website
	 *
	 * @default "Better Auth"
	 */
	rpName?: string;
	/**
	 * The URL at which registrations and authentications should occur.
	 * `http://localhost` and `http://localhost:PORT` are also valid.
	 * Do NOT include any trailing /
	 *
	 * if this isn't provided. The client itself will
	 * pass this value.
	 */
	origin?: string | null;

	/**
	 * Allow customization of the authenticatorSelection options
	 * during passkey registration.
	 */
	authenticatorSelection?: AuthenticatorSelectionCriteria;

	/**
	 * Advanced options
	 */
	advanced?: {
		webAuthnChallengeCookie?: string;
	};
	/**
	 * Schema for the passkey model
	 */
	schema?: InferOptionSchema<typeof schema>;
}

export type Passkey = {
	id: string;
	name?: string;
	publicKey: string;
	userId: string;
	credentialID: string;
	counter: number;
	deviceType: CredentialDeviceType;
	backedUp: boolean;
	transports?: string;
	createdAt: Date;
	aaguid?: string;
};

export const passkey = (options?: PasskeyOptions) => {
	const opts = {
		origin: null,
		...options,
		advanced: {
			webAuthnChallengeCookie: "better-auth-passkey",
			...options?.advanced,
		},
	};
	const expirationTime = new Date(Date.now() + 1000 * 60 * 5);
	const currentTime = new Date();
	const maxAgeInSeconds = Math.floor(
		(expirationTime.getTime() - currentTime.getTime()) / 1000,
	);

	const ERROR_CODES = {
		CHALLENGE_NOT_FOUND: "Challenge not found",
		YOU_ARE_NOT_ALLOWED_TO_REGISTER_THIS_PASSKEY:
			"You are not allowed to register this passkey",
		FAILED_TO_VERIFY_REGISTRATION: "Failed to verify registration",
		PASSKEY_NOT_FOUND: "Passkey not found",
		AUTHENTICATION_FAILED: "Authentication failed",
		UNABLE_TO_CREATE_SESSION: "Unable to create session",
		FAILED_TO_UPDATE_PASSKEY: "Failed to update passkey",
	} as const;
	return {
		id: "passkey",
		endpoints: {
			generatePasskeyRegistrationOptions: createAuthEndpoint(
				"/passkey/generate-register-options",
				{
					method: "GET",
					use: [freshSessionMiddleware],
					query: z
						.object({
							authenticatorAttachment: z
								.enum(["platform", "cross-platform"])
								.optional(),
						})
						.optional(),
					metadata: {
						client: false,
						openapi: {
							description: "Generate registration options for a new passkey",
							responses: {
								200: {
									description: "Success",
									parameters: {
										query: {
											authenticatorAttachment: {
												description: `Type of authenticator to use for registration. 
                          "platform" for device-specific authenticators, 
                          "cross-platform" for authenticators that can be used across devices.`,
												required: false,
											},
										},
									},
									content: {
										"application/json": {
											schema: {
												type: "object",
												properties: {
													challenge: {
														type: "string",
													},
													rp: {
														type: "object",
														properties: {
															name: {
																type: "string",
															},
															id: {
																type: "string",
															},
														},
													},
													user: {
														type: "object",
														properties: {
															id: {
																type: "string",
															},
															name: {
																type: "string",
															},
															displayName: {
																type: "string",
															},
														},
													},
													pubKeyCredParams: {
														type: "array",
														items: {
															type: "object",
															properties: {
																type: {
																	type: "string",
																},
																alg: {
																	type: "number",
																},
															},
														},
													},
													timeout: {
														type: "number",
													},
													excludeCredentials: {
														type: "array",
														items: {
															type: "object",
															properties: {
																id: {
																	type: "string",
																},
																type: {
																	type: "string",
																},
																transports: {
																	type: "array",
																	items: {
																		type: "string",
																	},
																},
															},
														},
													},
													authenticatorSelection: {
														type: "object",
														properties: {
															authenticatorAttachment: {
																type: "string",
															},
															requireResidentKey: {
																type: "boolean",
															},
															userVerification: {
																type: "string",
															},
														},
													},
													attestation: {
														type: "string",
													},

													extensions: {
														type: "object",
													},
												},
											},
										},
									},
								},
							},
						},
					},
				},
				async (ctx) => {
					const { session } = ctx.context;
					const userPasskeys = await ctx.context.adapter.findMany<Passkey>({
						model: "passkey",
						where: [
							{
								field: "userId",
								value: session.user.id,
							},
						],
					});
					const userID = new TextEncoder().encode(
						generateRandomString(32, "a-z", "0-9"),
					);
					let options: PublicKeyCredentialCreationOptionsJSON;
					options = await generateRegistrationOptions({
						rpName: opts.rpName || ctx.context.appName,
						rpID: getRpID(opts, ctx.context.options.baseURL),
						userID,
						userName: session.user.email || session.user.id,
						userDisplayName: session.user.email || session.user.id,
						attestationType: "none",
						excludeCredentials: userPasskeys.map((passkey) => ({
							id: passkey.credentialID,
							transports: passkey.transports?.split(
								",",
							) as AuthenticatorTransportFuture[],
						})),
						authenticatorSelection: {
							residentKey: "preferred",
							userVerification: "preferred",
							...(opts.authenticatorSelection || {}),
							...(ctx.query?.authenticatorAttachment
								? {
										authenticatorAttachment: ctx.query.authenticatorAttachment,
									}
								: {}),
						},
					});
					const id = generateId(32);
					const webAuthnCookie = ctx.context.createAuthCookie(
						opts.advanced.webAuthnChallengeCookie,
					);
					await ctx.setSignedCookie(
						webAuthnCookie.name,
						id,
						ctx.context.secret,
						{
							...webAuthnCookie.attributes,
							maxAge: maxAgeInSeconds,
						},
					);
					await ctx.context.internalAdapter.createVerificationValue(
						{
							identifier: id,
							value: JSON.stringify({
								expectedChallenge: options.challenge,
								userData: {
									id: session.user.id,
								},
							}),
							expiresAt: expirationTime,
						},
						ctx,
					);
					return ctx.json(options, {
						status: 200,
					});
				},
			),
			generatePasskeyAuthenticationOptions: createAuthEndpoint(
				"/passkey/generate-authenticate-options",
				{
					method: "POST",
					body: z
						.object({
							email: z
								.string()
								.meta({
									description: "The email address of the user",
								})
								.optional(),
						})
						.optional(),
					metadata: {
						openapi: {
							description: "Generate authentication options for a passkey",
							responses: {
								200: {
									description: "Success",
									content: {
										"application/json": {
											schema: {
												type: "object",
												properties: {
													challenge: {
														type: "string",
													},
													rp: {
														type: "object",
														properties: {
															name: {
																type: "string",
															},
															id: {
																type: "string",
															},
														},
													},
													user: {
														type: "object",
														properties: {
															id: {
																type: "string",
															},
															name: {
																type: "string",
															},
															displayName: {
																type: "string",
															},
														},
													},
													timeout: {
														type: "number",
													},
													allowCredentials: {
														type: "array",
														items: {
															type: "object",
															properties: {
																id: {
																	type: "string",
																},
																type: {
																	type: "string",
																},
																transports: {
																	type: "array",
																	items: {
																		type: "string",
																	},
																},
															},
														},
													},
													userVerification: {
														type: "string",
													},
													authenticatorSelection: {
														type: "object",
														properties: {
															authenticatorAttachment: {
																type: "string",
															},
															requireResidentKey: {
																type: "boolean",
															},
															userVerification: {
																type: "string",
															},
														},
													},
													extensions: {
														type: "object",
													},
												},
											},
										},
									},
								},
							},
						},
					},
				},
				async (ctx) => {
					const session = await getSessionFromCtx(ctx);
					let userPasskeys: Passkey[] = [];
					if (session) {
						userPasskeys = await ctx.context.adapter.findMany<Passkey>({
							model: "passkey",
							where: [
								{
									field: "userId",
									value: session.user.id,
								},
							],
						});
					}
					const options = await generateAuthenticationOptions({
						rpID: getRpID(opts, ctx.context.options.baseURL),
						userVerification: "preferred",
						...(userPasskeys.length
							? {
									allowCredentials: userPasskeys.map((passkey) => ({
										id: passkey.credentialID,
										transports: passkey.transports?.split(
											",",
										) as AuthenticatorTransportFuture[],
									})),
								}
							: {}),
					});
					const data = {
						expectedChallenge: options.challenge,
						userData: {
							id: session?.user.id || "",
						},
					};
					const id = generateId(32);
					const webAuthnCookie = ctx.context.createAuthCookie(
						opts.advanced.webAuthnChallengeCookie,
					);
					await ctx.setSignedCookie(
						webAuthnCookie.name,
						id,
						ctx.context.secret,
						{
							...webAuthnCookie.attributes,
							maxAge: maxAgeInSeconds,
						},
					);
					await ctx.context.internalAdapter.createVerificationValue(
						{
							identifier: id,
							value: JSON.stringify(data),
							expiresAt: expirationTime,
						},
						ctx,
					);
					return ctx.json(options, {
						status: 200,
					});
				},
			),
			verifyPasskeyRegistration: createAuthEndpoint(
				"/passkey/verify-registration",
				{
					method: "POST",
					body: z.object({
						response: z.any(),
						name: z
							.string()
							.meta({
								description: "Name of the passkey",
							})
							.optional(),
					}),
					use: [freshSessionMiddleware],
					metadata: {
						openapi: {
							description: "Verify registration of a new passkey",
							responses: {
								200: {
									description: "Success",
									content: {
										"application/json": {
											schema: {
												$ref: "#/components/schemas/Passkey",
											},
										},
									},
								},
								400: {
									description: "Bad request",
								},
							},
						},
					},
				},
				async (ctx) => {
					const origin = options?.origin || ctx.headers?.get("origin") || "";
					if (!origin) {
						return ctx.json(null, {
							status: 400,
						});
					}
					const resp = ctx.body.response;
					const webAuthnCookie = ctx.context.createAuthCookie(
						opts.advanced.webAuthnChallengeCookie,
					);
					const challengeId = await ctx.getSignedCookie(
						webAuthnCookie.name,
						ctx.context.secret,
					);
					if (!challengeId) {
						throw new APIError("BAD_REQUEST", {
							message: ERROR_CODES.CHALLENGE_NOT_FOUND,
						});
					}

					const data =
						await ctx.context.internalAdapter.findVerificationValue(
							challengeId,
						);
					if (!data) {
						return ctx.json(null, {
							status: 400,
						});
					}
					const { expectedChallenge, userData } = JSON.parse(
						data.value,
					) as WebAuthnChallengeValue;

					if (userData.id !== ctx.context.session.user.id) {
						throw new APIError("UNAUTHORIZED", {
							message: ERROR_CODES.YOU_ARE_NOT_ALLOWED_TO_REGISTER_THIS_PASSKEY,
						});
					}

					try {
						const verification = await verifyRegistrationResponse({
							response: resp,
							expectedChallenge,
							expectedOrigin: origin,
							expectedRPID: getRpID(opts, ctx.context.options.baseURL),
							requireUserVerification: false,
						});
						const { verified, registrationInfo } = verification;
						if (!verified || !registrationInfo) {
							return ctx.json(null, {
								status: 400,
							});
						}
						const {
							aaguid,
							// credentialID,
							// credentialPublicKey,
							// counter,
							credentialDeviceType,
							credentialBackedUp,
							credential,
							credentialType,
						} = registrationInfo;
						const pubKey = base64.encode(credential.publicKey);
						const newPasskey: Omit<Passkey, "id"> = {
							name: ctx.body.name,
							userId: userData.id,
							credentialID: credential.id,
							publicKey: pubKey,
							counter: credential.counter,
							deviceType: credentialDeviceType,
							transports: resp.response.transports.join(","),
							backedUp: credentialBackedUp,
							createdAt: new Date(),
							aaguid: aaguid,
						};
						const newPasskeyRes = await ctx.context.adapter.create<
							Omit<Passkey, "id">,
							Passkey
						>({
							model: "passkey",
							data: newPasskey,
						});
						return ctx.json(newPasskeyRes, {
							status: 200,
						});
					} catch (e) {
						console.log(e);
						throw new APIError("INTERNAL_SERVER_ERROR", {
							message: ERROR_CODES.FAILED_TO_VERIFY_REGISTRATION,
						});
					}
				},
			),
			verifyPasskeyAuthentication: createAuthEndpoint(
				"/passkey/verify-authentication",
				{
					method: "POST",
					body: z.object({
						response: z.record(z.any(), z.any()),
					}),
					metadata: {
						openapi: {
							description: "Verify authentication of a passkey",
							responses: {
								200: {
									description: "Success",
									content: {
										"application/json": {
											schema: {
												type: "object",
												properties: {
													session: {
														$ref: "#/components/schemas/Session",
													},
													user: {
														$ref: "#/components/schemas/User",
													},
												},
											},
										},
									},
								},
							},
						},
						$Infer: {
							body: {} as {
								response: AuthenticationResponseJSON;
							},
						},
					},
				},
				async (ctx) => {
					const origin = options?.origin || ctx.headers?.get("origin") || "";
					if (!origin) {
						throw new APIError("BAD_REQUEST", {
							message: "origin missing",
						});
					}
					const resp = ctx.body.response;
					const webAuthnCookie = ctx.context.createAuthCookie(
						opts.advanced.webAuthnChallengeCookie,
					);
					const challengeId = await ctx.getSignedCookie(
						webAuthnCookie.name,
						ctx.context.secret,
					);
					if (!challengeId) {
						throw new APIError("BAD_REQUEST", {
							message: ERROR_CODES.CHALLENGE_NOT_FOUND,
						});
					}

					const data =
						await ctx.context.internalAdapter.findVerificationValue(
							challengeId,
						);
					if (!data) {
						throw new APIError("BAD_REQUEST", {
							message: ERROR_CODES.CHALLENGE_NOT_FOUND,
						});
					}
					const { expectedChallenge } = JSON.parse(
						data.value,
					) as WebAuthnChallengeValue;
					const passkey = await ctx.context.adapter.findOne<Passkey>({
						model: "passkey",
						where: [
							{
								field: "credentialID",
								value: resp.id,
							},
						],
					});
					if (!passkey) {
						throw new APIError("UNAUTHORIZED", {
							message: ERROR_CODES.PASSKEY_NOT_FOUND,
						});
					}
					try {
						const verification = await verifyAuthenticationResponse({
							response: resp as AuthenticationResponseJSON,
							expectedChallenge,
							expectedOrigin: origin,
							expectedRPID: getRpID(opts, ctx.context.options.baseURL),
							credential: {
								id: passkey.credentialID,
								publicKey: base64.decode(passkey.publicKey),
								counter: passkey.counter,
								transports: passkey.transports?.split(
									",",
								) as AuthenticatorTransportFuture[],
							},
							requireUserVerification: false,
						});
						const { verified } = verification;
						if (!verified)
							throw new APIError("UNAUTHORIZED", {
								message: ERROR_CODES.AUTHENTICATION_FAILED,
							});

						await ctx.context.adapter.update<Passkey>({
							model: "passkey",
							where: [
								{
									field: "id",
									value: passkey.id,
								},
							],
							update: {
								counter: verification.authenticationInfo.newCounter,
							},
						});
						const s = await ctx.context.internalAdapter.createSession(
							passkey.userId,
							ctx,
						);
						if (!s) {
							throw new APIError("INTERNAL_SERVER_ERROR", {
								message: ERROR_CODES.UNABLE_TO_CREATE_SESSION,
							});
						}
						const user = await ctx.context.internalAdapter.findUserById(
							passkey.userId,
						);
						if (!user) {
							throw new APIError("INTERNAL_SERVER_ERROR", {
								message: "User not found",
							});
						}
						await setSessionCookie(ctx, {
							session: s,
							user,
						});
						return ctx.json(
							{
								session: s,
							},
							{
								status: 200,
							},
						);
					} catch (e) {
						ctx.context.logger.error("Failed to verify authentication", e);
						throw new APIError("BAD_REQUEST", {
							message: ERROR_CODES.AUTHENTICATION_FAILED,
						});
					}
				},
			),
			/**
			 * ### Endpoint
			 *
			 * GET `/passkey/list-user-passkeys`
			 *
			 * ### API Methods
			 *
			 * **server:**
			 * `auth.api.listPasskeys`
			 *
			 * **client:**
			 * `authClient.passkey.listUserPasskeys`
			 *
			 * @see [Read our docs to learn more.](https://better-auth.com/docs/plugins/passkey#api-method-passkey-list-user-passkeys)
			 */
			listPasskeys: createAuthEndpoint(
				"/passkey/list-user-passkeys",
				{
					method: "GET",
					use: [sessionMiddleware],
					metadata: {
						openapi: {
							description: "List all passkeys for the authenticated user",
							responses: {
								"200": {
									description: "Passkeys retrieved successfully",
									content: {
										"application/json": {
											schema: {
												type: "array",
												items: {
													$ref: "#/components/schemas/Passkey",
													required: [
														"id",
														"userId",
														"publicKey",
														"createdAt",
														"updatedAt",
													],
												},
												description:
													"Array of passkey objects associated with the user",
											},
										},
									},
								},
							},
						},
					},
				},
				async (ctx) => {
					const passkeys = await ctx.context.adapter.findMany<Passkey>({
						model: "passkey",
						where: [{ field: "userId", value: ctx.context.session.user.id }],
					});
					return ctx.json(passkeys, {
						status: 200,
					});
				},
			),
			/**
			 * ### Endpoint
			 *
			 * POST `/passkey/delete-passkey`
			 *
			 * ### API Methods
			 *
			 * **server:**
			 * `auth.api.deletePasskey`
			 *
			 * **client:**
			 * `authClient.passkey.deletePasskey`
			 *
			 * @see [Read our docs to learn more.](https://better-auth.com/docs/plugins/passkey#api-method-passkey-delete-passkey)
			 */
			deletePasskey: createAuthEndpoint(
				"/passkey/delete-passkey",
				{
					method: "POST",
					body: z.object({
						id: z.string({
							description:
								'The ID of the passkey to delete. Eg: "some-passkey-id"',
						}),
					}),
					use: [sessionMiddleware],
					metadata: {
						openapi: {
							description: "Delete a specific passkey",
							responses: {
								"200": {
									description: "Passkey deleted successfully",
									content: {
										"application/json": {
											schema: {
												type: "object",
												properties: {
													status: {
														type: "boolean",
														description:
															"Indicates whether the deletion was successful",
													},
												},
												required: ["status"],
											},
										},
									},
								},
							},
						},
					},
				},
				async (ctx) => {
					await ctx.context.adapter.delete<Passkey>({
						model: "passkey",
						where: [
							{
								field: "id",
								value: ctx.body.id,
							},
						],
					});
					return ctx.json(null, {
						status: 200,
					});
				},
			),
			/**
			 * ### Endpoint
			 *
			 * POST `/passkey/update-passkey`
			 *
			 * ### API Methods
			 *
			 * **server:**
			 * `auth.api.updatePasskey`
			 *
			 * **client:**
			 * `authClient.passkey.updatePasskey`
			 *
			 * @see [Read our docs to learn more.](https://better-auth.com/docs/plugins/passkey#api-method-passkey-update-passkey)
			 */
			updatePasskey: createAuthEndpoint(
				"/passkey/update-passkey",
				{
					method: "POST",
					body: z.object({
<<<<<<< HEAD
						id: z.string({
							description: `The ID of the passkey which will be updated. Eg: \"passkey-id\"`,
						}),
						name: z.string({
							description: `The new name which the passkey will be updated to. Eg: \"my-new-passkey-name\"`,
=======
						id: z.string().meta({
							description: "The ID of the passkey to update",
						}),
						name: z.string().meta({
							description: "The name of the passkey",
>>>>>>> 8fa4c9ce
						}),
					}),
					use: [sessionMiddleware],
					metadata: {
						openapi: {
							description: "Update a specific passkey's name",
							responses: {
								"200": {
									description: "Passkey updated successfully",
									content: {
										"application/json": {
											schema: {
												type: "object",
												properties: {
													passkey: {
														$ref: "#/components/schemas/Passkey",
													},
												},
												required: ["passkey"],
											},
										},
									},
								},
							},
						},
					},
				},
				async (ctx) => {
					const passkey = await ctx.context.adapter.findOne<Passkey>({
						model: "passkey",
						where: [
							{
								field: "id",
								value: ctx.body.id,
							},
						],
					});

					if (!passkey) {
						throw new APIError("NOT_FOUND", {
							message: ERROR_CODES.PASSKEY_NOT_FOUND,
						});
					}

					if (passkey.userId !== ctx.context.session.user.id) {
						throw new APIError("UNAUTHORIZED", {
							message: ERROR_CODES.YOU_ARE_NOT_ALLOWED_TO_REGISTER_THIS_PASSKEY,
						});
					}

					const updatedPasskey = await ctx.context.adapter.update<Passkey>({
						model: "passkey",
						where: [
							{
								field: "id",
								value: ctx.body.id,
							},
						],
						update: {
							name: ctx.body.name,
						},
					});

					if (!updatedPasskey) {
						throw new APIError("INTERNAL_SERVER_ERROR", {
							message: ERROR_CODES.FAILED_TO_UPDATE_PASSKEY,
						});
					}
					return ctx.json(
						{
							passkey: updatedPasskey,
						},
						{
							status: 200,
						},
					);
				},
			),
		},
		schema: mergeSchema(schema, options?.schema),
		$ERROR_CODES: ERROR_CODES,
	} satisfies BetterAuthPlugin;
};

const schema = {
	passkey: {
		fields: {
			name: {
				type: "string",
				required: false,
			},
			publicKey: {
				type: "string",
				required: true,
			},
			userId: {
				type: "string",
				references: {
					model: "user",
					field: "id",
				},
				required: true,
			},
			credentialID: {
				type: "string",
				required: true,
			},
			counter: {
				type: "number",
				required: true,
			},
			deviceType: {
				type: "string",
				required: true,
			},
			backedUp: {
				type: "boolean",
				required: true,
			},
			transports: {
				type: "string",
				required: false,
			},
			createdAt: {
				type: "date",
				required: false,
			},
			aaguid: {
				type: "string",
				required: false,
			},
		},
	},
} satisfies AuthPluginSchema;<|MERGE_RESOLUTION|>--- conflicted
+++ resolved
@@ -920,19 +920,11 @@
 				{
 					method: "POST",
 					body: z.object({
-<<<<<<< HEAD
-						id: z.string({
+						id: z.string().meta({
 							description: `The ID of the passkey which will be updated. Eg: \"passkey-id\"`,
 						}),
-						name: z.string({
+						name: z.string().meta({
 							description: `The new name which the passkey will be updated to. Eg: \"my-new-passkey-name\"`,
-=======
-						id: z.string().meta({
-							description: "The ID of the passkey to update",
-						}),
-						name: z.string().meta({
-							description: "The name of the passkey",
->>>>>>> 8fa4c9ce
 						}),
 					}),
 					use: [sessionMiddleware],

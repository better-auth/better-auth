import type { GoogleProfile } from "@better-auth/core/social-providers";
import { HttpResponse, http } from "msw";
import { setupServer } from "msw/node";
import { afterAll, afterEach, beforeAll, describe, expect, it } from "vitest";
import { parseCookies, parseSetCookieHeader } from "../../cookies";
import { signJWT } from "../../crypto";
import { getTestInstance } from "../../test-utils/test-instance";
import { DEFAULT_SECRET } from "../../utils/constants";
import { genericOAuthClient } from "../generic-oauth/client";
import { genericOAuth } from "../generic-oauth/index";
import { siwe } from "../siwe";
import { siweClient } from "../siwe/client";
import { lastLoginMethod } from ".";
import { lastLoginMethodClient } from "./client";

let testIdToken: string;
let handlers: ReturnType<typeof http.post>[];

const server = setupServer();

beforeAll(async () => {
	const data: GoogleProfile = {
		email: "github-issue-demo@example.com",
		email_verified: true,
		name: "OAuth Test User",
		picture: "https://lh3.googleusercontent.com/a-/AOh14GjQ4Z7Vw",
		exp: 1234567890,
		sub: "1234567890",
		iat: 1234567890,
		aud: "test",
		azp: "test",
		nbf: 1234567890,
		iss: "test",
		locale: "en",
		jti: "test",
		given_name: "OAuth",
		family_name: "Test",
	};
	testIdToken = await signJWT(data, DEFAULT_SECRET);

	handlers = [
		http.post("https://oauth2.googleapis.com/token", () => {
			return HttpResponse.json({
				access_token: "test-access-token",
				refresh_token: "test-refresh-token",
				id_token: testIdToken,
			});
		}),
		http.post("https://provider.example.com/oauth/token", () => {
			return HttpResponse.json({});
		}),
	];

	server.listen({ onUnhandledRequest: "bypass" });
	server.use(...handlers);
});

afterEach(() => {
	server.resetHandlers();
	server.use(...handlers);
});

afterAll(() => server.close());

describe("lastLoginMethod", async () => {
	const { client, cookieSetter, testUser } = await getTestInstance(
		{
			plugins: [
				lastLoginMethod(),
				siwe({
					domain: "example.com",
					async getNonce() {
						return "A1b2C3d4E5f6G7h8J";
					},
					async verifyMessage({ message, signature }) {
						return (
							signature === "valid_signature" && message === "valid_message"
						);
					},
				}),
			],
		},
		{
			clientOptions: {
				plugins: [lastLoginMethodClient(), siweClient()],
			},
		},
	);

	it("should set the last login method cookie", async () => {
		const headers = new Headers();
		await client.signIn.email(
			{
				email: testUser.email,
				password: testUser.password,
			},
			{
				onSuccess(context) {
					cookieSetter(headers)(context);
				},
			},
		);
		const cookies = parseCookies(headers.get("cookie") || "");
		expect(cookies.get("better-auth.last_used_login_method")).toBe("email");
	});

	it("should set the last login method cookie for siwe", async () => {
		const headers = new Headers();
		const walletAddress = "0x000000000000000000000000000000000000dEaD";
		const chainId = 1;
		await client.siwe.nonce({ walletAddress, chainId });
		await client.siwe.verify(
			{
				message: "valid_message",
				signature: "valid_signature",
				walletAddress,
				chainId,
				email: "user@example.com",
			},
			{
				onSuccess(context) {
					cookieSetter(headers)(context);
				},
			},
		);
		const cookies = parseCookies(headers.get("cookie") || "");
		console.log("rans" + cookies);
		expect(cookies.get("better-auth.last_used_login_method")).toBe("siwe");
	});

	it("should set the last login method in the database", async () => {
		const { client, auth } = await getTestInstance({
			plugins: [lastLoginMethod({ storeInDatabase: true })],
		});
		const data = await client.signIn.email(
			{
				email: testUser.email,
				password: testUser.password,
			},
			{ throw: true },
		);
		const session = await auth.api.getSession({
			headers: new Headers({
				authorization: `Bearer ${data.token}`,
			}),
		});
		expect(session?.user.lastLoginMethod).toBe("email");
	});

	it("should set the last login method for siwe in the database", async () => {
		const walletAddress = "0x000000000000000000000000000000000000dEaD";
		const chainId = 1;
		const { client, auth } = await getTestInstance(
			{
				plugins: [
					lastLoginMethod({ storeInDatabase: true }),
					siwe({
						domain: "example.com",
						async getNonce() {
							return "A1b2C3d4E5f6G7h8J";
						},
						async verifyMessage({ message, signature }) {
							return (
								signature === "valid_signature" && message === "valid_message"
							);
						},
					}),
				],
			},
			{
				clientOptions: {
					plugins: [siweClient()],
				},
			},
		);
		await client.siwe.nonce({ walletAddress, chainId });
		const { data } = await client.siwe.verify({
			message: "valid_message",
			signature: "valid_signature",
			walletAddress,
			chainId,
			email: "user@example.com",
		});
		const session = await auth.api.getSession({
			headers: new Headers({
				authorization: `Bearer ${data?.token}`,
			}),
		});
		expect(session?.user.lastLoginMethod).toBe("siwe");
	});

	it("should NOT set the last login method cookie on failed authentication", async () => {
		const headers = new Headers();
		const response = await client.signIn.email(
			{
				email: testUser.email,
				password: "wrong-password",
			},
			{
				onError(context) {
					cookieSetter(headers)(context);
				},
			},
		);

		expect(response.error).toBeDefined();

		const cookies = parseCookies(headers.get("cookie") || "");
		expect(cookies.get("better-auth.last_used_login_method")).toBeUndefined();
	});

	it("should NOT set the last login method cookie on failed OAuth callback", async () => {
		const headers = new Headers();
		const response = await client.$fetch("/callback/google", {
			method: "GET",
			query: {
				code: "invalid-code",
				state: "invalid-state",
			},
			onError(context) {
				cookieSetter(headers)(context);
			},
		});

		expect(response.error).toBeDefined();

		const cookies = parseCookies(headers.get("cookie") || "");
		expect(cookies.get("better-auth.last_used_login_method")).toBeUndefined();
	});
	it("should update the last login method in the database on subsequent logins", async () => {
		const { client, auth } = await getTestInstance({
			plugins: [lastLoginMethod({ storeInDatabase: true })],
		});

		await client.signUp.email(
			{
				email: "test@example.com",
				password: "password123",
				name: "Test User",
			},
			{ throw: true },
		);

		const emailSignInData = await client.signIn.email(
			{
				email: "test@example.com",
				password: "password123",
			},
			{ throw: true },
		);

		let session = await auth.api.getSession({
			headers: new Headers({
				authorization: `Bearer ${emailSignInData.token}`,
			}),
		});
		expect((session?.user as any).lastLoginMethod).toBe("email");

		await client.signOut();

		const emailSignInData2 = await client.signIn.email(
			{
				email: "test@example.com",
				password: "password123",
			},
			{ throw: true },
		);

		session = await auth.api.getSession({
			headers: new Headers({
				authorization: `Bearer ${emailSignInData2.token}`,
			}),
		});

		expect((session?.user as any).lastLoginMethod).toBe("email");
	});

	it("should update the last login method in the database on subsequent logins with email and OAuth", async () => {
		const { client, auth, cookieSetter } = await getTestInstance({
			plugins: [lastLoginMethod({ storeInDatabase: true })],
			account: {
				accountLinking: {
					enabled: true,
					trustedProviders: ["google"],
				},
			},
		});

		await client.signUp.email(
			{
				email: "github-issue-demo@example.com",
				password: "password123",
				name: "GitHub Issue Demo User",
			},
			{ throw: true },
		);

		const emailSignInData = await client.signIn.email(
			{
				email: "github-issue-demo@example.com",
				password: "password123",
			},
			{ throw: true },
		);

		let session = await auth.api.getSession({
			headers: new Headers({
				authorization: `Bearer ${emailSignInData.token}`,
			}),
		});

		expect((session?.user as any).lastLoginMethod).toBe("email");

		await client.signOut();

		const oAuthHeaders = new Headers();
		const signInRes = await client.signIn.social({
			provider: "google",
			callbackURL: "/callback",
			fetchOptions: {
				onSuccess: cookieSetter(oAuthHeaders),
			},
		});
		expect(signInRes.data).toMatchObject({
			url: expect.stringContaining("google.com"),
			redirect: true,
		});
		const state = new URL(signInRes.data!.url!).searchParams.get("state") || "";

		const headers = new Headers();
		await client.$fetch("/callback/google", {
			query: {
				state,
				code: "test",
			},
			headers: oAuthHeaders,
			method: "GET",
			onError(context) {
				expect(context.response.status).toBe(302);
				const location = context.response.headers.get("location");
				expect(location).toBeDefined();

				cookieSetter(headers)(context as any);

				const cookies = parseSetCookieHeader(
					context.response.headers.get("set-cookie") || "",
				);
				const lastLoginMethod = cookies.get(
					"better-auth.last_used_login_method",
				)?.value;
				if (lastLoginMethod) {
					expect(lastLoginMethod).toBe("google");
				}
			},
		});

		const oauthSession = await client.getSession({
			fetchOptions: {
				headers: headers,
			},
		});
		expect((oauthSession?.data?.user as any).lastLoginMethod).toBe("google");
	});

<<<<<<< HEAD
	describe("beforeStoreCookie hook", () => {
		it("should set cookie when beforeStoreCookie returns true", async () => {
			const { client, cookieSetter, testUser } = await getTestInstance(
				{
					plugins: [
						lastLoginMethod({
							beforeStoreCookie: () => true,
						}),
					],
				},
				{
					clientOptions: {
						plugins: [lastLoginMethodClient()],
					},
				},
			);

			const headers = new Headers();
			await client.signIn.email(
				{
					email: testUser.email,
					password: testUser.password,
				},
				{
					onSuccess(context) {
						cookieSetter(headers)(context);
					},
				},
			);

			const cookies = parseCookies(headers.get("cookie") || "");
			expect(cookies.get("better-auth.last_used_login_method")).toBe("email");
		});

		it("should NOT set cookie when beforeStoreCookie returns false", async () => {
			const { client, cookieSetter, testUser } = await getTestInstance(
				{
					plugins: [
						lastLoginMethod({
							beforeStoreCookie: () => false,
						}),
					],
				},
				{
					clientOptions: {
						plugins: [lastLoginMethodClient()],
					},
				},
			);

			const headers = new Headers();
			await client.signIn.email(
				{
					email: testUser.email,
					password: testUser.password,
				},
				{
					onSuccess(context) {
						cookieSetter(headers)(context);
					},
				},
			);

			const cookies = parseCookies(headers.get("cookie") || "");
			expect(cookies.get("better-auth.last_used_login_method")).toBeUndefined();
		});

		it("should set cookie when beforeStoreCookie returns Promise<true>", async () => {
			const { client, cookieSetter, testUser } = await getTestInstance(
				{
					plugins: [
						lastLoginMethod({
							beforeStoreCookie: async () => {
								await new Promise((resolve) => setTimeout(resolve, 10));
								return true;
							},
						}),
					],
				},
				{
					clientOptions: {
						plugins: [lastLoginMethodClient()],
					},
				},
			);

			const headers = new Headers();
			await client.signIn.email(
				{
					email: testUser.email,
					password: testUser.password,
				},
				{
					onSuccess(context) {
						cookieSetter(headers)(context);
					},
				},
			);

			const cookies = parseCookies(headers.get("cookie") || "");
			expect(cookies.get("better-auth.last_used_login_method")).toBe("email");
		});

		it("should NOT set cookie when beforeStoreCookie returns Promise<false>", async () => {
			const { client, cookieSetter, testUser } = await getTestInstance(
				{
					plugins: [
						lastLoginMethod({
							beforeStoreCookie: async () => {
								await new Promise((resolve) => setTimeout(resolve, 10));
								return false;
							},
						}),
					],
				},
				{
					clientOptions: {
						plugins: [lastLoginMethodClient()],
					},
				},
			);

			const headers = new Headers();
			await client.signIn.email(
				{
					email: testUser.email,
					password: testUser.password,
				},
				{
					onSuccess(context) {
						cookieSetter(headers)(context);
					},
				},
			);

			const cookies = parseCookies(headers.get("cookie") || "");
			expect(cookies.get("better-auth.last_used_login_method")).toBeUndefined();
		});

		it("should set cookie when beforeStoreCookie is undefined (default behavior)", async () => {
			const { client, cookieSetter, testUser } = await getTestInstance(
				{
					plugins: [lastLoginMethod()],
				},
				{
					clientOptions: {
						plugins: [lastLoginMethodClient()],
					},
				},
			);

			const headers = new Headers();
			await client.signIn.email(
				{
					email: testUser.email,
					password: testUser.password,
				},
				{
					onSuccess(context) {
						cookieSetter(headers)(context);
					},
				},
			);

			const cookies = parseCookies(headers.get("cookie") || "");
			expect(cookies.get("better-auth.last_used_login_method")).toBe("email");
		});

		it("should conditionally set cookie based on login method", async () => {
			const { client, cookieSetter, testUser } = await getTestInstance(
				{
					plugins: [
						lastLoginMethod({
							beforeStoreCookie: (_ctx, lastUsedLoginMethod) => {
								// Only allow storing for email logins
								return lastUsedLoginMethod === "email";
							},
						}),
					],
				},
				{
					clientOptions: {
						plugins: [lastLoginMethodClient()],
					},
				},
			);

			// Email login should set cookie
			const emailHeaders = new Headers();
			await client.signIn.email(
				{
					email: testUser.email,
					password: testUser.password,
				},
				{
					onSuccess(context) {
						cookieSetter(emailHeaders)(context);
					},
				},
			);

			const emailCookies = parseCookies(emailHeaders.get("cookie") || "");
			expect(emailCookies.get("better-auth.last_used_login_method")).toBe(
				"email",
			);

			// OAuth login should NOT set cookie
			const oAuthHeaders = new Headers();
			const signInRes = await client.signIn.social({
				provider: "google",
				callbackURL: "/callback",
				fetchOptions: {
					onSuccess: cookieSetter(oAuthHeaders),
				},
			});
			const state =
				new URL(signInRes.data!.url!).searchParams.get("state") || "";

			const oauthHeaders = new Headers();
			await client.$fetch("/callback/google", {
				query: {
					state,
					code: "test",
				},
				headers: oAuthHeaders,
				method: "GET",
				onError(context) {
					cookieSetter(oauthHeaders)(context as any);
				},
			});

			const oauthCookies = parseCookies(oauthHeaders.get("cookie") || "");
			expect(
				oauthCookies.get("better-auth.last_used_login_method"),
			).toBeUndefined();
		});

		it("should conditionally set cookie based on context properties", async () => {
			const { client, cookieSetter, testUser } = await getTestInstance(
				{
					plugins: [
						lastLoginMethod({
							beforeStoreCookie: (ctx) => {
								// Only allow storing if path contains "sign-in"
								return ctx.path.includes("sign-in");
							},
						}),
					],
				},
				{
					clientOptions: {
						plugins: [lastLoginMethodClient()],
					},
				},
			);

			// Sign-in should set cookie
			const signInHeaders = new Headers();
			await client.signIn.email(
				{
					email: testUser.email,
					password: testUser.password,
				},
				{
					onSuccess(context) {
						cookieSetter(signInHeaders)(context);
					},
				},
			);

			const signInCookies = parseCookies(signInHeaders.get("cookie") || "");
			expect(signInCookies.get("better-auth.last_used_login_method")).toBe(
				"email",
			);
		});

		it("should allow different behavior for different login methods", async () => {
			const allowedMethods = new Set(["email", "google"]);
			const { client, cookieSetter, testUser } = await getTestInstance(
				{
					plugins: [
						lastLoginMethod({
							beforeStoreCookie: (_ctx, lastUsedLoginMethod) => {
								return allowedMethods.has(lastUsedLoginMethod);
							},
						}),
					],
				},
				{
					clientOptions: {
						plugins: [lastLoginMethodClient()],
					},
				},
			);

			// Email login should set cookie
			const emailHeaders = new Headers();
			await client.signIn.email(
				{
					email: testUser.email,
					password: testUser.password,
				},
				{
					onSuccess(context) {
						cookieSetter(emailHeaders)(context);
					},
				},
			);

			const emailCookies = parseCookies(emailHeaders.get("cookie") || "");
			expect(emailCookies.get("better-auth.last_used_login_method")).toBe(
				"email",
			);

			// Google OAuth should set cookie
			const oAuthHeaders = new Headers();
			const signInRes = await client.signIn.social({
				provider: "google",
				callbackURL: "/callback",
				fetchOptions: {
					onSuccess: cookieSetter(oAuthHeaders),
				},
			});
			const state =
				new URL(signInRes.data!.url!).searchParams.get("state") || "";

			const oauthHeaders = new Headers();
			await client.$fetch("/callback/google", {
				query: {
					state,
					code: "test",
				},
				headers: oAuthHeaders,
				method: "GET",
				onError(context) {
					cookieSetter(oauthHeaders)(context as any);
					const cookies = parseSetCookieHeader(
						context.response.headers.get("set-cookie") || "",
					);
					const lastLoginMethodCookie = cookies.get(
						"better-auth.last_used_login_method",
					)?.value;
					if (lastLoginMethodCookie) {
						expect(lastLoginMethodCookie).toBe("google");
					}
				},
			});

			const oauthCookies = parseCookies(oauthHeaders.get("cookie") || "");
			expect(oauthCookies.get("better-auth.last_used_login_method")).toBe(
				"google",
			);
		});

		it("should handle dynamic consent changes between logins", async () => {
			let consentGiven = false;
			const { client, cookieSetter, testUser } = await getTestInstance(
				{
					plugins: [
						lastLoginMethod({
							beforeStoreCookie: () => consentGiven,
						}),
					],
				},
				{
					clientOptions: {
						plugins: [lastLoginMethodClient()],
					},
				},
			);

			// First login without consent - cookie should NOT be set
			const headers1 = new Headers();
			await client.signIn.email(
				{
					email: testUser.email,
					password: testUser.password,
				},
				{
					onSuccess(context) {
						cookieSetter(headers1)(context);
					},
				},
			);

			const cookies1 = parseCookies(headers1.get("cookie") || "");
			expect(
				cookies1.get("better-auth.last_used_login_method"),
			).toBeUndefined();

			// Simulate user giving consent
			consentGiven = true;

			// Second login with consent - cookie should be set
			await client.signOut();
			const headers2 = new Headers();
			await client.signIn.email(
				{
					email: testUser.email,
					password: testUser.password,
				},
				{
					onSuccess(context) {
						cookieSetter(headers2)(context);
					},
				},
			);

			const cookies2 = parseCookies(headers2.get("cookie") || "");
			expect(cookies2.get("better-auth.last_used_login_method")).toBe("email");
		});

		it("should handle falsy return values correctly", async () => {
			const { client, cookieSetter, testUser } = await getTestInstance(
				{
					plugins: [
						lastLoginMethod({
							beforeStoreCookie: () => {
								// Test various falsy values
								return 0 as any; // TypeScript allows this, but runtime will treat as false
							},
						}),
					],
				},
				{
					clientOptions: {
						plugins: [lastLoginMethodClient()],
					},
				},
			);

			const headers = new Headers();
			await client.signIn.email(
				{
					email: testUser.email,
					password: testUser.password,
				},
				{
					onSuccess(context) {
						cookieSetter(headers)(context);
					},
				},
			);

			const cookies = parseCookies(headers.get("cookie") || "");
			// 0 is falsy, so cookie should NOT be set
			expect(cookies.get("better-auth.last_used_login_method")).toBeUndefined();
		});

		it("should handle truthy return values correctly", async () => {
			const { client, cookieSetter, testUser } = await getTestInstance(
				{
					plugins: [
						lastLoginMethod({
							beforeStoreCookie: () => {
								// Test truthy value
								return 1 as any; // TypeScript allows this, runtime will treat as true
							},
						}),
					],
				},
				{
					clientOptions: {
						plugins: [lastLoginMethodClient()],
					},
				},
			);

			const headers = new Headers();
			await client.signIn.email(
				{
					email: testUser.email,
					password: testUser.password,
				},
				{
					onSuccess(context) {
						cookieSetter(headers)(context);
					},
				},
			);

			const cookies = parseCookies(headers.get("cookie") || "");
			// 1 is truthy, so cookie should be set
			expect(cookies.get("better-auth.last_used_login_method")).toBe("email");
		});

		it("should receive correct context and lastUsedLoginMethod parameters", async () => {
			let receivedContext: any = null;
			let receivedMethod: string | null = null;

			const { client, cookieSetter, testUser } = await getTestInstance(
				{
					plugins: [
						lastLoginMethod({
							beforeStoreCookie: (ctx, lastUsedLoginMethod) => {
								receivedContext = ctx;
								receivedMethod = lastUsedLoginMethod;
								return true;
							},
						}),
					],
				},
				{
					clientOptions: {
						plugins: [lastLoginMethodClient()],
					},
				},
			);

			const headers = new Headers();
			await client.signIn.email(
				{
					email: testUser.email,
					password: testUser.password,
				},
				{
					onSuccess(context) {
						cookieSetter(headers)(context);
					},
				},
			);

			expect(receivedContext).toBeDefined();
			expect(receivedContext.path).toBe("/sign-in/email");
			expect(receivedMethod).toBe("email");
		});

		it("should work correctly with sign-up flow", async () => {
			const { client, cookieSetter } = await getTestInstance(
				{
					plugins: [
						lastLoginMethod({
							beforeStoreCookie: (_ctx, lastUsedLoginMethod) => {
								// Only allow for sign-up
								return lastUsedLoginMethod === "email";
							},
						}),
					],
				},
				{
					clientOptions: {
						plugins: [lastLoginMethodClient()],
					},
				},
			);

			const headers = new Headers();
			await client.signUp.email(
				{
					email: "newuser@example.com",
					password: "password123",
					name: "New User",
				},
				{
					onSuccess(context) {
						cookieSetter(headers)(context);
					},
				},
			);

			const cookies = parseCookies(headers.get("cookie") || "");
			expect(cookies.get("better-auth.last_used_login_method")).toBe("email");
		});

		it("should handle async operations in beforeStoreCookie", async () => {
			const { client, cookieSetter, testUser } = await getTestInstance(
				{
					plugins: [
						lastLoginMethod({
							beforeStoreCookie: async (_ctx, lastUsedLoginMethod) => {
								// Simulate async GDPR check
								await new Promise((resolve) => setTimeout(resolve, 50));
								// Simulate checking user consent from database
								return lastUsedLoginMethod === "email";
							},
						}),
					],
				},
				{
					clientOptions: {
						plugins: [lastLoginMethodClient()],
					},
				},
			);

			const headers = new Headers();
			await client.signIn.email(
				{
					email: testUser.email,
					password: testUser.password,
				},
				{
					onSuccess(context) {
						cookieSetter(headers)(context);
					},
				},
			);

			const cookies = parseCookies(headers.get("cookie") || "");
			expect(cookies.get("better-auth.last_used_login_method")).toBe("email");
		});

		it("should NOT set cookie when beforeStoreCookie throws an error", async () => {
			const { client, cookieSetter, testUser } = await getTestInstance(
				{
					plugins: [
						lastLoginMethod({
							beforeStoreCookie: () => {
								throw new Error("GDPR check failed");
							},
						}),
					],
				},
				{
					clientOptions: {
						plugins: [lastLoginMethodClient()],
					},
				},
			);

			// Error should be caught gracefully, authentication should succeed, but cookie should not be set
			const headers = new Headers();
			let responseHeaders: Headers | null = null;
			await client.signIn.email(
				{
					email: testUser.email,
					password: testUser.password,
				},
				{
					onSuccess(context) {
						cookieSetter(headers)(context);
						responseHeaders = context.response.headers;
					},
				},
			);

			// Verify cookie is not set
			const cookies = parseCookies(headers.get("cookie") || "");
			expect(cookies.get("better-auth.last_used_login_method")).toBeUndefined();

			// Also check response headers
			if (responseHeaders) {
				const setCookieHeader =
					(responseHeaders as Headers).get("set-cookie") || "";
				const setCookie = parseSetCookieHeader(setCookieHeader);
				expect(
					setCookie.get("better-auth.last_used_login_method"),
				).toBeUndefined();
			}
		});

		it("should NOT set cookie when beforeStoreCookie returns a rejected promise", async () => {
			const { client, cookieSetter, testUser } = await getTestInstance(
				{
					plugins: [
						lastLoginMethod({
							beforeStoreCookie: async () => {
								await new Promise((resolve) => setTimeout(resolve, 10));
								throw new Error("GDPR check failed");
							},
						}),
					],
				},
				{
					clientOptions: {
						plugins: [lastLoginMethodClient()],
					},
				},
			);

			// Error should be caught gracefully, authentication should succeed, but cookie should not be set
			const headers = new Headers();
			let responseHeaders: Headers | null = null;
			await client.signIn.email(
				{
					email: testUser.email,
					password: testUser.password,
				},
				{
					onSuccess(context) {
						cookieSetter(headers)(context);
						responseHeaders = context.response.headers;
					},
				},
			);

			// Verify cookie is not set
			const cookies = parseCookies(headers.get("cookie") || "");
			expect(cookies.get("better-auth.last_used_login_method")).toBeUndefined();

			// Also check response headers
			if (responseHeaders) {
				const setCookieHeader =
					(responseHeaders as Headers).get("set-cookie") || "";
				const setCookie = parseSetCookieHeader(setCookieHeader);
				expect(
					setCookie.get("better-auth.last_used_login_method"),
				).toBeUndefined();
			}
		});

		it("should handle complex GDPR consent logic", async () => {
			const userConsents = new Map<string, boolean>();
			userConsents.set("test-gdpr@example.com", true);

			const { client, cookieSetter } = await getTestInstance(
				{
					plugins: [
						lastLoginMethod({
							beforeStoreCookie: async (ctx, lastUsedLoginMethod) => {
								// Simulate checking user consent from database
								// Since ctx.body might not be available in the hook context,
								// we'll use a simpler approach: check based on login method
								// In a real scenario, you'd look up the user's consent from the database
								// based on the session or user ID from ctx
								return lastUsedLoginMethod === "email";
							},
						}),
					],
				},
				{
					clientOptions: {
						plugins: [lastLoginMethodClient()],
					},
				},
			);

			// Create user with consent first
			await client.signUp.email(
				{
					email: "test-gdpr@example.com",
					password: "password123",
					name: "Test GDPR User",
				},
				{ throw: true },
			);

			// User with consent - email login should work
			const headers1 = new Headers();
			await client.signIn.email(
				{
					email: "test-gdpr@example.com",
					password: "password123",
				},
				{
					onSuccess(context) {
						cookieSetter(headers1)(context);
					},
				},
			);

			const cookies1 = parseCookies(headers1.get("cookie") || "");
			expect(cookies1.get("better-auth.last_used_login_method")).toBe("email");
		});

		it("should work correctly with custom cookie name", async () => {
			const customCookieName = "custom.last_login_method";
			const { client, cookieSetter, testUser } = await getTestInstance(
				{
					plugins: [
						lastLoginMethod({
							cookieName: customCookieName,
							beforeStoreCookie: () => true,
						}),
					],
				},
				{
					clientOptions: {
						plugins: [lastLoginMethodClient()],
					},
				},
			);

			const headers = new Headers();
			await client.signIn.email(
				{
					email: testUser.email,
					password: testUser.password,
				},
				{
					onSuccess(context) {
						cookieSetter(headers)(context);
					},
				},
			);

			const cookies = parseCookies(headers.get("cookie") || "");
			expect(cookies.get(customCookieName)).toBe("email");
			expect(cookies.get("better-auth.last_used_login_method")).toBeUndefined();
		});

		it("should combine beforeStoreCookie with storeInDatabase correctly", async () => {
			const { client, auth } = await getTestInstance({
				plugins: [
					lastLoginMethod({
						storeInDatabase: true,
						beforeStoreCookie: (_ctx, lastUsedLoginMethod) => {
							// Only store cookie for email, but database will store anyway
							return lastUsedLoginMethod === "email";
						},
					}),
				],
			});

			const data = await client.signIn.email(
				{
					email: testUser.email,
					password: testUser.password,
				},
				{ throw: true },
			);

			const session = await auth.api.getSession({
				headers: new Headers({
					authorization: `Bearer ${data.token}`,
				}),
			});

			// Database should still store even if cookie is blocked
			expect(session?.user.lastLoginMethod).toBe("email");
		});
=======
	it("should set the last login method for generic OAuth provider with /oauth2/callback/:providerId", async () => {
		const { client, cookieSetter } = await getTestInstance(
			{
				plugins: [
					lastLoginMethod({ storeInDatabase: true }),
					genericOAuth({
						config: [
							{
								providerId: "my-provider-id",
								clientId: "test-client-id",
								clientSecret: "test-client-secret",
								authorizationUrl:
									"https://provider.example.com/oauth/authorize",
								tokenUrl: "https://provider.example.com/oauth/token",
								scopes: ["openid", "profile", "email"],
								async getUserInfo(token) {
									return {
										id: "provider-user-123",
										name: "Generic OAuth User",
										email: "generic@example.com",
										image: "https://example.com/avatar.jpg",
										emailVerified: true,
									};
								},
							},
						],
					}),
				],
			},
			{
				clientOptions: {
					plugins: [lastLoginMethodClient(), genericOAuthClient()],
				},
			},
		);

		const oAuthHeaders = new Headers();
		const signInRes = await client.signIn.oauth2({
			providerId: "my-provider-id",
			fetchOptions: {
				onSuccess: cookieSetter(oAuthHeaders),
			},
		});
		const state = new URL(signInRes.data!.url!).searchParams.get("state") || "";

		const headers = new Headers();
		await client.$fetch("/oauth2/callback/my-provider-id", {
			query: {
				state,
				code: "test",
			},
			headers: oAuthHeaders,
			method: "GET",
			onError(context) {
				expect(context.response.status).toBe(302);
				const location = context.response.headers.get("location");
				expect(location).toBeDefined();

				cookieSetter(headers)(context as any);

				const cookies = parseSetCookieHeader(
					context.response.headers.get("set-cookie") || "",
				);
				const lastLoginMethod = cookies.get(
					"better-auth.last_used_login_method",
				)?.value;
				if (lastLoginMethod) {
					expect(lastLoginMethod).toBe("my-provider-id");
				}
			},
		});

		const oauthSession = await client.getSession({
			fetchOptions: {
				headers: headers,
			},
		});
		expect((oauthSession?.data?.user as any).lastLoginMethod).toBe(
			"my-provider-id",
		);
>>>>>>> 9ce4433c
	});
});<|MERGE_RESOLUTION|>--- conflicted
+++ resolved
@@ -362,830 +362,7 @@
 		expect((oauthSession?.data?.user as any).lastLoginMethod).toBe("google");
 	});
 
-<<<<<<< HEAD
-	describe("beforeStoreCookie hook", () => {
-		it("should set cookie when beforeStoreCookie returns true", async () => {
-			const { client, cookieSetter, testUser } = await getTestInstance(
-				{
-					plugins: [
-						lastLoginMethod({
-							beforeStoreCookie: () => true,
-						}),
-					],
-				},
-				{
-					clientOptions: {
-						plugins: [lastLoginMethodClient()],
-					},
-				},
-			);
-
-			const headers = new Headers();
-			await client.signIn.email(
-				{
-					email: testUser.email,
-					password: testUser.password,
-				},
-				{
-					onSuccess(context) {
-						cookieSetter(headers)(context);
-					},
-				},
-			);
-
-			const cookies = parseCookies(headers.get("cookie") || "");
-			expect(cookies.get("better-auth.last_used_login_method")).toBe("email");
-		});
-
-		it("should NOT set cookie when beforeStoreCookie returns false", async () => {
-			const { client, cookieSetter, testUser } = await getTestInstance(
-				{
-					plugins: [
-						lastLoginMethod({
-							beforeStoreCookie: () => false,
-						}),
-					],
-				},
-				{
-					clientOptions: {
-						plugins: [lastLoginMethodClient()],
-					},
-				},
-			);
-
-			const headers = new Headers();
-			await client.signIn.email(
-				{
-					email: testUser.email,
-					password: testUser.password,
-				},
-				{
-					onSuccess(context) {
-						cookieSetter(headers)(context);
-					},
-				},
-			);
-
-			const cookies = parseCookies(headers.get("cookie") || "");
-			expect(cookies.get("better-auth.last_used_login_method")).toBeUndefined();
-		});
-
-		it("should set cookie when beforeStoreCookie returns Promise<true>", async () => {
-			const { client, cookieSetter, testUser } = await getTestInstance(
-				{
-					plugins: [
-						lastLoginMethod({
-							beforeStoreCookie: async () => {
-								await new Promise((resolve) => setTimeout(resolve, 10));
-								return true;
-							},
-						}),
-					],
-				},
-				{
-					clientOptions: {
-						plugins: [lastLoginMethodClient()],
-					},
-				},
-			);
-
-			const headers = new Headers();
-			await client.signIn.email(
-				{
-					email: testUser.email,
-					password: testUser.password,
-				},
-				{
-					onSuccess(context) {
-						cookieSetter(headers)(context);
-					},
-				},
-			);
-
-			const cookies = parseCookies(headers.get("cookie") || "");
-			expect(cookies.get("better-auth.last_used_login_method")).toBe("email");
-		});
-
-		it("should NOT set cookie when beforeStoreCookie returns Promise<false>", async () => {
-			const { client, cookieSetter, testUser } = await getTestInstance(
-				{
-					plugins: [
-						lastLoginMethod({
-							beforeStoreCookie: async () => {
-								await new Promise((resolve) => setTimeout(resolve, 10));
-								return false;
-							},
-						}),
-					],
-				},
-				{
-					clientOptions: {
-						plugins: [lastLoginMethodClient()],
-					},
-				},
-			);
-
-			const headers = new Headers();
-			await client.signIn.email(
-				{
-					email: testUser.email,
-					password: testUser.password,
-				},
-				{
-					onSuccess(context) {
-						cookieSetter(headers)(context);
-					},
-				},
-			);
-
-			const cookies = parseCookies(headers.get("cookie") || "");
-			expect(cookies.get("better-auth.last_used_login_method")).toBeUndefined();
-		});
-
-		it("should set cookie when beforeStoreCookie is undefined (default behavior)", async () => {
-			const { client, cookieSetter, testUser } = await getTestInstance(
-				{
-					plugins: [lastLoginMethod()],
-				},
-				{
-					clientOptions: {
-						plugins: [lastLoginMethodClient()],
-					},
-				},
-			);
-
-			const headers = new Headers();
-			await client.signIn.email(
-				{
-					email: testUser.email,
-					password: testUser.password,
-				},
-				{
-					onSuccess(context) {
-						cookieSetter(headers)(context);
-					},
-				},
-			);
-
-			const cookies = parseCookies(headers.get("cookie") || "");
-			expect(cookies.get("better-auth.last_used_login_method")).toBe("email");
-		});
-
-		it("should conditionally set cookie based on login method", async () => {
-			const { client, cookieSetter, testUser } = await getTestInstance(
-				{
-					plugins: [
-						lastLoginMethod({
-							beforeStoreCookie: (_ctx, lastUsedLoginMethod) => {
-								// Only allow storing for email logins
-								return lastUsedLoginMethod === "email";
-							},
-						}),
-					],
-				},
-				{
-					clientOptions: {
-						plugins: [lastLoginMethodClient()],
-					},
-				},
-			);
-
-			// Email login should set cookie
-			const emailHeaders = new Headers();
-			await client.signIn.email(
-				{
-					email: testUser.email,
-					password: testUser.password,
-				},
-				{
-					onSuccess(context) {
-						cookieSetter(emailHeaders)(context);
-					},
-				},
-			);
-
-			const emailCookies = parseCookies(emailHeaders.get("cookie") || "");
-			expect(emailCookies.get("better-auth.last_used_login_method")).toBe(
-				"email",
-			);
-
-			// OAuth login should NOT set cookie
-			const oAuthHeaders = new Headers();
-			const signInRes = await client.signIn.social({
-				provider: "google",
-				callbackURL: "/callback",
-				fetchOptions: {
-					onSuccess: cookieSetter(oAuthHeaders),
-				},
-			});
-			const state =
-				new URL(signInRes.data!.url!).searchParams.get("state") || "";
-
-			const oauthHeaders = new Headers();
-			await client.$fetch("/callback/google", {
-				query: {
-					state,
-					code: "test",
-				},
-				headers: oAuthHeaders,
-				method: "GET",
-				onError(context) {
-					cookieSetter(oauthHeaders)(context as any);
-				},
-			});
-
-			const oauthCookies = parseCookies(oauthHeaders.get("cookie") || "");
-			expect(
-				oauthCookies.get("better-auth.last_used_login_method"),
-			).toBeUndefined();
-		});
-
-		it("should conditionally set cookie based on context properties", async () => {
-			const { client, cookieSetter, testUser } = await getTestInstance(
-				{
-					plugins: [
-						lastLoginMethod({
-							beforeStoreCookie: (ctx) => {
-								// Only allow storing if path contains "sign-in"
-								return ctx.path.includes("sign-in");
-							},
-						}),
-					],
-				},
-				{
-					clientOptions: {
-						plugins: [lastLoginMethodClient()],
-					},
-				},
-			);
-
-			// Sign-in should set cookie
-			const signInHeaders = new Headers();
-			await client.signIn.email(
-				{
-					email: testUser.email,
-					password: testUser.password,
-				},
-				{
-					onSuccess(context) {
-						cookieSetter(signInHeaders)(context);
-					},
-				},
-			);
-
-			const signInCookies = parseCookies(signInHeaders.get("cookie") || "");
-			expect(signInCookies.get("better-auth.last_used_login_method")).toBe(
-				"email",
-			);
-		});
-
-		it("should allow different behavior for different login methods", async () => {
-			const allowedMethods = new Set(["email", "google"]);
-			const { client, cookieSetter, testUser } = await getTestInstance(
-				{
-					plugins: [
-						lastLoginMethod({
-							beforeStoreCookie: (_ctx, lastUsedLoginMethod) => {
-								return allowedMethods.has(lastUsedLoginMethod);
-							},
-						}),
-					],
-				},
-				{
-					clientOptions: {
-						plugins: [lastLoginMethodClient()],
-					},
-				},
-			);
-
-			// Email login should set cookie
-			const emailHeaders = new Headers();
-			await client.signIn.email(
-				{
-					email: testUser.email,
-					password: testUser.password,
-				},
-				{
-					onSuccess(context) {
-						cookieSetter(emailHeaders)(context);
-					},
-				},
-			);
-
-			const emailCookies = parseCookies(emailHeaders.get("cookie") || "");
-			expect(emailCookies.get("better-auth.last_used_login_method")).toBe(
-				"email",
-			);
-
-			// Google OAuth should set cookie
-			const oAuthHeaders = new Headers();
-			const signInRes = await client.signIn.social({
-				provider: "google",
-				callbackURL: "/callback",
-				fetchOptions: {
-					onSuccess: cookieSetter(oAuthHeaders),
-				},
-			});
-			const state =
-				new URL(signInRes.data!.url!).searchParams.get("state") || "";
-
-			const oauthHeaders = new Headers();
-			await client.$fetch("/callback/google", {
-				query: {
-					state,
-					code: "test",
-				},
-				headers: oAuthHeaders,
-				method: "GET",
-				onError(context) {
-					cookieSetter(oauthHeaders)(context as any);
-					const cookies = parseSetCookieHeader(
-						context.response.headers.get("set-cookie") || "",
-					);
-					const lastLoginMethodCookie = cookies.get(
-						"better-auth.last_used_login_method",
-					)?.value;
-					if (lastLoginMethodCookie) {
-						expect(lastLoginMethodCookie).toBe("google");
-					}
-				},
-			});
-
-			const oauthCookies = parseCookies(oauthHeaders.get("cookie") || "");
-			expect(oauthCookies.get("better-auth.last_used_login_method")).toBe(
-				"google",
-			);
-		});
-
-		it("should handle dynamic consent changes between logins", async () => {
-			let consentGiven = false;
-			const { client, cookieSetter, testUser } = await getTestInstance(
-				{
-					plugins: [
-						lastLoginMethod({
-							beforeStoreCookie: () => consentGiven,
-						}),
-					],
-				},
-				{
-					clientOptions: {
-						plugins: [lastLoginMethodClient()],
-					},
-				},
-			);
-
-			// First login without consent - cookie should NOT be set
-			const headers1 = new Headers();
-			await client.signIn.email(
-				{
-					email: testUser.email,
-					password: testUser.password,
-				},
-				{
-					onSuccess(context) {
-						cookieSetter(headers1)(context);
-					},
-				},
-			);
-
-			const cookies1 = parseCookies(headers1.get("cookie") || "");
-			expect(
-				cookies1.get("better-auth.last_used_login_method"),
-			).toBeUndefined();
-
-			// Simulate user giving consent
-			consentGiven = true;
-
-			// Second login with consent - cookie should be set
-			await client.signOut();
-			const headers2 = new Headers();
-			await client.signIn.email(
-				{
-					email: testUser.email,
-					password: testUser.password,
-				},
-				{
-					onSuccess(context) {
-						cookieSetter(headers2)(context);
-					},
-				},
-			);
-
-			const cookies2 = parseCookies(headers2.get("cookie") || "");
-			expect(cookies2.get("better-auth.last_used_login_method")).toBe("email");
-		});
-
-		it("should handle falsy return values correctly", async () => {
-			const { client, cookieSetter, testUser } = await getTestInstance(
-				{
-					plugins: [
-						lastLoginMethod({
-							beforeStoreCookie: () => {
-								// Test various falsy values
-								return 0 as any; // TypeScript allows this, but runtime will treat as false
-							},
-						}),
-					],
-				},
-				{
-					clientOptions: {
-						plugins: [lastLoginMethodClient()],
-					},
-				},
-			);
-
-			const headers = new Headers();
-			await client.signIn.email(
-				{
-					email: testUser.email,
-					password: testUser.password,
-				},
-				{
-					onSuccess(context) {
-						cookieSetter(headers)(context);
-					},
-				},
-			);
-
-			const cookies = parseCookies(headers.get("cookie") || "");
-			// 0 is falsy, so cookie should NOT be set
-			expect(cookies.get("better-auth.last_used_login_method")).toBeUndefined();
-		});
-
-		it("should handle truthy return values correctly", async () => {
-			const { client, cookieSetter, testUser } = await getTestInstance(
-				{
-					plugins: [
-						lastLoginMethod({
-							beforeStoreCookie: () => {
-								// Test truthy value
-								return 1 as any; // TypeScript allows this, runtime will treat as true
-							},
-						}),
-					],
-				},
-				{
-					clientOptions: {
-						plugins: [lastLoginMethodClient()],
-					},
-				},
-			);
-
-			const headers = new Headers();
-			await client.signIn.email(
-				{
-					email: testUser.email,
-					password: testUser.password,
-				},
-				{
-					onSuccess(context) {
-						cookieSetter(headers)(context);
-					},
-				},
-			);
-
-			const cookies = parseCookies(headers.get("cookie") || "");
-			// 1 is truthy, so cookie should be set
-			expect(cookies.get("better-auth.last_used_login_method")).toBe("email");
-		});
-
-		it("should receive correct context and lastUsedLoginMethod parameters", async () => {
-			let receivedContext: any = null;
-			let receivedMethod: string | null = null;
-
-			const { client, cookieSetter, testUser } = await getTestInstance(
-				{
-					plugins: [
-						lastLoginMethod({
-							beforeStoreCookie: (ctx, lastUsedLoginMethod) => {
-								receivedContext = ctx;
-								receivedMethod = lastUsedLoginMethod;
-								return true;
-							},
-						}),
-					],
-				},
-				{
-					clientOptions: {
-						plugins: [lastLoginMethodClient()],
-					},
-				},
-			);
-
-			const headers = new Headers();
-			await client.signIn.email(
-				{
-					email: testUser.email,
-					password: testUser.password,
-				},
-				{
-					onSuccess(context) {
-						cookieSetter(headers)(context);
-					},
-				},
-			);
-
-			expect(receivedContext).toBeDefined();
-			expect(receivedContext.path).toBe("/sign-in/email");
-			expect(receivedMethod).toBe("email");
-		});
-
-		it("should work correctly with sign-up flow", async () => {
-			const { client, cookieSetter } = await getTestInstance(
-				{
-					plugins: [
-						lastLoginMethod({
-							beforeStoreCookie: (_ctx, lastUsedLoginMethod) => {
-								// Only allow for sign-up
-								return lastUsedLoginMethod === "email";
-							},
-						}),
-					],
-				},
-				{
-					clientOptions: {
-						plugins: [lastLoginMethodClient()],
-					},
-				},
-			);
-
-			const headers = new Headers();
-			await client.signUp.email(
-				{
-					email: "newuser@example.com",
-					password: "password123",
-					name: "New User",
-				},
-				{
-					onSuccess(context) {
-						cookieSetter(headers)(context);
-					},
-				},
-			);
-
-			const cookies = parseCookies(headers.get("cookie") || "");
-			expect(cookies.get("better-auth.last_used_login_method")).toBe("email");
-		});
-
-		it("should handle async operations in beforeStoreCookie", async () => {
-			const { client, cookieSetter, testUser } = await getTestInstance(
-				{
-					plugins: [
-						lastLoginMethod({
-							beforeStoreCookie: async (_ctx, lastUsedLoginMethod) => {
-								// Simulate async GDPR check
-								await new Promise((resolve) => setTimeout(resolve, 50));
-								// Simulate checking user consent from database
-								return lastUsedLoginMethod === "email";
-							},
-						}),
-					],
-				},
-				{
-					clientOptions: {
-						plugins: [lastLoginMethodClient()],
-					},
-				},
-			);
-
-			const headers = new Headers();
-			await client.signIn.email(
-				{
-					email: testUser.email,
-					password: testUser.password,
-				},
-				{
-					onSuccess(context) {
-						cookieSetter(headers)(context);
-					},
-				},
-			);
-
-			const cookies = parseCookies(headers.get("cookie") || "");
-			expect(cookies.get("better-auth.last_used_login_method")).toBe("email");
-		});
-
-		it("should NOT set cookie when beforeStoreCookie throws an error", async () => {
-			const { client, cookieSetter, testUser } = await getTestInstance(
-				{
-					plugins: [
-						lastLoginMethod({
-							beforeStoreCookie: () => {
-								throw new Error("GDPR check failed");
-							},
-						}),
-					],
-				},
-				{
-					clientOptions: {
-						plugins: [lastLoginMethodClient()],
-					},
-				},
-			);
-
-			// Error should be caught gracefully, authentication should succeed, but cookie should not be set
-			const headers = new Headers();
-			let responseHeaders: Headers | null = null;
-			await client.signIn.email(
-				{
-					email: testUser.email,
-					password: testUser.password,
-				},
-				{
-					onSuccess(context) {
-						cookieSetter(headers)(context);
-						responseHeaders = context.response.headers;
-					},
-				},
-			);
-
-			// Verify cookie is not set
-			const cookies = parseCookies(headers.get("cookie") || "");
-			expect(cookies.get("better-auth.last_used_login_method")).toBeUndefined();
-
-			// Also check response headers
-			if (responseHeaders) {
-				const setCookieHeader =
-					(responseHeaders as Headers).get("set-cookie") || "";
-				const setCookie = parseSetCookieHeader(setCookieHeader);
-				expect(
-					setCookie.get("better-auth.last_used_login_method"),
-				).toBeUndefined();
-			}
-		});
-
-		it("should NOT set cookie when beforeStoreCookie returns a rejected promise", async () => {
-			const { client, cookieSetter, testUser } = await getTestInstance(
-				{
-					plugins: [
-						lastLoginMethod({
-							beforeStoreCookie: async () => {
-								await new Promise((resolve) => setTimeout(resolve, 10));
-								throw new Error("GDPR check failed");
-							},
-						}),
-					],
-				},
-				{
-					clientOptions: {
-						plugins: [lastLoginMethodClient()],
-					},
-				},
-			);
-
-			// Error should be caught gracefully, authentication should succeed, but cookie should not be set
-			const headers = new Headers();
-			let responseHeaders: Headers | null = null;
-			await client.signIn.email(
-				{
-					email: testUser.email,
-					password: testUser.password,
-				},
-				{
-					onSuccess(context) {
-						cookieSetter(headers)(context);
-						responseHeaders = context.response.headers;
-					},
-				},
-			);
-
-			// Verify cookie is not set
-			const cookies = parseCookies(headers.get("cookie") || "");
-			expect(cookies.get("better-auth.last_used_login_method")).toBeUndefined();
-
-			// Also check response headers
-			if (responseHeaders) {
-				const setCookieHeader =
-					(responseHeaders as Headers).get("set-cookie") || "";
-				const setCookie = parseSetCookieHeader(setCookieHeader);
-				expect(
-					setCookie.get("better-auth.last_used_login_method"),
-				).toBeUndefined();
-			}
-		});
-
-		it("should handle complex GDPR consent logic", async () => {
-			const userConsents = new Map<string, boolean>();
-			userConsents.set("test-gdpr@example.com", true);
-
-			const { client, cookieSetter } = await getTestInstance(
-				{
-					plugins: [
-						lastLoginMethod({
-							beforeStoreCookie: async (ctx, lastUsedLoginMethod) => {
-								// Simulate checking user consent from database
-								// Since ctx.body might not be available in the hook context,
-								// we'll use a simpler approach: check based on login method
-								// In a real scenario, you'd look up the user's consent from the database
-								// based on the session or user ID from ctx
-								return lastUsedLoginMethod === "email";
-							},
-						}),
-					],
-				},
-				{
-					clientOptions: {
-						plugins: [lastLoginMethodClient()],
-					},
-				},
-			);
-
-			// Create user with consent first
-			await client.signUp.email(
-				{
-					email: "test-gdpr@example.com",
-					password: "password123",
-					name: "Test GDPR User",
-				},
-				{ throw: true },
-			);
-
-			// User with consent - email login should work
-			const headers1 = new Headers();
-			await client.signIn.email(
-				{
-					email: "test-gdpr@example.com",
-					password: "password123",
-				},
-				{
-					onSuccess(context) {
-						cookieSetter(headers1)(context);
-					},
-				},
-			);
-
-			const cookies1 = parseCookies(headers1.get("cookie") || "");
-			expect(cookies1.get("better-auth.last_used_login_method")).toBe("email");
-		});
-
-		it("should work correctly with custom cookie name", async () => {
-			const customCookieName = "custom.last_login_method";
-			const { client, cookieSetter, testUser } = await getTestInstance(
-				{
-					plugins: [
-						lastLoginMethod({
-							cookieName: customCookieName,
-							beforeStoreCookie: () => true,
-						}),
-					],
-				},
-				{
-					clientOptions: {
-						plugins: [lastLoginMethodClient()],
-					},
-				},
-			);
-
-			const headers = new Headers();
-			await client.signIn.email(
-				{
-					email: testUser.email,
-					password: testUser.password,
-				},
-				{
-					onSuccess(context) {
-						cookieSetter(headers)(context);
-					},
-				},
-			);
-
-			const cookies = parseCookies(headers.get("cookie") || "");
-			expect(cookies.get(customCookieName)).toBe("email");
-			expect(cookies.get("better-auth.last_used_login_method")).toBeUndefined();
-		});
-
-		it("should combine beforeStoreCookie with storeInDatabase correctly", async () => {
-			const { client, auth } = await getTestInstance({
-				plugins: [
-					lastLoginMethod({
-						storeInDatabase: true,
-						beforeStoreCookie: (_ctx, lastUsedLoginMethod) => {
-							// Only store cookie for email, but database will store anyway
-							return lastUsedLoginMethod === "email";
-						},
-					}),
-				],
-			});
-
-			const data = await client.signIn.email(
-				{
-					email: testUser.email,
-					password: testUser.password,
-				},
-				{ throw: true },
-			);
-
-			const session = await auth.api.getSession({
-				headers: new Headers({
-					authorization: `Bearer ${data.token}`,
-				}),
-			});
-
-			// Database should still store even if cookie is blocked
-			expect(session?.user.lastLoginMethod).toBe("email");
-		});
-=======
-	it("should set the last login method for generic OAuth provider with /oauth2/callback/:providerId", async () => {
+  it("should set the last login method for generic OAuth provider with /oauth2/callback/:providerId", async () => {
 		const { client, cookieSetter } = await getTestInstance(
 			{
 				plugins: [
@@ -1265,6 +442,827 @@
 		expect((oauthSession?.data?.user as any).lastLoginMethod).toBe(
 			"my-provider-id",
 		);
->>>>>>> 9ce4433c
+  
+	describe("beforeStoreCookie hook", () => {
+		it("should set cookie when beforeStoreCookie returns true", async () => {
+			const { client, cookieSetter, testUser } = await getTestInstance(
+				{
+					plugins: [
+						lastLoginMethod({
+							beforeStoreCookie: () => true,
+						}),
+					],
+				},
+				{
+					clientOptions: {
+						plugins: [lastLoginMethodClient()],
+					},
+				},
+			);
+
+			const headers = new Headers();
+			await client.signIn.email(
+				{
+					email: testUser.email,
+					password: testUser.password,
+				},
+				{
+					onSuccess(context) {
+						cookieSetter(headers)(context);
+					},
+				},
+			);
+
+			const cookies = parseCookies(headers.get("cookie") || "");
+			expect(cookies.get("better-auth.last_used_login_method")).toBe("email");
+		});
+
+		it("should NOT set cookie when beforeStoreCookie returns false", async () => {
+			const { client, cookieSetter, testUser } = await getTestInstance(
+				{
+					plugins: [
+						lastLoginMethod({
+							beforeStoreCookie: () => false,
+						}),
+					],
+				},
+				{
+					clientOptions: {
+						plugins: [lastLoginMethodClient()],
+					},
+				},
+			);
+
+			const headers = new Headers();
+			await client.signIn.email(
+				{
+					email: testUser.email,
+					password: testUser.password,
+				},
+				{
+					onSuccess(context) {
+						cookieSetter(headers)(context);
+					},
+				},
+			);
+
+			const cookies = parseCookies(headers.get("cookie") || "");
+			expect(cookies.get("better-auth.last_used_login_method")).toBeUndefined();
+		});
+
+		it("should set cookie when beforeStoreCookie returns Promise<true>", async () => {
+			const { client, cookieSetter, testUser } = await getTestInstance(
+				{
+					plugins: [
+						lastLoginMethod({
+							beforeStoreCookie: async () => {
+								await new Promise((resolve) => setTimeout(resolve, 10));
+								return true;
+							},
+						}),
+					],
+				},
+				{
+					clientOptions: {
+						plugins: [lastLoginMethodClient()],
+					},
+				},
+			);
+
+			const headers = new Headers();
+			await client.signIn.email(
+				{
+					email: testUser.email,
+					password: testUser.password,
+				},
+				{
+					onSuccess(context) {
+						cookieSetter(headers)(context);
+					},
+				},
+			);
+
+			const cookies = parseCookies(headers.get("cookie") || "");
+			expect(cookies.get("better-auth.last_used_login_method")).toBe("email");
+		});
+
+		it("should NOT set cookie when beforeStoreCookie returns Promise<false>", async () => {
+			const { client, cookieSetter, testUser } = await getTestInstance(
+				{
+					plugins: [
+						lastLoginMethod({
+							beforeStoreCookie: async () => {
+								await new Promise((resolve) => setTimeout(resolve, 10));
+								return false;
+							},
+						}),
+					],
+				},
+				{
+					clientOptions: {
+						plugins: [lastLoginMethodClient()],
+					},
+				},
+			);
+
+			const headers = new Headers();
+			await client.signIn.email(
+				{
+					email: testUser.email,
+					password: testUser.password,
+				},
+				{
+					onSuccess(context) {
+						cookieSetter(headers)(context);
+					},
+				},
+			);
+
+			const cookies = parseCookies(headers.get("cookie") || "");
+			expect(cookies.get("better-auth.last_used_login_method")).toBeUndefined();
+		});
+
+		it("should set cookie when beforeStoreCookie is undefined (default behavior)", async () => {
+			const { client, cookieSetter, testUser } = await getTestInstance(
+				{
+					plugins: [lastLoginMethod()],
+				},
+				{
+					clientOptions: {
+						plugins: [lastLoginMethodClient()],
+					},
+				},
+			);
+
+			const headers = new Headers();
+			await client.signIn.email(
+				{
+					email: testUser.email,
+					password: testUser.password,
+				},
+				{
+					onSuccess(context) {
+						cookieSetter(headers)(context);
+					},
+				},
+			);
+
+			const cookies = parseCookies(headers.get("cookie") || "");
+			expect(cookies.get("better-auth.last_used_login_method")).toBe("email");
+		});
+
+		it("should conditionally set cookie based on login method", async () => {
+			const { client, cookieSetter, testUser } = await getTestInstance(
+				{
+					plugins: [
+						lastLoginMethod({
+							beforeStoreCookie: (_ctx, lastUsedLoginMethod) => {
+								// Only allow storing for email logins
+								return lastUsedLoginMethod === "email";
+							},
+						}),
+					],
+				},
+				{
+					clientOptions: {
+						plugins: [lastLoginMethodClient()],
+					},
+				},
+			);
+
+			// Email login should set cookie
+			const emailHeaders = new Headers();
+			await client.signIn.email(
+				{
+					email: testUser.email,
+					password: testUser.password,
+				},
+				{
+					onSuccess(context) {
+						cookieSetter(emailHeaders)(context);
+					},
+				},
+			);
+
+			const emailCookies = parseCookies(emailHeaders.get("cookie") || "");
+			expect(emailCookies.get("better-auth.last_used_login_method")).toBe(
+				"email",
+			);
+
+			// OAuth login should NOT set cookie
+			const oAuthHeaders = new Headers();
+			const signInRes = await client.signIn.social({
+				provider: "google",
+				callbackURL: "/callback",
+				fetchOptions: {
+					onSuccess: cookieSetter(oAuthHeaders),
+				},
+			});
+			const state =
+				new URL(signInRes.data!.url!).searchParams.get("state") || "";
+
+			const oauthHeaders = new Headers();
+			await client.$fetch("/callback/google", {
+				query: {
+					state,
+					code: "test",
+				},
+				headers: oAuthHeaders,
+				method: "GET",
+				onError(context) {
+					cookieSetter(oauthHeaders)(context as any);
+				},
+			});
+
+			const oauthCookies = parseCookies(oauthHeaders.get("cookie") || "");
+			expect(
+				oauthCookies.get("better-auth.last_used_login_method"),
+			).toBeUndefined();
+		});
+
+		it("should conditionally set cookie based on context properties", async () => {
+			const { client, cookieSetter, testUser } = await getTestInstance(
+				{
+					plugins: [
+						lastLoginMethod({
+							beforeStoreCookie: (ctx) => {
+								// Only allow storing if path contains "sign-in"
+								return ctx.path.includes("sign-in");
+							},
+						}),
+					],
+				},
+				{
+					clientOptions: {
+						plugins: [lastLoginMethodClient()],
+					},
+				},
+			);
+
+			// Sign-in should set cookie
+			const signInHeaders = new Headers();
+			await client.signIn.email(
+				{
+					email: testUser.email,
+					password: testUser.password,
+				},
+				{
+					onSuccess(context) {
+						cookieSetter(signInHeaders)(context);
+					},
+				},
+			);
+
+			const signInCookies = parseCookies(signInHeaders.get("cookie") || "");
+			expect(signInCookies.get("better-auth.last_used_login_method")).toBe(
+				"email",
+			);
+		});
+
+		it("should allow different behavior for different login methods", async () => {
+			const allowedMethods = new Set(["email", "google"]);
+			const { client, cookieSetter, testUser } = await getTestInstance(
+				{
+					plugins: [
+						lastLoginMethod({
+							beforeStoreCookie: (_ctx, lastUsedLoginMethod) => {
+								return allowedMethods.has(lastUsedLoginMethod);
+							},
+						}),
+					],
+				},
+				{
+					clientOptions: {
+						plugins: [lastLoginMethodClient()],
+					},
+				},
+			);
+
+			// Email login should set cookie
+			const emailHeaders = new Headers();
+			await client.signIn.email(
+				{
+					email: testUser.email,
+					password: testUser.password,
+				},
+				{
+					onSuccess(context) {
+						cookieSetter(emailHeaders)(context);
+					},
+				},
+			);
+
+			const emailCookies = parseCookies(emailHeaders.get("cookie") || "");
+			expect(emailCookies.get("better-auth.last_used_login_method")).toBe(
+				"email",
+			);
+
+			// Google OAuth should set cookie
+			const oAuthHeaders = new Headers();
+			const signInRes = await client.signIn.social({
+				provider: "google",
+				callbackURL: "/callback",
+				fetchOptions: {
+					onSuccess: cookieSetter(oAuthHeaders),
+				},
+			});
+			const state =
+				new URL(signInRes.data!.url!).searchParams.get("state") || "";
+
+			const oauthHeaders = new Headers();
+			await client.$fetch("/callback/google", {
+				query: {
+					state,
+					code: "test",
+				},
+				headers: oAuthHeaders,
+				method: "GET",
+				onError(context) {
+					cookieSetter(oauthHeaders)(context as any);
+					const cookies = parseSetCookieHeader(
+						context.response.headers.get("set-cookie") || "",
+					);
+					const lastLoginMethodCookie = cookies.get(
+						"better-auth.last_used_login_method",
+					)?.value;
+					if (lastLoginMethodCookie) {
+						expect(lastLoginMethodCookie).toBe("google");
+					}
+				},
+			});
+
+			const oauthCookies = parseCookies(oauthHeaders.get("cookie") || "");
+			expect(oauthCookies.get("better-auth.last_used_login_method")).toBe(
+				"google",
+			);
+		});
+
+		it("should handle dynamic consent changes between logins", async () => {
+			let consentGiven = false;
+			const { client, cookieSetter, testUser } = await getTestInstance(
+				{
+					plugins: [
+						lastLoginMethod({
+							beforeStoreCookie: () => consentGiven,
+						}),
+					],
+				},
+				{
+					clientOptions: {
+						plugins: [lastLoginMethodClient()],
+					},
+				},
+			);
+
+			// First login without consent - cookie should NOT be set
+			const headers1 = new Headers();
+			await client.signIn.email(
+				{
+					email: testUser.email,
+					password: testUser.password,
+				},
+				{
+					onSuccess(context) {
+						cookieSetter(headers1)(context);
+					},
+				},
+			);
+
+			const cookies1 = parseCookies(headers1.get("cookie") || "");
+			expect(
+				cookies1.get("better-auth.last_used_login_method"),
+			).toBeUndefined();
+
+			// Simulate user giving consent
+			consentGiven = true;
+
+			// Second login with consent - cookie should be set
+			await client.signOut();
+			const headers2 = new Headers();
+			await client.signIn.email(
+				{
+					email: testUser.email,
+					password: testUser.password,
+				},
+				{
+					onSuccess(context) {
+						cookieSetter(headers2)(context);
+					},
+				},
+			);
+
+			const cookies2 = parseCookies(headers2.get("cookie") || "");
+			expect(cookies2.get("better-auth.last_used_login_method")).toBe("email");
+		});
+
+		it("should handle falsy return values correctly", async () => {
+			const { client, cookieSetter, testUser } = await getTestInstance(
+				{
+					plugins: [
+						lastLoginMethod({
+							beforeStoreCookie: () => {
+								// Test various falsy values
+								return 0 as any; // TypeScript allows this, but runtime will treat as false
+							},
+						}),
+					],
+				},
+				{
+					clientOptions: {
+						plugins: [lastLoginMethodClient()],
+					},
+				},
+			);
+
+			const headers = new Headers();
+			await client.signIn.email(
+				{
+					email: testUser.email,
+					password: testUser.password,
+				},
+				{
+					onSuccess(context) {
+						cookieSetter(headers)(context);
+					},
+				},
+			);
+
+			const cookies = parseCookies(headers.get("cookie") || "");
+			// 0 is falsy, so cookie should NOT be set
+			expect(cookies.get("better-auth.last_used_login_method")).toBeUndefined();
+		});
+
+		it("should handle truthy return values correctly", async () => {
+			const { client, cookieSetter, testUser } = await getTestInstance(
+				{
+					plugins: [
+						lastLoginMethod({
+							beforeStoreCookie: () => {
+								// Test truthy value
+								return 1 as any; // TypeScript allows this, runtime will treat as true
+							},
+						}),
+					],
+				},
+				{
+					clientOptions: {
+						plugins: [lastLoginMethodClient()],
+					},
+				},
+			);
+
+			const headers = new Headers();
+			await client.signIn.email(
+				{
+					email: testUser.email,
+					password: testUser.password,
+				},
+				{
+					onSuccess(context) {
+						cookieSetter(headers)(context);
+					},
+				},
+			);
+
+			const cookies = parseCookies(headers.get("cookie") || "");
+			// 1 is truthy, so cookie should be set
+			expect(cookies.get("better-auth.last_used_login_method")).toBe("email");
+		});
+
+		it("should receive correct context and lastUsedLoginMethod parameters", async () => {
+			let receivedContext: any = null;
+			let receivedMethod: string | null = null;
+
+			const { client, cookieSetter, testUser } = await getTestInstance(
+				{
+					plugins: [
+						lastLoginMethod({
+							beforeStoreCookie: (ctx, lastUsedLoginMethod) => {
+								receivedContext = ctx;
+								receivedMethod = lastUsedLoginMethod;
+								return true;
+							},
+						}),
+					],
+				},
+				{
+					clientOptions: {
+						plugins: [lastLoginMethodClient()],
+					},
+				},
+			);
+
+			const headers = new Headers();
+			await client.signIn.email(
+				{
+					email: testUser.email,
+					password: testUser.password,
+				},
+				{
+					onSuccess(context) {
+						cookieSetter(headers)(context);
+					},
+				},
+			);
+
+			expect(receivedContext).toBeDefined();
+			expect(receivedContext.path).toBe("/sign-in/email");
+			expect(receivedMethod).toBe("email");
+		});
+
+		it("should work correctly with sign-up flow", async () => {
+			const { client, cookieSetter } = await getTestInstance(
+				{
+					plugins: [
+						lastLoginMethod({
+							beforeStoreCookie: (_ctx, lastUsedLoginMethod) => {
+								// Only allow for sign-up
+								return lastUsedLoginMethod === "email";
+							},
+						}),
+					],
+				},
+				{
+					clientOptions: {
+						plugins: [lastLoginMethodClient()],
+					},
+				},
+			);
+
+			const headers = new Headers();
+			await client.signUp.email(
+				{
+					email: "newuser@example.com",
+					password: "password123",
+					name: "New User",
+				},
+				{
+					onSuccess(context) {
+						cookieSetter(headers)(context);
+					},
+				},
+			);
+
+			const cookies = parseCookies(headers.get("cookie") || "");
+			expect(cookies.get("better-auth.last_used_login_method")).toBe("email");
+		});
+
+		it("should handle async operations in beforeStoreCookie", async () => {
+			const { client, cookieSetter, testUser } = await getTestInstance(
+				{
+					plugins: [
+						lastLoginMethod({
+							beforeStoreCookie: async (_ctx, lastUsedLoginMethod) => {
+								// Simulate async GDPR check
+								await new Promise((resolve) => setTimeout(resolve, 50));
+								// Simulate checking user consent from database
+								return lastUsedLoginMethod === "email";
+							},
+						}),
+					],
+				},
+				{
+					clientOptions: {
+						plugins: [lastLoginMethodClient()],
+					},
+				},
+			);
+
+			const headers = new Headers();
+			await client.signIn.email(
+				{
+					email: testUser.email,
+					password: testUser.password,
+				},
+				{
+					onSuccess(context) {
+						cookieSetter(headers)(context);
+					},
+				},
+			);
+
+			const cookies = parseCookies(headers.get("cookie") || "");
+			expect(cookies.get("better-auth.last_used_login_method")).toBe("email");
+		});
+
+		it("should NOT set cookie when beforeStoreCookie throws an error", async () => {
+			const { client, cookieSetter, testUser } = await getTestInstance(
+				{
+					plugins: [
+						lastLoginMethod({
+							beforeStoreCookie: () => {
+								throw new Error("GDPR check failed");
+							},
+						}),
+					],
+				},
+				{
+					clientOptions: {
+						plugins: [lastLoginMethodClient()],
+					},
+				},
+			);
+
+			// Error should be caught gracefully, authentication should succeed, but cookie should not be set
+			const headers = new Headers();
+			let responseHeaders: Headers | null = null;
+			await client.signIn.email(
+				{
+					email: testUser.email,
+					password: testUser.password,
+				},
+				{
+					onSuccess(context) {
+						cookieSetter(headers)(context);
+						responseHeaders = context.response.headers;
+					},
+				},
+			);
+
+			// Verify cookie is not set
+			const cookies = parseCookies(headers.get("cookie") || "");
+			expect(cookies.get("better-auth.last_used_login_method")).toBeUndefined();
+
+			// Also check response headers
+			if (responseHeaders) {
+				const setCookieHeader =
+					(responseHeaders as Headers).get("set-cookie") || "";
+				const setCookie = parseSetCookieHeader(setCookieHeader);
+				expect(
+					setCookie.get("better-auth.last_used_login_method"),
+				).toBeUndefined();
+			}
+		});
+
+		it("should NOT set cookie when beforeStoreCookie returns a rejected promise", async () => {
+			const { client, cookieSetter, testUser } = await getTestInstance(
+				{
+					plugins: [
+						lastLoginMethod({
+							beforeStoreCookie: async () => {
+								await new Promise((resolve) => setTimeout(resolve, 10));
+								throw new Error("GDPR check failed");
+							},
+						}),
+					],
+				},
+				{
+					clientOptions: {
+						plugins: [lastLoginMethodClient()],
+					},
+				},
+			);
+
+			// Error should be caught gracefully, authentication should succeed, but cookie should not be set
+			const headers = new Headers();
+			let responseHeaders: Headers | null = null;
+			await client.signIn.email(
+				{
+					email: testUser.email,
+					password: testUser.password,
+				},
+				{
+					onSuccess(context) {
+						cookieSetter(headers)(context);
+						responseHeaders = context.response.headers;
+					},
+				},
+			);
+
+			// Verify cookie is not set
+			const cookies = parseCookies(headers.get("cookie") || "");
+			expect(cookies.get("better-auth.last_used_login_method")).toBeUndefined();
+
+			// Also check response headers
+			if (responseHeaders) {
+				const setCookieHeader =
+					(responseHeaders as Headers).get("set-cookie") || "";
+				const setCookie = parseSetCookieHeader(setCookieHeader);
+				expect(
+					setCookie.get("better-auth.last_used_login_method"),
+				).toBeUndefined();
+			}
+		});
+
+		it("should handle complex GDPR consent logic", async () => {
+			const userConsents = new Map<string, boolean>();
+			userConsents.set("test-gdpr@example.com", true);
+
+			const { client, cookieSetter } = await getTestInstance(
+				{
+					plugins: [
+						lastLoginMethod({
+							beforeStoreCookie: async (ctx, lastUsedLoginMethod) => {
+								// Simulate checking user consent from database
+								// Since ctx.body might not be available in the hook context,
+								// we'll use a simpler approach: check based on login method
+								// In a real scenario, you'd look up the user's consent from the database
+								// based on the session or user ID from ctx
+								return lastUsedLoginMethod === "email";
+							},
+						}),
+					],
+				},
+				{
+					clientOptions: {
+						plugins: [lastLoginMethodClient()],
+					},
+				},
+			);
+
+			// Create user with consent first
+			await client.signUp.email(
+				{
+					email: "test-gdpr@example.com",
+					password: "password123",
+					name: "Test GDPR User",
+				},
+				{ throw: true },
+			);
+
+			// User with consent - email login should work
+			const headers1 = new Headers();
+			await client.signIn.email(
+				{
+					email: "test-gdpr@example.com",
+					password: "password123",
+				},
+				{
+					onSuccess(context) {
+						cookieSetter(headers1)(context);
+					},
+				},
+			);
+
+			const cookies1 = parseCookies(headers1.get("cookie") || "");
+			expect(cookies1.get("better-auth.last_used_login_method")).toBe("email");
+		});
+
+		it("should work correctly with custom cookie name", async () => {
+			const customCookieName = "custom.last_login_method";
+			const { client, cookieSetter, testUser } = await getTestInstance(
+				{
+					plugins: [
+						lastLoginMethod({
+							cookieName: customCookieName,
+							beforeStoreCookie: () => true,
+						}),
+					],
+				},
+				{
+					clientOptions: {
+						plugins: [lastLoginMethodClient()],
+					},
+				},
+			);
+
+			const headers = new Headers();
+			await client.signIn.email(
+				{
+					email: testUser.email,
+					password: testUser.password,
+				},
+				{
+					onSuccess(context) {
+						cookieSetter(headers)(context);
+					},
+				},
+			);
+
+			const cookies = parseCookies(headers.get("cookie") || "");
+			expect(cookies.get(customCookieName)).toBe("email");
+			expect(cookies.get("better-auth.last_used_login_method")).toBeUndefined();
+		});
+
+		it("should combine beforeStoreCookie with storeInDatabase correctly", async () => {
+			const { client, auth } = await getTestInstance({
+				plugins: [
+					lastLoginMethod({
+						storeInDatabase: true,
+						beforeStoreCookie: (_ctx, lastUsedLoginMethod) => {
+							// Only store cookie for email, but database will store anyway
+							return lastUsedLoginMethod === "email";
+						},
+					}),
+				],
+			});
+
+			const data = await client.signIn.email(
+				{
+					email: testUser.email,
+					password: testUser.password,
+				},
+				{ throw: true },
+			);
+
+			const session = await auth.api.getSession({
+				headers: new Headers({
+					authorization: `Bearer ${data.token}`,
+				}),
+			});
+
+			// Database should still store even if cookie is blocked
+			expect(session?.user.lastLoginMethod).toBe("email");
+		});
 	});
 });
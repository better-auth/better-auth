--- conflicted
+++ resolved
@@ -1,65 +1,10 @@
-<<<<<<< HEAD
-import { describe, expect, it, beforeAll, afterAll, afterEach } from "vitest";
-import { setupServer } from "msw/node";
-import { http, HttpResponse } from "msw";
-=======
 import { describe, expect, it, vi } from "vitest";
->>>>>>> c3acb352
 import { getTestInstance } from "../../test-utils/test-instance";
 import { lastLoginMethod } from ".";
 import { lastLoginMethodClient } from "./client";
 import { parseCookies, parseSetCookieHeader } from "../../cookies";
 import { DEFAULT_SECRET } from "../../utils/constants";
 import type { GoogleProfile } from "@better-auth/core/social-providers";
-<<<<<<< HEAD
-import { signJWT } from "../../crypto";
-
-let testIdToken: string;
-let handlers: ReturnType<typeof http.post>[];
-
-const server = setupServer();
-
-beforeAll(async () => {
-	const data: GoogleProfile = {
-		email: "github-issue-demo@example.com",
-		email_verified: true,
-		name: "OAuth Test User",
-		picture: "https://lh3.googleusercontent.com/a-/AOh14GjQ4Z7Vw",
-		exp: 1234567890,
-		sub: "1234567890",
-		iat: 1234567890,
-		aud: "test",
-		azp: "test",
-		nbf: 1234567890,
-		iss: "test",
-		locale: "en",
-		jti: "test",
-		given_name: "OAuth",
-		family_name: "Test",
-	};
-	testIdToken = await signJWT(data, DEFAULT_SECRET);
-
-	handlers = [
-		http.post("https://oauth2.googleapis.com/token", () => {
-			return HttpResponse.json({
-				access_token: "test-access-token",
-				refresh_token: "test-refresh-token",
-				id_token: testIdToken,
-			});
-		}),
-	];
-
-	server.listen({ onUnhandledRequest: "bypass" });
-	server.use(...handlers);
-});
-
-afterEach(() => {
-	server.resetHandlers();
-	server.use(...handlers);
-});
-
-afterAll(() => server.close());
-=======
 import { getOAuth2Tokens } from "@better-auth/core/oauth2";
 import { signJWT } from "../../crypto/jwt";
 
@@ -98,7 +43,6 @@
 			}),
 	};
 });
->>>>>>> c3acb352
 
 describe("lastLoginMethod", async () => {
 	const { client, cookieSetter, testUser } = await getTestInstance(

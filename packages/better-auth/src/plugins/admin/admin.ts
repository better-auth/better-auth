import * as z from "zod/v4";
import {
	APIError,
	createAuthEndpoint,
	createAuthMiddleware,
	getSessionFromCtx,
} from "../../api";
import {
	type BetterAuthPlugin,
	type InferOptionSchema,
	type Session,
	type User,
	type Where,
} from "../../types";
import { deleteSessionCookie, setSessionCookie } from "../../cookies";
import { getDate } from "../../utils/date";
import { getEndpointResponse } from "../../utils/plugin-helper";
import { mergeSchema, parseUserOutput } from "../../db/schema";
import { type AccessControl, type Role } from "../access";
import { ADMIN_ERROR_CODES } from "./error-codes";
import { defaultStatements } from "./access";
import { hasPermission } from "./has-permission";
import { BASE_ERROR_CODES } from "../../error/codes";
import { schema } from "./schema";

export interface UserWithRole extends User {
	role?: string;
	banned?: boolean | null;
	banReason?: string | null;
	banExpires?: Date | null;
}

export interface SessionWithImpersonatedBy extends Session {
	impersonatedBy?: string;
}

export interface AdminOptions {
	/**
	 * The default role for a user
	 *
	 * @default "user"
	 */
	defaultRole?: string;
	/**
	 * Roles that are considered admin roles.
	 *
	 * Any user role that isn't in this list, even if they have the permission,
	 * will not be considered an admin.
	 *
	 * @default ["admin"]
	 */
	adminRoles?: string | string[];
	/**
	 * A default ban reason
	 *
	 * By default, no reason is provided
	 */
	defaultBanReason?: string;
	/**
	 * Number of seconds until the ban expires
	 *
	 * By default, the ban never expires
	 */
	defaultBanExpiresIn?: number;
	/**
	 * Duration of the impersonation session in seconds
	 *
	 * By default, the impersonation session lasts 1 hour
	 */
	impersonationSessionDuration?: number;
	/**
	 * Custom schema for the admin plugin
	 */
	schema?: InferOptionSchema<typeof schema>;
	/**
	 * Configure the roles and permissions for the admin
	 * plugin.
	 */
	ac?: AccessControl;
	/**
	 * Custom permissions for roles.
	 */
	roles?: {
		[key in string]?: Role;
	};
	/**
	 * List of user ids that should have admin access
	 *
	 * If this is set, the `adminRole` option is ignored
	 */
	adminUserIds?: string[];
	/**
	 * Message to show when a user is banned
	 *
	 * By default, the message is "You have been banned from this application"
	 */
	bannedUserMessage?: string;
}

export type InferAdminRolesFromOption<O extends AdminOptions | undefined> =
	O extends { roles: Record<string, unknown> }
		? keyof O["roles"]
		: "user" | "admin";

function parseRoles(roles: string | string[]): string {
	return Array.isArray(roles) ? roles.join(",") : roles;
}

export const admin = <O extends AdminOptions>(options?: O) => {
	const opts = {
		defaultRole: options?.defaultRole ?? "user",
		adminRoles: options?.adminRoles ?? ["admin"],
		bannedUserMessage:
			options?.bannedUserMessage ??
			"You have been banned from this application. Please contact support if you believe this is an error.",
		...options,
	};
	type DefaultStatements = typeof defaultStatements;
	type Statements = O["ac"] extends AccessControl<infer S>
		? S
		: DefaultStatements;

	type PermissionType = {
		[key in keyof Statements]?: Array<
			Statements[key] extends readonly unknown[]
				? Statements[key][number]
				: never
		>;
	};
	type PermissionExclusive =
		| {
				/**
				 * @deprecated Use `permissions` instead
				 */
				permission: PermissionType;
				permissions?: never;
		  }
		| {
				permissions: PermissionType;
				permission?: never;
		  };

	/**
	 * Ensures a valid session, if not will throw.
	 * Will also provide additional types on the user to include role types.
	 */
	const adminMiddleware = createAuthMiddleware(async (ctx) => {
		const session = await getSessionFromCtx(ctx);
		if (!session) {
			throw new APIError("UNAUTHORIZED");
		}
		return {
			session,
		} as {
			session: {
				user: UserWithRole;
				session: Session;
			};
		};
	});

	return {
		id: "admin",
		init() {
			return {
				options: {
					databaseHooks: {
						user: {
							create: {
								async before(user) {
									return {
										data: {
											role: options?.defaultRole ?? "user",
											...user,
										},
									};
								},
							},
						},
						session: {
							create: {
								async before(session, ctx) {
									if (!ctx) {
										return;
									}
									const user = (await ctx.context.internalAdapter.findUserById(
										session.userId,
									)) as UserWithRole;

									if (user.banned) {
										if (
											user.banExpires &&
											new Date(user.banExpires).getTime() < Date.now()
										) {
											await ctx.context.internalAdapter.updateUser(
												session.userId,
												{
													banned: false,
													banReason: null,
													banExpires: null,
												},
											);
											return;
										}

										if (
											ctx &&
											(ctx.path.startsWith("/callback") ||
												ctx.path.startsWith("/oauth2/callback"))
										) {
											const redirectURI =
												ctx.context.options.onAPIError?.errorURL ||
												`${ctx.context.baseURL}/error`;
											throw ctx.redirect(
												`${redirectURI}?error=banned&error_description=${opts.bannedUserMessage}`,
											);
										}

										throw new APIError("FORBIDDEN", {
											message: opts.bannedUserMessage,
											code: "BANNED_USER",
										});
									}
								},
							},
						},
					},
				},
			};
		},
		hooks: {
			after: [
				{
					matcher(context) {
						return context.path === "/list-sessions";
					},
					handler: createAuthMiddleware(async (ctx) => {
						const response =
							await getEndpointResponse<SessionWithImpersonatedBy[]>(ctx);

						if (!response) {
							return;
						}
						const newJson = response.filter((session) => {
							return !session.impersonatedBy;
						});

						return ctx.json(newJson);
					}),
				},
			],
		},
		endpoints: {
			/**
			 * ### Endpoint
			 *
			 * POST `/admin/set-role`
			 *
			 * ### API Methods
			 *
			 * **server:**
			 * `auth.api.setRole`
			 *
			 * **client:**
			 * `authClient.admin.setRole`
			 *
			 * @see [Read our docs to learn more.](https://better-auth.com/docs/plugins/admin#api-method-admin-set-role)
			 */
			setRole: createAuthEndpoint(
				"/admin/set-role",
				{
					method: "POST",
					body: z.object({
						userId: z.coerce.string().meta({
							description: "The user id",
						}),
						role: z
							.union([
								z.string().meta({
									description: "The role to set. `admin` or `user` by default",
								}),
								z.array(
									z.string().meta({
										description:
											"The roles to set. `admin` or `user` by default",
									}),
								),
							])
							.meta({
								description:
									"The role to set, this can be a string or an array of strings. Eg: `admin` or `[admin, user]`",
							}),
					}),
					requireHeaders: true,
					use: [adminMiddleware],
					metadata: {
						openapi: {
							operationId: "setRole",
							summary: "Set the role of a user",
							description: "Set the role of a user",
							responses: {
								200: {
									description: "User role updated",
									content: {
										"application/json": {
											schema: {
												type: "object",
												properties: {
													user: {
														$ref: "#/components/schemas/User",
													},
												},
											},
										},
									},
								},
							},
						},
						$Infer: {
							body: {} as {
								userId: string;
								role:
									| InferAdminRolesFromOption<O>
									| InferAdminRolesFromOption<O>[];
							},
						},
					},
				},
				async (ctx) => {
					const canSetRole = hasPermission({
						userId: ctx.context.session.user.id,
						role: ctx.context.session.user.role,
						options: opts,
						permissions: {
							user: ["set-role"],
						},
					});
					if (!canSetRole) {
						throw new APIError("FORBIDDEN", {
							message:
								ADMIN_ERROR_CODES.YOU_ARE_NOT_ALLOWED_TO_CHANGE_USERS_ROLE,
						});
					}

					const updatedUser = await ctx.context.internalAdapter.updateUser(
						ctx.body.userId,
						{
							role: parseRoles(ctx.body.role),
						},
						ctx,
					);
					return ctx.json({
						user: updatedUser as UserWithRole,
					});
				},
			),
<<<<<<< HEAD
			getUser: createAuthEndpoint(
				"/admin/get-user",
				{
					method: "GET",
					query: z.object({
						id: z.string({
							description: "The id of the User",
						}),
					}),
					use: [adminMiddleware],
					metadata: {
						openapi: {
							operationId: "getUser",
							summary: "Get an existing user",
							description: "Get an existing user",
							responses: {
								200: {
									description: "User",
									content: {
										"application/json": {
											schema: {
												type: "object",
												properties: {
													user: {
														$ref: "#/components/schemas/User",
													},
												},
											},
										},
									},
								},
							},
						},
					},
				},
				async (ctx) => {
					const { id } = ctx.query;

					const canGetUser = hasPermission({
						userId: ctx.context.session.user.id,
						role: ctx.context.session.user.role,
						options: opts,
						permissions: {
							user: ["get"],
						},
					});

					if (!canGetUser) {
						throw ctx.error("FORBIDDEN", {
							message: ADMIN_ERROR_CODES.YOU_ARE_NOT_ALLOWED_TO_GET_USER,
							code: "YOU_ARE_NOT_ALLOWED_TO_GET_USER",
						});
					}

					const user = await ctx.context.internalAdapter.findUserById(id);

					if (!user) {
						throw new APIError("NOT_FOUND", {
							message: BASE_ERROR_CODES.USER_NOT_FOUND,
						});
					}

					return parseUserOutput(ctx.context.options, user);
				},
			),
=======
			/**
			 * ### Endpoint
			 *
			 * POST `/admin/create-user`
			 *
			 * ### API Methods
			 *
			 * **server:**
			 * `auth.api.createUser`
			 *
			 * **client:**
			 * `authClient.admin.createUser`
			 *
			 * @see [Read our docs to learn more.](https://better-auth.com/docs/plugins/admin#api-method-admin-create-user)
			 */
>>>>>>> 74b8e50b
			createUser: createAuthEndpoint(
				"/admin/create-user",
				{
					method: "POST",
					body: z.object({
						email: z.string().meta({
							description: "The email of the user",
						}),
						password: z.string().meta({
							description: "The password of the user",
						}),
						name: z.string().meta({
							description: "The name of the user",
						}),
						role: z
							.union([
								z.string().meta({
									description: "The role of the user",
								}),
								z.array(
									z.string().meta({
										description: "The roles of user",
									}),
								),
							])
							.optional()
							.meta({
								description: `A string or array of strings representing the roles to apply to the new user. Eg: \"user\"`,
							}),
						/**
						 * extra fields for user
						 */
						data: z.record(z.string(), z.any()).optional().meta({
							description:
								"Extra fields for the user. Including custom additional fields.",
						}),
					}),
					metadata: {
						openapi: {
							operationId: "createUser",
							summary: "Create a new user",
							description: "Create a new user",
							responses: {
								200: {
									description: "User created",
									content: {
										"application/json": {
											schema: {
												type: "object",
												properties: {
													user: {
														$ref: "#/components/schemas/User",
													},
												},
											},
										},
									},
								},
							},
						},
						$Infer: {
							body: {} as {
								email: string;
								password: string;
								name: string;
								role?:
									| InferAdminRolesFromOption<O>
									| InferAdminRolesFromOption<O>[];
								data?: Record<string, any>;
							},
						},
					},
				},
				async (ctx) => {
					const session = await getSessionFromCtx<{ role: string }>(ctx);
					if (!session && (ctx.request || ctx.headers)) {
						throw ctx.error("UNAUTHORIZED");
					}
					if (session) {
						const canCreateUser = hasPermission({
							userId: session.user.id,
							role: session.user.role,
							options: opts,
							permissions: {
								user: ["create"],
							},
						});
						if (!canCreateUser) {
							throw new APIError("FORBIDDEN", {
								message: ADMIN_ERROR_CODES.YOU_ARE_NOT_ALLOWED_TO_CREATE_USERS,
							});
						}
					}
					const existUser = await ctx.context.internalAdapter.findUserByEmail(
						ctx.body.email,
					);
					if (existUser) {
						throw new APIError("BAD_REQUEST", {
							message: ADMIN_ERROR_CODES.USER_ALREADY_EXISTS,
						});
					}
					const user =
						await ctx.context.internalAdapter.createUser<UserWithRole>(
							{
								email: ctx.body.email,
								name: ctx.body.name,
								role:
									(ctx.body.role && parseRoles(ctx.body.role)) ??
									options?.defaultRole ??
									"user",
								...ctx.body.data,
							},
							ctx,
						);

					if (!user) {
						throw new APIError("INTERNAL_SERVER_ERROR", {
							message: ADMIN_ERROR_CODES.FAILED_TO_CREATE_USER,
						});
					}
					const hashedPassword = await ctx.context.password.hash(
						ctx.body.password,
					);
					await ctx.context.internalAdapter.linkAccount(
						{
							accountId: user.id,
							providerId: "credential",
							password: hashedPassword,
							userId: user.id,
						},
						ctx,
					);
					return ctx.json({
						user: user as UserWithRole,
					});
				},
			),
			adminUpdateUser: createAuthEndpoint(
				"/admin/update-user",
				{
					method: "POST",
					body: z.object({
						userId: z.coerce.string().meta({
							description: "The user id",
						}),
						data: z.record(z.any(), z.any()).meta({
							description: "The user data to update",
						}),
					}),
					use: [adminMiddleware],
					metadata: {
						openapi: {
							operationId: "updateUser",
							summary: "Update a user",
							description: "Update a user's details",
							responses: {
								200: {
									description: "User updated",
									content: {
										"application/json": {
											schema: {
												type: "object",
												properties: {
													user: {
														$ref: "#/components/schemas/User",
													},
												},
											},
										},
									},
								},
							},
						},
					},
				},
				async (ctx) => {
					const canUpdateUser = hasPermission({
						userId: ctx.context.session.user.id,
						role: ctx.context.session.user.role,
						options: opts,
						permissions: {
							user: ["update"],
						},
					});
					if (!canUpdateUser) {
						throw ctx.error("FORBIDDEN", {
							message: ADMIN_ERROR_CODES.YOU_ARE_NOT_ALLOWED_TO_UPDATE_USERS,
							code: "YOU_ARE_NOT_ALLOWED_TO_UPDATE_USERS",
						});
					}

					if (Object.keys(ctx.body.data).length === 0) {
						throw new APIError("BAD_REQUEST", {
							message: ADMIN_ERROR_CODES.NO_DATA_TO_UPDATE,
						});
					}
					const updatedUser = await ctx.context.internalAdapter.updateUser(
						ctx.body.userId,
						ctx.body.data,
						ctx,
					);

					return ctx.json(updatedUser as UserWithRole);
				},
			),
			listUsers: createAuthEndpoint(
				"/admin/list-users",
				{
					method: "GET",
					use: [adminMiddleware],
					query: z.object({
						searchValue: z.string().optional().meta({
							description: 'The value to search for. Eg: "some name"',
						}),
						searchField: z
							.enum(["email", "name"])
							.meta({
								description:
									'The field to search in, defaults to email. Can be `email` or `name`. Eg: "name"',
							})
							.optional(),
						searchOperator: z
							.enum(["contains", "starts_with", "ends_with"])
							.meta({
								description:
									'The operator to use for the search. Can be `contains`, `starts_with` or `ends_with`. Eg: "contains"',
							})
							.optional(),
						limit: z
							.string()
							.meta({
								description: "The number of users to return",
							})
							.or(z.number())
							.optional(),
						offset: z
							.string()
							.meta({
								description: "The offset to start from",
							})
							.or(z.number())
							.optional(),
						sortBy: z
							.string()
							.meta({
								description: "The field to sort by",
							})
							.optional(),
						sortDirection: z
							.enum(["asc", "desc"])
							.meta({
								description: "The direction to sort by",
							})
							.optional(),
						filterField: z
							.string()
							.meta({
								description: "The field to filter by",
							})
							.optional(),
						filterValue: z
							.string()
							.meta({
								description: "The value to filter by",
							})
							.or(z.number())
							.or(z.boolean())
							.optional(),
						filterOperator: z
							.enum(["eq", "ne", "lt", "lte", "gt", "gte", "contains"])
							.meta({
								description: "The operator to use for the filter",
							})
							.optional(),
					}),
					metadata: {
						openapi: {
							operationId: "listUsers",
							summary: "List users",
							description: "List users",
							responses: {
								200: {
									description: "List of users",
									content: {
										"application/json": {
											schema: {
												type: "object",
												properties: {
													users: {
														type: "array",
														items: {
															$ref: "#/components/schemas/User",
														},
													},
													total: {
														type: "number",
													},
													limit: {
														type: "number",
													},
													offset: {
														type: "number",
													},
												},
												required: ["users", "total"],
											},
										},
									},
								},
							},
						},
					},
				},
				async (ctx) => {
					const session = ctx.context.session;
					const canListUsers = hasPermission({
						userId: ctx.context.session.user.id,
						role: session.user.role,
						options: opts,
						permissions: {
							user: ["list"],
						},
					});
					if (!canListUsers) {
						throw new APIError("FORBIDDEN", {
							message: ADMIN_ERROR_CODES.YOU_ARE_NOT_ALLOWED_TO_LIST_USERS,
						});
					}

					const where: Where[] = [];

					if (ctx.query?.searchValue) {
						where.push({
							field: ctx.query.searchField || "email",
							operator: ctx.query.searchOperator || "contains",
							value: ctx.query.searchValue,
						});
					}

					if (ctx.query?.filterValue) {
						where.push({
							field: ctx.query.filterField || "email",
							operator: ctx.query.filterOperator || "eq",
							value: ctx.query.filterValue,
						});
					}

					try {
						const users = await ctx.context.internalAdapter.listUsers(
							Number(ctx.query?.limit) || undefined,
							Number(ctx.query?.offset) || undefined,
							ctx.query?.sortBy
								? {
										field: ctx.query.sortBy,
										direction: ctx.query.sortDirection || "asc",
									}
								: undefined,
							where.length ? where : undefined,
						);
						const total = await ctx.context.internalAdapter.countTotalUsers(
							where.length ? where : undefined,
						);
						return ctx.json({
							users: users as UserWithRole[],
							total: total,
							limit: Number(ctx.query?.limit) || undefined,
							offset: Number(ctx.query?.offset) || undefined,
						});
					} catch (e) {
						return ctx.json({
							users: [],
							total: 0,
						});
					}
				},
			),
			/**
			 * ### Endpoint
			 *
			 * POST `/admin/list-user-sessions`
			 *
			 * ### API Methods
			 *
			 * **server:**
			 * `auth.api.listUserSessions`
			 *
			 * **client:**
			 * `authClient.admin.listUserSessions`
			 *
			 * @see [Read our docs to learn more.](https://better-auth.com/docs/plugins/admin#api-method-admin-list-user-sessions)
			 */
			listUserSessions: createAuthEndpoint(
				"/admin/list-user-sessions",
				{
					method: "POST",
					use: [adminMiddleware],
					body: z.object({
						userId: z.coerce.string().meta({
							description: "The user id",
						}),
					}),
					metadata: {
						openapi: {
							operationId: "listUserSessions",
							summary: "List user sessions",
							description: "List user sessions",
							responses: {
								200: {
									description: "List of user sessions",
									content: {
										"application/json": {
											schema: {
												type: "object",
												properties: {
													sessions: {
														type: "array",
														items: {
															$ref: "#/components/schemas/Session",
														},
													},
												},
											},
										},
									},
								},
							},
						},
					},
				},
				async (ctx) => {
					const session = ctx.context.session;
					const canListSessions = hasPermission({
						userId: ctx.context.session.user.id,
						role: session.user.role,
						options: opts,
						permissions: {
							session: ["list"],
						},
					});
					if (!canListSessions) {
						throw new APIError("FORBIDDEN", {
							message:
								ADMIN_ERROR_CODES.YOU_ARE_NOT_ALLOWED_TO_LIST_USERS_SESSIONS,
						});
					}

					const sessions: SessionWithImpersonatedBy[] =
						await ctx.context.internalAdapter.listSessions(ctx.body.userId);
					return {
						sessions: sessions,
					};
				},
			),
			/**
			 * ### Endpoint
			 *
			 * POST `/admin/unban-user`
			 *
			 * ### API Methods
			 *
			 * **server:**
			 * `auth.api.unbanUser`
			 *
			 * **client:**
			 * `authClient.admin.unbanUser`
			 *
			 * @see [Read our docs to learn more.](https://better-auth.com/docs/plugins/admin#api-method-admin-unban-user)
			 */
			unbanUser: createAuthEndpoint(
				"/admin/unban-user",
				{
					method: "POST",
					body: z.object({
						userId: z.coerce.string().meta({
							description: "The user id",
						}),
					}),
					use: [adminMiddleware],
					metadata: {
						openapi: {
							operationId: "unbanUser",
							summary: "Unban a user",
							description: "Unban a user",
							responses: {
								200: {
									description: "User unbanned",
									content: {
										"application/json": {
											schema: {
												type: "object",
												properties: {
													user: {
														$ref: "#/components/schemas/User",
													},
												},
											},
										},
									},
								},
							},
						},
					},
				},
				async (ctx) => {
					const session = ctx.context.session;
					const canBanUser = hasPermission({
						userId: ctx.context.session.user.id,
						role: session.user.role,
						options: opts,
						permissions: {
							user: ["ban"],
						},
					});
					if (!canBanUser) {
						throw new APIError("FORBIDDEN", {
							message: ADMIN_ERROR_CODES.YOU_ARE_NOT_ALLOWED_TO_BAN_USERS,
						});
					}

					const user = await ctx.context.internalAdapter.updateUser(
						ctx.body.userId,
						{
							banned: false,
							banExpires: null,
							banReason: null,
							updatedAt: new Date(),
						},
					);
					return ctx.json({
						user: user,
					});
				},
			),
			/**
			 * ### Endpoint
			 *
			 * POST `/admin/ban-user`
			 *
			 * ### API Methods
			 *
			 * **server:**
			 * `auth.api.banUser`
			 *
			 * **client:**
			 * `authClient.admin.banUser`
			 *
			 * @see [Read our docs to learn more.](https://better-auth.com/docs/plugins/admin#api-method-admin-ban-user)
			 */
			banUser: createAuthEndpoint(
				"/admin/ban-user",
				{
					method: "POST",
					body: z.object({
						userId: z.coerce.string().meta({
							description: "The user id",
						}),
						/**
						 * Reason for the ban
						 */
						banReason: z
							.string()
							.meta({
								description: "The reason for the ban",
							})
							.optional(),
						/**
						 * Number of seconds until the ban expires
						 */
						banExpiresIn: z
							.number()
							.meta({
								description: "The number of seconds until the ban expires",
							})
							.optional(),
					}),
					use: [adminMiddleware],
					metadata: {
						openapi: {
							operationId: "banUser",
							summary: "Ban a user",
							description: "Ban a user",
							responses: {
								200: {
									description: "User banned",
									content: {
										"application/json": {
											schema: {
												type: "object",
												properties: {
													user: {
														$ref: "#/components/schemas/User",
													},
												},
											},
										},
									},
								},
							},
						},
					},
				},
				async (ctx) => {
					const session = ctx.context.session;
					const canBanUser = hasPermission({
						userId: ctx.context.session.user.id,
						role: session.user.role,
						options: opts,
						permissions: {
							user: ["ban"],
						},
					});
					if (!canBanUser) {
						throw new APIError("FORBIDDEN", {
							message: ADMIN_ERROR_CODES.YOU_ARE_NOT_ALLOWED_TO_BAN_USERS,
						});
					}

					if (ctx.body.userId === ctx.context.session.user.id) {
						throw new APIError("BAD_REQUEST", {
							message: ADMIN_ERROR_CODES.YOU_CANNOT_BAN_YOURSELF,
						});
					}
					const user = await ctx.context.internalAdapter.updateUser(
						ctx.body.userId,
						{
							banned: true,
							banReason:
								ctx.body.banReason || options?.defaultBanReason || "No reason",
							banExpires: ctx.body.banExpiresIn
								? getDate(ctx.body.banExpiresIn, "sec")
								: options?.defaultBanExpiresIn
									? getDate(options.defaultBanExpiresIn, "sec")
									: undefined,
							updatedAt: new Date(),
						},
						ctx,
					);
					//revoke all sessions
					await ctx.context.internalAdapter.deleteSessions(ctx.body.userId);
					return ctx.json({
						user: user,
					});
				},
			),
			/**
			 * ### Endpoint
			 *
			 * POST `/admin/impersonate-user`
			 *
			 * ### API Methods
			 *
			 * **server:**
			 * `auth.api.impersonateUser`
			 *
			 * **client:**
			 * `authClient.admin.impersonateUser`
			 *
			 * @see [Read our docs to learn more.](https://better-auth.com/docs/plugins/admin#api-method-admin-impersonate-user)
			 */
			impersonateUser: createAuthEndpoint(
				"/admin/impersonate-user",
				{
					method: "POST",
					body: z.object({
						userId: z.coerce.string().meta({
							description: "The user id",
						}),
					}),
					use: [adminMiddleware],
					metadata: {
						openapi: {
							operationId: "impersonateUser",
							summary: "Impersonate a user",
							description: "Impersonate a user",
							responses: {
								200: {
									description: "Impersonation session created",
									content: {
										"application/json": {
											schema: {
												type: "object",
												properties: {
													session: {
														$ref: "#/components/schemas/Session",
													},
													user: {
														$ref: "#/components/schemas/User",
													},
												},
											},
										},
									},
								},
							},
						},
					},
				},
				async (ctx) => {
					const canImpersonateUser = hasPermission({
						userId: ctx.context.session.user.id,
						role: ctx.context.session.user.role,
						options: opts,
						permissions: {
							user: ["impersonate"],
						},
					});
					if (!canImpersonateUser) {
						throw new APIError("FORBIDDEN", {
							message:
								ADMIN_ERROR_CODES.YOU_ARE_NOT_ALLOWED_TO_IMPERSONATE_USERS,
						});
					}

					const targetUser = await ctx.context.internalAdapter.findUserById(
						ctx.body.userId,
					);

					if (!targetUser) {
						throw new APIError("NOT_FOUND", {
							message: "User not found",
						});
					}

					const session = await ctx.context.internalAdapter.createSession(
						targetUser.id,
						ctx,
						true,
						{
							impersonatedBy: ctx.context.session.user.id,
							expiresAt: options?.impersonationSessionDuration
								? getDate(options.impersonationSessionDuration, "sec")
								: getDate(60 * 60, "sec"), // 1 hour
						},
						true,
					);
					if (!session) {
						throw new APIError("INTERNAL_SERVER_ERROR", {
							message: ADMIN_ERROR_CODES.FAILED_TO_CREATE_USER,
						});
					}
					const authCookies = ctx.context.authCookies;
					deleteSessionCookie(ctx);
					const dontRememberMeCookie = await ctx.getSignedCookie(
						ctx.context.authCookies.dontRememberToken.name,
						ctx.context.secret,
					);
					const adminCookieProp = ctx.context.createAuthCookie("admin_session");
					await ctx.setSignedCookie(
						adminCookieProp.name,
						`${ctx.context.session.session.token}:${
							dontRememberMeCookie || ""
						}`,
						ctx.context.secret,
						authCookies.sessionToken.options,
					);
					await setSessionCookie(
						ctx,
						{
							session: session,
							user: targetUser,
						},
						true,
					);
					return ctx.json({
						session: session,
						user: targetUser,
					});
				},
			),
			/**
			 * ### Endpoint
			 *
			 * POST `/admin/stop-impersonating`
			 *
			 * ### API Methods
			 *
			 * **server:**
			 * `auth.api.stopImpersonating`
			 *
			 * **client:**
			 * `authClient.admin.stopImpersonating`
			 *
			 * @see [Read our docs to learn more.](https://better-auth.com/docs/plugins/admin#api-method-admin-stop-impersonating)
			 */
			stopImpersonating: createAuthEndpoint(
				"/admin/stop-impersonating",
				{
					method: "POST",
					requireHeaders: true,
				},
				async (ctx) => {
					const session = await getSessionFromCtx<
						{},
						{
							impersonatedBy: string;
						}
					>(ctx);
					if (!session) {
						throw new APIError("UNAUTHORIZED");
					}
					if (!session.session.impersonatedBy) {
						throw new APIError("BAD_REQUEST", {
							message: "You are not impersonating anyone",
						});
					}
					const user = await ctx.context.internalAdapter.findUserById(
						session.session.impersonatedBy,
					);
					if (!user) {
						throw new APIError("INTERNAL_SERVER_ERROR", {
							message: "Failed to find user",
						});
					}
					const adminCookieName =
						ctx.context.createAuthCookie("admin_session").name;
					const adminCookie = await ctx.getSignedCookie(
						adminCookieName,
						ctx.context.secret,
					);

					if (!adminCookie) {
						throw new APIError("INTERNAL_SERVER_ERROR", {
							message: "Failed to find admin session",
						});
					}
					const [adminSessionToken, dontRememberMeCookie] =
						adminCookie?.split(":");
					const adminSession =
						await ctx.context.internalAdapter.findSession(adminSessionToken);
					if (!adminSession || adminSession.session.userId !== user.id) {
						throw new APIError("INTERNAL_SERVER_ERROR", {
							message: "Failed to find admin session",
						});
					}
					await ctx.context.internalAdapter.deleteSession(
						session.session.token,
					);
					await setSessionCookie(ctx, adminSession, !!dontRememberMeCookie);
					return ctx.json(adminSession);
				},
			),
			/**
			 * ### Endpoint
			 *
			 * POST `/admin/revoke-user-session`
			 *
			 * ### API Methods
			 *
			 * **server:**
			 * `auth.api.revokeUserSession`
			 *
			 * **client:**
			 * `authClient.admin.revokeUserSession`
			 *
			 * @see [Read our docs to learn more.](https://better-auth.com/docs/plugins/admin#api-method-admin-revoke-user-session)
			 */
			revokeUserSession: createAuthEndpoint(
				"/admin/revoke-user-session",
				{
					method: "POST",
					body: z.object({
						sessionToken: z.string().meta({
							description: "The session token",
						}),
					}),
					use: [adminMiddleware],
					metadata: {
						openapi: {
							operationId: "revokeUserSession",
							summary: "Revoke a user session",
							description: "Revoke a user session",
							responses: {
								200: {
									description: "Session revoked",
									content: {
										"application/json": {
											schema: {
												type: "object",
												properties: {
													success: {
														type: "boolean",
													},
												},
											},
										},
									},
								},
							},
						},
					},
				},
				async (ctx) => {
					const session = ctx.context.session;
					const canRevokeSession = hasPermission({
						userId: ctx.context.session.user.id,
						role: session.user.role,
						options: opts,
						permissions: {
							session: ["revoke"],
						},
					});
					if (!canRevokeSession) {
						throw new APIError("FORBIDDEN", {
							message:
								ADMIN_ERROR_CODES.YOU_ARE_NOT_ALLOWED_TO_REVOKE_USERS_SESSIONS,
						});
					}

					await ctx.context.internalAdapter.deleteSession(
						ctx.body.sessionToken,
					);
					return ctx.json({
						success: true,
					});
				},
			),
			/**
			 * ### Endpoint
			 *
			 * POST `/admin/revoke-user-sessions`
			 *
			 * ### API Methods
			 *
			 * **server:**
			 * `auth.api.revokeUserSessions`
			 *
			 * **client:**
			 * `authClient.admin.revokeUserSessions`
			 *
			 * @see [Read our docs to learn more.](https://better-auth.com/docs/plugins/admin#api-method-admin-revoke-user-sessions)
			 */
			revokeUserSessions: createAuthEndpoint(
				"/admin/revoke-user-sessions",
				{
					method: "POST",
					body: z.object({
						userId: z.coerce.string().meta({
							description: "The user id",
						}),
					}),
					use: [adminMiddleware],
					metadata: {
						openapi: {
							operationId: "revokeUserSessions",
							summary: "Revoke all user sessions",
							description: "Revoke all user sessions",
							responses: {
								200: {
									description: "Sessions revoked",
									content: {
										"application/json": {
											schema: {
												type: "object",
												properties: {
													success: {
														type: "boolean",
													},
												},
											},
										},
									},
								},
							},
						},
					},
				},
				async (ctx) => {
					const session = ctx.context.session;
					const canRevokeSession = hasPermission({
						userId: ctx.context.session.user.id,
						role: session.user.role,
						options: opts,
						permissions: {
							session: ["revoke"],
						},
					});
					if (!canRevokeSession) {
						throw new APIError("FORBIDDEN", {
							message:
								ADMIN_ERROR_CODES.YOU_ARE_NOT_ALLOWED_TO_REVOKE_USERS_SESSIONS,
						});
					}

					await ctx.context.internalAdapter.deleteSessions(ctx.body.userId);
					return ctx.json({
						success: true,
					});
				},
			),
			/**
			 * ### Endpoint
			 *
			 * POST `/admin/remove-user`
			 *
			 * ### API Methods
			 *
			 * **server:**
			 * `auth.api.removeUser`
			 *
			 * **client:**
			 * `authClient.admin.removeUser`
			 *
			 * @see [Read our docs to learn more.](https://better-auth.com/docs/plugins/admin#api-method-admin-remove-user)
			 */
			removeUser: createAuthEndpoint(
				"/admin/remove-user",
				{
					method: "POST",
					body: z.object({
						userId: z.coerce.string().meta({
							description: "The user id",
						}),
					}),
					use: [adminMiddleware],
					metadata: {
						openapi: {
							operationId: "removeUser",
							summary: "Remove a user",
							description:
								"Delete a user and all their sessions and accounts. Cannot be undone.",
							responses: {
								200: {
									description: "User removed",
									content: {
										"application/json": {
											schema: {
												type: "object",
												properties: {
													success: {
														type: "boolean",
													},
												},
											},
										},
									},
								},
							},
						},
					},
				},
				async (ctx) => {
					const session = ctx.context.session;
					const canDeleteUser = hasPermission({
						userId: ctx.context.session.user.id,
						role: session.user.role,
						options: opts,
						permissions: {
							user: ["delete"],
						},
					});
					if (!canDeleteUser) {
						throw new APIError("FORBIDDEN", {
							message: ADMIN_ERROR_CODES.YOU_ARE_NOT_ALLOWED_TO_DELETE_USERS,
						});
					}

					if (ctx.body.userId === ctx.context.session.user.id) {
						throw new APIError("BAD_REQUEST", {
							message: ADMIN_ERROR_CODES.YOU_CANNOT_REMOVE_YOURSELF,
						});
					}

					const user = await ctx.context.internalAdapter.findUserById(
						ctx.body.userId,
					);

					if (!user) {
						throw new APIError("NOT_FOUND", {
							message: "User not found",
						});
					}

					await ctx.context.internalAdapter.deleteUser(ctx.body.userId);
					return ctx.json({
						success: true,
					});
				},
			),
			/**
			 * ### Endpoint
			 *
			 * POST `/admin/set-user-password`
			 *
			 * ### API Methods
			 *
			 * **server:**
			 * `auth.api.setUserPassword`
			 *
			 * **client:**
			 * `authClient.admin.setUserPassword`
			 *
			 * @see [Read our docs to learn more.](https://better-auth.com/docs/plugins/admin#api-method-admin-set-user-password)
			 */
			setUserPassword: createAuthEndpoint(
				"/admin/set-user-password",
				{
					method: "POST",
					body: z.object({
						newPassword: z.string().meta({
							description: "The new password",
						}),
						userId: z.coerce.string().meta({
							description: "The user id",
						}),
					}),
					use: [adminMiddleware],
					metadata: {
						openapi: {
							operationId: "setUserPassword",
							summary: "Set a user's password",
							description: "Set a user's password",
							responses: {
								200: {
									description: "Password set",
									content: {
										"application/json": {
											schema: {
												type: "object",
												properties: {
													status: {
														type: "boolean",
													},
												},
											},
										},
									},
								},
							},
						},
					},
				},
				async (ctx) => {
					const canSetUserPassword = hasPermission({
						userId: ctx.context.session.user.id,
						role: ctx.context.session.user.role,
						options: opts,
						permissions: {
							user: ["set-password"],
						},
					});
					if (!canSetUserPassword) {
						throw new APIError("FORBIDDEN", {
							message:
								ADMIN_ERROR_CODES.YOU_ARE_NOT_ALLOWED_TO_SET_USERS_PASSWORD,
						});
					}
					const hashedPassword = await ctx.context.password.hash(
						ctx.body.newPassword,
					);
					await ctx.context.internalAdapter.updatePassword(
						ctx.body.userId,
						hashedPassword,
					);
					return ctx.json({
						status: true,
					});
				},
			),
			/**
			 * ### Endpoint
			 *
			 * POST `/admin/has-permission`
			 *
			 * ### API Methods
			 *
			 * **server:**
			 * `auth.api.userHasPermission`
			 *
			 * **client:**
			 * `authClient.admin.hasPermission`
			 *
			 * @see [Read our docs to learn more.](https://better-auth.com/docs/plugins/admin#api-method-admin-has-permission)
			 */
			userHasPermission: createAuthEndpoint(
				"/admin/has-permission",
				{
					method: "POST",
					body: z
						.object({
							userId: z.coerce.string().optional().meta({
								description: `The user id. Eg: "user-id"`,
							}),
							role: z.string().optional().meta({
								description: `The role to check permission for. Eg: "admin"`,
							}),
						})
						.and(
							z.union([
								z.object({
									permission: z.record(z.string(), z.array(z.string())),
									permissions: z.undefined(),
								}),
								z.object({
									permission: z.undefined(),
									permissions: z.record(z.string(), z.array(z.string())),
								}),
							]),
						),
					metadata: {
						openapi: {
							description: "Check if the user has permission",
							requestBody: {
								content: {
									"application/json": {
										schema: {
											type: "object",
											properties: {
												permission: {
													type: "object",
													description: "The permission to check",
													deprecated: true,
												},
												permissions: {
													type: "object",
													description: "The permission to check",
												},
											},
											required: ["permissions"],
										},
									},
								},
							},
							responses: {
								"200": {
									description: "Success",
									content: {
										"application/json": {
											schema: {
												type: "object",
												properties: {
													error: {
														type: "string",
													},
													success: {
														type: "boolean",
													},
												},
												required: ["success"],
											},
										},
									},
								},
							},
						},
						$Infer: {
							body: {} as PermissionExclusive & {
								userId?: string;
								role?: InferAdminRolesFromOption<O>;
							},
						},
					},
				},
				async (ctx) => {
					if (!ctx.body?.permission && !ctx.body?.permissions) {
						throw new APIError("BAD_REQUEST", {
							message:
								"invalid permission check. no permission(s) were passed.",
						});
					}
					const session = await getSessionFromCtx(ctx);

					if (
						!session &&
						(ctx.request || ctx.headers) &&
						!ctx.body.userId &&
						!ctx.body.role
					) {
						throw new APIError("UNAUTHORIZED");
					}
					const user =
						session?.user ||
						((await ctx.context.internalAdapter.findUserById(
							ctx.body.userId as string,
						)) as { role?: string; id: string }) ||
						(ctx.body.role ? { id: "", role: ctx.body.role } : null);
					if (!user) {
						throw new APIError("BAD_REQUEST", {
							message: "user not found",
						});
					}
					const result = hasPermission({
						userId: user.id,
						role: user.role,
						options: options as AdminOptions,
						permissions: (ctx.body.permissions ?? ctx.body.permission) as any,
					});
					return ctx.json({
						error: null,
						success: result,
					});
				},
			),
		},
		$ERROR_CODES: ADMIN_ERROR_CODES,
		schema: mergeSchema(schema, opts.schema),
		options: options as any,
	} satisfies BetterAuthPlugin;
};<|MERGE_RESOLUTION|>--- conflicted
+++ resolved
@@ -354,7 +354,6 @@
 					});
 				},
 			),
-<<<<<<< HEAD
 			getUser: createAuthEndpoint(
 				"/admin/get-user",
 				{
@@ -420,7 +419,6 @@
 					return parseUserOutput(ctx.context.options, user);
 				},
 			),
-=======
 			/**
 			 * ### Endpoint
 			 *
@@ -436,7 +434,6 @@
 			 *
 			 * @see [Read our docs to learn more.](https://better-auth.com/docs/plugins/admin#api-method-admin-create-user)
 			 */
->>>>>>> 74b8e50b
 			createUser: createAuthEndpoint(
 				"/admin/create-user",
 				{

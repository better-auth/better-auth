--- conflicted
+++ resolved
@@ -1,10 +1,7 @@
 import type { BetterAuthPlugin } from "@better-auth/core";
 import { createAuthMiddleware } from "@better-auth/core/api";
-<<<<<<< HEAD
 import type { BetterAuthPluginDBSchema } from "@better-auth/core/db";
-=======
 import { BetterAuthError } from "@better-auth/core/error";
->>>>>>> 4cdf869c
 import { APIError } from "../../api";
 import { getEndpointResponse } from "../../utils/plugin-helper";
 import { defaultRoles } from "./access";
@@ -192,7 +189,6 @@
 				? typeof dynamicAccessControlEndpoints
 				: {}),
 		$ERROR_CODES: ADMIN_ERROR_CODES,
-<<<<<<< HEAD
 		schema: {
 			user: {
 				fields: {
@@ -264,10 +260,6 @@
 					} satisfies BetterAuthPluginDBSchema)
 				: {}),
 		},
-		options: options as O,
-=======
-		schema: mergeSchema(schema, opts.schema),
 		options: options as NoInfer<O>,
->>>>>>> 4cdf869c
 	} satisfies BetterAuthPlugin;
 };
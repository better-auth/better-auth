--- conflicted
+++ resolved
@@ -9,13 +9,8 @@
 import { deleteSessionCookie, setSessionCookie } from "../../cookies";
 import { getDate } from "../../utils/date";
 import { getEndpointResponse } from "../../utils/plugin-helper";
-<<<<<<< HEAD
 import { mergeSchema, parseUserInput, parseUserOutput } from "../../db/schema";
 import { type AccessControl, type Role } from "../access";
-=======
-import { mergeSchema } from "../../db/schema";
-import { type AccessControl } from "../access";
->>>>>>> 370e8515
 import { ADMIN_ERROR_CODES } from "./error-codes";
 import { defaultStatements } from "./access";
 import { hasPermission } from "./has-permission";
@@ -431,7 +426,6 @@
 					});
 				},
 			),
-<<<<<<< HEAD
 			adminUpdateUser: createAuthEndpoint(
 				"/admin/update-user",
 				{
@@ -503,23 +497,6 @@
 					);
 				},
 			),
-=======
-			/**
-			 * ### Endpoint
-			 *
-			 * GET `/admin/list-users`
-			 *
-			 * ### API Methods
-			 *
-			 * **server:**
-			 * `auth.api.listUsers`
-			 *
-			 * **client:**
-			 * `authClient.admin.listUsers`
-			 *
-			 * @see [Read our docs to learn more.](https://better-auth.com/docs/plugins/admin#api-method-admin-list-users)
-			 */
->>>>>>> 370e8515
 			listUsers: createAuthEndpoint(
 				"/admin/list-users",
 				{

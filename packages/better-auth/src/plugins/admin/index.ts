import { z } from "zod";
import {
	APIError,
	createAuthEndpoint,
	createAuthMiddleware,
	getSessionFromCtx,
} from "../../api";
import {
	type BetterAuthPlugin,
	type InferOptionSchema,
	type PluginSchema,
	type Session,
	type User,
	type Where,
} from "../../types";
import { setSessionCookie } from "../../cookies";
import { getDate } from "../../utils/date";
<<<<<<< HEAD
import { getEndpointResponse } from "../../utils/plugin-helper";
=======
import { mergeSchema } from "../../db/schema";
>>>>>>> 23fb7a18

export interface UserWithRole extends User {
	role?: string | null;
	banned?: boolean | null;
	banReason?: string | null;
	banExpires?: number | null;
}

interface SessionWithImpersonatedBy extends Session {
	impersonatedBy?: string;
}

interface AdminOptions {
	/**
	 * The default role for a user created by the admin
	 *
	 * @default "user"
	 */
	defaultRole?: string | false;
	/**
	 * The role required to access admin endpoints
	 *
	 * Can be an array of roles
	 *
	 * @default "admin"
	 */
	adminRole?: string | string[];
	/**
	 * A default ban reason
	 *
	 * By default, no reason is provided
	 */
	defaultBanReason?: string;
	/**
	 * Number of seconds until the ban expires
	 *
	 * By default, the ban never expires
	 */
	defaultBanExpiresIn?: number;
	/**
	 * Duration of the impersonation session in seconds
	 *
	 * By default, the impersonation session lasts 1 hour
	 */
	impersonationSessionDuration?: number;
	/**
	 * Custom schema for the admin plugin
	 */
	schema?: InferOptionSchema<typeof schema>;
}

export const admin = <O extends AdminOptions>(options?: O) => {
	const opts = {
		defaultRole: "user",
		adminRole: "admin",
		...options,
	};
	const adminMiddleware = createAuthMiddleware(async (ctx) => {
		const session = await getSessionFromCtx(ctx);
		if (!session?.session) {
			throw new APIError("UNAUTHORIZED");
		}
		const user = session.user as UserWithRole;
		if (
			!user.role ||
			(Array.isArray(opts.adminRole)
				? !opts.adminRole.includes(user.role)
				: user.role !== opts.adminRole)
		) {
			throw new APIError("FORBIDDEN", {
				message: "Only admins can access this endpoint",
			});
		}
		return {
			session: {
				user: user,
				session: session.session,
			},
		};
	});
	return {
		id: "admin",
		init(ctx) {
			return {
				options: {
					databaseHooks: {
						user: {
							create: {
								async before(user) {
									if (options?.defaultRole === false) {
										return;
									}
									return {
										data: {
											role: options?.defaultRole ?? "user",
											...user,
										},
									};
								},
							},
						},
						session: {
							create: {
								async before(session) {
									const user = (await ctx.internalAdapter.findUserById(
										session.userId,
									)) as UserWithRole;

									if (user.banned) {
										if (user.banExpires && user.banExpires < Date.now()) {
											await ctx.internalAdapter.updateUser(session.userId, {
												banned: false,
												banReason: null,
												banExpires: null,
											});
											return;
										}
										return false;
									}
								},
							},
						},
					},
				},
			};
		},
		hooks: {
			after: [
				{
					matcher(context) {
						return context.path === "/list-sessions";
					},
					handler: createAuthMiddleware(async (ctx) => {
						const response =
							await getEndpointResponse<SessionWithImpersonatedBy[]>(ctx);

						if (!response) {
							return;
						}
						const newJson = response.filter((session) => {
							return !session.impersonatedBy;
						});

						return {
							response: newJson,
						};
					}),
				},
			],
		},
		endpoints: {
			setRole: createAuthEndpoint(
				"/admin/set-role",
				{
					method: "POST",
					body: z.object({
						userId: z.string(),
						role: z.string(),
					}),
					use: [adminMiddleware],
				},
				async (ctx) => {
					const updatedUser = await ctx.context.internalAdapter.updateUser(
						ctx.body.userId,
						{
							role: ctx.body.role,
						},
					);
					return ctx.json({
						user: updatedUser as UserWithRole,
					});
				},
			),
			createUser: createAuthEndpoint(
				"/admin/create-user",
				{
					method: "POST",
					body: z.object({
						email: z.string(),
						password: z.string(),
						name: z.string(),
						role: z.string(),
						/**
						 * extra fields for user
						 */
						data: z.optional(z.record(z.any())),
					}),
					use: [adminMiddleware],
				},
				async (ctx) => {
					const existUser = await ctx.context.internalAdapter.findUserByEmail(
						ctx.body.email,
					);
					if (existUser) {
						throw new APIError("BAD_REQUEST", {
							message: "User already exists",
						});
					}
					const user =
						await ctx.context.internalAdapter.createUser<UserWithRole>({
							email: ctx.body.email,
							name: ctx.body.name,
							role: ctx.body.role,
							...ctx.body.data,
						});

					if (!user) {
						throw new APIError("INTERNAL_SERVER_ERROR", {
							message: "Failed to create user",
						});
					}
					const hashedPassword = await ctx.context.password.hash(
						ctx.body.password,
					);
					await ctx.context.internalAdapter.linkAccount({
						accountId: user.id,
						providerId: "credential",
						password: hashedPassword,
						userId: user.id,
					});
					return ctx.json({
						user: user as UserWithRole,
					});
				},
			),
			listUsers: createAuthEndpoint(
				"/admin/list-users",
				{
					method: "GET",
					use: [adminMiddleware],
					query: z.object({
						searchValue: z.string().optional(),
						searchField: z.enum(["email", "name"]).optional(),
						searchOperator: z
							.enum(["contains", "starts_with", "ends_with"])
							.optional(),
						limit: z.string().or(z.number()).optional(),
						offset: z.string().or(z.number()).optional(),
						sortBy: z.string().optional(),
						sortDirection: z.enum(["asc", "desc"]).optional(),
						filterField: z.string().optional(),
						filterValue: z.string().or(z.number()).or(z.boolean()).optional(),
						filterOperator: z
							.enum(["eq", "ne", "lt", "lte", "gt", "gte"])
							.optional(),
					}),
				},
				async (ctx) => {
					const where: Where[] = [];

					if (ctx.query?.searchValue) {
						where.push({
							field: ctx.query.searchField || "email",
							operator: ctx.query.searchOperator || "contains",
							value: ctx.query.searchValue,
						});
					}

					if (ctx.query?.filterValue) {
						where.push({
							field: ctx.query.filterField || "email",
							operator: ctx.query.filterOperator || "eq",
							value: ctx.query.filterValue,
						});
					}

					try {
						const users = await ctx.context.internalAdapter.listUsers(
							Number(ctx.query?.limit) || undefined,
							Number(ctx.query?.offset) || undefined,
							ctx.query?.sortBy
								? {
										field: ctx.query.sortBy,
										direction: ctx.query.sortDirection || "asc",
									}
								: undefined,
							where.length ? where : undefined,
						);
						return ctx.json({
							users: users as UserWithRole[],
						});
					} catch (e) {
						console.log(e);
						return ctx.json({
							users: [],
						});
					}
				},
			),
			listUserSessions: createAuthEndpoint(
				"/admin/list-user-sessions",
				{
					method: "POST",
					use: [adminMiddleware],
					body: z.object({
						userId: z.string(),
					}),
				},
				async (ctx) => {
					const sessions = await ctx.context.internalAdapter.listSessions(
						ctx.body.userId,
					);
					return {
						sessions: sessions,
					};
				},
			),
			unbanUser: createAuthEndpoint(
				"/admin/unban-user",
				{
					method: "POST",
					body: z.object({
						userId: z.string(),
					}),
					use: [adminMiddleware],
				},
				async (ctx) => {
					const user = await ctx.context.internalAdapter.updateUser(
						ctx.body.userId,
						{
							banned: false,
						},
					);
					return ctx.json({
						user: user,
					});
				},
			),
			banUser: createAuthEndpoint(
				"/admin/ban-user",
				{
					method: "POST",
					body: z.object({
						userId: z.string(),
						/**
						 * Reason for the ban
						 */
						banReason: z.string().optional(),
						/**
						 * Number of seconds until the ban expires
						 */
						banExpiresIn: z.number().optional(),
					}),
					use: [adminMiddleware],
				},
				async (ctx) => {
					if (ctx.body.userId === ctx.context.session.user.id) {
						throw new APIError("BAD_REQUEST", {
							message: "You cannot ban yourself",
						});
					}
					const user = await ctx.context.internalAdapter.updateUser(
						ctx.body.userId,
						{
							banned: true,
							banReason:
								ctx.body.banReason || options?.defaultBanReason || "No reason",
							banExpires: ctx.body.banExpiresIn
								? getDate(ctx.body.banExpiresIn, "sec")
								: options?.defaultBanExpiresIn
									? getDate(options.defaultBanExpiresIn, "sec")
									: undefined,
						},
					);
					//revoke all sessions
					await ctx.context.internalAdapter.deleteSessions(ctx.body.userId);
					return ctx.json({
						user: user,
					});
				},
			),
			impersonateUser: createAuthEndpoint(
				"/admin/impersonate-user",
				{
					method: "POST",
					body: z.object({
						userId: z.string(),
					}),
					use: [adminMiddleware],
				},
				async (ctx) => {
					const targetUser = await ctx.context.internalAdapter.findUserById(
						ctx.body.userId,
					);

					if (!targetUser) {
						throw new APIError("NOT_FOUND", {
							message: "User not found",
						});
					}

					const session = await ctx.context.internalAdapter.createSession(
						targetUser.id,
						undefined,
						true,
						{
							impersonatedBy: ctx.context.session.user.id,
							expiresAt: options?.impersonationSessionDuration
								? getDate(options.impersonationSessionDuration, "sec")
								: getDate(60 * 60, "sec"), // 1 hour
						},
					);
					if (!session) {
						throw new APIError("INTERNAL_SERVER_ERROR", {
							message: "Failed to create session",
						});
					}
					await setSessionCookie(
						ctx,
						{
							session: session,
							user: targetUser,
						},
						true,
					);
					return ctx.json({
						session: session,
						user: targetUser,
					});
				},
			),
			revokeUserSession: createAuthEndpoint(
				"/admin/revoke-user-session",
				{
					method: "POST",
					body: z.object({
						sessionId: z.string(),
					}),
					use: [adminMiddleware],
				},
				async (ctx) => {
					await ctx.context.internalAdapter.deleteSession(ctx.body.sessionId);
					return ctx.json({
						success: true,
					});
				},
			),
			revokeUserSessions: createAuthEndpoint(
				"/admin/revoke-user-sessions",
				{
					method: "POST",
					body: z.object({
						userId: z.string(),
					}),
					use: [adminMiddleware],
				},
				async (ctx) => {
					await ctx.context.internalAdapter.deleteSessions(ctx.body.userId);
					return ctx.json({
						success: true,
					});
				},
			),
			removeUser: createAuthEndpoint(
				"/admin/remove-user",
				{
					method: "POST",
					body: z.object({
						userId: z.string(),
					}),
					use: [adminMiddleware],
				},
				async (ctx) => {
					await ctx.context.internalAdapter.deleteUser(ctx.body.userId);
					return ctx.json({
						success: true,
					});
				},
			),
		},
		schema: mergeSchema(schema, opts.schema),
	} satisfies BetterAuthPlugin;
};

const schema = {
	user: {
		fields: {
			role: {
				type: "string",
				required: false,
				input: false,
			},
			banned: {
				type: "boolean",
				defaultValue: false,
				required: false,
				input: false,
			},
			banReason: {
				type: "string",
				required: false,
				input: false,
			},
			banExpires: {
				type: "date",
				required: false,
				input: false,
			},
		},
	},
	session: {
		fields: {
			impersonatedBy: {
				type: "string",
				required: false,
			},
		},
	},
} satisfies PluginSchema;<|MERGE_RESOLUTION|>--- conflicted
+++ resolved
@@ -15,11 +15,8 @@
 } from "../../types";
 import { setSessionCookie } from "../../cookies";
 import { getDate } from "../../utils/date";
-<<<<<<< HEAD
 import { getEndpointResponse } from "../../utils/plugin-helper";
-=======
 import { mergeSchema } from "../../db/schema";
->>>>>>> 23fb7a18
 
 export interface UserWithRole extends User {
 	role?: string | null;

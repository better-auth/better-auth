import { createAccessControl } from "../../access";

export const defaultStatements = {
	user: [
		"create",
		"list",
		"set-role",
		"ban",
		"impersonate",
		"delete",
		"set-password",
		"get",
		"update",
<<<<<<< HEAD
=======
		"list-organizations",
		"list-members",
>>>>>>> 98efd1fc
	],
	session: ["list", "revoke", "delete"],
	organization: ["admin-list"],
} as const;

export const defaultAc = createAccessControl(defaultStatements);

export const adminAc = defaultAc.newRole({
	user: [
		"create",
		"list",
		"set-role",
		"ban",
		"impersonate",
		"delete",
		"set-password",
		"get",
		"update",
<<<<<<< HEAD
=======
		"list-organizations",
		"list-members",
>>>>>>> 98efd1fc
	],
	session: ["list", "revoke", "delete"],
	organization: ["admin-list"],
});

export const userAc = defaultAc.newRole({
	user: [],
	session: [],
	organization: [],
});

export const defaultRoles = {
	admin: adminAc,
	user: userAc,
};<|MERGE_RESOLUTION|>--- conflicted
+++ resolved
@@ -11,14 +11,9 @@
 		"set-password",
 		"get",
 		"update",
-<<<<<<< HEAD
-=======
-		"list-organizations",
-		"list-members",
->>>>>>> 98efd1fc
 	],
 	session: ["list", "revoke", "delete"],
-	organization: ["admin-list"],
+	organization: ["admin-list", "admin-list-members"],
 } as const;
 
 export const defaultAc = createAccessControl(defaultStatements);
@@ -34,14 +29,9 @@
 		"set-password",
 		"get",
 		"update",
-<<<<<<< HEAD
-=======
-		"list-organizations",
-		"list-members",
->>>>>>> 98efd1fc
 	],
 	session: ["list", "revoke", "delete"],
-	organization: ["admin-list"],
+	organization: ["admin-list", "admin-list-members"],
 });
 
 export const userAc = defaultAc.newRole({

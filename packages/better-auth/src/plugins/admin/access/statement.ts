import { createAccessControl } from "../../access";

export const defaultStatements = {
	user: [
		"create",
		"list",
		"set-role",
		"ban",
		"impersonate",
		"delete",
		"set-password",
<<<<<<< HEAD
		"get",
=======
		"update",
>>>>>>> 74b8e50b
	],
	session: ["list", "revoke", "delete"],
} as const;

export const defaultAc = createAccessControl(defaultStatements);

export const adminAc = defaultAc.newRole({
	user: [
		"create",
		"list",
		"set-role",
		"ban",
		"impersonate",
		"delete",
		"set-password",
<<<<<<< HEAD
		"get",
=======
		"update",
>>>>>>> 74b8e50b
	],
	session: ["list", "revoke", "delete"],
});

export const userAc = defaultAc.newRole({
	user: [],
	session: [],
});

export const defaultRoles = {
	admin: adminAc,
	user: userAc,
};<|MERGE_RESOLUTION|>--- conflicted
+++ resolved
@@ -9,11 +9,8 @@
 		"impersonate",
 		"delete",
 		"set-password",
-<<<<<<< HEAD
 		"get",
-=======
 		"update",
->>>>>>> 74b8e50b
 	],
 	session: ["list", "revoke", "delete"],
 } as const;
@@ -29,11 +26,8 @@
 		"impersonate",
 		"delete",
 		"set-password",
-<<<<<<< HEAD
 		"get",
-=======
 		"update",
->>>>>>> 74b8e50b
 	],
 	session: ["list", "revoke", "delete"],
 });

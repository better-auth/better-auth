--- conflicted
+++ resolved
@@ -1436,7 +1436,6 @@
 			{ headers: headers },
 		);
 	});
-<<<<<<< HEAD
 
 	it("should throw error when assigning non-existent admin roles", async () => {
 		expect(() =>
@@ -1477,7 +1476,93 @@
 			plugins: [
 				admin({
 					bannedUserMessage: "Custom banned user message",
-=======
+				}),
+			],
+			databaseHooks: {
+				user: {
+					create: {
+						before: async (user) => {
+							if (user.name === "Admin") {
+								return {
+									data: {
+										...user,
+										role: "admin",
+									},
+								};
+							}
+						},
+					},
+				},
+			},
+		},
+		{
+			testUser: {
+				name: "Admin",
+			},
+		},
+	);
+	const client = createAuthClient({
+		fetchOptions: {
+			customFetchImpl,
+		},
+		plugins: [adminClient()],
+		baseURL: "http://localhost:3000",
+	});
+
+	const { headers: adminHeaders } = await signInWithTestUser();
+
+	it("should allow admin to check permissions with useNumberId", async () => {
+		const res = await client.admin.hasPermission(
+			{
+				role: "admin",
+				permissions: {
+					user: ["create"],
+				},
+			},
+			{
+				headers: adminHeaders,
+			},
+		);
+		expect(res.data?.success).toBe(true);
+	});
+
+	it("should return correct error when userId is missing and not call DB with undefined", async () => {
+		await expect(
+			auth.api.userHasPermission({
+				body: {
+					permissions: {
+						user: ["list"],
+					},
+				},
+			}),
+		).rejects.toThrow("user id or role is required");
+	});
+
+	it("should return user not found when userId is empty string", async () => {
+		await expect(
+			auth.api.userHasPermission({
+				body: {
+					userId: "",
+					permissions: {
+						user: ["list"],
+					},
+				},
+			}),
+		).rejects.toThrow("user id or role is required");
+	});
+
+	it("should not crash if userId is 'NaN'", async () => {
+		await expect(
+			auth.api.userHasPermission({
+				body: {
+					userId: "NaN",
+					permissions: {
+						user: ["list"],
+					},
+				},
+			}),
+		).rejects.toThrow("user not found");
+	});
 });
 
 describe("adminRoles option", async (it) => {
@@ -1778,7 +1863,6 @@
 						user: userAc,
 					},
 					adminRoles: "admin",
->>>>>>> cb54ff17
 				}),
 			],
 			databaseHooks: {
@@ -1804,22 +1888,6 @@
 			},
 		},
 	);
-<<<<<<< HEAD
-	const client = createAuthClient({
-		fetchOptions: {
-			customFetchImpl,
-		},
-		plugins: [adminClient()],
-		baseURL: "http://localhost:3000",
-	});
-
-	const { headers: adminHeaders } = await signInWithTestUser();
-
-	it("should allow admin to check permissions with useNumberId", async () => {
-		const res = await client.admin.hasPermission(
-			{
-				role: "admin",
-=======
 
 	const client = createAuthClient({
 		plugins: [
@@ -1843,56 +1911,10 @@
 		const canCreateUser = await auth.api.userHasPermission({
 			body: {
 				userId: adminUser.id,
->>>>>>> cb54ff17
 				permissions: {
 					user: ["create"],
 				},
 			},
-<<<<<<< HEAD
-			{
-				headers: adminHeaders,
-			},
-		);
-		expect(res.data?.success).toBe(true);
-	});
-
-	it("should return correct error when userId is missing and not call DB with undefined", async () => {
-		await expect(
-			auth.api.userHasPermission({
-				body: {
-					permissions: {
-						user: ["list"],
-					},
-				},
-			}),
-		).rejects.toThrow("user id or role is required");
-	});
-
-	it("should return user not found when userId is empty string", async () => {
-		await expect(
-			auth.api.userHasPermission({
-				body: {
-					userId: "",
-					permissions: {
-						user: ["list"],
-					},
-				},
-			}),
-		).rejects.toThrow("user id or role is required");
-	});
-
-	it("should not crash if userId is 'NaN'", async () => {
-		await expect(
-			auth.api.userHasPermission({
-				body: {
-					userId: "NaN",
-					permissions: {
-						user: ["list"],
-					},
-				},
-			}),
-		).rejects.toThrow("user not found");
-=======
 		});
 		expect(canCreateUser.success).toBe(true);
 
@@ -1943,6 +1965,5 @@
 			},
 		});
 		expect(canDeleteUser.success).toBe(false);
->>>>>>> cb54ff17
 	});
 });
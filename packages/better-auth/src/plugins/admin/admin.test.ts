--- conflicted
+++ resolved
@@ -18,39 +18,6 @@
 import type { GoogleProfile } from "@better-auth/core/social-providers";
 import { signJWT } from "../../crypto";
 import { DEFAULT_SECRET } from "../../utils/constants";
-<<<<<<< HEAD
-
-let testIdToken: string;
-let handlers: ReturnType<typeof http.post>[];
-
-const server = setupServer();
-
-beforeAll(async () => {
-	const data: GoogleProfile = {
-		email: "user@email.com",
-		email_verified: true,
-		name: "First Last",
-		picture: "https://lh3.googleusercontent.com/a-/AOh14GjQ4Z7Vw",
-		exp: 1234567890,
-		sub: "1234567890",
-		iat: 1234567890,
-		aud: "test",
-		azp: "test",
-		nbf: 1234567890,
-		iss: "test",
-		locale: "en",
-		jti: "test",
-		given_name: "First",
-		family_name: "Last",
-	};
-	testIdToken = await signJWT(data, DEFAULT_SECRET);
-
-	handlers = [
-		http.post("https://oauth2.googleapis.com/token", () => {
-			return HttpResponse.json({
-				access_token: "test",
-				refresh_token: "test",
-=======
 import { getOAuth2Tokens } from "@better-auth/core/oauth2";
 
 vi.mock("@better-auth/core/oauth2", async (importOriginal) => {
@@ -113,22 +80,14 @@
 			const tokens = getOAuth2Tokens({
 				access_token: "new-access-token",
 				refresh_token: "new-refresh-token",
->>>>>>> c3acb352
 				id_token: testIdToken,
+				token_type: "Bearer",
+				expires_in: 3600, // Token expires in 1 hour
 			});
+			return tokens;
 		}),
-	];
-
-	server.listen({ onUnhandledRequest: "bypass" });
-	server.use(...handlers);
+	};
 });
-
-afterEach(() => {
-	server.resetHandlers();
-	server.use(...handlers);
-});
-
-afterAll(() => server.close());
 
 describe("Admin plugin", async () => {
 	const {

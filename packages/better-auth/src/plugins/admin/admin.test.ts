import type { GoogleProfile } from "@better-auth/core/social-providers";
import { HttpResponse, http } from "msw";
import { setupServer } from "msw/node";
import {
	afterAll,
	afterEach,
	beforeAll,
	describe,
	expect,
	it,
	vi,
} from "vitest";
import { createAuthClient } from "../../client";
import { signJWT } from "../../crypto";
import { getTestInstance } from "../../test-utils/test-instance";
import { DEFAULT_SECRET } from "../../utils/constants";
import { createAccessControl } from "../access";
import { admin } from "./admin";
import { adminClient } from "./client";
import { type UserWithRole } from "./types";

let testIdToken: string;
let handlers: ReturnType<typeof http.post>[];

const server = setupServer();

beforeAll(async () => {
	const data: GoogleProfile = {
		email: "user@email.com",
		email_verified: true,
		name: "First Last",
		picture: "https://lh3.googleusercontent.com/a-/AOh14GjQ4Z7Vw",
		exp: 1234567890,
		sub: "1234567890",
		iat: 1234567890,
		aud: "test",
		azp: "test",
		nbf: 1234567890,
		iss: "test",
		locale: "en",
		jti: "test",
		given_name: "First",
		family_name: "Last",
	};
	testIdToken = await signJWT(data, DEFAULT_SECRET);

	handlers = [
		http.post("https://oauth2.googleapis.com/token", () => {
			return HttpResponse.json({
				access_token: "test",
				refresh_token: "test",
				id_token: testIdToken,
			});
		}),
	];

	server.listen({ onUnhandledRequest: "bypass" });
	server.use(...handlers);
});

afterEach(() => {
	server.resetHandlers();
	server.use(...handlers);
});

afterAll(() => server.close());

describe("Admin plugin", async () => {
	const {
		auth,
		signInWithTestUser,
		signInWithUser,
		cookieSetter,
		customFetchImpl,
	} = await getTestInstance(
		{
			plugins: [
				admin({
					bannedUserMessage: "Custom banned user message",
				}),
			],
			databaseHooks: {
				user: {
					create: {
						before: async (user) => {
							if (user.name === "Admin") {
								return {
									data: {
										...user,
										role: "admin",
									},
								};
							}
						},
					},
				},
			},
		},
		{
			testUser: {
				name: "Admin",
			},
		},
	);
	const client = createAuthClient({
		fetchOptions: {
			customFetchImpl,
		},
		plugins: [adminClient()],
		baseURL: "http://localhost:3000",
	});

	const { headers: adminHeaders } = await signInWithTestUser();
	let newUser: UserWithRole | undefined;
	const testNonAdminUser = {
		id: "123",
		email: "user@test.com",
		password: "password",
		name: "Test User",
	};
	const { data: testNonAdminUserRes } =
		await client.signUp.email(testNonAdminUser);
	testNonAdminUser.id = testNonAdminUserRes?.user.id || "";
	const { headers: userHeaders } = await signInWithUser(
		testNonAdminUser.email,
		testNonAdminUser.password,
	);

	it("should allow admin to get user", async () => {
		const res = await client.admin.getUser(
			{
				query: {
					id: testNonAdminUser.id,
				},
			},
			{
				headers: adminHeaders,
			},
		);

		expect(res.data?.email).toBe(testNonAdminUser.email);
	});

	it("should not allow non-admin to get user", async () => {
		const res = await client.admin.getUser(
			{
				query: {
					id: testNonAdminUser.id,
				},
			},
			{
				headers: userHeaders,
			},
		);
		expect(res.error?.status).toBe(403);
		expect(res.error?.code).toBe("YOU_ARE_NOT_ALLOWED_TO_GET_USER");
	});

	it("should allow admin to create users", async () => {
		const res = await client.admin.createUser(
			{
				name: "Test User",
				email: "user@email.com",
				password: "test",
				role: "user",
			},
			{
				headers: adminHeaders,
			},
		);
		newUser = res.data?.user;
		expect(newUser?.role).toBe("user");
	});

	it("should allow admin to create user with multiple roles", async () => {
		const res = await client.admin.createUser(
			{
				name: "Test User mr",
				email: "testmr@test.com",
				password: "test",
				role: ["user", "admin"],
			},
			{
				headers: adminHeaders,
			},
		);
		const result = await client.admin.listUsers({
			query: {
				filterField: "role",
				filterOperator: "contains",
				filterValue: "admin",
			},
			fetchOptions: {
				headers: adminHeaders,
			},
		});
		expect(result.data?.users.length).toBe(2);
		expect(res.data?.user.role).toBe("user,admin");
		await client.admin.removeUser(
			{
				userId: res.data?.user.id || "",
			},
			{
				headers: adminHeaders,
			},
		);
	});

	it("should not allow non-admin to create users", async () => {
		const res = await client.admin.createUser(
			{
				name: "Test User",
				email: "test2@test.com",
				password: "test",
				role: "user",
			},
			{
				headers: userHeaders,
			},
		);
		expect(res.error?.status).toBe(403);
	});
	it("should allow admin to list users", async () => {
		const res = await client.admin.listUsers({
			query: {
				limit: 2,
			},
			fetchOptions: {
				headers: adminHeaders,
			},
		});
		expect(res.data?.users.length).toBe(2);
	});

	it("should list users with search query", async () => {
		const res = await client.admin.listUsers({
			query: {
				filterField: "role",
				filterOperator: "eq",
				filterValue: "admin",
			},
			fetchOptions: {
				headers: adminHeaders,
			},
		});
		expect(res.data?.total).toBe(1);
	});

	it("should not allow non-admin to list users", async () => {
		const res = await client.admin.listUsers({
			query: {
				limit: 2,
			},
			fetchOptions: {
				headers: userHeaders,
			},
		});
		expect(res.error?.status).toBe(403);
	});

	it("should allow admin to count users", async () => {
		const res = await client.admin.listUsers({
			query: {
				limit: 2,
			},
			fetchOptions: {
				headers: adminHeaders,
			},
		});
		expect(res.data?.users.length).toBe(2);
		expect(res.data?.total).toBe(3);
	});

	it("should allow to sort users by name", async () => {
		const res = await client.admin.listUsers({
			query: {
				sortBy: "name",
				sortDirection: "desc",
			},
			fetchOptions: {
				headers: adminHeaders,
			},
		});

		expect(res.data?.users[0]!.name).toBe("Test User");

		const res2 = await client.admin.listUsers({
			query: {
				sortBy: "name",
				sortDirection: "asc",
			},
			fetchOptions: {
				headers: adminHeaders,
			},
		});
		expect(res2.data?.users[0]!.name).toBe("Admin");
	});

	it("should allow offset and limit", async () => {
		const res = await client.admin.listUsers({
			query: {
				limit: 1,
				offset: 1,
			},
			fetchOptions: {
				headers: adminHeaders,
			},
		});
		expect(res.data?.users.length).toBe(1);
		expect(res.data?.users[0]!.name).toBe("Test User");
	});

	it("should allow to search users by name", async () => {
		const res = await client.admin.listUsers({
			query: {
				searchValue: "Admin",
				searchField: "name",
				searchOperator: "contains",
			},
			fetchOptions: {
				headers: adminHeaders,
			},
		});
		expect(res.data?.users.length).toBe(1);
	});

	it("should allow to filter users by role", async () => {
		const res = await client.admin.listUsers({
			query: {
				filterValue: "admin",
				filterField: "role",
				filterOperator: "eq",
			},
			fetchOptions: {
				headers: adminHeaders,
			},
		});
	});

	it("should allow to combine search and filter", async () => {
		const res = await client.admin.listUsers({
			query: {
				filterValue: "admin",
				filterField: "role",
				filterOperator: "eq",
				searchValue: "test",
				searchField: "email",
				searchOperator: "contains",
			},
			fetchOptions: {
				headers: adminHeaders,
			},
		});
		expect(res.data?.users.length).toBe(1);
		expect(res.data?.users[0]!.email).toBe("test@test.com");
	});

	it("should allow to set user role", async () => {
		const res = await client.admin.setRole(
			{
				userId: newUser?.id || "",
				role: "admin",
			},
			{
				headers: adminHeaders,
			},
		);
		expect(res.data?.user?.role).toBe("admin");
	});

	it("should allow to set multiple user roles", async () => {
		const createdUser = await client.admin.createUser(
			{
				name: "Test User mr",
				email: "testmr@test.com",
				password: "test",
				role: "user",
			},
			{
				headers: adminHeaders,
			},
		);
		expect(createdUser.data?.user.role).toBe("user");
		const res = await client.admin.setRole(
			{
				userId: createdUser.data?.user.id || "",
				role: ["user", "admin"],
			},
			{
				headers: adminHeaders,
			},
		);
		expect(res.data?.user?.role).toBe("user,admin");
		await client.admin.removeUser(
			{
				userId: createdUser.data?.user.id || "",
			},
			{
				headers: adminHeaders,
			},
		);
	});

	it("should not allow non-admin to set user role", async () => {
		const res = await client.admin.setRole(
			{
				userId: newUser?.id || "",
				role: "admin",
			},
			{
				headers: userHeaders,
			},
		);
		expect(res.error?.status).toBe(403);
	});

	it("should allow to ban user", async () => {
		const res = await client.admin.banUser(
			{
				userId: newUser?.id || "",
			},
			{
				headers: adminHeaders,
			},
		);
		expect(res.data?.user?.banned).toBe(true);
	});

	it("should not allow non-admin to ban user", async () => {
		const res = await client.admin.banUser(
			{
				userId: newUser?.id || "",
			},
			{
				headers: userHeaders,
			},
		);
		expect(res.error?.status).toBe(403);
	});

	it("should allow to ban user with reason and expiration", async () => {
		const res = await client.admin.banUser(
			{
				userId: newUser?.id || "",
				banReason: "Test reason",
				banExpiresIn: 60 * 60 * 24,
			},
			{
				headers: adminHeaders,
			},
		);
		expect(res.data?.user?.banned).toBe(true);
		expect(res.data?.user?.banReason).toBe("Test reason");
		expect(res.data?.user?.banExpires).toBeDefined();
	});

	it("should not allow banned user to sign in", async () => {
		const res = await client.signIn.email({
			email: newUser?.email || "",
			password: "test",
		});
		expect(res.error?.code).toBe("BANNED_USER");
		expect(res.error?.status).toBe(403);
	});

	it("should not allow banned user to sign in with social provider", async () => {
		const headers = new Headers();
		const res = await client.signIn.social(
			{
				provider: "google",
			},
			{
				throw: true,
				onSuccess: cookieSetter(headers),
			},
		);
		const state = new URL(res.url!).searchParams.get("state");
		let errorLocation: string | null = null;
		await client.$fetch("/callback/google", {
			query: {
				state,
				code: "test",
			},
			headers,
			method: "GET",
			onError(context) {
				expect(context.response.status).toBe(302);
				const location = context.response.headers.get("location");
				errorLocation = location;
			},
		});
		expect(errorLocation).toBeDefined();
		expect(errorLocation).toContain("error=banned");
	});

	it("should change banned user message", async () => {
		const res = await client.signIn.email({
			email: newUser?.email || "",
			password: "test",
		});
		expect(res.error?.message).toBe("Custom banned user message");
	});

	it("should allow banned user to sign in if ban expired", async () => {
		vi.useFakeTimers();
		await vi.advanceTimersByTimeAsync(60 * 60 * 24 * 1000);
		const res = await client.signIn.email({
			email: newUser?.email || "",
			password: "test",
		});
		expect(res.data?.user).toBeDefined();
	});

	it("should allow to unban user", async () => {
		const res = await client.admin.unbanUser(
			{
				userId: newUser?.id || "",
			},
			{
				headers: adminHeaders,
			},
		);

		expect(res.data?.user?.banned).toBe(false);
		expect(res.data?.user?.banExpires).toBeNull();
		expect(res.data?.user?.banReason).toBeNull();
	});

	it("should not allow non-admin to unban user", async () => {
		const res = await client.admin.unbanUser(
			{
				userId: newUser?.id || "",
			},
			{
				headers: userHeaders,
			},
		);
		expect(res.error?.status).toBe(403);
	});

	it("should allow admin to list user sessions", async () => {
		const res = await client.admin.listUserSessions(
			{
				userId: newUser?.id || "",
			},
			{
				headers: adminHeaders,
			},
		);
		expect(res.data?.sessions.length).toBe(1);
	});

	it("should not allow non-admin to list user sessions", async () => {
		const res = await client.admin.listUserSessions(
			{
				userId: newUser?.id || "",
			},
			{
				headers: userHeaders,
			},
		);
		expect(res.error?.status).toBe(403);
	});

	const data = {
		email: "impersonate@mail.com",
		password: "password",
		name: "Impersonate User",
	};

	const impersonateHeaders = new Headers();
	it("should allow admins to impersonate user", async () => {
		const userToImpersonate = await client.signUp.email(data);
		const session = await client.getSession({
			fetchOptions: {
				headers: new Headers({
					Authorization: `Bearer ${userToImpersonate.data?.token}`,
				}),
			},
		});
		const res = await client.admin.impersonateUser(
			{
				userId: session.data?.user.id || "",
			},
			{
				headers: adminHeaders,
				onSuccess: (ctx) => {
					cookieSetter(impersonateHeaders)(ctx);
				},
			},
		);
		expect(res.data?.session).toBeDefined();
		expect(res.data?.user?.id).toBe(session.data?.user.id);
	});

	it("should not allow non-admin to impersonate user", async () => {
		const res = await client.admin.impersonateUser(
			{
				userId: newUser?.id || "",
			},
			{
				headers: userHeaders,
			},
		);
		expect(res.error?.status).toBe(403);
	});

	it("should filter impersonated sessions", async () => {
		const { headers } = await signInWithUser(data.email, data.password);
		const res = await client.listSessions({
			fetchOptions: {
				headers,
			},
		});
		expect(res.data?.length).toBe(2);
	});

	it("should allow admin to stop impersonating", async () => {
		const res = await client.admin.stopImpersonating(
			{},
			{
				headers: impersonateHeaders,
				onSuccess: (ctx) => {
					cookieSetter(impersonateHeaders)(ctx);
				},
			},
		);
		expect(res.data?.session).toBeDefined();

		const afterStopImpersonationRes = await client.admin.listUsers({
			fetchOptions: {
				headers: impersonateHeaders,
			},
			query: {
				filterField: "role",
				filterOperator: "eq",
				filterValue: "admin",
			},
		});
		expect(afterStopImpersonationRes.data?.users.length).toBeGreaterThan(1);
	});

	it("should allow admin to revoke user session", async () => {
		const {
			res: { user },
		} = await signInWithUser(data.email, data.password);
		const sessions = await client.admin.listUserSessions(
			{
				userId: user.id,
			},
			{
				headers: adminHeaders,
			},
		);
		expect(sessions.data?.sessions.length).toBe(3);
		const res = await client.admin.revokeUserSession(
			{ sessionToken: sessions.data?.sessions[0]!.token || "" },
			{ headers: adminHeaders },
		);
		expect(res.data?.success).toBe(true);
		const sessions2 = await client.admin.listUserSessions(
			{ userId: user?.id || "" },
			{ headers: adminHeaders },
		);
		expect(sessions2.data?.sessions.length).toBe(2);
	});

	it("should not allow non-admin to revoke user sessions", async () => {
		const res = await client.admin.revokeUserSessions(
			{ userId: newUser?.id || "" },
			{ headers: userHeaders },
		);
		expect(res.error?.status).toBe(403);
	});

	it("should allow admin to revoke user sessions", async () => {
		const res = await client.admin.revokeUserSessions(
			{ userId: newUser?.id || "" },
			{ headers: adminHeaders },
		);
		expect(res.data?.success).toBe(true);
		const sessions2 = await client.admin.listUserSessions(
			{ userId: newUser?.id || "" },
			{ headers: adminHeaders },
		);
		expect(sessions2.data?.sessions.length).toBe(0);
	});

	it("should list with me", async () => {
		const response = await client.admin.listUsers({
			query: {
				sortBy: "createdAt",
				sortDirection: "desc",
				filterField: "role",
				filterOperator: "ne",
				filterValue: "user",
			},
			fetchOptions: {
				headers: adminHeaders,
			},
		});
		expect(response.data?.users.length).toBeGreaterThanOrEqual(2);
		const roles = response.data?.users.map((d) => d.role);
		expect(roles).not.toContain("user");
	});

	it("should allow admin to set user password", async () => {
		const res = await client.admin.setUserPassword(
			{
				userId: newUser?.id || "",
				newPassword: "newPassword",
			},
			{
				headers: adminHeaders,
			},
		);
		expect(res.data?.status).toBe(true);
		const res2 = await client.signIn.email({
			email: newUser?.email || "",
			password: "newPassword",
		});
		expect(res2.data?.user).toBeDefined();
	});
	it("should not allow admin to set user password with empty userId", async () => {
		const res = await client.admin.setUserPassword(
			{
				userId: "",
				newPassword: "newPassword",
			},
			{
				headers: adminHeaders,
			},
		);
		expect(res.error?.status).toBe(400);
	});

	it("should not allow admin to set user password with empty new password", async () => {
		const res = await client.admin.setUserPassword(
			{
				userId: newUser?.id || "",
				newPassword: "",
			},
			{
				headers: adminHeaders,
			},
		);
		expect(res.error?.status).toBe(400);
	});

	it("should not allow admin to set user password with a short new password", async () => {
		const res = await client.admin.setUserPassword(
			{
				userId: newUser!.id,
				newPassword: "1234567",
			},
			{
				headers: adminHeaders,
			},
		);
		expect(res.error?.status).toBe(400);
		expect(res.error?.code).toBe("PASSWORD_TOO_SHORT");
		expect(res.error?.message).toBe("Password too short");
	});

	it("should not allow admin to set user password with a long new password", async () => {
		const longNewPassword = Array(129).fill("a").join("");
		const res = await client.admin.setUserPassword(
			{
				userId: newUser!.id,
				newPassword: longNewPassword,
			},
			{
				headers: adminHeaders,
			},
		);
		expect(res.error?.status).toBe(400);
		expect(res.error?.code).toBe("PASSWORD_TOO_LONG");
		expect(res.error?.message).toBe("Password too long");
	});

	it("should not allow non-admin to set user password", async () => {
		const res = await client.admin.setUserPassword(
			{
				userId: newUser?.id || "",
				newPassword: "newPassword",
			},
			{
				headers: userHeaders,
			},
		);
		expect(res.error?.status).toBe(403);
	});

	it("should allow admin to delete user", async () => {
		const res = await client.admin.removeUser(
			{
				userId: newUser?.id || "",
			},
			{
				headers: adminHeaders,
			},
		);

		expect(res.data?.success).toBe(true);
	});

	it("should not allow non-admin to delete user", async () => {
		const res = await client.admin.removeUser(
			{ userId: newUser?.id || "" },
			{ headers: userHeaders },
		);
		expect(res.error?.status).toBe(403);
	});

	it("should allow creating users from server", async () => {
		const res = await auth.api.createUser({
			body: {
				email: "test2@test.com",
				password: "password",
				name: "Test User",
			},
		});
		expect(res.user).toMatchObject({
			email: "test2@test.com",
			name: "Test User",
			role: "user",
		});
	});

	it("should allow admin to update user", async () => {
		const res = await client.admin.updateUser(
			{
				userId: testNonAdminUser.id,
				data: {
					name: "Updated Name",
					customField: "custom value",
					role: ["member", "user"],
				},
			},
			{
				headers: adminHeaders,
			},
		);
		expect(res.data?.name).toBe("Updated Name");
		expect(res.data?.role).toBe("member,user");
	});

	it("should not allow non-admin to update user", async () => {
		const res = await client.admin.updateUser(
			{
				userId: testNonAdminUser.id,
				data: {
					name: "Unauthorized Update",
				},
			},
			{
				headers: userHeaders,
			},
		);
		expect(res.error?.status).toBe(403);
		expect(res.error?.code).toBe("YOU_ARE_NOT_ALLOWED_TO_UPDATE_USERS");
	});
});

describe("access control", async (it) => {
	const ac = createAccessControl({
		user: [
			"create",
			"read",
			"update",
			"delete",
			"list",
			"bulk-delete",
			"set-role",
		],
		order: ["create", "read", "update", "delete", "update-many"],
	});

	const adminAc = ac.newRole({
		user: ["create", "read", "update", "delete", "list", "set-role"],
		order: ["create", "read", "update", "delete"],
	});
	const userAc = ac.newRole({
		user: ["read"],
		order: ["read"],
	});

	const {
		signInWithTestUser,
		signInWithUser,
		cookieSetter,
		auth,
		customFetchImpl,
	} = await getTestInstance(
		{
			plugins: [
				admin({
					ac,
					roles: {
						admin: adminAc,
						user: userAc,
					},
				}),
			],
			databaseHooks: {
				user: {
					create: {
						before: async (user) => {
							if (user.name === "Admin") {
								return {
									data: {
										...user,
										role: "admin",
									},
								};
							}
						},
					},
				},
			},
		},
		{
			testUser: {
				name: "Admin",
			},
		},
	);

	const client = createAuthClient({
		plugins: [
			adminClient({
				ac,
				roles: {
					admin: adminAc,
					user: userAc,
				},
			}),
		],
		baseURL: "http://localhost:3000",
		fetchOptions: {
			customFetchImpl,
		},
	});

	const { headers, user } = await signInWithTestUser();

	it("should validate on the client", async () => {
		const canCreateOrder = client.admin.checkRolePermission({
			role: "admin",
			permissions: {
				order: ["create"],
			},
		});
		expect(canCreateOrder).toBe(true);

		// To be removed when `permission` will be removed entirely
		const canCreateOrderLegacy = client.admin.checkRolePermission({
			role: "admin",
			permission: {
				order: ["create"],
				user: ["read"],
			},
		});
		expect(canCreateOrderLegacy).toBe(true);

		const canCreateOrderAndReadUser = client.admin.checkRolePermission({
			role: "admin",
			permissions: {
				order: ["create"],
				user: ["read"],
			},
		});
		expect(canCreateOrderAndReadUser).toBe(true);

		const canCreateUser = client.admin.checkRolePermission({
			role: "user",
			permissions: {
				user: ["create"],
			},
		});
		expect(canCreateUser).toBe(false);

		const canCreateOrderAndCreateUser = client.admin.checkRolePermission({
			role: "user",
			permissions: {
				order: ["create"],
				user: ["create"],
			},
		});
		expect(canCreateOrderAndCreateUser).toBe(false);
	});

	it("should validate using userId", async () => {
		const canCreateUser = await auth.api.userHasPermission({
			body: {
				userId: user.id,
				permissions: {
					user: ["create"],
				},
			},
		});
		expect(canCreateUser.success).toBe(true);

		const canCreateUserAndCreateOrder = await auth.api.userHasPermission({
			body: {
				userId: user.id,
				permissions: {
					user: ["create"],
					order: ["create"],
				},
			},
		});
		expect(canCreateUserAndCreateOrder.success).toBe(true);

		const canUpdateManyOrder = await auth.api.userHasPermission({
			body: {
				userId: user.id,
				permissions: {
					order: ["update-many"],
				},
			},
		});
		expect(canUpdateManyOrder.success).toBe(false);

		const canUpdateManyOrderAndBulkDeleteUser =
			await auth.api.userHasPermission({
				body: {
					userId: user.id,
					permissions: {
						user: ["bulk-delete"],
						order: ["update-many"],
					},
				},
			});
		expect(canUpdateManyOrderAndBulkDeleteUser.success).toBe(false);
	});

	it("should validate using role", async () => {
		const canCreateUser = await auth.api.userHasPermission({
			body: {
				role: "admin",
				permissions: {
					user: ["create"],
				},
			},
		});
		expect(canCreateUser.success).toBe(true);

		const canCreateUserAndCreateOrder = await auth.api.userHasPermission({
			body: {
				role: "admin",
				permissions: {
					user: ["create"],
					order: ["create"],
				},
			},
		});
		expect(canCreateUserAndCreateOrder.success).toBe(true);

		const canUpdateOrder = await auth.api.userHasPermission({
			body: {
				role: "user",
				permissions: {
					order: ["update"],
				},
			},
		});
		expect(canUpdateOrder.success).toBe(false);

		const canUpdateOrderAndUpdateUser = await auth.api.userHasPermission({
			body: {
				role: "user",
				permissions: {
					order: ["update"],
					user: ["update"],
				},
			},
		});
		expect(canUpdateOrderAndUpdateUser.success).toBe(false);
	});

	it("should prioritize role over userId when both are provided", async () => {
		const testUser = await client.signUp.email({
			email: "rolepriority@test.com",
			password: "password",
			name: "Role Priority Test User",
		});
		const userId = testUser.data?.user.id;

		const checkWithAdminRole = await auth.api.userHasPermission({
			body: {
				userId: userId, // non-admin user ID
				role: "admin", // admin role
				permission: {
					user: ["create"],
				},
			},
		});
		expect(checkWithAdminRole.success).toBe(true);

		const checkWithUserRole = await auth.api.userHasPermission({
			body: {
				userId: userId, // non-admin user ID
				role: "user", // user role
				permission: {
					user: ["create"],
				},
			},
		});
		expect(checkWithUserRole.success).toBe(false);
	});

	it("should check permissions correctly for banned user with role provided", async () => {
		const bannedUser = await client.signUp.email({
			email: "bannedwithRole@test.com",
			password: "password",
			name: "Banned Role Test User",
		});
		const bannedUserId = bannedUser.data?.user.id;

		await client.admin.banUser(
			{
				userId: bannedUserId || "",
				banReason: "Testing role priority",
			},
			{
				headers: headers,
			},
		);

		const checkWithRole = await auth.api.userHasPermission({
			body: {
				userId: bannedUserId, // banned user ID
				role: "admin", // admin role
				permission: {
					user: ["create"],
				},
			},
		});
		expect(checkWithRole.success).toBe(true);

		const checkWithoutRole = await auth.api.userHasPermission({
			body: {
				userId: bannedUserId, // banned user ID only
				permission: {
					user: ["create"],
				},
			},
		});
		expect(checkWithoutRole.success).toBe(false); // User doesn't have admin permissions

		await client.admin.unbanUser(
			{
				userId: bannedUserId || "",
			},
			{
				headers: headers,
			},
		);
	});

	it("shouldn't allow to list users", async () => {
		const { headers } = await signInWithTestUser();
		const adminRes = await client.admin.listUsers({
			query: {
				limit: 10,
			},
			fetchOptions: {
				headers,
			},
		});
		// The exact count may vary based on users created in previous tests
		const adminCount = adminRes.data?.users.length || 0;
		expect(adminCount).toBeGreaterThan(0); // Should have at least the admin user

		const userHeaders = new Headers();
		await client.signUp.email(
			{
				email: "test2@test.com",
				password: "password",
				name: "Test User",
			},
			{
				onSuccess: cookieSetter(userHeaders),
			},
		);
		const userRes = await client.admin.listUsers({
			query: {
				limit: 2,
			},
			fetchOptions: {
				headers: userHeaders,
			},
		});
		expect(userRes.error?.status).toBe(403);
	});
<<<<<<< HEAD
});
describe("Password pattern", async () => {
	const { signInWithTestUser, customFetchImpl } = await getTestInstance(
		{
			emailAndPassword: {
				enabled: true,
				pattern: /^[A-Za-z0-9]+$/,
			},
			plugins: [admin()],
			databaseHooks: {
				user: {
					create: {
						before: async (user) => {
							if (user.name === "Admin") {
								return {
									data: {
										...user,
										role: "admin",
									},
								};
							}
						},
					},
				},
			},
		},
		{
			testUser: {
				name: "Admin",
			},
		},
	);
	const client = createAuthClient({
		fetchOptions: {
			customFetchImpl,
		},
		plugins: [adminClient()],
		baseURL: "http://localhost:3000",
	});

	const { headers: adminHeaders } = await signInWithTestUser();

	let newUser: UserWithRole | undefined;

	const res = await client.admin.createUser(
		{
			name: "Test User",
			email: "user@email.com",
			password: "test",
			role: "user",
		},
		{
			headers: adminHeaders,
		},
	);
	newUser = res.data?.user;
	it("should allow admin to set user password with pattern", async () => {
		const res = await client.admin.setUserPassword(
			{
				userId: newUser?.id || "",
				newPassword: "newPassword",
			},
			{
				headers: adminHeaders,
			},
		);
		expect(res.data?.status).toBe(true);
	});

	it("should not allow admin to set user password with invalid pattern", async () => {
		const res = await client.admin.setUserPassword(
			{
				userId: newUser?.id || "",
				newPassword: "newPassword!@#",
			},
			{
				headers: adminHeaders,
			},
		);
		expect(res).toBeDefined();
		expect(res.error).toBeDefined();
		expect(res.error?.status).toBe(400);
		expect(res.error?.code).toBe("PASSWORD_NOT_VALID_PATTERN");
		expect(res.error?.message).toBe("Password not valid pattern");
=======

	it("should not allow to set multiple non existent user role", async () => {
		const createdUser = await client.admin.createUser(
			{
				name: "Test User mr",
				email: "testmr@test.com",
				password: "test",
				role: ["user"],
			},
			{
				headers: headers,
			},
		);
		expect(createdUser.data?.user.role).toBe("user");
		const res = await client.admin.setRole(
			{
				userId: createdUser.data?.user.id || "",
				role: ["user", "non-user"] as any[],
			},
			{ headers: headers },
		);
		expect(res.error).toBeDefined();
		expect(res.error?.status).toBe(400);
		expect(res.error?.code).toBe(
			"YOU_ARE_NOT_ALLOWED_TO_SET_A_NONEXISTENT_ROLE_VALUE",
		);
		await client.admin.removeUser(
			{ userId: createdUser.data?.user.id || "" },
			{ headers: headers },
		);
	});

	it("should not allow to set non existent user role", async () => {
		const createdUser = await client.admin.createUser(
			{
				name: "Test User mr",
				email: "testmr@test.com",
				password: "test",
				role: "user",
			},
			{
				headers: headers,
			},
		);
		expect(createdUser.data?.user.role).toBe("user");
		const res = await client.admin.setRole(
			{
				userId: createdUser.data?.user.id || "",
				role: "non-user" as any,
			},
			{ headers: headers },
		);
		expect(res.error).toBeDefined();
		expect(res.error?.status).toBe(400);
		expect(res.error?.code).toBe(
			"YOU_ARE_NOT_ALLOWED_TO_SET_A_NONEXISTENT_ROLE_VALUE",
		);
		await client.admin.removeUser(
			{ userId: createdUser.data?.user.id || "" },
			{ headers: headers },
		);
>>>>>>> 938c2a7c
	});
});<|MERGE_RESOLUTION|>--- conflicted
+++ resolved
@@ -1194,7 +1194,68 @@
 		});
 		expect(userRes.error?.status).toBe(403);
 	});
-<<<<<<< HEAD
+
+	it("should not allow to set multiple non existent user role", async () => {
+		const createdUser = await client.admin.createUser(
+			{
+				name: "Test User mr",
+				email: "testmr@test.com",
+				password: "test",
+				role: ["user"],
+			},
+			{
+				headers: headers,
+			},
+		);
+		expect(createdUser.data?.user.role).toBe("user");
+		const res = await client.admin.setRole(
+			{
+				userId: createdUser.data?.user.id || "",
+				role: ["user", "non-user"] as any[],
+			},
+			{ headers: headers },
+		);
+		expect(res.error).toBeDefined();
+		expect(res.error?.status).toBe(400);
+		expect(res.error?.code).toBe(
+			"YOU_ARE_NOT_ALLOWED_TO_SET_A_NONEXISTENT_ROLE_VALUE",
+		);
+		await client.admin.removeUser(
+			{ userId: createdUser.data?.user.id || "" },
+			{ headers: headers },
+		);
+	});
+
+	it("should not allow to set non existent user role", async () => {
+		const createdUser = await client.admin.createUser(
+			{
+				name: "Test User mr",
+				email: "testmr@test.com",
+				password: "test",
+				role: "user",
+			},
+			{
+				headers: headers,
+			},
+		);
+		expect(createdUser.data?.user.role).toBe("user");
+		const res = await client.admin.setRole(
+			{
+				userId: createdUser.data?.user.id || "",
+				role: "non-user" as any,
+			},
+			{ headers: headers },
+		);
+		expect(res.error).toBeDefined();
+		expect(res.error?.status).toBe(400);
+		expect(res.error?.code).toBe(
+			"YOU_ARE_NOT_ALLOWED_TO_SET_A_NONEXISTENT_ROLE_VALUE",
+		);
+		await client.admin.removeUser(
+			{ userId: createdUser.data?.user.id || "" },
+			{ headers: headers },
+		);
+	});
 });
 describe("Password pattern", async () => {
 	const { signInWithTestUser, customFetchImpl } = await getTestInstance(
@@ -1279,68 +1340,5 @@
 		expect(res.error?.status).toBe(400);
 		expect(res.error?.code).toBe("PASSWORD_NOT_VALID_PATTERN");
 		expect(res.error?.message).toBe("Password not valid pattern");
-=======
-
-	it("should not allow to set multiple non existent user role", async () => {
-		const createdUser = await client.admin.createUser(
-			{
-				name: "Test User mr",
-				email: "testmr@test.com",
-				password: "test",
-				role: ["user"],
-			},
-			{
-				headers: headers,
-			},
-		);
-		expect(createdUser.data?.user.role).toBe("user");
-		const res = await client.admin.setRole(
-			{
-				userId: createdUser.data?.user.id || "",
-				role: ["user", "non-user"] as any[],
-			},
-			{ headers: headers },
-		);
-		expect(res.error).toBeDefined();
-		expect(res.error?.status).toBe(400);
-		expect(res.error?.code).toBe(
-			"YOU_ARE_NOT_ALLOWED_TO_SET_A_NONEXISTENT_ROLE_VALUE",
-		);
-		await client.admin.removeUser(
-			{ userId: createdUser.data?.user.id || "" },
-			{ headers: headers },
-		);
-	});
-
-	it("should not allow to set non existent user role", async () => {
-		const createdUser = await client.admin.createUser(
-			{
-				name: "Test User mr",
-				email: "testmr@test.com",
-				password: "test",
-				role: "user",
-			},
-			{
-				headers: headers,
-			},
-		);
-		expect(createdUser.data?.user.role).toBe("user");
-		const res = await client.admin.setRole(
-			{
-				userId: createdUser.data?.user.id || "",
-				role: "non-user" as any,
-			},
-			{ headers: headers },
-		);
-		expect(res.error).toBeDefined();
-		expect(res.error?.status).toBe(400);
-		expect(res.error?.code).toBe(
-			"YOU_ARE_NOT_ALLOWED_TO_SET_A_NONEXISTENT_ROLE_VALUE",
-		);
-		await client.admin.removeUser(
-			{ userId: createdUser.data?.user.id || "" },
-			{ headers: headers },
-		);
->>>>>>> 938c2a7c
 	});
 });
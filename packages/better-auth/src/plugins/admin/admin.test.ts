import type { GoogleProfile } from "@better-auth/core/social-providers";
import { HttpResponse, http } from "msw";
import { setupServer } from "msw/node";
import {
	afterAll,
	afterEach,
	beforeAll,
	describe,
	expect,
	it,
	vi,
} from "vitest";
import { createAuthClient } from "../../client";
import { signJWT } from "../../crypto";
import { getTestInstance } from "../../test-utils/test-instance";
import { DEFAULT_SECRET } from "../../utils/constants";
<<<<<<< HEAD
import { getOAuth2Tokens } from "@better-auth/core/oauth2";
import { defaultRoles } from "./access";

vi.mock("@better-auth/core/oauth2", async (importOriginal) => {
	const original = (await importOriginal()) as any;
	return {
		...original,
		validateAuthorizationCode: vi
			.fn()
			.mockImplementation(async (...args: any) => {
				const data: GoogleProfile = {
					email: "user@email.com",
					email_verified: true,
					name: "First Last",
					picture: "https://lh3.googleusercontent.com/a-/AOh14GjQ4Z7Vw",
					exp: 1234567890,
					sub: "1234567890",
					iat: 1234567890,
					aud: "test",
					azp: "test",
					nbf: 1234567890,
					iss: "test",
					locale: "en",
					jti: "test",
					given_name: "First",
					family_name: "Last",
				};
				const testIdToken = await signJWT(data, DEFAULT_SECRET);
				const tokens = getOAuth2Tokens({
					access_token: "test",
					refresh_token: "test",
					id_token: testIdToken,
				});
				return tokens;
			}),
		refreshAccessToken: vi.fn().mockImplementation(async (args) => {
			const { refreshToken, options, tokenEndpoint } = args;
			expect(refreshToken).toBeDefined();
			expect(options.clientId).toBe("test-client-id");
			expect(options.clientSecret).toBe("test-client-secret");
			expect(tokenEndpoint).toBe("http://localhost:8080/token");

			const data: GoogleProfile = {
				email: "user@email.com",
				email_verified: true,
				name: "First Last",
				picture: "https://lh3.googleusercontent.com/a-/AOh14GjQ4Z7Vw",
				exp: 1234567890,
				sub: "1234567890",
				iat: 1234567890,
				aud: "test",
				azp: "test",
				nbf: 1234567890,
				iss: "test",
				locale: "en",
				jti: "test",
				given_name: "First",
				family_name: "Last",
			};
			const testIdToken = await signJWT(data, DEFAULT_SECRET);
			const tokens = getOAuth2Tokens({
				access_token: "new-access-token",
				refresh_token: "new-refresh-token",
=======
import { createAccessControl } from "../access";
import { admin } from "./admin";
import { adminClient } from "./client";
import { type UserWithRole } from "./types";

let testIdToken: string;
let handlers: ReturnType<typeof http.post>[];

const server = setupServer();

beforeAll(async () => {
	const data: GoogleProfile = {
		email: "user@email.com",
		email_verified: true,
		name: "First Last",
		picture: "https://lh3.googleusercontent.com/a-/AOh14GjQ4Z7Vw",
		exp: 1234567890,
		sub: "1234567890",
		iat: 1234567890,
		aud: "test",
		azp: "test",
		nbf: 1234567890,
		iss: "test",
		locale: "en",
		jti: "test",
		given_name: "First",
		family_name: "Last",
	};
	testIdToken = await signJWT(data, DEFAULT_SECRET);

	handlers = [
		http.post("https://oauth2.googleapis.com/token", () => {
			return HttpResponse.json({
				access_token: "test",
				refresh_token: "test",
>>>>>>> 2f671a96
				id_token: testIdToken,
			});
		}),
	];

	server.listen({ onUnhandledRequest: "bypass" });
	server.use(...handlers);
});

afterEach(() => {
	server.resetHandlers();
	server.use(...handlers);
});

afterAll(() => server.close());

describe("Admin plugin", async () => {
	const {
		auth,
		signInWithTestUser,
		signInWithUser,
		cookieSetter,
		customFetchImpl,
	} = await getTestInstance(
		{
			plugins: [
				admin({
					bannedUserMessage: "Custom banned user message",
				}),
			],
			databaseHooks: {
				user: {
					create: {
						before: async (user) => {
							if (user.name === "Admin") {
								return {
									data: {
										...user,
										role: "admin",
									},
								};
							}
						},
					},
				},
			},
		},
		{
			testUser: {
				name: "Admin",
			},
		},
	);
	const client = createAuthClient({
		fetchOptions: {
			customFetchImpl,
		},
		plugins: [adminClient()],
		baseURL: "http://localhost:3000",
	});

	const { headers: adminHeaders, user } = await signInWithTestUser();
	let newUser: UserWithRole | undefined;
	const testNonAdminUser = {
		id: "123",
		email: "user@test.com",
		password: "password",
		name: "Test User",
	};
	const { data: testNonAdminUserRes } =
		await client.signUp.email(testNonAdminUser);
	testNonAdminUser.id = testNonAdminUserRes?.user.id || "";
	const { headers: userHeaders } = await signInWithUser(
		testNonAdminUser.email,
		testNonAdminUser.password,
	);

	it("should allow admin to get user", async () => {
		const res = await client.admin.getUser(
			{
				query: {
					id: testNonAdminUser.id,
				},
			},
			{
				headers: adminHeaders,
			},
		);

		expect(res.data?.email).toBe(testNonAdminUser.email);
	});

	it("should not allow non-admin to get user", async () => {
		const res = await client.admin.getUser(
			{
				query: {
					id: testNonAdminUser.id,
				},
			},
			{
				headers: userHeaders,
			},
		);
		expect(res.error?.status).toBe(403);
		expect(res.error?.code).toBe("YOU_ARE_NOT_ALLOWED_TO_GET_USER");
	});

	it("should allow admin to create users", async () => {
		const res = await client.admin.createUser(
			{
				name: "Test User",
				email: "user@email.com",
				password: "test",
				role: "user",
			},
			{
				headers: adminHeaders,
			},
		);
		newUser = res.data?.user;
		expect(newUser?.role).toBe("user");
	});

	it("should allow admin to create user with multiple roles", async () => {
		const res = await client.admin.createUser(
			{
				name: "Test User mr",
				email: "testmr@test.com",
				password: "test",
				role: ["user", "admin"],
			},
			{
				headers: adminHeaders,
			},
		);
		const result = await client.admin.listUsers({
			query: {
				filterField: "role",
				filterOperator: "contains",
				filterValue: "admin",
			},
			fetchOptions: {
				headers: adminHeaders,
			},
		});
		expect(result.data?.users.length).toBe(2);
		expect(res.data?.user.role).toBe("user,admin");
		await client.admin.removeUser(
			{
				userId: res.data?.user.id || "",
			},
			{
				headers: adminHeaders,
			},
		);
	});

	it("should not allow non-admin to create users", async () => {
		const res = await client.admin.createUser(
			{
				name: "Test User",
				email: "test2@test.com",
				password: "test",
				role: "user",
			},
			{
				headers: userHeaders,
			},
		);
		expect(res.error?.status).toBe(403);
	});
	it("should allow admin to list users", async () => {
		const res = await client.admin.listUsers({
			query: {
				limit: 2,
			},
			fetchOptions: {
				headers: adminHeaders,
			},
		});
		expect(res.data?.users.length).toBe(2);
	});

	it("should list users with search query", async () => {
		const res = await client.admin.listUsers({
			query: {
				filterField: "role",
				filterOperator: "eq",
				filterValue: "admin",
			},
			fetchOptions: {
				headers: adminHeaders,
			},
		});
		expect(res.data?.total).toBe(1);
	});

	it("should not allow non-admin to list users", async () => {
		const res = await client.admin.listUsers({
			query: {
				limit: 2,
			},
			fetchOptions: {
				headers: userHeaders,
			},
		});
		expect(res.error?.status).toBe(403);
	});

	it("should allow admin to count users", async () => {
		const res = await client.admin.listUsers({
			query: {
				limit: 2,
			},
			fetchOptions: {
				headers: adminHeaders,
			},
		});
		expect(res.data?.users.length).toBe(2);
		expect(res.data?.total).toBe(3);
	});

	it("should allow to sort users by name", async () => {
		const res = await client.admin.listUsers({
			query: {
				sortBy: "name",
				sortDirection: "desc",
			},
			fetchOptions: {
				headers: adminHeaders,
			},
		});

		expect(res.data?.users[0]!.name).toBe("Test User");

		const res2 = await client.admin.listUsers({
			query: {
				sortBy: "name",
				sortDirection: "asc",
			},
			fetchOptions: {
				headers: adminHeaders,
			},
		});
		expect(res2.data?.users[0]!.name).toBe("Admin");
	});

	it("should allow offset and limit", async () => {
		const res = await client.admin.listUsers({
			query: {
				limit: 1,
				offset: 1,
			},
			fetchOptions: {
				headers: adminHeaders,
			},
		});
		expect(res.data?.users.length).toBe(1);
		expect(res.data?.users[0]!.name).toBe("Test User");
	});

	it("should allow to search users by name", async () => {
		const res = await client.admin.listUsers({
			query: {
				searchValue: "Admin",
				searchField: "name",
				searchOperator: "contains",
			},
			fetchOptions: {
				headers: adminHeaders,
			},
		});
		expect(res.data?.users.length).toBe(1);
	});

	it("should allow to filter users by role", async () => {
		const res = await client.admin.listUsers({
			query: {
				filterValue: "admin",
				filterField: "role",
				filterOperator: "eq",
			},
			fetchOptions: {
				headers: adminHeaders,
			},
		});
	});

	it("should allow to combine search and filter", async () => {
		const res = await client.admin.listUsers({
			query: {
				filterValue: "admin",
				filterField: "role",
				filterOperator: "eq",
				searchValue: "test",
				searchField: "email",
				searchOperator: "contains",
			},
			fetchOptions: {
				headers: adminHeaders,
			},
		});
		expect(res.data?.users.length).toBe(1);
		expect(res.data?.users[0]!.email).toBe("test@test.com");
	});

	it("should allow to set user role", async () => {
		const res = await client.admin.setRole(
			{
				userId: newUser?.id || "",
				role: "admin",
			},
			{
				headers: adminHeaders,
			},
		);
		expect(res.data?.user?.role).toBe("admin");
	});

	it("should allow to set multiple user roles", async () => {
		const createdUser = await client.admin.createUser(
			{
				name: "Test User mr",
				email: "testmr@test.com",
				password: "test",
				role: "user",
			},
			{
				headers: adminHeaders,
			},
		);
		expect(createdUser.data?.user.role).toBe("user");
		const res = await client.admin.setRole(
			{
				userId: createdUser.data?.user.id || "",
				role: ["user", "admin"],
			},
			{
				headers: adminHeaders,
			},
		);
		expect(res.data?.user?.role).toBe("user,admin");
		await client.admin.removeUser(
			{
				userId: createdUser.data?.user.id || "",
			},
			{
				headers: adminHeaders,
			},
		);
	});

	it("should not allow non-admin to set user role", async () => {
		const res = await client.admin.setRole(
			{
				userId: newUser?.id || "",
				role: "admin",
			},
			{
				headers: userHeaders,
			},
		);
		expect(res.error?.status).toBe(403);
	});

	it("should allow to ban user", async () => {
		const res = await client.admin.banUser(
			{
				userId: newUser?.id || "",
			},
			{
				headers: adminHeaders,
			},
		);
		expect(res.data?.user?.banned).toBe(true);
	});

	it("should not allow non-admin to ban user", async () => {
		const res = await client.admin.banUser(
			{
				userId: newUser?.id || "",
			},
			{
				headers: userHeaders,
			},
		);
		expect(res.error?.status).toBe(403);
	});

	it("should allow to ban user with reason and expiration", async () => {
		const res = await client.admin.banUser(
			{
				userId: newUser?.id || "",
				banReason: "Test reason",
				banExpiresIn: 60 * 60 * 24,
			},
			{
				headers: adminHeaders,
			},
		);
		expect(res.data?.user?.banned).toBe(true);
		expect(res.data?.user?.banReason).toBe("Test reason");
		expect(res.data?.user?.banExpires).toBeDefined();
	});

	it("should not allow banned user to sign in", async () => {
		const res = await client.signIn.email({
			email: newUser?.email || "",
			password: "test",
		});
		expect(res.error?.code).toBe("BANNED_USER");
		expect(res.error?.status).toBe(403);
	});

	it("should not allow banned user to sign in with social provider", async () => {
		const headers = new Headers();
		const res = await client.signIn.social(
			{
				provider: "google",
			},
			{
				throw: true,
				onSuccess: cookieSetter(headers),
			},
		);
		const state = new URL(res.url!).searchParams.get("state");
		let errorLocation: string | null = null;
		await client.$fetch("/callback/google", {
			query: {
				state,
				code: "test",
			},
			headers,
			method: "GET",
			onError(context) {
				expect(context.response.status).toBe(302);
				const location = context.response.headers.get("location");
				errorLocation = location;
			},
		});
		expect(errorLocation).toBeDefined();
		expect(errorLocation).toContain("error=banned");
	});

	it("should change banned user message", async () => {
		const res = await client.signIn.email({
			email: newUser?.email || "",
			password: "test",
		});
		expect(res.error?.message).toBe("Custom banned user message");
	});

	it("should allow banned user to sign in if ban expired", async () => {
		vi.useFakeTimers();
		await vi.advanceTimersByTimeAsync(60 * 60 * 24 * 1000);
		const res = await client.signIn.email({
			email: newUser?.email || "",
			password: "test",
		});
		expect(res.data?.user).toBeDefined();
	});

	it("should allow to unban user", async () => {
		const res = await client.admin.unbanUser(
			{
				userId: newUser?.id || "",
			},
			{
				headers: adminHeaders,
			},
		);

		expect(res.data?.user?.banned).toBe(false);
		expect(res.data?.user?.banExpires).toBeNull();
		expect(res.data?.user?.banReason).toBeNull();
	});

	it("should not allow non-admin to unban user", async () => {
		const res = await client.admin.unbanUser(
			{
				userId: newUser?.id || "",
			},
			{
				headers: userHeaders,
			},
		);
		expect(res.error?.status).toBe(403);
	});

	it("should allow admin to list user sessions", async () => {
		const res = await client.admin.listUserSessions(
			{
				userId: newUser?.id || "",
			},
			{
				headers: adminHeaders,
			},
		);
		expect(res.data?.sessions.length).toBe(1);
	});

	it("should not allow non-admin to list user sessions", async () => {
		const res = await client.admin.listUserSessions(
			{
				userId: newUser?.id || "",
			},
			{
				headers: userHeaders,
			},
		);
		expect(res.error?.status).toBe(403);
	});

	const data = {
		email: "impersonate@mail.com",
		password: "password",
		name: "Impersonate User",
	};

	const impersonateHeaders = new Headers();
	it("should allow admins to impersonate user", async () => {
		const userToImpersonate = await client.signUp.email(data);
		const session = await client.getSession({
			fetchOptions: {
				headers: new Headers({
					Authorization: `Bearer ${userToImpersonate.data?.token}`,
				}),
			},
		});
		const res = await client.admin.impersonateUser(
			{
				userId: session.data?.user.id || "",
			},
			{
				headers: adminHeaders,
				onSuccess: (ctx) => {
					cookieSetter(impersonateHeaders)(ctx);
				},
			},
		);
		expect(res.data?.session).toBeDefined();
		expect(res.data?.user?.id).toBe(session.data?.user.id);
	});

	it("should not allow non-admin to impersonate user", async () => {
		const res = await client.admin.impersonateUser(
			{
				userId: newUser?.id || "",
			},
			{
				headers: userHeaders,
			},
		);
		expect(res.error?.status).toBe(403);
	});

	it("should filter impersonated sessions", async () => {
		const { headers } = await signInWithUser(data.email, data.password);
		const res = await client.listSessions({
			fetchOptions: {
				headers,
			},
		});
		expect(res.data?.length).toBe(2);
	});

	it("should allow admin to stop impersonating", async () => {
		const res = await client.admin.stopImpersonating(
			{},
			{
				headers: impersonateHeaders,
				onSuccess: (ctx) => {
					cookieSetter(impersonateHeaders)(ctx);
				},
			},
		);
		expect(res.data?.session).toBeDefined();

		const afterStopImpersonationRes = await client.admin.listUsers({
			fetchOptions: {
				headers: impersonateHeaders,
			},
			query: {
				filterField: "role",
				filterOperator: "eq",
				filterValue: "admin",
			},
		});
		expect(afterStopImpersonationRes.data?.users.length).toBeGreaterThan(1);
	});

	it("should allow admin to revoke user session", async () => {
		const {
			res: { user },
		} = await signInWithUser(data.email, data.password);
		const sessions = await client.admin.listUserSessions(
			{
				userId: user.id,
			},
			{
				headers: adminHeaders,
			},
		);
		expect(sessions.data?.sessions.length).toBe(3);
		const res = await client.admin.revokeUserSession(
			{ sessionToken: sessions.data?.sessions[0]!.token || "" },
			{ headers: adminHeaders },
		);
		expect(res.data?.success).toBe(true);
		const sessions2 = await client.admin.listUserSessions(
			{ userId: user?.id || "" },
			{ headers: adminHeaders },
		);
		expect(sessions2.data?.sessions.length).toBe(2);
	});

	it("should not allow non-admin to revoke user sessions", async () => {
		const res = await client.admin.revokeUserSessions(
			{ userId: newUser?.id || "" },
			{ headers: userHeaders },
		);
		expect(res.error?.status).toBe(403);
	});

	it("should allow admin to revoke user sessions", async () => {
		const res = await client.admin.revokeUserSessions(
			{ userId: newUser?.id || "" },
			{ headers: adminHeaders },
		);
		expect(res.data?.success).toBe(true);
		const sessions2 = await client.admin.listUserSessions(
			{ userId: newUser?.id || "" },
			{ headers: adminHeaders },
		);
		expect(sessions2.data?.sessions.length).toBe(0);
	});

	it("should list with me", async () => {
		const response = await client.admin.listUsers({
			query: {
				sortBy: "createdAt",
				sortDirection: "desc",
				filterField: "role",
				filterOperator: "ne",
				filterValue: "user",
			},
			fetchOptions: {
				headers: adminHeaders,
			},
		});
		expect(response.data?.users.length).toBeGreaterThanOrEqual(2);
		const roles = response.data?.users.map((d) => d.role);
		expect(roles).not.toContain("user");
	});

	it("should allow admin to set user password", async () => {
		const res = await client.admin.setUserPassword(
			{
				userId: newUser?.id || "",
				newPassword: "newPassword",
			},
			{
				headers: adminHeaders,
			},
		);
		expect(res.data?.status).toBe(true);
		const res2 = await client.signIn.email({
			email: newUser?.email || "",
			password: "newPassword",
		});
		expect(res2.data?.user).toBeDefined();
	});
	it("should not allow admin to set user password with empty userId", async () => {
		const res = await client.admin.setUserPassword(
			{
				userId: "",
				newPassword: "newPassword",
			},
			{
				headers: adminHeaders,
			},
		);
		expect(res.error?.status).toBe(400);
	});

	it("should not allow admin to set user password with empty new password", async () => {
		const res = await client.admin.setUserPassword(
			{
				userId: newUser?.id || "",
				newPassword: "",
			},
			{
				headers: adminHeaders,
			},
		);
		expect(res.error?.status).toBe(400);
	});

	it("should not allow admin to set user password with a short new password", async () => {
		const res = await client.admin.setUserPassword(
			{
				userId: newUser!.id,
				newPassword: "1234567",
			},
			{
				headers: adminHeaders,
			},
		);
		expect(res.error?.status).toBe(400);
		expect(res.error?.code).toBe("PASSWORD_TOO_SHORT");
		expect(res.error?.message).toBe("Password too short");
	});

	it("should not allow admin to set user password with a long new password", async () => {
		const longNewPassword = Array(129).fill("a").join("");
		const res = await client.admin.setUserPassword(
			{
				userId: newUser!.id,
				newPassword: longNewPassword,
			},
			{
				headers: adminHeaders,
			},
		);
		expect(res.error?.status).toBe(400);
		expect(res.error?.code).toBe("PASSWORD_TOO_LONG");
		expect(res.error?.message).toBe("Password too long");
	});

	it("should not allow non-admin to set user password", async () => {
		const res = await client.admin.setUserPassword(
			{
				userId: newUser?.id || "",
				newPassword: "newPassword",
			},
			{
				headers: userHeaders,
			},
		);
		expect(res.error?.status).toBe(403);
	});

	it("should allow admin to delete user", async () => {
		const res = await client.admin.removeUser(
			{
				userId: newUser?.id || "",
			},
			{
				headers: adminHeaders,
			},
		);

		expect(res.data?.success).toBe(true);
	});

	it("should not allow non-admin to delete user", async () => {
		const res = await client.admin.removeUser(
			{ userId: newUser?.id || "" },
			{ headers: userHeaders },
		);
		expect(res.error?.status).toBe(403);
	});

	it("should allow creating users from server", async () => {
		const res = await auth.api.createUser({
			body: {
				email: "test2@test.com",
				password: "password",
				name: "Test User",
			},
		});
		expect(res.user).toMatchObject({
			email: "test2@test.com",
			name: "Test User",
			role: "user",
		});
	});

	it("should allow admin to update user", async () => {
		const res = await client.admin.updateUser(
			{
				userId: testNonAdminUser.id,
				data: {
					name: "Updated Name",
					customField: "custom value",
					role: ["member", "user"],
				},
			},
			{
				headers: adminHeaders,
			},
		);
		expect(res.data?.name).toBe("Updated Name");
		expect(res.data?.role).toBe("member,user");
	});

	it("should not allow non-admin to update user", async () => {
		const res = await client.admin.updateUser(
			{
				userId: testNonAdminUser.id,
				data: {
					name: "Unauthorized Update",
				},
			},
			{
				headers: userHeaders,
			},
		);
		expect(res.error?.status).toBe(403);
		expect(res.error?.code).toBe("YOU_ARE_NOT_ALLOWED_TO_UPDATE_USERS");
	});

	it("should allow admin to get any user's statements", async () => {
		const res = await client.admin.getUserStatements({
			query: {
				userId: testNonAdminUser.id,
			},
			fetchOptions: {
				headers: adminHeaders,
			},
		});

		expect(res.data?.statements).toEqual(defaultRoles.user.statements);
	});

	it("should not allow user to get any user's statements", async () => {
		const res = await client.admin.getUserStatements({
			query: {
				userId: user.id,
			},
			fetchOptions: {
				headers: userHeaders,
			},
		});

		expect(res.error?.status).toEqual(403);
	});

	it("should allow user to get their own statements", async () => {
		const adminRes = await client.admin.getUserStatements({
			query: {},
			fetchOptions: {
				headers: adminHeaders,
			},
		});

		const userRes = await client.admin.getUserStatements({
			query: {},
			fetchOptions: {
				headers: userHeaders,
			},
		});

		expect(adminRes.data?.statements).toEqual(defaultRoles.admin.statements);
		expect(userRes.data?.statements).toEqual(defaultRoles.user.statements);
	});
});

describe("access control", async (it) => {
	const ac = createAccessControl({
<<<<<<< HEAD
		user: ["create", "read", "update", "delete", "list", "bulk-delete"],
		order: [
=======
		user: [
>>>>>>> 2f671a96
			"create",
			"read",
			"update",
			"delete",
<<<<<<< HEAD
			"update-many",
			"audit",
			"approve",
		],
	});

	const adminAc = ac.newRole({
		user: ["create", "read", "update", "delete", "list"],
		order: ["create", "read", "update", "delete", "approve"],
=======
			"list",
			"bulk-delete",
			"set-role",
		],
		order: ["create", "read", "update", "delete", "update-many"],
	});

	const adminAc = ac.newRole({
		user: ["create", "read", "update", "delete", "list", "set-role"],
		order: ["create", "read", "update", "delete"],
>>>>>>> 2f671a96
	});
	const userAc = ac.newRole({
		user: ["read"],
		order: ["read", "audit"],
	});

	const {
		signInWithTestUser,
		signInWithUser,
		cookieSetter,
		auth,
		customFetchImpl,
	} = await getTestInstance(
		{
			plugins: [
				admin({
					ac,
					roles: {
						admin: adminAc,
						user: userAc,
					},
				}),
			],
			databaseHooks: {
				user: {
					create: {
						before: async (user) => {
							if (user.name === "Admin") {
								return {
									data: {
										...user,
										role: "admin",
									},
								};
							}
						},
					},
				},
			},
		},
		{
			testUser: {
				name: "Admin",
			},
		},
	);

	const client = createAuthClient({
		plugins: [
			adminClient({
				ac,
				roles: {
					admin: adminAc,
					user: userAc,
				},
			}),
		],
		baseURL: "http://localhost:3000",
		fetchOptions: {
			customFetchImpl,
		},
	});

	const { headers, user } = await signInWithTestUser();

	it("should validate on the client", async () => {
		const canCreateOrder = client.admin.checkRolePermission({
			role: "admin",
			permissions: {
				order: ["create"],
			},
		});
		expect(canCreateOrder).toBe(true);

		// To be removed when `permission` will be removed entirely
		const canCreateOrderLegacy = client.admin.checkRolePermission({
			role: "admin",
			permission: {
				order: ["create"],
				user: ["read"],
			},
		});
		expect(canCreateOrderLegacy).toBe(true);

		const canCreateOrderAndReadUser = client.admin.checkRolePermission({
			role: "admin",
			permissions: {
				order: ["create"],
				user: ["read"],
			},
		});
		expect(canCreateOrderAndReadUser).toBe(true);

		const canCreateUser = client.admin.checkRolePermission({
			role: "user",
			permissions: {
				user: ["create"],
			},
		});
		expect(canCreateUser).toBe(false);

		const canCreateOrderAndCreateUser = client.admin.checkRolePermission({
			role: "user",
			permissions: {
				order: ["create"],
				user: ["create"],
			},
		});
		expect(canCreateOrderAndCreateUser).toBe(false);
	});

	it("should validate using userId", async () => {
		const canCreateUser = await auth.api.userHasPermission({
			body: {
				userId: user.id,
				permissions: {
					user: ["create"],
				},
			},
		});
		expect(canCreateUser.success).toBe(true);

		const canCreateUserAndCreateOrder = await auth.api.userHasPermission({
			body: {
				userId: user.id,
				permissions: {
					user: ["create"],
					order: ["create"],
				},
			},
		});
		expect(canCreateUserAndCreateOrder.success).toBe(true);

		const canUpdateManyOrder = await auth.api.userHasPermission({
			body: {
				userId: user.id,
				permissions: {
					order: ["update-many"],
				},
			},
		});
		expect(canUpdateManyOrder.success).toBe(false);

		const canUpdateManyOrderAndBulkDeleteUser =
			await auth.api.userHasPermission({
				body: {
					userId: user.id,
					permissions: {
						user: ["bulk-delete"],
						order: ["update-many"],
					},
				},
			});
		expect(canUpdateManyOrderAndBulkDeleteUser.success).toBe(false);
	});

	it("should validate using role", async () => {
		const canCreateUser = await auth.api.userHasPermission({
			body: {
				role: "admin",
				permissions: {
					user: ["create"],
				},
			},
		});
		expect(canCreateUser.success).toBe(true);

		const canCreateUserAndCreateOrder = await auth.api.userHasPermission({
			body: {
				role: "admin",
				permissions: {
					user: ["create"],
					order: ["create"],
				},
			},
		});
		expect(canCreateUserAndCreateOrder.success).toBe(true);

		const canUpdateOrder = await auth.api.userHasPermission({
			body: {
				role: "user",
				permissions: {
					order: ["update"],
				},
			},
		});
		expect(canUpdateOrder.success).toBe(false);

		const canUpdateOrderAndUpdateUser = await auth.api.userHasPermission({
			body: {
				role: "user",
				permissions: {
					order: ["update"],
					user: ["update"],
				},
			},
		});
		expect(canUpdateOrderAndUpdateUser.success).toBe(false);
	});

	it("should prioritize role over userId when both are provided", async () => {
		const testUser = await client.signUp.email({
			email: "rolepriority@test.com",
			password: "password",
			name: "Role Priority Test User",
		});
		const userId = testUser.data?.user.id;

		const checkWithAdminRole = await auth.api.userHasPermission({
			body: {
				userId: userId, // non-admin user ID
				role: "admin", // admin role
				permission: {
					user: ["create"],
				},
			},
		});
		expect(checkWithAdminRole.success).toBe(true);

		const checkWithUserRole = await auth.api.userHasPermission({
			body: {
				userId: userId, // non-admin user ID
				role: "user", // user role
				permission: {
					user: ["create"],
				},
			},
		});
		expect(checkWithUserRole.success).toBe(false);
	});

	it("should check permissions correctly for banned user with role provided", async () => {
		const bannedUser = await client.signUp.email({
			email: "bannedwithRole@test.com",
			password: "password",
			name: "Banned Role Test User",
		});
		const bannedUserId = bannedUser.data?.user.id;

		await client.admin.banUser(
			{
				userId: bannedUserId || "",
				banReason: "Testing role priority",
			},
			{
				headers: headers,
			},
		);

		const checkWithRole = await auth.api.userHasPermission({
			body: {
				userId: bannedUserId, // banned user ID
				role: "admin", // admin role
				permission: {
					user: ["create"],
				},
			},
		});
		expect(checkWithRole.success).toBe(true);

		const checkWithoutRole = await auth.api.userHasPermission({
			body: {
				userId: bannedUserId, // banned user ID only
				permission: {
					user: ["create"],
				},
			},
		});
		expect(checkWithoutRole.success).toBe(false); // User doesn't have admin permissions

		await client.admin.unbanUser(
			{
				userId: bannedUserId || "",
			},
			{
				headers: headers,
			},
		);
	});

	it("shouldn't allow to list users", async () => {
		const { headers } = await signInWithTestUser();
		const adminRes = await client.admin.listUsers({
			query: {
				limit: 10,
			},
			fetchOptions: {
				headers,
			},
		});
		// The exact count may vary based on users created in previous tests
		const adminCount = adminRes.data?.users.length || 0;
		expect(adminCount).toBeGreaterThan(0); // Should have at least the admin user

		const userHeaders = new Headers();
		await client.signUp.email(
			{
				email: "test2@test.com",
				password: "password",
				name: "Test User",
			},
			{
				onSuccess: cookieSetter(userHeaders),
			},
		);
		const userRes = await client.admin.listUsers({
			query: {
				limit: 2,
			},
			fetchOptions: {
				headers: userHeaders,
			},
		});
		expect(userRes.error?.status).toBe(403);
	});

<<<<<<< HEAD
	it("should merge statements for users with multiple roles", async () => {
		const res = await client.admin.createUser(
			{
				name: "Test User",
				email: "test3@test.com",
				password: "password",
				role: ["user", "admin"],
			},
			{ headers },
		);
		const statementsRes = await client.admin.getUserStatements({
			query: { userId: res.data?.user.id },
			fetchOptions: { headers },
		});

		expect(statementsRes.data?.statements).toEqual({
			user: ["create", "read", "update", "delete", "list"],
			order: ["create", "read", "update", "delete", "approve", "audit"],
		});
=======
	it("should not allow to set multiple non existent user role", async () => {
		const createdUser = await client.admin.createUser(
			{
				name: "Test User mr",
				email: "testmr@test.com",
				password: "test",
				role: ["user"],
			},
			{
				headers: headers,
			},
		);
		expect(createdUser.data?.user.role).toBe("user");
		const res = await client.admin.setRole(
			{
				userId: createdUser.data?.user.id || "",
				role: ["user", "non-user"] as any[],
			},
			{ headers: headers },
		);
		expect(res.error).toBeDefined();
		expect(res.error?.status).toBe(400);
		expect(res.error?.code).toBe(
			"YOU_ARE_NOT_ALLOWED_TO_SET_A_NONEXISTENT_ROLE_VALUE",
		);
		await client.admin.removeUser(
			{ userId: createdUser.data?.user.id || "" },
			{ headers: headers },
		);
	});

	it("should not allow to set non existent user role", async () => {
		const createdUser = await client.admin.createUser(
			{
				name: "Test User mr",
				email: "testmr@test.com",
				password: "test",
				role: "user",
			},
			{
				headers: headers,
			},
		);
		expect(createdUser.data?.user.role).toBe("user");
		const res = await client.admin.setRole(
			{
				userId: createdUser.data?.user.id || "",
				role: "non-user" as any,
			},
			{ headers: headers },
		);
		expect(res.error).toBeDefined();
		expect(res.error?.status).toBe(400);
		expect(res.error?.code).toBe(
			"YOU_ARE_NOT_ALLOWED_TO_SET_A_NONEXISTENT_ROLE_VALUE",
		);
		await client.admin.removeUser(
			{ userId: createdUser.data?.user.id || "" },
			{ headers: headers },
		);
>>>>>>> 2f671a96
	});
});<|MERGE_RESOLUTION|>--- conflicted
+++ resolved
@@ -14,72 +14,8 @@
 import { signJWT } from "../../crypto";
 import { getTestInstance } from "../../test-utils/test-instance";
 import { DEFAULT_SECRET } from "../../utils/constants";
-<<<<<<< HEAD
-import { getOAuth2Tokens } from "@better-auth/core/oauth2";
+import { createAccessControl } from "../access";
 import { defaultRoles } from "./access";
-
-vi.mock("@better-auth/core/oauth2", async (importOriginal) => {
-	const original = (await importOriginal()) as any;
-	return {
-		...original,
-		validateAuthorizationCode: vi
-			.fn()
-			.mockImplementation(async (...args: any) => {
-				const data: GoogleProfile = {
-					email: "user@email.com",
-					email_verified: true,
-					name: "First Last",
-					picture: "https://lh3.googleusercontent.com/a-/AOh14GjQ4Z7Vw",
-					exp: 1234567890,
-					sub: "1234567890",
-					iat: 1234567890,
-					aud: "test",
-					azp: "test",
-					nbf: 1234567890,
-					iss: "test",
-					locale: "en",
-					jti: "test",
-					given_name: "First",
-					family_name: "Last",
-				};
-				const testIdToken = await signJWT(data, DEFAULT_SECRET);
-				const tokens = getOAuth2Tokens({
-					access_token: "test",
-					refresh_token: "test",
-					id_token: testIdToken,
-				});
-				return tokens;
-			}),
-		refreshAccessToken: vi.fn().mockImplementation(async (args) => {
-			const { refreshToken, options, tokenEndpoint } = args;
-			expect(refreshToken).toBeDefined();
-			expect(options.clientId).toBe("test-client-id");
-			expect(options.clientSecret).toBe("test-client-secret");
-			expect(tokenEndpoint).toBe("http://localhost:8080/token");
-
-			const data: GoogleProfile = {
-				email: "user@email.com",
-				email_verified: true,
-				name: "First Last",
-				picture: "https://lh3.googleusercontent.com/a-/AOh14GjQ4Z7Vw",
-				exp: 1234567890,
-				sub: "1234567890",
-				iat: 1234567890,
-				aud: "test",
-				azp: "test",
-				nbf: 1234567890,
-				iss: "test",
-				locale: "en",
-				jti: "test",
-				given_name: "First",
-				family_name: "Last",
-			};
-			const testIdToken = await signJWT(data, DEFAULT_SECRET);
-			const tokens = getOAuth2Tokens({
-				access_token: "new-access-token",
-				refresh_token: "new-refresh-token",
-=======
-import { createAccessControl } from "../access";
 import { admin } from "./admin";
 import { adminClient } from "./client";
 import { type UserWithRole } from "./types";
@@ -114,7 +50,6 @@
 			return HttpResponse.json({
 				access_token: "test",
 				refresh_token: "test",
->>>>>>> 2f671a96
 				id_token: testIdToken,
 			});
 		}),
@@ -975,17 +910,20 @@
 
 describe("access control", async (it) => {
 	const ac = createAccessControl({
-<<<<<<< HEAD
-		user: ["create", "read", "update", "delete", "list", "bulk-delete"],
-		order: [
-=======
 		user: [
->>>>>>> 2f671a96
 			"create",
 			"read",
 			"update",
 			"delete",
-<<<<<<< HEAD
+			"list",
+			"bulk-delete",
+			"set-role",
+		],
+		order: [
+			"create",
+			"read",
+			"update",
+			"delete",
 			"update-many",
 			"audit",
 			"approve",
@@ -993,20 +931,8 @@
 	});
 
 	const adminAc = ac.newRole({
-		user: ["create", "read", "update", "delete", "list"],
+		user: ["create", "read", "update", "delete", "list", "set-role"],
 		order: ["create", "read", "update", "delete", "approve"],
-=======
-			"list",
-			"bulk-delete",
-			"set-role",
-		],
-		order: ["create", "read", "update", "delete", "update-many"],
-	});
-
-	const adminAc = ac.newRole({
-		user: ["create", "read", "update", "delete", "list", "set-role"],
-		order: ["create", "read", "update", "delete"],
->>>>>>> 2f671a96
 	});
 	const userAc = ac.newRole({
 		user: ["read"],
@@ -1323,7 +1249,68 @@
 		expect(userRes.error?.status).toBe(403);
 	});
 
-<<<<<<< HEAD
+	it("should not allow to set multiple non existent user role", async () => {
+		const createdUser = await client.admin.createUser(
+			{
+				name: "Test User mr",
+				email: "testmr@test.com",
+				password: "test",
+				role: ["user"],
+			},
+			{
+				headers: headers,
+			},
+		);
+		expect(createdUser.data?.user.role).toBe("user");
+		const res = await client.admin.setRole(
+			{
+				userId: createdUser.data?.user.id || "",
+				role: ["user", "non-user"] as any[],
+			},
+			{ headers: headers },
+		);
+		expect(res.error).toBeDefined();
+		expect(res.error?.status).toBe(400);
+		expect(res.error?.code).toBe(
+			"YOU_ARE_NOT_ALLOWED_TO_SET_A_NONEXISTENT_ROLE_VALUE",
+		);
+		await client.admin.removeUser(
+			{ userId: createdUser.data?.user.id || "" },
+			{ headers: headers },
+		);
+	});
+
+	it("should not allow to set non existent user role", async () => {
+		const createdUser = await client.admin.createUser(
+			{
+				name: "Test User mr",
+				email: "testmr@test.com",
+				password: "test",
+				role: "user",
+			},
+			{
+				headers: headers,
+			},
+		);
+		expect(createdUser.data?.user.role).toBe("user");
+		const res = await client.admin.setRole(
+			{
+				userId: createdUser.data?.user.id || "",
+				role: "non-user" as any,
+			},
+			{ headers: headers },
+		);
+		expect(res.error).toBeDefined();
+		expect(res.error?.status).toBe(400);
+		expect(res.error?.code).toBe(
+			"YOU_ARE_NOT_ALLOWED_TO_SET_A_NONEXISTENT_ROLE_VALUE",
+		);
+		await client.admin.removeUser(
+			{ userId: createdUser.data?.user.id || "" },
+			{ headers: headers },
+		);
+	});
+
 	it("should merge statements for users with multiple roles", async () => {
 		const res = await client.admin.createUser(
 			{
@@ -1343,67 +1330,5 @@
 			user: ["create", "read", "update", "delete", "list"],
 			order: ["create", "read", "update", "delete", "approve", "audit"],
 		});
-=======
-	it("should not allow to set multiple non existent user role", async () => {
-		const createdUser = await client.admin.createUser(
-			{
-				name: "Test User mr",
-				email: "testmr@test.com",
-				password: "test",
-				role: ["user"],
-			},
-			{
-				headers: headers,
-			},
-		);
-		expect(createdUser.data?.user.role).toBe("user");
-		const res = await client.admin.setRole(
-			{
-				userId: createdUser.data?.user.id || "",
-				role: ["user", "non-user"] as any[],
-			},
-			{ headers: headers },
-		);
-		expect(res.error).toBeDefined();
-		expect(res.error?.status).toBe(400);
-		expect(res.error?.code).toBe(
-			"YOU_ARE_NOT_ALLOWED_TO_SET_A_NONEXISTENT_ROLE_VALUE",
-		);
-		await client.admin.removeUser(
-			{ userId: createdUser.data?.user.id || "" },
-			{ headers: headers },
-		);
-	});
-
-	it("should not allow to set non existent user role", async () => {
-		const createdUser = await client.admin.createUser(
-			{
-				name: "Test User mr",
-				email: "testmr@test.com",
-				password: "test",
-				role: "user",
-			},
-			{
-				headers: headers,
-			},
-		);
-		expect(createdUser.data?.user.role).toBe("user");
-		const res = await client.admin.setRole(
-			{
-				userId: createdUser.data?.user.id || "",
-				role: "non-user" as any,
-			},
-			{ headers: headers },
-		);
-		expect(res.error).toBeDefined();
-		expect(res.error?.status).toBe(400);
-		expect(res.error?.code).toBe(
-			"YOU_ARE_NOT_ALLOWED_TO_SET_A_NONEXISTENT_ROLE_VALUE",
-		);
-		await client.admin.removeUser(
-			{ userId: createdUser.data?.user.id || "" },
-			{ headers: headers },
-		);
->>>>>>> 2f671a96
 	});
 });
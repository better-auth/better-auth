import type { BetterAuthPlugin } from "@better-auth/core";
import { createAuthEndpoint } from "@better-auth/core/api";
import { createRemoteJWKSet, jwtVerify, SignJWT } from "jose";
import * as z from "zod";
import { APIError } from "../../api";
import { setSessionCookie } from "../../cookies";
import { toBoolean } from "../../utils/boolean";

interface OneTapOptions {
	/**
	 * Disable the signup flow
	 *
	 * @default false
	 */
	disableSignup?: boolean | undefined;
	/**
	 * Google Client ID
	 *
	 * If a client ID is provided in the social provider configuration,
	 * it will be used.
	 */
<<<<<<< HEAD
	clientId?: string;
	/**
	 * Enable FedCM (Federated Credential Management) support
	 *
	 * When enabled, additional endpoints will be created to support
	 * the browser's native FedCM API alongside traditional One Tap.
	 *
	 * @default false
	 */
	enableFedCM?: boolean;
	/**
	 * FedCM configuration options
	 * Only used when enableFedCM is true
	 */
	fedcm?: {
		/**
		 * Privacy policy URL
		 * Required for FedCM in production
		 */
		privacyPolicyUrl?: string;
		/**
		 * Terms of service URL
		 * Required for FedCM in production
		 */
		termsOfServiceUrl?: string;
		/**
		 * Branding configuration for the FedCM dialog
		 */
		branding?: {
			/**
			 * Background color (hex)
			 * @default "#1a73e8"
			 */
			backgroundColor?: string;
			/**
			 * Text color (hex)
			 * @default "#ffffff"
			 */
			color?: string;
			/**
			 * Icon URL (must be HTTPS)
			 */
			iconUrl?: string;
		};
	};
}

/**
 * Generate a self-issued ID Token for FedCM assertion endpoint
 *
 * This function creates a JWT token that mimics Google's ID token format
 * but is signed with the application's secret instead of Google's keys.
 *
 * @param user - User information to include in the token
 * @param clientId - Google OAuth client ID
 * @param secret - Application secret for signing
 * @param issuer - Token issuer (usually the application's baseURL)
 * @param googleAccountId - Google account ID (sub) to maintain compatibility
 * @returns A signed JWT token string
 *
 * @internal
 */
async function generateFedCMIdToken(
	user: {
		id: string;
		email: string;
		name?: string | null;
		image?: string | null;
		emailVerified: boolean;
	},
	clientId: string,
	secret: string,
	issuer: string,
	googleAccountId: string,
): Promise<string> {
	const now = Math.floor(Date.now() / 1000);

	const payload = {
		iss: issuer,
		sub: googleAccountId, // Use Google account ID for compatibility
		aud: clientId,
		exp: now + 3600,
		iat: now,
		email: user.email,
		email_verified: user.emailVerified,
		name: user.name || user.email,
		picture: user.image || "",
	};

	const token = await new SignJWT(payload)
		.setProtectedHeader({ alg: "HS256" })
		.setIssuedAt()
		.setExpirationTime("1h")
		.sign(new TextEncoder().encode(secret));

	return token;
}

/**
 * Extract and validate session from cookie header
 *
 * Parses the cookie header, extracts the session token, and retrieves
 * the corresponding session from the database. Used by FedCM accounts endpoint.
 *
 * @param ctx - Endpoint context containing request headers
 * @returns Session object if found and valid, null otherwise
 *
 * @internal
 */
async function getSessionFromCookie(ctx: any) {
	try {
		const cookieHeader = ctx.request?.headers.get("cookie");
		if (!cookieHeader) return null;

		const sessionTokenName = ctx.context.authCookies.sessionToken.name;
		const cookies = cookieHeader.split(";").reduce(
			(acc: Record<string, string>, cookie: string) => {
				const [key, value] = cookie.trim().split("=");
				if (key && value) acc[key] = value;
				return acc;
			},
			{} as Record<string, string>,
		);

		const sessionToken = cookies[sessionTokenName];
		if (!sessionToken) return null;

		const session = await ctx.context.internalAdapter.findSession(sessionToken);
		if (!session || !session.userId) return null;

		return session;
	} catch {
		return null;
	}
}

/**
 * Create CORS headers for FedCM endpoints according to spec
 *
 * FedCM requires specific CORS headers for different endpoints:
 * - Well-known and config: Allow all origins (*)
 * - Accounts and assertion: Allow specific origin with credentials
 *
 * @param origin - Request origin (null for wildcard)
 * @param allowCredentials - Whether to allow credentials
 * @returns Object containing CORS headers
 *
 * @internal
 */
function createFedCMHeaders(
	origin?: string | null,
	allowCredentials = true,
): Record<string, string> {
	const headers: Record<string, string> = {
		"Content-Type": "application/json",
	};

	if (origin) {
		headers["Access-Control-Allow-Origin"] = origin;
	} else {
		headers["Access-Control-Allow-Origin"] = "*";
	}

	if (allowCredentials) {
		headers["Access-Control-Allow-Credentials"] = "true";
	}

	return headers;
}

/**
 * Google One Tap Plugin
 *
 * Provides Google One Tap authentication with optional FedCM support.
 *
 * **Features:**
 * - Traditional Google One Tap (iframe-based)
 * - Modern FedCM support (browser-native, no third-party cookies)
 * - Automatic fallback between modes
 * - Account linking support
 * - Customizable branding (FedCM mode)
 *
 * **Basic Usage:**
 * ```typescript
 * betterAuth({
 *   plugins: [oneTap()]
 * })
 * ```
 *
 * **With FedCM:**
 * ```typescript
 * betterAuth({
 *   plugins: [
 *     oneTap({
 *       enableFedCM: true,
 *       fedcm: {
 *         privacyPolicyUrl: "/privacy",
 *         termsOfServiceUrl: "/terms"
 *       }
 *     })
 *   ]
 * })
 * ```
 *
 * @param options - Plugin configuration options
 * @returns BetterAuthPlugin
 *
 * @see https://better-auth.com/docs/plugins/one-tap
 * @see https://developers.google.com/identity/gsi/web
 * @see https://w3c-fedid.github.io/FedCM/ (FedCM spec)
 */
export const oneTap = (options?: OneTapOptions) => {
	const coreEndpoints = {
		oneTapCallback: createAuthEndpoint(
			"/one-tap/callback",
			{
				method: "POST",
				body: z.object({
					idToken: z.string().meta({
						description:
							"Google ID token, which the client obtains from the One Tap API",
=======
	clientId?: string | undefined;
}

export const oneTap = (options?: OneTapOptions | undefined) =>
	({
		id: "one-tap",
		endpoints: {
			oneTapCallback: createAuthEndpoint(
				"/one-tap/callback",
				{
					method: "POST",
					body: z.object({
						idToken: z.string().meta({
							description:
								"Google ID token, which the client obtains from the One Tap API",
						}),
>>>>>>> cd567659
					}),
				}),
				metadata: {
					openapi: {
						summary: "One tap callback",
						description:
							"Use this endpoint to authenticate with Google One Tap",
						responses: {
							200: {
								description: "Successful response",
								content: {
									"application/json": {
										schema: {
											type: "object",
											properties: {
												session: {
													$ref: "#/components/schemas/Session",
												},
												user: {
													$ref: "#/components/schemas/User",
												},
											},
										},
									},
								},
							},
							400: {
								description: "Invalid token",
							},
						},
					},
				},
			},
			async (ctx) => {
				const { idToken } = ctx.body;
				let payload: any;
				try {
					const JWKS = createRemoteJWKSet(
						new URL("https://www.googleapis.com/oauth2/v3/certs"),
					);
					const { payload: verifiedPayload } = await jwtVerify(idToken, JWKS, {
						issuer: ["https://accounts.google.com", "accounts.google.com"],
						audience:
							options?.clientId ||
							ctx.context.options.socialProviders?.google?.clientId,
					});
					payload = verifiedPayload;
				} catch (error) {
					if (options?.enableFedCM) {
						try {
							const { payload: selfIssuedPayload } = await jwtVerify(
								idToken,
								new TextEncoder().encode(ctx.context.secret),
								{
									issuer: ctx.context.baseURL,
									audience:
										options?.clientId ||
										ctx.context.options.socialProviders?.google?.clientId,
								},
							);
							payload = selfIssuedPayload;
						} catch (fedcmError) {
							throw new APIError("BAD_REQUEST", {
								message: "invalid id token",
							});
						}
					} else {
						throw new APIError("BAD_REQUEST", {
							message: "invalid id token",
						});
					}
				}
				const { email, email_verified, name, picture, sub } = payload;
				if (!email) {
					return ctx.json({ error: "Email not available in token" });
				}

				const user = await ctx.context.internalAdapter.findUserByEmail(email);
				if (!user) {
					if (options?.disableSignup) {
						throw new APIError("BAD_GATEWAY", {
							message: "User not found",
						});
					}
					const newUser = await ctx.context.internalAdapter.createOAuthUser(
						{
							email,
							emailVerified:
								typeof email_verified === "boolean"
									? email_verified
									: toBoolean(email_verified),
							name,
							image: picture,
						},
						{
							providerId: "google",
							accountId: sub,
						},
					);
					if (!newUser) {
						throw new APIError("INTERNAL_SERVER_ERROR", {
							message: "Could not create user",
						});
					}
					const session = await ctx.context.internalAdapter.createSession(
						newUser.user.id,
					);
					await setSessionCookie(ctx, {
						user: newUser.user,
						session,
					});
					return ctx.json({
						token: session.token,
						user: {
							id: newUser.user.id,
							email: newUser.user.email,
							emailVerified: newUser.user.emailVerified,
							name: newUser.user.name,
							image: newUser.user.image,
							createdAt: newUser.user.createdAt,
							updatedAt: newUser.user.updatedAt,
						},
					});
				}
				const account = await ctx.context.internalAdapter.findAccount(sub);
				if (!account) {
					const accountLinking = ctx.context.options.account?.accountLinking;
					const shouldLinkAccount =
						accountLinking?.enabled &&
						(accountLinking.trustedProviders?.includes("google") ||
							email_verified);
					if (shouldLinkAccount) {
						await ctx.context.internalAdapter.linkAccount({
							userId: user.user.id,
							providerId: "google",
							accountId: sub,
							scope: "openid,profile,email",
							idToken,
						});
					} else {
						throw new APIError("UNAUTHORIZED", {
							message: "Google sub doesn't match",
						});
					}
				}
				const session = await ctx.context.internalAdapter.createSession(
					user.user.id,
				);

				await setSessionCookie(ctx, {
					user: user.user,
					session,
				});
				return ctx.json({
					token: session.token,
					user: {
						id: user.user.id,
						email: user.user.email,
						emailVerified: user.user.emailVerified,
						name: user.user.name,
						image: user.user.image,
						createdAt: user.user.createdAt,
						updatedAt: user.user.updatedAt,
					},
				});
			},
		),
	};

	const fedcmEndpoints = options?.enableFedCM
		? {
				// Well-Known Web Identity endpoint
				fedcmWebIdentity: createAuthEndpoint(
					"/.well-known/web-identity",
					{
						method: "GET",
						metadata: {
							isAction: false,
							client: false,
						},
					},
					async (ctx) => {
						const baseURL = ctx.context.baseURL;
						return new Response(
							JSON.stringify({
								provider_urls: [`${baseURL}/one-tap/fedcm/config`],
							}),
							{
								status: 200,
								headers: createFedCMHeaders(null, false),
							},
						);
					},
				),

				// FedCM Configuration endpoint
				fedcmConfig: createAuthEndpoint(
					"/one-tap/fedcm/config",
					{
						method: "GET",
						metadata: {
							isAction: false,
							client: false,
						},
					},
					async (ctx) => {
						const baseURL = ctx.context.baseURL;
						const config = {
							accounts_endpoint: `${baseURL}/one-tap/fedcm/accounts`,
							client_metadata_endpoint: `${baseURL}/one-tap/fedcm/client-metadata`,
							id_assertion_endpoint: `${baseURL}/one-tap/fedcm/assertion`,
							login_url: `${baseURL.replace("/api/auth", "")}/login`,
							branding: {
								background_color:
									options.fedcm?.branding?.backgroundColor || "#1a73e8",
								color: options.fedcm?.branding?.color || "#ffffff",
								...(options.fedcm?.branding?.iconUrl && {
									icons: [
										{
											url: options.fedcm.branding.iconUrl,
											size: 32,
										},
									],
								}),
							},
						};

						return new Response(JSON.stringify(config), {
							status: 200,
							headers: createFedCMHeaders(ctx.request?.headers.get("origin")),
						});
					},
				),

				// FedCM Accounts endpoint
				fedcmAccounts: createAuthEndpoint(
					"/one-tap/fedcm/accounts",
					{
						method: "GET",
						metadata: {
							isAction: false,
							client: false,
						},
					},
					async (ctx) => {
						const session = await getSessionFromCookie(ctx);
						if (!session) {
							return new Response(JSON.stringify({ accounts: [] }), {
								status: 200,
								headers: createFedCMHeaders(ctx.request?.headers.get("origin")),
							});
						}

						const userData = await ctx.context.internalAdapter.findUserById(
							session.userId,
						);
						if (!userData) {
							return new Response(JSON.stringify({ accounts: [] }), {
								status: 200,
								headers: createFedCMHeaders(ctx.request?.headers.get("origin")),
							});
						}

						const accounts = [
							{
								id: userData.id,
								email: userData.email,
								name: userData.name || userData.email,
								given_name:
									userData.name?.split(" ")[0] || userData.email.split("@")[0],
								picture: userData.image || "",
								approved_clients: [],
							},
						];

						return new Response(JSON.stringify({ accounts }), {
							status: 200,
							headers: createFedCMHeaders(ctx.request?.headers.get("origin")),
						});
					},
				),

				// FedCM Client Metadata endpoint
				fedcmClientMetadata: createAuthEndpoint(
					"/one-tap/fedcm/client-metadata",
					{
						method: "GET",
						query: z.object({
							client_id: z.string(),
						}),
						metadata: {
							isAction: false,
							client: false,
						},
					},
					async (ctx) => {
						const metadata = {
							privacy_policy_url: options.fedcm?.privacyPolicyUrl || "",
							terms_of_service_url: options.fedcm?.termsOfServiceUrl || "",
						};

						return new Response(JSON.stringify(metadata), {
							status: 200,
							headers: createFedCMHeaders(ctx.request?.headers.get("origin")),
						});
					},
				),

				// FedCM ID Assertion endpoint
				fedcmAssertion: createAuthEndpoint(
					"/one-tap/fedcm/assertion",
					{
						method: "POST",
						body: z.object({
							client_id: z.string(),
							account_id: z.string(),
							disclosure_text_shown: z.boolean().optional(),
							is_auto_selected: z.boolean().optional(),
						}),
						metadata: {
							isAction: false,
							client: false,
						},
					},
					async (ctx) => {
						const { client_id, account_id } = ctx.body;

						const currentSession = await getSessionFromCookie(ctx);
						if (!currentSession) {
							throw new APIError("UNAUTHORIZED", {
								message: "Not authenticated",
							});
						}

						if (currentSession.userId !== account_id) {
							throw new APIError("FORBIDDEN", {
								message: "Cannot generate token for another user",
							});
						}

						const expectedClientId =
							options?.clientId ||
							ctx.context.options.socialProviders?.google?.clientId;

						if (!expectedClientId) {
							throw new APIError("INTERNAL_SERVER_ERROR", {
								message: "Google client ID not configured",
							});
						}

						if (client_id !== expectedClientId) {
							throw new APIError("UNAUTHORIZED", {
								message: "Invalid client_id",
							});
						}

						const userData =
							await ctx.context.internalAdapter.findUserById(account_id);
						if (!userData) {
							throw new APIError("NOT_FOUND", {
								message: "User not found",
							});
						}

						const accounts =
							await ctx.context.internalAdapter.findAccounts(account_id);
						const googleAccount = accounts.find(
							(acc) => acc.providerId === "google",
						);

						if (!googleAccount) {
							throw new APIError("NOT_FOUND", {
								message: "Google account not linked to this user",
							});
						}

						const idToken = await generateFedCMIdToken(
							userData,
							client_id,
							ctx.context.secret,
							ctx.context.baseURL,
							googleAccount.accountId,
						);

						return new Response(JSON.stringify({ token: idToken }), {
							status: 200,
							headers: createFedCMHeaders(ctx.request?.headers.get("origin")),
						});
					},
				),
			}
		: {};

	return {
		id: "one-tap",
		endpoints: Object.assign({}, coreEndpoints, fedcmEndpoints) as any,
	} satisfies BetterAuthPlugin;
};<|MERGE_RESOLUTION|>--- conflicted
+++ resolved
@@ -19,8 +19,7 @@
 	 * If a client ID is provided in the social provider configuration,
 	 * it will be used.
 	 */
-<<<<<<< HEAD
-	clientId?: string;
+	clientId?: string | undefined;
 	/**
 	 * Enable FedCM (Federated Credential Management) support
 	 *
@@ -29,42 +28,46 @@
 	 *
 	 * @default false
 	 */
-	enableFedCM?: boolean;
+	enableFedCM?: boolean | undefined;
 	/**
 	 * FedCM configuration options
 	 * Only used when enableFedCM is true
 	 */
-	fedcm?: {
-		/**
-		 * Privacy policy URL
-		 * Required for FedCM in production
-		 */
-		privacyPolicyUrl?: string;
-		/**
-		 * Terms of service URL
-		 * Required for FedCM in production
-		 */
-		termsOfServiceUrl?: string;
-		/**
-		 * Branding configuration for the FedCM dialog
-		 */
-		branding?: {
-			/**
-			 * Background color (hex)
-			 * @default "#1a73e8"
-			 */
-			backgroundColor?: string;
-			/**
-			 * Text color (hex)
-			 * @default "#ffffff"
-			 */
-			color?: string;
-			/**
-			 * Icon URL (must be HTTPS)
-			 */
-			iconUrl?: string;
-		};
-	};
+	fedcm?:
+		| {
+				/**
+				 * Privacy policy URL
+				 * Required for FedCM in production
+				 */
+				privacyPolicyUrl?: string | undefined;
+				/**
+				 * Terms of service URL
+				 * Required for FedCM in production
+				 */
+				termsOfServiceUrl?: string | undefined;
+				/**
+				 * Branding configuration for the FedCM dialog
+				 */
+				branding?:
+					| {
+							/**
+							 * Background color (hex)
+							 * @default "#1a73e8"
+							 */
+							backgroundColor?: string | undefined;
+							/**
+							 * Text color (hex)
+							 * @default "#ffffff"
+							 */
+							color?: string | undefined;
+							/**
+							 * Icon URL (must be HTTPS)
+							 */
+							iconUrl?: string | undefined;
+					  }
+					| undefined;
+		  }
+		| undefined;
 }
 
 /**
@@ -241,24 +244,6 @@
 					idToken: z.string().meta({
 						description:
 							"Google ID token, which the client obtains from the One Tap API",
-=======
-	clientId?: string | undefined;
-}
-
-export const oneTap = (options?: OneTapOptions | undefined) =>
-	({
-		id: "one-tap",
-		endpoints: {
-			oneTapCallback: createAuthEndpoint(
-				"/one-tap/callback",
-				{
-					method: "POST",
-					body: z.object({
-						idToken: z.string().meta({
-							description:
-								"Google ID token, which the client obtains from the One Tap API",
-						}),
->>>>>>> cd567659
 					}),
 				}),
 				metadata: {

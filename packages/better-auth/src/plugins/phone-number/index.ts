--- conflicted
+++ resolved
@@ -753,23 +753,7 @@
 				},
 			),
 			/**
-<<<<<<< HEAD
-			 * ### Endpoint
-			 *
-			 * POST `/phone-number/forget-password`
-			 *
-			 * ### API Methods
-			 *
-			 * **server:**
-			 * `auth.api.forgetPasswordPhoneNumber`
-			 *
-			 * **client:**
-			 * `authClient.phoneNumber.forgetPassword`
-			 *
-			 * @see [Read our docs to learn more.](https://better-auth.com/docs/plugins/phone-number#api-method-phone-number-forget-password)
-=======
 			 * @deprecated Use requestPasswordResetPhoneNumber instead. This endpoint will be removed in the next major version.
->>>>>>> b6edbb9a
 			 */
 			forgetPasswordPhoneNumber: createAuthEndpoint(
 				"/phone-number/forget-password",
@@ -843,23 +827,6 @@
 					});
 				},
 			),
-<<<<<<< HEAD
-			/**
-			 * ### Endpoint
-			 *
-			 * POST `/phone-number/reset-password`
-			 *
-			 * ### API Methods
-			 *
-			 * **server:**
-			 * `auth.api.resetPasswordPhoneNumber`
-			 *
-			 * **client:**
-			 * `authClient.phoneNumber.resetPassword`
-			 *
-			 * @see [Read our docs to learn more.](https://better-auth.com/docs/plugins/phone-number#api-method-phone-number-reset-password)
-			 */
-=======
 			requestPasswordResetPhoneNumber: createAuthEndpoint(
 				"/phone-number/request-password-reset",
 				{
@@ -930,7 +897,6 @@
 					});
 				},
 			),
->>>>>>> b6edbb9a
 			resetPasswordPhoneNumber: createAuthEndpoint(
 				"/phone-number/reset-password",
 				{

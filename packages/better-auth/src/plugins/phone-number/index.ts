import type {
	BetterAuthPlugin,
	GenericEndpointContext,
} from "@better-auth/core";
import {
	createAuthEndpoint,
	createAuthMiddleware,
} from "@better-auth/core/api";
import { BASE_ERROR_CODES } from "@better-auth/core/error";
import { APIError } from "better-call";
import { z } from "zod";
import { getSessionFromCtx } from "../../api";
import { setSessionCookie } from "../../cookies";
import { generateRandomString } from "../../crypto/random";
import { mergeSchema } from "../../db/schema";
import type { User } from "../../types";
import { getDate } from "../../utils/date";
import { PHONE_NUMBER_ERROR_CODES } from "./error-codes";
import { schema } from "./schema";
import type { PhoneNumberOptions, UserWithPhoneNumber } from "./types";

function generateOTP(size: number) {
	return generateRandomString(size, "0-9");
}

<<<<<<< HEAD
=======
export interface PhoneNumberOptions {
	/**
	 * Length of the OTP code
	 * @default 6
	 */
	otpLength?: number | undefined;
	/**
	 * Send OTP code to the user
	 *
	 * @param phoneNumber
	 * @param code
	 * @returns
	 */
	sendOTP: (
		data: { phoneNumber: string; code: string },
		ctx?: GenericEndpointContext | undefined,
	) => Promise<void> | void;
	/**
	 * a callback to send otp on user requesting to reset their password
	 *
	 * @param data - contains phone number and code
	 * @param request - the request object
	 * @returns
	 */
	sendPasswordResetOTP?:
		| ((
				data: { phoneNumber: string; code: string },
				ctx?: GenericEndpointContext,
		  ) => Promise<void> | void)
		| undefined;
	/**
	 * Expiry time of the OTP code in seconds
	 * @default 300
	 */
	expiresIn?: number | undefined;
	/**
	 * Function to validate phone number
	 *
	 * by default any string is accepted
	 */
	phoneNumberValidator?:
		| ((phoneNumber: string) => boolean | Promise<boolean>)
		| undefined;
	/**
	 * Require a phone number verification before signing in
	 *
	 * @default false
	 */
	requireVerification?: boolean | undefined;
	/**
	 * Callback when phone number is verified
	 */
	callbackOnVerification?:
		| ((
				data: {
					phoneNumber: string;
					user: UserWithPhoneNumber;
				},
				ctx?: GenericEndpointContext,
		  ) => void | Promise<void>)
		| undefined;
	/**
	 * Sign up user after phone number verification
	 *
	 * the user will be signed up with the temporary email
	 * and the phone number will be updated after verification
	 */
	signUpOnVerification?:
		| {
				/**
				 * When a user signs up, a temporary email will be need to be created
				 * to sign up the user. This function should return a temporary email
				 * for the user given the phone number
				 *
				 * @param phoneNumber
				 * @returns string (temporary email)
				 */
				getTempEmail: (phoneNumber: string) => string;
				/**
				 * When a user signs up, a temporary name will be need to be created
				 * to sign up the user. This function should return a temporary name
				 * for the user given the phone number
				 *
				 * @param phoneNumber
				 * @returns string (temporary name)
				 *
				 * @default phoneNumber - the phone number will be used as the name
				 */
				getTempName?: (phoneNumber: string) => string;
		  }
		| undefined;
	/**
	 * Custom schema for the admin plugin
	 */
	schema?: InferOptionSchema<typeof schema> | undefined;
	/**
	 * Allowed attempts for the OTP code
	 * @default 3
	 */
	allowedAttempts?: number | undefined;
}

>>>>>>> 5af1a3f9
export const phoneNumber = (options?: PhoneNumberOptions | undefined) => {
	const opts = {
		expiresIn: options?.expiresIn || 300,
		otpLength: options?.otpLength || 6,
		...options,
		phoneNumber: "phoneNumber",
		phoneNumberVerified: "phoneNumberVerified",
		code: "code",
		createdAt: "createdAt",
	};

	return {
		id: "phone-number",
		hooks: {
			before: [
				{
					// Stop any requests attempting to update the user's phone number
					matcher: (ctx) =>
						ctx.path === "/update-user" && "phoneNumber" in ctx.body,
					handler: createAuthMiddleware(async (ctx) => {
						throw new APIError("BAD_REQUEST", {
							message: "Phone number cannot be updated",
						});
					}),
				},
			],
		},
		endpoints: {
			/**
			 * ### Endpoint
			 *
			 * POST `/sign-in/phone-number`
			 *
			 * ### API Methods
			 *
			 * **server:**
			 * `auth.api.signInPhoneNumber`
			 *
			 * **client:**
			 * `authClient.signIn.phoneNumber`
			 *
			 * @see [Read our docs to learn more.](https://better-auth.com/docs/plugins/phone-number#api-method-sign-in-phone-number)
			 */
			signInPhoneNumber: createAuthEndpoint(
				"/sign-in/phone-number",
				{
					method: "POST",
					body: z.object({
						phoneNumber: z.string().meta({
							description: 'Phone number to sign in. Eg: "+1234567890"',
						}),
						password: z.string().meta({
							description: "Password to use for sign in.",
						}),
						rememberMe: z
							.boolean()
							.meta({
								description: "Remember the session. Eg: true",
							})
							.optional(),
					}),
					metadata: {
						openapi: {
							summary: "Sign in with phone number",
							description: "Use this endpoint to sign in with phone number",
							responses: {
								200: {
									description: "Success",
									content: {
										"application/json": {
											schema: {
												type: "object",
												properties: {
													user: {
														$ref: "#/components/schemas/User",
													},
													session: {
														$ref: "#/components/schemas/Session",
													},
												},
											},
										},
									},
								},
								400: {
									description: "Invalid phone number or password",
								},
							},
						},
					},
				},
				async (ctx) => {
					const { password, phoneNumber } = ctx.body;

					if (opts.phoneNumberValidator) {
						const isValidNumber = await opts.phoneNumberValidator(
							ctx.body.phoneNumber,
						);
						if (!isValidNumber) {
							throw new APIError("BAD_REQUEST", {
								message: PHONE_NUMBER_ERROR_CODES.INVALID_PHONE_NUMBER,
							});
						}
					}

					const user = await ctx.context.adapter.findOne<UserWithPhoneNumber>({
						model: "user",
						where: [
							{
								field: "phoneNumber",
								value: phoneNumber,
							},
						],
					});
					if (!user) {
						throw new APIError("UNAUTHORIZED", {
							message:
								PHONE_NUMBER_ERROR_CODES.INVALID_PHONE_NUMBER_OR_PASSWORD,
						});
					}
					if (opts.requireVerification) {
						if (!user.phoneNumberVerified) {
							const otp = generateOTP(opts.otpLength);
							await ctx.context.internalAdapter.createVerificationValue({
								value: otp,
								identifier: phoneNumber,
								expiresAt: getDate(opts.expiresIn, "sec"),
							});
							await opts.sendOTP?.(
								{
									phoneNumber,
									code: otp,
								},
								ctx,
							);
							throw new APIError("UNAUTHORIZED", {
								message: PHONE_NUMBER_ERROR_CODES.PHONE_NUMBER_NOT_VERIFIED,
							});
						}
					}
					const accounts =
						await ctx.context.internalAdapter.findAccountByUserId(user.id);
					const credentialAccount = accounts.find(
						(a) => a.providerId === "credential",
					);
					if (!credentialAccount) {
						ctx.context.logger.error("Credential account not found", {
							phoneNumber,
						});
						throw new APIError("UNAUTHORIZED", {
							message:
								PHONE_NUMBER_ERROR_CODES.INVALID_PHONE_NUMBER_OR_PASSWORD,
						});
					}
					const currentPassword = credentialAccount?.password;
					if (!currentPassword) {
						ctx.context.logger.error("Password not found", { phoneNumber });
						throw new APIError("UNAUTHORIZED", {
							message: PHONE_NUMBER_ERROR_CODES.UNEXPECTED_ERROR,
						});
					}
					const validPassword = await ctx.context.password.verify({
						hash: currentPassword,
						password,
					});
					if (!validPassword) {
						ctx.context.logger.error("Invalid password");
						throw new APIError("UNAUTHORIZED", {
							message:
								PHONE_NUMBER_ERROR_CODES.INVALID_PHONE_NUMBER_OR_PASSWORD,
						});
					}
					const session = await ctx.context.internalAdapter.createSession(
						user.id,
						ctx.body.rememberMe === false,
					);
					if (!session) {
						ctx.context.logger.error("Failed to create session");
						throw new APIError("UNAUTHORIZED", {
							message: BASE_ERROR_CODES.FAILED_TO_CREATE_SESSION,
						});
					}

					await setSessionCookie(
						ctx,
						{
							session,
							user: user,
						},
						ctx.body.rememberMe === false,
					);
					return ctx.json({
						token: session.token,
						user: {
							id: user.id,
							email: user.email,
							emailVerified: user.emailVerified,
							name: user.name,
							image: user.image,
							phoneNumber: user.phoneNumber,
							phoneNumberVerified: user.phoneNumberVerified,
							createdAt: user.createdAt,
							updatedAt: user.updatedAt,
						} as UserWithPhoneNumber,
					});
				},
			),
			/**
			 * ### Endpoint
			 *
			 * POST `/phone-number/send-otp`
			 *
			 * ### API Methods
			 *
			 * **server:**
			 * `auth.api.sendPhoneNumberOTP`
			 *
			 * **client:**
			 * `authClient.phoneNumber.sendOtp`
			 *
			 * @see [Read our docs to learn more.](https://better-auth.com/docs/plugins/phone-number#api-method-phone-number-send-otp)
			 */
			sendPhoneNumberOTP: createAuthEndpoint(
				"/phone-number/send-otp",
				{
					method: "POST",
					body: z.object({
						phoneNumber: z.string().meta({
							description: 'Phone number to send OTP. Eg: "+1234567890"',
						}),
					}),
					metadata: {
						openapi: {
							summary: "Send OTP to phone number",
							description: "Use this endpoint to send OTP to phone number",
							responses: {
								200: {
									description: "Success",
									content: {
										"application/json": {
											schema: {
												type: "object",
												properties: {
													message: {
														type: "string",
													},
												},
											},
										},
									},
								},
							},
						},
					},
				},
				async (ctx) => {
					if (!options?.sendOTP) {
						ctx.context.logger.warn("sendOTP not implemented");
						throw new APIError("NOT_IMPLEMENTED", {
							message: "sendOTP not implemented",
						});
					}

					if (opts.phoneNumberValidator) {
						const isValidNumber = await opts.phoneNumberValidator(
							ctx.body.phoneNumber,
						);
						if (!isValidNumber) {
							throw new APIError("BAD_REQUEST", {
								message: PHONE_NUMBER_ERROR_CODES.INVALID_PHONE_NUMBER,
							});
						}
					}

					const code = generateOTP(opts.otpLength);
					await ctx.context.internalAdapter.createVerificationValue({
						value: `${code}:0`,
						identifier: ctx.body.phoneNumber,
						expiresAt: getDate(opts.expiresIn, "sec"),
					});
					await options.sendOTP(
						{
							phoneNumber: ctx.body.phoneNumber,
							code,
						},
						ctx,
					);
					return ctx.json({ message: "code sent" });
				},
			),

			/**
			 * ### Endpoint
			 *
			 * POST `/phone-number/verify`
			 *
			 * ### API Methods
			 *
			 * **server:**
			 * `auth.api.verifyPhoneNumber`
			 *
			 * **client:**
			 * `authClient.phoneNumber.verify`
			 *
			 * @see [Read our docs to learn more.](https://better-auth.com/docs/plugins/phone-number#api-method-phone-number-verify)
			 */
			verifyPhoneNumber: createAuthEndpoint(
				"/phone-number/verify",
				{
					method: "POST",
					body: z.object({
						/**
						 * Phone number
						 */
						phoneNumber: z.string().meta({
							description: 'Phone number to verify. Eg: "+1234567890"',
						}),
						/**
						 * OTP code
						 */
						code: z.string().meta({
							description: 'OTP code. Eg: "123456"',
						}),
						/**
						 * Disable session creation after verification
						 * @default false
						 */
						disableSession: z
							.boolean()
							.meta({
								description:
									"Disable session creation after verification. Eg: false",
							})
							.optional(),
						/**
						 * This checks if there is a session already
						 * and updates the phone number with the provided
						 * phone number
						 */
						updatePhoneNumber: z
							.boolean()
							.meta({
								description:
									"Check if there is a session and update the phone number. Eg: true",
							})
							.optional(),
					}),
					metadata: {
						openapi: {
							summary: "Verify phone number",
							description: "Use this endpoint to verify phone number",
							responses: {
								"200": {
									description: "Phone number verified successfully",
									content: {
										"application/json": {
											schema: {
												type: "object",
												properties: {
													status: {
														type: "boolean",
														description:
															"Indicates if the verification was successful",
														enum: [true],
													},
													token: {
														type: "string",
														nullable: true,
														description:
															"Session token if session is created, null if disableSession is true or no session is created",
													},
													user: {
														type: "object",
														nullable: true,
														properties: {
															id: {
																type: "string",
																description: "Unique identifier of the user",
															},
															email: {
																type: "string",
																format: "email",
																nullable: true,
																description: "User's email address",
															},
															emailVerified: {
																type: "boolean",
																nullable: true,
																description: "Whether the email is verified",
															},
															name: {
																type: "string",
																nullable: true,
																description: "User's name",
															},
															image: {
																type: "string",
																format: "uri",
																nullable: true,
																description: "User's profile image URL",
															},
															phoneNumber: {
																type: "string",
																description: "User's phone number",
															},
															phoneNumberVerified: {
																type: "boolean",
																description:
																	"Whether the phone number is verified",
															},
															createdAt: {
																type: "string",
																format: "date-time",
																description:
																	"Timestamp when the user was created",
															},
															updatedAt: {
																type: "string",
																format: "date-time",
																description:
																	"Timestamp when the user was last updated",
															},
														},
														required: [
															"id",
															"phoneNumber",
															"phoneNumberVerified",
															"createdAt",
															"updatedAt",
														],
														description:
															"User object with phone number details, null if no user is created or found",
													},
												},
												required: ["status"],
											},
										},
									},
								},
								400: {
									description: "Invalid OTP",
								},
							},
						},
					},
				},
				async (ctx) => {
					if (options?.verifyOTP) {
						// Use custom verifyOTP if provided
						const isValid = await options.verifyOTP(
							{
								phoneNumber: ctx.body.phoneNumber,
								code: ctx.body.code,
							},
							ctx.request,
						);

						if (!isValid) {
							throw new APIError("BAD_REQUEST", {
								message: "Invalid OTP",
							});
						}
					} else {
						// Default internal verification logic
						const otp = await ctx.context.internalAdapter.findVerificationValue(
							ctx.body.phoneNumber,
						);

						if (!otp || otp.expiresAt < new Date()) {
							if (otp && otp.expiresAt < new Date()) {
								throw new APIError("BAD_REQUEST", {
									message: "OTP expired",
								});
							}
							throw new APIError("BAD_REQUEST", {
								message: PHONE_NUMBER_ERROR_CODES.OTP_NOT_FOUND,
							});
						}
						const [otpValue, attempts] = otp.value.split(":");
						const allowedAttempts = options?.allowedAttempts || 3;
						if (attempts && parseInt(attempts) >= allowedAttempts) {
							await ctx.context.internalAdapter.deleteVerificationValue(otp.id);
							throw new APIError("FORBIDDEN", {
								message: "Too many attempts",
							});
						}
						if (otpValue !== ctx.body.code) {
							await ctx.context.internalAdapter.updateVerificationValue(
								otp.id,
								{
									value: `${otpValue}:${parseInt(attempts || "0") + 1}`,
								},
							);
							throw new APIError("BAD_REQUEST", {
								message: "Invalid OTP",
							});
						}

						await ctx.context.internalAdapter.deleteVerificationValue(otp.id);
					}

					if (ctx.body.updatePhoneNumber) {
						const session = await getSessionFromCtx(ctx);
						if (!session) {
							throw new APIError("UNAUTHORIZED", {
								message: BASE_ERROR_CODES.USER_NOT_FOUND,
							});
						}
						const existingUser =
							await ctx.context.adapter.findMany<UserWithPhoneNumber>({
								model: "user",
								where: [
									{
										field: "phoneNumber",
										value: ctx.body.phoneNumber,
									},
								],
							});
						if (existingUser.length) {
							throw ctx.error("BAD_REQUEST", {
								message: PHONE_NUMBER_ERROR_CODES.PHONE_NUMBER_EXIST,
							});
						}
						let user = await ctx.context.internalAdapter.updateUser(
							session.user.id,
							{
								[opts.phoneNumber]: ctx.body.phoneNumber,
								[opts.phoneNumberVerified]: true,
							},
						);
						return ctx.json({
							status: true,
							token: session.session.token,
							user: {
								id: user.id,
								email: user.email,
								emailVerified: user.emailVerified,
								name: user.name,
								image: user.image,
								phoneNumber: user.phoneNumber,
								phoneNumberVerified: user.phoneNumberVerified,
								createdAt: user.createdAt,
								updatedAt: user.updatedAt,
							} as UserWithPhoneNumber,
						});
					}

					let user = await ctx.context.adapter.findOne<UserWithPhoneNumber>({
						model: "user",
						where: [
							{
								value: ctx.body.phoneNumber,
								field: opts.phoneNumber,
							},
						],
					});
					if (!user) {
						if (options?.signUpOnVerification) {
							user =
								await ctx.context.internalAdapter.createUser<UserWithPhoneNumber>(
									{
										email: options.signUpOnVerification.getTempEmail(
											ctx.body.phoneNumber,
										),
										name: options.signUpOnVerification.getTempName
											? options.signUpOnVerification.getTempName(
													ctx.body.phoneNumber,
												)
											: ctx.body.phoneNumber,
										[opts.phoneNumber]: ctx.body.phoneNumber,
										[opts.phoneNumberVerified]: true,
									},
								);
							if (!user) {
								throw new APIError("INTERNAL_SERVER_ERROR", {
									message: BASE_ERROR_CODES.FAILED_TO_CREATE_USER,
								});
							}
						}
					} else {
						user = await ctx.context.internalAdapter.updateUser(user.id, {
							[opts.phoneNumberVerified]: true,
						});
					}
					if (!user) {
						throw new APIError("INTERNAL_SERVER_ERROR", {
							message: BASE_ERROR_CODES.FAILED_TO_UPDATE_USER,
						});
					}

					await options?.callbackOnVerification?.(
						{
							phoneNumber: ctx.body.phoneNumber,
							user,
						},
						ctx,
					);

					if (!ctx.body.disableSession) {
						const session = await ctx.context.internalAdapter.createSession(
							user.id,
						);
						if (!session) {
							throw new APIError("INTERNAL_SERVER_ERROR", {
								message: BASE_ERROR_CODES.FAILED_TO_CREATE_SESSION,
							});
						}
						await setSessionCookie(ctx, {
							session,
							user,
						});
						return ctx.json({
							status: true,
							token: session.token,
							user: {
								id: user.id,
								email: user.email,
								emailVerified: user.emailVerified,
								name: user.name,
								image: user.image,
								phoneNumber: user.phoneNumber,
								phoneNumberVerified: user.phoneNumberVerified,
								createdAt: user.createdAt,
								updatedAt: user.updatedAt,
							} as UserWithPhoneNumber,
						});
					}

					return ctx.json({
						status: true,
						token: null,
						user: {
							id: user.id,
							email: user.email,
							emailVerified: user.emailVerified,
							name: user.name,
							image: user.image,
							phoneNumber: user.phoneNumber,
							phoneNumberVerified: user.phoneNumberVerified,
							createdAt: user.createdAt,
							updatedAt: user.updatedAt,
						} as UserWithPhoneNumber,
					});
				},
			),
			requestPasswordResetPhoneNumber: createAuthEndpoint(
				"/phone-number/request-password-reset",
				{
					method: "POST",
					body: z.object({
						phoneNumber: z.string(),
					}),
					metadata: {
						openapi: {
							description: "Request OTP for password reset via phone number",
							responses: {
								"200": {
									description: "OTP sent successfully for password reset",
									content: {
										"application/json": {
											schema: {
												type: "object",
												properties: {
													status: {
														type: "boolean",
														description:
															"Indicates if the OTP was sent successfully",
														enum: [true],
													},
												},
												required: ["status"],
											},
										},
									},
								},
							},
						},
					},
				},
				async (ctx) => {
					const user = await ctx.context.adapter.findOne<UserWithPhoneNumber>({
						model: "user",
						where: [
							{
								value: ctx.body.phoneNumber,
								field: opts.phoneNumber,
							},
						],
					});
					if (!user) {
						throw new APIError("BAD_REQUEST", {
							message: "phone number isn't registered",
						});
					}
					const code = generateOTP(opts.otpLength);
					await ctx.context.internalAdapter.createVerificationValue({
						value: `${code}:0`,
						identifier: `${ctx.body.phoneNumber}-request-password-reset`,
						expiresAt: getDate(opts.expiresIn, "sec"),
					});
					await options?.sendPasswordResetOTP?.(
						{
							phoneNumber: ctx.body.phoneNumber,
							code,
						},
						ctx,
					);
					return ctx.json({
						status: true,
					});
				},
			),
			resetPasswordPhoneNumber: createAuthEndpoint(
				"/phone-number/reset-password",
				{
					method: "POST",
					body: z.object({
						otp: z.string().meta({
							description:
								'The one time password to reset the password. Eg: "123456"',
						}),
						phoneNumber: z.string().meta({
							description:
								'The phone number to the account which intends to reset the password for. Eg: "+1234567890"',
						}),
						newPassword: z.string().meta({
							description: `The new password. Eg: "new-and-secure-password"`,
						}),
					}),
					metadata: {
						openapi: {
							description: "Reset password using phone number OTP",
							responses: {
								"200": {
									description: "Password reset successfully",
									content: {
										"application/json": {
											schema: {
												type: "object",
												properties: {
													status: {
														type: "boolean",
														description:
															"Indicates if the password was reset successfully",
														enum: [true],
													},
												},
												required: ["status"],
											},
										},
									},
								},
							},
						},
					},
				},
				async (ctx) => {
					const verification =
						await ctx.context.internalAdapter.findVerificationValue(
							`${ctx.body.phoneNumber}-request-password-reset`,
						);
					if (!verification) {
						throw new APIError("BAD_REQUEST", {
							message: PHONE_NUMBER_ERROR_CODES.OTP_NOT_FOUND,
						});
					}
					if (verification.expiresAt < new Date()) {
						throw new APIError("BAD_REQUEST", {
							message: PHONE_NUMBER_ERROR_CODES.OTP_EXPIRED,
						});
					}
					const [otpValue, attempts] = verification.value.split(":");
					const allowedAttempts = options?.allowedAttempts || 3;
					if (attempts && parseInt(attempts) >= allowedAttempts) {
						await ctx.context.internalAdapter.deleteVerificationValue(
							verification.id,
						);
						throw new APIError("FORBIDDEN", {
							message: "Too many attempts",
						});
					}
					if (ctx.body.otp !== otpValue) {
						await ctx.context.internalAdapter.updateVerificationValue(
							verification.id,
							{
								value: `${otpValue}:${parseInt(attempts || "0") + 1}`,
							},
						);
						throw new APIError("BAD_REQUEST", {
							message: PHONE_NUMBER_ERROR_CODES.INVALID_OTP,
						});
					}
					const user = await ctx.context.adapter.findOne<User>({
						model: "user",
						where: [
							{
								field: "phoneNumber",
								value: ctx.body.phoneNumber,
							},
						],
					});
					if (!user) {
						throw new APIError("BAD_REQUEST", {
							message: PHONE_NUMBER_ERROR_CODES.UNEXPECTED_ERROR,
						});
					}
					const hashedPassword = await ctx.context.password.hash(
						ctx.body.newPassword,
					);
					await ctx.context.internalAdapter.updatePassword(
						user.id,
						hashedPassword,
					);
					await ctx.context.internalAdapter.deleteVerificationValue(
						verification.id,
					);
					return ctx.json({
						status: true,
					});
				},
			),
		},
		schema: mergeSchema(schema, options?.schema),
		rateLimit: [
			{
				pathMatcher(path) {
					return path.startsWith("/phone-number");
				},
				window: 60 * 1000,
				max: 10,
			},
		],
		$ERROR_CODES: PHONE_NUMBER_ERROR_CODES,
	} satisfies BetterAuthPlugin;
};<|MERGE_RESOLUTION|>--- conflicted
+++ resolved
@@ -23,8 +23,6 @@
 	return generateRandomString(size, "0-9");
 }
 
-<<<<<<< HEAD
-=======
 export interface PhoneNumberOptions {
 	/**
 	 * Length of the OTP code
@@ -127,7 +125,6 @@
 	allowedAttempts?: number | undefined;
 }
 
->>>>>>> 5af1a3f9
 export const phoneNumber = (options?: PhoneNumberOptions | undefined) => {
 	const opts = {
 		expiresIn: options?.expiresIn || 300,

import type { BetterAuthPlugin } from "@better-auth/core";
import {
	createAuthEndpoint,
	createAuthMiddleware,
} from "@better-auth/core/api";
import { BASE_ERROR_CODES } from "@better-auth/core/error";
import { APIError } from "better-call";
import * as z from "zod";
import { getSessionFromCtx } from "../../api";
import { setSessionCookie } from "../../cookies";
import { generateRandomString } from "../../crypto/random";
import { mergeSchema } from "../../db/schema";
import type { User } from "../../types";
import { getDate } from "../../utils/date";
import { PHONE_NUMBER_ERROR_CODES } from "./error-codes";
import { schema } from "./schema";
import type { PhoneNumberOptions, UserWithPhoneNumber } from "./types";

export type { PhoneNumberOptions, UserWithPhoneNumber };

function generateOTP(size: number) {
	return generateRandomString(size, "0-9");
}

<<<<<<< HEAD
export interface PhoneNumberOptions {
	/**
	 * Length of the OTP code
	 * @default 6
	 * @cli
	 * @question What is the length of the OTP code?
	 * @type number
	 */
	otpLength?: number | undefined;
	/**
	 * Send OTP code to the user
	 *
	 * @param phoneNumber
	 * @param code
	 *
	 * @cli example
	 * @cli required
	 * @type function
	 * @example ```ts
	 * async ({ phoneNumber, code }, request) => {
	 *  // Send OTP code to the user
	 * }
	 * ```
	 */
	sendOTP: (
		data: { phoneNumber: string; code: string },
		request?: Request | undefined,
	) => Promise<void> | void;
	/**
	 * a callback to send otp on user requesting to reset their password
	 *
	 * @param data - contains phone number and code
	 * @param request - the request object
	 * @returns
	 */
	sendPasswordResetOTP?:
		| ((
				data: { phoneNumber: string; code: string },
				request?: Request,
		  ) => Promise<void> | void)
		| undefined;
	/**
	 * Expiry time of the OTP code in seconds
	 * @default 300
	 */
	expiresIn?: number | undefined;
	/**
	 * Function to validate phone number
	 *
	 * by default any string is accepted
	 */
	phoneNumberValidator?:
		| ((phoneNumber: string) => boolean | Promise<boolean>)
		| undefined;
	/**
	 * Require a phone number verification before signing in
	 *
	 * @default false
	 * @cli
	 * @question Would you like to require phone number verification?
	 * @type boolean
	 */
	requireVerification?: boolean | undefined;
	/**
	 * Callback when phone number is verified
	 */
	callbackOnVerification?:
		| ((
				data: {
					phoneNumber: string;
					user: UserWithPhoneNumber;
				},
				request?: Request,
		  ) => void | Promise<void>)
		| undefined;
	/**
	 * Sign up user after phone number verification
	 *
	 * the user will be signed up with the temporary email
	 * and the phone number will be updated after verification
	 */
	signUpOnVerification?:
		| {
				/**
				 * When a user signs up, a temporary email will be need to be created
				 * to sign up the user. This function should return a temporary email
				 * for the user given the phone number
				 *
				 * @param phoneNumber
				 * @returns string (temporary email)
				 */
				getTempEmail: (phoneNumber: string) => string;
				/**
				 * When a user signs up, a temporary name will be need to be created
				 * to sign up the user. This function should return a temporary name
				 * for the user given the phone number
				 *
				 * @param phoneNumber
				 * @returns string (temporary name)
				 *
				 * @default phoneNumber - the phone number will be used as the name
				 */
				getTempName?: (phoneNumber: string) => string;
		  }
		| undefined;
	/**
	 * Custom schema for the admin plugin
	 */
	schema?: InferOptionSchema<typeof schema> | undefined;
	/**
	 * Allowed attempts for the OTP code
	 * @default 3
	 * @cli
	 * @question What is the allowed attempts for the OTP code?
	 * @type number
	 */
	allowedAttempts?: number | undefined;
}

=======
>>>>>>> 17ececb8
export const phoneNumber = (options?: PhoneNumberOptions | undefined) => {
	const opts = {
		expiresIn: options?.expiresIn || 300,
		otpLength: options?.otpLength || 6,
		...options,
		phoneNumber: "phoneNumber",
		phoneNumberVerified: "phoneNumberVerified",
		code: "code",
		createdAt: "createdAt",
	};

	return {
		id: "phone-number",
		hooks: {
			before: [
				{
					// Stop any requests attempting to update the user's phone number
					matcher: (ctx) =>
						ctx.path === "/update-user" && "phoneNumber" in ctx.body,
					handler: createAuthMiddleware(async (_ctx) => {
						throw new APIError("BAD_REQUEST", {
							message: PHONE_NUMBER_ERROR_CODES.PHONE_NUMBER_CANNOT_BE_UPDATED,
						});
					}),
				},
			],
		},
		endpoints: {
			/**
			 * ### Endpoint
			 *
			 * POST `/sign-in/phone-number`
			 *
			 * ### API Methods
			 *
			 * **server:**
			 * `auth.api.signInPhoneNumber`
			 *
			 * **client:**
			 * `authClient.signIn.phoneNumber`
			 *
			 * @see [Read our docs to learn more.](https://better-auth.com/docs/plugins/phone-number#api-method-sign-in-phone-number)
			 */
			signInPhoneNumber: createAuthEndpoint(
				"/sign-in/phone-number",
				{
					method: "POST",
					body: z.object({
						phoneNumber: z.string().meta({
							description: 'Phone number to sign in. Eg: "+1234567890"',
						}),
						password: z.string().meta({
							description: "Password to use for sign in.",
						}),
						rememberMe: z
							.boolean()
							.meta({
								description: "Remember the session. Eg: true",
							})
							.optional(),
					}),
					metadata: {
						openapi: {
							summary: "Sign in with phone number",
							description: "Use this endpoint to sign in with phone number",
							responses: {
								200: {
									description: "Success",
									content: {
										"application/json": {
											schema: {
												type: "object",
												properties: {
													user: {
														$ref: "#/components/schemas/User",
													},
													session: {
														$ref: "#/components/schemas/Session",
													},
												},
											},
										},
									},
								},
								400: {
									description: "Invalid phone number or password",
								},
							},
						},
					},
				},
				async (ctx) => {
					const { password, phoneNumber } = ctx.body;

					if (opts.phoneNumberValidator) {
						const isValidNumber = await opts.phoneNumberValidator(
							ctx.body.phoneNumber,
						);
						if (!isValidNumber) {
							throw new APIError("BAD_REQUEST", {
								message: PHONE_NUMBER_ERROR_CODES.INVALID_PHONE_NUMBER,
							});
						}
					}

					const user = await ctx.context.adapter.findOne<UserWithPhoneNumber>({
						model: "user",
						where: [
							{
								field: "phoneNumber",
								value: phoneNumber,
							},
						],
					});
					if (!user) {
						throw new APIError("UNAUTHORIZED", {
							message:
								PHONE_NUMBER_ERROR_CODES.INVALID_PHONE_NUMBER_OR_PASSWORD,
						});
					}
					if (opts.requireVerification) {
						if (!user.phoneNumberVerified) {
							const otp = generateOTP(opts.otpLength);
							await ctx.context.internalAdapter.createVerificationValue({
								value: otp,
								identifier: phoneNumber,
								expiresAt: getDate(opts.expiresIn, "sec"),
							});
							await opts.sendOTP?.(
								{
									phoneNumber,
									code: otp,
								},
								ctx,
							);
							throw new APIError("UNAUTHORIZED", {
								message: PHONE_NUMBER_ERROR_CODES.PHONE_NUMBER_NOT_VERIFIED,
							});
						}
					}
					const accounts =
						await ctx.context.internalAdapter.findAccountByUserId(user.id);
					const credentialAccount = accounts.find(
						(a) => a.providerId === "credential",
					);
					if (!credentialAccount) {
						ctx.context.logger.error("Credential account not found", {
							phoneNumber,
						});
						throw new APIError("UNAUTHORIZED", {
							message:
								PHONE_NUMBER_ERROR_CODES.INVALID_PHONE_NUMBER_OR_PASSWORD,
						});
					}
					const currentPassword = credentialAccount?.password;
					if (!currentPassword) {
						ctx.context.logger.error("Password not found", { phoneNumber });
						throw new APIError("UNAUTHORIZED", {
							message: PHONE_NUMBER_ERROR_CODES.UNEXPECTED_ERROR,
						});
					}
					const validPassword = await ctx.context.password.verify({
						hash: currentPassword,
						password,
					});
					if (!validPassword) {
						ctx.context.logger.error("Invalid password");
						throw new APIError("UNAUTHORIZED", {
							message:
								PHONE_NUMBER_ERROR_CODES.INVALID_PHONE_NUMBER_OR_PASSWORD,
						});
					}
					const session = await ctx.context.internalAdapter.createSession(
						user.id,
						ctx.body.rememberMe === false,
					);
					if (!session) {
						ctx.context.logger.error("Failed to create session");
						throw new APIError("UNAUTHORIZED", {
							message: BASE_ERROR_CODES.FAILED_TO_CREATE_SESSION,
						});
					}

					await setSessionCookie(
						ctx,
						{
							session,
							user: user,
						},
						ctx.body.rememberMe === false,
					);
					return ctx.json({
						token: session.token,
						user: {
							id: user.id,
							email: user.email,
							emailVerified: user.emailVerified,
							name: user.name,
							image: user.image,
							phoneNumber: user.phoneNumber,
							phoneNumberVerified: user.phoneNumberVerified,
							createdAt: user.createdAt,
							updatedAt: user.updatedAt,
						} as UserWithPhoneNumber,
					});
				},
			),
			/**
			 * ### Endpoint
			 *
			 * POST `/phone-number/send-otp`
			 *
			 * ### API Methods
			 *
			 * **server:**
			 * `auth.api.sendPhoneNumberOTP`
			 *
			 * **client:**
			 * `authClient.phoneNumber.sendOtp`
			 *
			 * @see [Read our docs to learn more.](https://better-auth.com/docs/plugins/phone-number#api-method-phone-number-send-otp)
			 */
			sendPhoneNumberOTP: createAuthEndpoint(
				"/phone-number/send-otp",
				{
					method: "POST",
					body: z.object({
						phoneNumber: z.string().meta({
							description: 'Phone number to send OTP. Eg: "+1234567890"',
						}),
					}),
					metadata: {
						openapi: {
							summary: "Send OTP to phone number",
							description: "Use this endpoint to send OTP to phone number",
							responses: {
								200: {
									description: "Success",
									content: {
										"application/json": {
											schema: {
												type: "object",
												properties: {
													message: {
														type: "string",
													},
												},
											},
										},
									},
								},
							},
						},
					},
				},
				async (ctx) => {
					if (!options?.sendOTP) {
						ctx.context.logger.warn("sendOTP not implemented");
						throw new APIError("NOT_IMPLEMENTED", {
							message: PHONE_NUMBER_ERROR_CODES.SEND_OTP_NOT_IMPLEMENTED,
						});
					}

					if (opts.phoneNumberValidator) {
						const isValidNumber = await opts.phoneNumberValidator(
							ctx.body.phoneNumber,
						);
						if (!isValidNumber) {
							throw new APIError("BAD_REQUEST", {
								message: PHONE_NUMBER_ERROR_CODES.INVALID_PHONE_NUMBER,
							});
						}
					}

					const code = generateOTP(opts.otpLength);
					await ctx.context.internalAdapter.createVerificationValue({
						value: `${code}:0`,
						identifier: ctx.body.phoneNumber,
						expiresAt: getDate(opts.expiresIn, "sec"),
					});
					await options.sendOTP(
						{
							phoneNumber: ctx.body.phoneNumber,
							code,
						},
						ctx,
					);
					return ctx.json({ message: "code sent" });
				},
			),

			/**
			 * ### Endpoint
			 *
			 * POST `/phone-number/verify`
			 *
			 * ### API Methods
			 *
			 * **server:**
			 * `auth.api.verifyPhoneNumber`
			 *
			 * **client:**
			 * `authClient.phoneNumber.verify`
			 *
			 * @see [Read our docs to learn more.](https://better-auth.com/docs/plugins/phone-number#api-method-phone-number-verify)
			 */
			verifyPhoneNumber: createAuthEndpoint(
				"/phone-number/verify",
				{
					method: "POST",
					body: z.object({
						/**
						 * Phone number
						 */
						phoneNumber: z.string().meta({
							description: 'Phone number to verify. Eg: "+1234567890"',
						}),
						/**
						 * OTP code
						 */
						code: z.string().meta({
							description: 'OTP code. Eg: "123456"',
						}),
						/**
						 * Disable session creation after verification
						 * @default false
						 */
						disableSession: z
							.boolean()
							.meta({
								description:
									"Disable session creation after verification. Eg: false",
							})
							.optional(),
						/**
						 * This checks if there is a session already
						 * and updates the phone number with the provided
						 * phone number
						 */
						updatePhoneNumber: z
							.boolean()
							.meta({
								description:
									"Check if there is a session and update the phone number. Eg: true",
							})
							.optional(),
					}),
					metadata: {
						openapi: {
							summary: "Verify phone number",
							description: "Use this endpoint to verify phone number",
							responses: {
								"200": {
									description: "Phone number verified successfully",
									content: {
										"application/json": {
											schema: {
												type: "object",
												properties: {
													status: {
														type: "boolean",
														description:
															"Indicates if the verification was successful",
														enum: [true],
													},
													token: {
														type: "string",
														nullable: true,
														description:
															"Session token if session is created, null if disableSession is true or no session is created",
													},
													user: {
														type: "object",
														nullable: true,
														properties: {
															id: {
																type: "string",
																description: "Unique identifier of the user",
															},
															email: {
																type: "string",
																format: "email",
																nullable: true,
																description: "User's email address",
															},
															emailVerified: {
																type: "boolean",
																nullable: true,
																description: "Whether the email is verified",
															},
															name: {
																type: "string",
																nullable: true,
																description: "User's name",
															},
															image: {
																type: "string",
																format: "uri",
																nullable: true,
																description: "User's profile image URL",
															},
															phoneNumber: {
																type: "string",
																description: "User's phone number",
															},
															phoneNumberVerified: {
																type: "boolean",
																description:
																	"Whether the phone number is verified",
															},
															createdAt: {
																type: "string",
																format: "date-time",
																description:
																	"Timestamp when the user was created",
															},
															updatedAt: {
																type: "string",
																format: "date-time",
																description:
																	"Timestamp when the user was last updated",
															},
														},
														required: [
															"id",
															"phoneNumber",
															"phoneNumberVerified",
															"createdAt",
															"updatedAt",
														],
														description:
															"User object with phone number details, null if no user is created or found",
													},
												},
												required: ["status"],
											},
										},
									},
								},
								400: {
									description: "Invalid OTP",
								},
							},
						},
					},
				},
				async (ctx) => {
					if (options?.verifyOTP) {
						// Use custom verifyOTP if provided
						const isValid = await options.verifyOTP(
							{
								phoneNumber: ctx.body.phoneNumber,
								code: ctx.body.code,
							},
							ctx,
						);

						if (!isValid) {
							throw new APIError("BAD_REQUEST", {
								message: PHONE_NUMBER_ERROR_CODES.INVALID_OTP,
							});
						}

						// Clean up verification value
						const otp = await ctx.context.internalAdapter.findVerificationValue(
							ctx.body.phoneNumber,
						);
						if (otp) {
							await ctx.context.internalAdapter.deleteVerificationValue(otp.id);
						}
					} else {
						// Default internal verification logic
						const otp = await ctx.context.internalAdapter.findVerificationValue(
							ctx.body.phoneNumber,
						);

						if (!otp || otp.expiresAt < new Date()) {
							if (otp && otp.expiresAt < new Date()) {
								throw new APIError("BAD_REQUEST", {
									message: PHONE_NUMBER_ERROR_CODES.OTP_EXPIRED,
								});
							}
							throw new APIError("BAD_REQUEST", {
								message: PHONE_NUMBER_ERROR_CODES.OTP_NOT_FOUND,
							});
						}
						const [otpValue, attempts] = otp.value.split(":");
						const allowedAttempts = options?.allowedAttempts || 3;
						if (attempts && parseInt(attempts) >= allowedAttempts) {
							await ctx.context.internalAdapter.deleteVerificationValue(otp.id);
							throw new APIError("FORBIDDEN", {
								message: PHONE_NUMBER_ERROR_CODES.TOO_MANY_ATTEMPTS,
							});
						}
						if (otpValue !== ctx.body.code) {
							await ctx.context.internalAdapter.updateVerificationValue(
								otp.id,
								{
									value: `${otpValue}:${parseInt(attempts || "0") + 1}`,
								},
							);
							throw new APIError("BAD_REQUEST", {
								message: PHONE_NUMBER_ERROR_CODES.INVALID_OTP,
							});
						}

						await ctx.context.internalAdapter.deleteVerificationValue(otp.id);
					}

					if (ctx.body.updatePhoneNumber) {
						const session = await getSessionFromCtx(ctx);
						if (!session) {
							throw new APIError("UNAUTHORIZED", {
								message: BASE_ERROR_CODES.USER_NOT_FOUND,
							});
						}
						const existingUser =
							await ctx.context.adapter.findMany<UserWithPhoneNumber>({
								model: "user",
								where: [
									{
										field: "phoneNumber",
										value: ctx.body.phoneNumber,
									},
								],
							});
						if (existingUser.length) {
							throw ctx.error("BAD_REQUEST", {
								message: PHONE_NUMBER_ERROR_CODES.PHONE_NUMBER_EXIST,
							});
						}
						let user =
							await ctx.context.internalAdapter.updateUser<UserWithPhoneNumber>(
								session.user.id,
								{
									[opts.phoneNumber]: ctx.body.phoneNumber,
									[opts.phoneNumberVerified]: true,
								},
							);
						return ctx.json({
							status: true,
							token: session.session.token,
							user: {
								id: user.id,
								email: user.email,
								emailVerified: user.emailVerified,
								name: user.name,
								image: user.image,
								phoneNumber: user.phoneNumber,
								phoneNumberVerified: user.phoneNumberVerified,
								createdAt: user.createdAt,
								updatedAt: user.updatedAt,
							} as UserWithPhoneNumber,
						});
					}

					let user = await ctx.context.adapter.findOne<UserWithPhoneNumber>({
						model: "user",
						where: [
							{
								value: ctx.body.phoneNumber,
								field: opts.phoneNumber,
							},
						],
					});
					if (!user) {
						if (options?.signUpOnVerification) {
							user =
								await ctx.context.internalAdapter.createUser<UserWithPhoneNumber>(
									{
										email: options.signUpOnVerification.getTempEmail(
											ctx.body.phoneNumber,
										),
										name: options.signUpOnVerification.getTempName
											? options.signUpOnVerification.getTempName(
													ctx.body.phoneNumber,
												)
											: ctx.body.phoneNumber,
										[opts.phoneNumber]: ctx.body.phoneNumber,
										[opts.phoneNumberVerified]: true,
									},
								);
							if (!user) {
								throw new APIError("INTERNAL_SERVER_ERROR", {
									message: BASE_ERROR_CODES.FAILED_TO_CREATE_USER,
								});
							}
						}
					} else {
						user =
							await ctx.context.internalAdapter.updateUser<UserWithPhoneNumber>(
								user.id,
								{
									[opts.phoneNumberVerified]: true,
								},
							);
					}
					if (!user) {
						throw new APIError("INTERNAL_SERVER_ERROR", {
							message: BASE_ERROR_CODES.FAILED_TO_UPDATE_USER,
						});
					}

					await options?.callbackOnVerification?.(
						{
							phoneNumber: ctx.body.phoneNumber,
							user,
						},
						ctx,
					);

					if (!ctx.body.disableSession) {
						const session = await ctx.context.internalAdapter.createSession(
							user.id,
						);
						if (!session) {
							throw new APIError("INTERNAL_SERVER_ERROR", {
								message: BASE_ERROR_CODES.FAILED_TO_CREATE_SESSION,
							});
						}
						await setSessionCookie(ctx, {
							session,
							user,
						});
						return ctx.json({
							status: true,
							token: session.token,
							user: {
								id: user.id,
								email: user.email,
								emailVerified: user.emailVerified,
								name: user.name,
								image: user.image,
								phoneNumber: user.phoneNumber,
								phoneNumberVerified: user.phoneNumberVerified,
								createdAt: user.createdAt,
								updatedAt: user.updatedAt,
							} as UserWithPhoneNumber,
						});
					}

					return ctx.json({
						status: true,
						token: null,
						user: {
							id: user.id,
							email: user.email,
							emailVerified: user.emailVerified,
							name: user.name,
							image: user.image,
							phoneNumber: user.phoneNumber,
							phoneNumberVerified: user.phoneNumberVerified,
							createdAt: user.createdAt,
							updatedAt: user.updatedAt,
						} as UserWithPhoneNumber,
					});
				},
			),
			requestPasswordResetPhoneNumber: createAuthEndpoint(
				"/phone-number/request-password-reset",
				{
					method: "POST",
					body: z.object({
						phoneNumber: z.string(),
					}),
					metadata: {
						openapi: {
							description: "Request OTP for password reset via phone number",
							responses: {
								"200": {
									description: "OTP sent successfully for password reset",
									content: {
										"application/json": {
											schema: {
												type: "object",
												properties: {
													status: {
														type: "boolean",
														description:
															"Indicates if the OTP was sent successfully",
														enum: [true],
													},
												},
												required: ["status"],
											},
										},
									},
								},
							},
						},
					},
				},
				async (ctx) => {
					const user = await ctx.context.adapter.findOne<UserWithPhoneNumber>({
						model: "user",
						where: [
							{
								value: ctx.body.phoneNumber,
								field: opts.phoneNumber,
							},
						],
					});
					if (!user) {
						throw new APIError("BAD_REQUEST", {
							message: PHONE_NUMBER_ERROR_CODES.PHONE_NUMBER_NOT_EXIST,
						});
					}
					const code = generateOTP(opts.otpLength);
					await ctx.context.internalAdapter.createVerificationValue({
						value: `${code}:0`,
						identifier: `${ctx.body.phoneNumber}-request-password-reset`,
						expiresAt: getDate(opts.expiresIn, "sec"),
					});
					await options?.sendPasswordResetOTP?.(
						{
							phoneNumber: ctx.body.phoneNumber,
							code,
						},
						ctx,
					);
					return ctx.json({
						status: true,
					});
				},
			),
			resetPasswordPhoneNumber: createAuthEndpoint(
				"/phone-number/reset-password",
				{
					method: "POST",
					body: z.object({
						otp: z.string().meta({
							description:
								'The one time password to reset the password. Eg: "123456"',
						}),
						phoneNumber: z.string().meta({
							description:
								'The phone number to the account which intends to reset the password for. Eg: "+1234567890"',
						}),
						newPassword: z.string().meta({
							description: `The new password. Eg: "new-and-secure-password"`,
						}),
					}),
					metadata: {
						openapi: {
							description: "Reset password using phone number OTP",
							responses: {
								"200": {
									description: "Password reset successfully",
									content: {
										"application/json": {
											schema: {
												type: "object",
												properties: {
													status: {
														type: "boolean",
														description:
															"Indicates if the password was reset successfully",
														enum: [true],
													},
												},
												required: ["status"],
											},
										},
									},
								},
							},
						},
					},
				},
				async (ctx) => {
					const verification =
						await ctx.context.internalAdapter.findVerificationValue(
							`${ctx.body.phoneNumber}-request-password-reset`,
						);
					if (!verification) {
						throw new APIError("BAD_REQUEST", {
							message: PHONE_NUMBER_ERROR_CODES.OTP_NOT_FOUND,
						});
					}
					if (verification.expiresAt < new Date()) {
						throw new APIError("BAD_REQUEST", {
							message: PHONE_NUMBER_ERROR_CODES.OTP_EXPIRED,
						});
					}
					const [otpValue, attempts] = verification.value.split(":");
					const allowedAttempts = options?.allowedAttempts || 3;
					if (attempts && parseInt(attempts) >= allowedAttempts) {
						await ctx.context.internalAdapter.deleteVerificationValue(
							verification.id,
						);
						throw new APIError("FORBIDDEN", {
							message: PHONE_NUMBER_ERROR_CODES.TOO_MANY_ATTEMPTS,
						});
					}
					if (ctx.body.otp !== otpValue) {
						await ctx.context.internalAdapter.updateVerificationValue(
							verification.id,
							{
								value: `${otpValue}:${parseInt(attempts || "0") + 1}`,
							},
						);
						throw new APIError("BAD_REQUEST", {
							message: PHONE_NUMBER_ERROR_CODES.INVALID_OTP,
						});
					}
					const user = await ctx.context.adapter.findOne<User>({
						model: "user",
						where: [
							{
								field: "phoneNumber",
								value: ctx.body.phoneNumber,
							},
						],
					});
					if (!user) {
						throw new APIError("BAD_REQUEST", {
							message: PHONE_NUMBER_ERROR_CODES.UNEXPECTED_ERROR,
						});
					}
					const hashedPassword = await ctx.context.password.hash(
						ctx.body.newPassword,
					);
					await ctx.context.internalAdapter.updatePassword(
						user.id,
						hashedPassword,
					);
					await ctx.context.internalAdapter.deleteVerificationValue(
						verification.id,
					);
					return ctx.json({
						status: true,
					});
				},
			),
		},
		schema: mergeSchema(schema, options?.schema),
		rateLimit: [
			{
				pathMatcher(path) {
					return path.startsWith("/phone-number");
				},
				window: 60 * 1000,
				max: 10,
			},
		],
		$ERROR_CODES: PHONE_NUMBER_ERROR_CODES,
	} satisfies BetterAuthPlugin;
};<|MERGE_RESOLUTION|>--- conflicted
+++ resolved
@@ -22,128 +22,6 @@
 	return generateRandomString(size, "0-9");
 }
 
-<<<<<<< HEAD
-export interface PhoneNumberOptions {
-	/**
-	 * Length of the OTP code
-	 * @default 6
-	 * @cli
-	 * @question What is the length of the OTP code?
-	 * @type number
-	 */
-	otpLength?: number | undefined;
-	/**
-	 * Send OTP code to the user
-	 *
-	 * @param phoneNumber
-	 * @param code
-	 *
-	 * @cli example
-	 * @cli required
-	 * @type function
-	 * @example ```ts
-	 * async ({ phoneNumber, code }, request) => {
-	 *  // Send OTP code to the user
-	 * }
-	 * ```
-	 */
-	sendOTP: (
-		data: { phoneNumber: string; code: string },
-		request?: Request | undefined,
-	) => Promise<void> | void;
-	/**
-	 * a callback to send otp on user requesting to reset their password
-	 *
-	 * @param data - contains phone number and code
-	 * @param request - the request object
-	 * @returns
-	 */
-	sendPasswordResetOTP?:
-		| ((
-				data: { phoneNumber: string; code: string },
-				request?: Request,
-		  ) => Promise<void> | void)
-		| undefined;
-	/**
-	 * Expiry time of the OTP code in seconds
-	 * @default 300
-	 */
-	expiresIn?: number | undefined;
-	/**
-	 * Function to validate phone number
-	 *
-	 * by default any string is accepted
-	 */
-	phoneNumberValidator?:
-		| ((phoneNumber: string) => boolean | Promise<boolean>)
-		| undefined;
-	/**
-	 * Require a phone number verification before signing in
-	 *
-	 * @default false
-	 * @cli
-	 * @question Would you like to require phone number verification?
-	 * @type boolean
-	 */
-	requireVerification?: boolean | undefined;
-	/**
-	 * Callback when phone number is verified
-	 */
-	callbackOnVerification?:
-		| ((
-				data: {
-					phoneNumber: string;
-					user: UserWithPhoneNumber;
-				},
-				request?: Request,
-		  ) => void | Promise<void>)
-		| undefined;
-	/**
-	 * Sign up user after phone number verification
-	 *
-	 * the user will be signed up with the temporary email
-	 * and the phone number will be updated after verification
-	 */
-	signUpOnVerification?:
-		| {
-				/**
-				 * When a user signs up, a temporary email will be need to be created
-				 * to sign up the user. This function should return a temporary email
-				 * for the user given the phone number
-				 *
-				 * @param phoneNumber
-				 * @returns string (temporary email)
-				 */
-				getTempEmail: (phoneNumber: string) => string;
-				/**
-				 * When a user signs up, a temporary name will be need to be created
-				 * to sign up the user. This function should return a temporary name
-				 * for the user given the phone number
-				 *
-				 * @param phoneNumber
-				 * @returns string (temporary name)
-				 *
-				 * @default phoneNumber - the phone number will be used as the name
-				 */
-				getTempName?: (phoneNumber: string) => string;
-		  }
-		| undefined;
-	/**
-	 * Custom schema for the admin plugin
-	 */
-	schema?: InferOptionSchema<typeof schema> | undefined;
-	/**
-	 * Allowed attempts for the OTP code
-	 * @default 3
-	 * @cli
-	 * @question What is the allowed attempts for the OTP code?
-	 * @type number
-	 */
-	allowedAttempts?: number | undefined;
-}
-
-=======
->>>>>>> 17ececb8
 export const phoneNumber = (options?: PhoneNumberOptions | undefined) => {
 	const opts = {
 		expiresIn: options?.expiresIn || 300,

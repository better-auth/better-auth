--- conflicted
+++ resolved
@@ -61,12 +61,11 @@
 				},
 				async (ctx) => {
 					const { email } = ctx.body;
-<<<<<<< HEAD
+
 					const verificationToken = options?.generateToken 
   					? await options.generateToken(email)
   					: generateRandomString(32, alphabet("a-z", "A-Z"));
-=======
-
+          
 					if (options.disableSignUp) {
 						const user =
 							await ctx.context.internalAdapter.findUserByEmail(email);
@@ -77,12 +76,6 @@
 							});
 						}
 					}
-
-					const verificationToken = generateRandomString(
-						32,
-						alphabet("a-z", "A-Z"),
-					);
->>>>>>> 03e965e4
 					await ctx.context.internalAdapter.createVerificationValue({
 						identifier: verificationToken,
 						value: email,

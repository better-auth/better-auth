--- conflicted
+++ resolved
@@ -102,7 +102,6 @@
 			},
 		);
 	});
-<<<<<<< HEAD
 	
 	it("should use custom generateToken function", async () => {
 		const customGenerateToken = vi.fn(() => "custom_token");
@@ -132,7 +131,7 @@
 
 		expect(customGenerateToken).toHaveBeenCalled();
 		expect(verificationEmail.token).toBe("custom_token");
-=======
+	});
 });
 
 describe("magic link verify", async () => {
@@ -186,6 +185,5 @@
 		});
 		const betterAuthCookie = headers.get("set-cookie");
 		expect(betterAuthCookie).toBeDefined();
->>>>>>> 03e965e4
 	});
 });
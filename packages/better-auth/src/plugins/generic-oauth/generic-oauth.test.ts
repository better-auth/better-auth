import type { GenericEndpointContext } from "@better-auth/core";
import { runWithEndpointContext } from "@better-auth/core/context";
import { betterFetch } from "@better-fetch/fetch";
import { OAuth2Server } from "oauth2-mock-server";
import { afterAll, beforeAll, describe, expect, it } from "vitest";
import { createAuthClient } from "../../client";
import { parseSetCookieHeader } from "../../cookies";
import { getTestInstance } from "../../test-utils/test-instance";
import { genericOAuth } from ".";
import { genericOAuthClient } from "./client";

<<<<<<< HEAD
import { betterFetch } from "@better-fetch/fetch";
import { OAuth2Server } from "oauth2-mock-server";
import { parseSetCookieHeader } from "../../cookies";
import { runWithEndpointContext } from "@better-auth/core/context";
import type { GenericEndpointContext } from "@better-auth/core";
import type { OAuth2Tokens } from "@better-auth/core/oauth2";

=======
>>>>>>> 5d1c18ba
describe("oauth2", async () => {
	const providerId = "test";
	const clientId = "test-client-id";
	const clientSecret = "test-client-secret";
	const server = new OAuth2Server();
	await server.start();
	const port = Number(server.issuer.url?.split(":")[2]!);

	afterAll(async () => {
		await server.stop();
	});

	const { customFetchImpl, auth, cookieSetter } = await getTestInstance({
		plugins: [
			genericOAuth({
				config: [
					{
						providerId,
						discoveryUrl: `http://localhost:${port}/.well-known/openid-configuration`,
						clientId: clientId,
						clientSecret: clientSecret,
						pkce: true,
					},
				],
			}),
		],
	});

	const authClient = createAuthClient({
		plugins: [genericOAuthClient()],
		baseURL: "http://localhost:3000",
		fetchOptions: {
			customFetchImpl,
		},
	});

	beforeAll(async () => {
		const context = await auth.$context;
		await runWithEndpointContext(
			{
				context,
			} as GenericEndpointContext,
			async () => {
				await context.internalAdapter.createUser({
					email: "oauth2@test.com",
					name: "OAuth2 Test",
				});
			},
		);
		await server.issuer.keys.generate("RS256");
	});

	server.service.on("beforeUserinfo", (userInfoResponse, req) => {
		userInfoResponse.body = {
			email: "oauth2@test.com",
			name: "OAuth2 Test",
			sub: "oauth2",
			picture: "https://test.com/picture.png",
			email_verified: true,
		};
		userInfoResponse.statusCode = 200;
	});

	async function simulateOAuthFlow(
		authUrl: string,
		headers: Headers,
		fetchImpl?: (...args: any) => any,
	) {
		let location: string | null = null;
		await betterFetch(authUrl, {
			method: "GET",
			redirect: "manual",
			onError(context) {
				location = context.response.headers.get("location");
			},
		});

		if (!location) throw new Error("No redirect location found");

		let callbackURL = "";
		const newHeaders = new Headers();
		await betterFetch(location, {
			method: "GET",
			customFetchImpl: fetchImpl || customFetchImpl,
			headers,
			onError(context) {
				callbackURL = context.response.headers.get("location") || "";
				cookieSetter(newHeaders)(context);
			},
		});

		return { callbackURL, headers: newHeaders };
	}

	it("should redirect to the provider and handle the response", async () => {
		let headers = new Headers();
		const signInRes = await authClient.signIn.oauth2({
			providerId: "test",
			callbackURL: "http://localhost:3000/dashboard",
			newUserCallbackURL: "http://localhost:3000/new_user",
			fetchOptions: {
				onSuccess: cookieSetter(headers),
			},
		});
		expect(signInRes.data).toMatchObject({
			url: expect.stringContaining(`http://localhost:${port}/authorize`),
			redirect: true,
		});
		const { callbackURL } = await simulateOAuthFlow(
			signInRes.data?.url || "",
			headers,
		);
		expect(callbackURL).toBe("http://localhost:3000/dashboard");
	});

	it("should redirect to the provider and handle the response for a new user", async () => {
		server.service.once("beforeUserinfo", (userInfoResponse) => {
			userInfoResponse.body = {
				email: "oauth2-2@test.com",
				name: "OAuth2 Test 2",
				sub: "oauth2-2",
				picture: "https://test.com/picture.png",
				email_verified: true,
			};
			userInfoResponse.statusCode = 200;
		});

		let headers = new Headers();
		const signInRes = await authClient.signIn.oauth2({
			providerId: "test",
			callbackURL: "http://localhost:3000/dashboard",
			newUserCallbackURL: "http://localhost:3000/new_user",
			fetchOptions: {
				onSuccess: cookieSetter(headers),
			},
		});
		expect(signInRes.data).toMatchObject({
			url: expect.stringContaining(`http://localhost:${port}/authorize`),
			redirect: true,
		});
		const { callbackURL, headers: newHeaders } = await simulateOAuthFlow(
			signInRes.data?.url || "",
			headers,
		);
		expect(callbackURL).toBe("http://localhost:3000/new_user");
		const session = await authClient.getSession({
			fetchOptions: {
				headers: newHeaders,
			},
		});
		console.log(session.data, newHeaders);
		const ctx = await auth.$context;
		const accounts = await ctx.internalAdapter.findAccounts(
			session.data?.user.id!,
		);
		const account = accounts[0];
		expect(account).toMatchObject({
			providerId,
			accountId: "oauth2-2",
			userId: session.data?.user.id,
			accessToken: expect.any(String),
			refreshToken: expect.any(String),
			accessTokenExpiresAt: expect.any(Date),
			refreshTokenExpiresAt: null,
			scope: expect.any(String),
			idToken: expect.any(String),
		});
	});

	it("should redirect to the provider and handle the response after linked", async () => {
		let headers = new Headers();
		const res = await authClient.signIn.oauth2({
			providerId: "test",
			callbackURL: "http://localhost:3000/dashboard",
			newUserCallbackURL: "http://localhost:3000/new_user",
			fetchOptions: {
				onSuccess: cookieSetter(headers),
			},
		});
		const { callbackURL } = await simulateOAuthFlow(
			res.data?.url || "",
			headers,
		);
		expect(callbackURL).toBe("http://localhost:3000/dashboard");
	});

	it("should handle invalid provider ID", async () => {
		const res = await authClient.signIn.oauth2({
			providerId: "invalid-provider",
			callbackURL: "http://localhost:3000/dashboard",
			newUserCallbackURL: "http://localhost:3000/new_user",
		});
		expect(res.error?.status).toBe(400);
	});

	it("should handle server error during OAuth flow", async () => {
		server.service.once("beforeUserinfo", (userInfoResponse) => {
			userInfoResponse.body = {
				email: "oauth2@test.com",
				name: "OAuth2 Test",
				sub: "oauth2",
				picture: "https://test.com/picture.png",
				email_verified: true,
			};
			userInfoResponse.statusCode = 500;
		});

		let headers = new Headers();
		const res = await authClient.signIn.oauth2(
			{
				providerId: "test",
				callbackURL: "http://localhost:3000/dashboard",
				newUserCallbackURL: "http://localhost:3000/new_user",
			},
			{
				onSuccess(context) {
					const parsedSetCookie = parseSetCookieHeader(
						context.response.headers.get("Set-Cookie") || "",
					);
					headers.set(
						"cookie",
						`better-auth.state=${
							parsedSetCookie.get("better-auth.state")?.value
						}; better-auth.pk_code_verifier=${
							parsedSetCookie.get("better-auth.pk_code_verifier")?.value
						}`,
					);
				},
			},
		);

		const { callbackURL } = await simulateOAuthFlow(
			res.data?.url || "",
			headers,
		);
		expect(callbackURL).toContain("?error=");
	});

	it("should work with custom redirect uri", async () => {
		const { customFetchImpl, auth } = await getTestInstance({
			plugins: [
				genericOAuth({
					config: [
						{
							providerId: "test2",
							discoveryUrl: `http://localhost:${port}/.well-known/openid-configuration`,
							clientId: clientId,
							clientSecret: clientSecret,
							redirectURI: "http://localhost:3000/api/auth/callback/test2",
							pkce: true,
						},
					],
				}),
			],
		});
		const headers = new Headers();
		const authClient = createAuthClient({
			plugins: [genericOAuthClient()],
			baseURL: "http://localhost:3000",
			fetchOptions: {
				customFetchImpl,
				onSuccess: cookieSetter(headers),
			},
		});

		const res = await authClient.signIn.oauth2({
			providerId: "test2",
			callbackURL: "http://localhost:3000/dashboard",
			newUserCallbackURL: "http://localhost:3000/new_user",
			fetchOptions: {
				onSuccess: cookieSetter(headers),
			},
		});
		expect(res.data?.url).toContain(`http://localhost:${port}/authorize`);
		const { callbackURL } = await simulateOAuthFlow(
			res.data?.url || "",
			headers,
			customFetchImpl,
		);
		expect(callbackURL).toBe("http://localhost:3000/new_user");
	});

	it("should not create user when sign ups are disabled", async () => {
		server.service.once("beforeUserinfo", (userInfoResponse) => {
			userInfoResponse.body = {
				email: "oauth2-signup-disabled@test.com",
				name: "OAuth2 Test Signup Disabled",
				sub: "oauth2-signup-disabled",
				picture: "https://test.com/picture.png",
				email_verified: true,
			};
			userInfoResponse.statusCode = 200;
		});

		const { customFetchImpl, cookieSetter } = await getTestInstance({
			plugins: [
				genericOAuth({
					config: [
						{
							providerId: "test2",
							discoveryUrl: `http://localhost:${port}/.well-known/openid-configuration`,
							clientId: clientId,
							clientSecret: clientSecret,
							pkce: true,
							disableImplicitSignUp: true,
						},
					],
				}),
			],
		});
		const authClient = createAuthClient({
			plugins: [genericOAuthClient()],
			baseURL: "http://localhost:3000",
			fetchOptions: {
				customFetchImpl,
			},
		});
		const headers = new Headers();
		const res = await authClient.signIn.oauth2({
			providerId: "test2",
			callbackURL: "http://localhost:3000/dashboard",
			errorCallbackURL: "http://localhost:3000/error",
			fetchOptions: {
				onSuccess: cookieSetter(headers),
			},
		});
		expect(res.data?.url).toContain(`http://localhost:${port}/authorize`);
		const { callbackURL } = await simulateOAuthFlow(
			res.data?.url || "",
			headers,
			customFetchImpl,
		);
		expect(callbackURL).toBe(
			"http://localhost:3000/error?error=signup_disabled",
		);
	});

	it("should create user when sign ups are disabled and sign up is requested", async () => {
		server.service.once("beforeUserinfo", (userInfoResponse) => {
			userInfoResponse.body = {
				email: "oauth2-signup-disabled-and-requested@test.com",
				name: "OAuth2 Test Signup Disabled And Requested",
				sub: "oauth2-signup-disabled-and-requested",
				picture: "https://test.com/picture.png",
				email_verified: true,
			};
			userInfoResponse.statusCode = 200;
		});

		const { customFetchImpl, cookieSetter } = await getTestInstance({
			plugins: [
				genericOAuth({
					config: [
						{
							providerId: "test2",
							discoveryUrl: `http://localhost:${port}/.well-known/openid-configuration`,
							clientId: clientId,
							clientSecret: clientSecret,
							pkce: true,
							disableImplicitSignUp: true,
						},
					],
				}),
			],
		});

		const authClient = createAuthClient({
			plugins: [genericOAuthClient()],
			baseURL: "http://localhost:3000",
			fetchOptions: {
				customFetchImpl,
			},
		});
		const headers = new Headers();
		const res = await authClient.signIn.oauth2({
			providerId: "test2",
			callbackURL: "http://localhost:3000/dashboard",
			errorCallbackURL: "http://localhost:3000/error",
			requestSignUp: true,
			fetchOptions: {
				onSuccess: cookieSetter(headers),
			},
		});
		expect(res.data?.url).toContain(`http://localhost:${port}/authorize`);
		const { callbackURL } = await simulateOAuthFlow(
			res.data?.url || "",
			headers,
			customFetchImpl,
		);
		expect(callbackURL).toBe("http://localhost:3000/dashboard");
	});

	it("should pass authorization headers in oAuth2Callback", async () => {
		const customHeaders = {
			"X-Custom-Header": "test-value",
		};

		let receivedHeaders: Record<string, string> = {};
		server.service.once("beforeTokenSigning", (token, req) => {
			receivedHeaders = req.headers as Record<string, string>;
		});

		const { customFetchImpl, cookieSetter } = await getTestInstance({
			plugins: [
				genericOAuth({
					config: [
						{
							providerId: "test3",
							discoveryUrl: `http://localhost:${port}/.well-known/openid-configuration`,
							clientId: clientId,
							clientSecret: clientSecret,
							pkce: true,
							authorizationHeaders: customHeaders,
						},
					],
				}),
			],
		});
		const headers = new Headers();
		const authClient = createAuthClient({
			plugins: [genericOAuthClient()],
			baseURL: "http://localhost:3000",
			fetchOptions: {
				customFetchImpl,
				onSuccess: cookieSetter(headers),
			},
		});

		const res = await authClient.signIn.oauth2({
			providerId: "test3",
			callbackURL: "http://localhost:3000/dashboard",
			newUserCallbackURL: "http://localhost:3000/new_user",
			fetchOptions: {
				onSuccess: cookieSetter(headers),
			},
		});

		expect(res.data?.url).toContain(`http://localhost:${port}/authorize`);
		await simulateOAuthFlow(res.data?.url || "", headers, customFetchImpl);

		expect(receivedHeaders).toHaveProperty("x-custom-header");
		expect(receivedHeaders["x-custom-header"]).toBe("test-value");
	});

	it("should delete oauth user with verification flow without password", async () => {
		let token = "";
		const { customFetchImpl, cookieSetter } = await getTestInstance({
			user: {
				deleteUser: {
					enabled: true,
					async sendDeleteAccountVerification(data, _) {
						token = data.token;
					},
				},
			},
			plugins: [
				genericOAuth({
					config: [
						{
							providerId: "test",
							discoveryUrl: `http://localhost:${port}/.well-known/openid-configuration`,
							clientId: clientId,
							clientSecret: clientSecret,
						},
					],
				}),
			],
		});
		const headers = new Headers();
		const client = createAuthClient({
			plugins: [genericOAuthClient()],
			baseURL: "http://localhost:3000",
			fetchOptions: {
				customFetchImpl,
				onSuccess: cookieSetter(headers),
			},
		});
		const signInRes = await client.signIn.oauth2({
			providerId: "test",
			callbackURL: "http://localhost:3000/dashboard",
			newUserCallbackURL: "http://localhost:3000/new_user",
			fetchOptions: {
				onSuccess: cookieSetter(headers),
			},
		});

		expect(signInRes.data).toMatchObject({
			url: expect.stringContaining(`http://localhost:${port}/authorize`),
			redirect: true,
		});

		const { headers: newHeaders } = await simulateOAuthFlow(
			signInRes.data?.url || "",
			headers,
			customFetchImpl,
		);

		const session = await client.getSession({
			fetchOptions: {
				headers: newHeaders,
			},
		});
		expect(session.data).not.toBeNull();

		const deleteRes = await client.deleteUser({
			fetchOptions: {
				headers: newHeaders,
			},
		});

		expect(deleteRes.data).toMatchObject({
			success: true,
		});

		expect(token.length).toBe(32);

		const deleteCallbackRes = await client.deleteUser({
			token,
			fetchOptions: {
				headers: newHeaders,
			},
		});
		expect(deleteCallbackRes.data).toMatchObject({
			success: true,
		});
		const nullSession = await client.getSession({
			fetchOptions: {
				headers,
			},
		});
		expect(nullSession.data).toBeNull();
	});

	it("should handle numeric account IDs correctly and prevent duplicate accounts", async () => {
		const numericAccountId = 123456789;
		const userEmail = "numeric-id-test@test.com";

		server.service.once("beforeUserinfo", (userInfoResponse) => {
			userInfoResponse.body = {
				email: userEmail,
				name: "Numeric ID Test User",
				sub: numericAccountId,
				picture: "https://test.com/picture.png",
				email_verified: true,
			};
			userInfoResponse.statusCode = 200;
		});

		const { customFetchImpl, auth, cookieSetter } = await getTestInstance({
			plugins: [
				genericOAuth({
					config: [
						{
							providerId: "numeric-test",
							discoveryUrl: `http://localhost:${port}/.well-known/openid-configuration`,
							clientId: clientId,
							clientSecret: clientSecret,
							pkce: true,
						},
					],
				}),
			],
		});
		const headers = new Headers();
		const authClient = createAuthClient({
			plugins: [genericOAuthClient()],
			baseURL: "http://localhost:3000",
			fetchOptions: {
				customFetchImpl,
				onSuccess: cookieSetter(headers),
			},
		});

		const firstSignIn = await authClient.signIn.oauth2({
			providerId: "numeric-test",
			callbackURL: "http://localhost:3000/dashboard",
			newUserCallbackURL: "http://localhost:3000/new_user",
		});

		const { callbackURL: firstCallbackURL, headers: firstHeaders } =
			await simulateOAuthFlow(
				firstSignIn.data?.url || "",
				headers,
				customFetchImpl,
			);

		expect(firstCallbackURL).toBe("http://localhost:3000/new_user");

		const firstSession = await authClient.getSession({
			fetchOptions: {
				headers: firstHeaders,
			},
		});

		expect(firstSession.data).not.toBeNull();
		const userId = firstSession.data?.user.id!;

		const ctx = await auth.$context;
		const accountsAfterFirst = await ctx.internalAdapter.findAccounts(userId);
		expect(accountsAfterFirst).toHaveLength(1);
		expect(accountsAfterFirst[0]).toMatchObject({
			providerId: "numeric-test",
			accountId: String(numericAccountId),
			userId: userId,
		});

		server.service.once("beforeUserinfo", (userInfoResponse) => {
			userInfoResponse.body = {
				email: userEmail,
				name: "Numeric ID Test User",
				sub: numericAccountId,
				picture: "https://test.com/picture.png",
				email_verified: true,
			};
			userInfoResponse.statusCode = 200;
		});

		const secondSignIn = await authClient.signIn.oauth2({
			providerId: "numeric-test",
			callbackURL: "http://localhost:3000/dashboard",
		});

		const { callbackURL: secondCallbackURL, headers: secondHeaders } =
			await simulateOAuthFlow(
				secondSignIn.data?.url || "",
				headers,
				customFetchImpl,
			);

		expect(secondCallbackURL).toBe("http://localhost:3000/dashboard");

		const secondSession = await authClient.getSession({
			fetchOptions: {
				headers: secondHeaders,
			},
		});

		expect(secondSession.data).not.toBeNull();
		expect(secondSession.data?.user.id).toBe(userId);

		const accountsAfterSecond = await ctx.internalAdapter.findAccounts(userId);
		expect(accountsAfterSecond).toHaveLength(1);
		expect(accountsAfterSecond[0]!.accountId).toBe(String(numericAccountId));
	});

	it("should handle custom getUserInfo returning numeric ID", async () => {
		const numericId = 987654321;

		const { customFetchImpl, auth, cookieSetter } = await getTestInstance({
			plugins: [
				genericOAuth({
					config: [
						{
							providerId: "custom-numeric",
							authorizationUrl: `http://localhost:${port}/authorize`,
							tokenUrl: `http://localhost:${port}/token`,
							clientId: clientId,
							clientSecret: clientSecret,
							pkce: true,
							getUserInfo: async (_tokens) => {
								return {
									id: numericId,
									email: "custom-numeric@test.com",
									name: "Custom Numeric User",
									emailVerified: true,
									image: "https://test.com/avatar.png",
								};
							},
						},
					],
				}),
			],
		});
		const headers = new Headers();
		const authClient = createAuthClient({
			plugins: [genericOAuthClient()],
			baseURL: "http://localhost:3000",
			fetchOptions: {
				customFetchImpl,
				onSuccess: cookieSetter(headers),
			},
		});

		const signInRes = await authClient.signIn.oauth2({
			providerId: "custom-numeric",
			callbackURL: "http://localhost:3000/dashboard",
			newUserCallbackURL: "http://localhost:3000/new_user",
		});

		const { callbackURL, headers: newHeaders } = await simulateOAuthFlow(
			signInRes.data?.url || "",
			headers,
			customFetchImpl,
		);

		expect(callbackURL).toBe("http://localhost:3000/new_user");

		const session = await authClient.getSession({
			fetchOptions: {
				headers: newHeaders,
			},
		});

		const ctx = await auth.$context;
		const accounts = await ctx.internalAdapter.findAccounts(
			session.data?.user.id!,
		);

		expect(accounts[0]!.accountId).toBe(String(numericId));
	});

	it("should handle mapProfileToUser returning numeric ID", async () => {
		const numericProfileId = 111222333;

		server.service.once("beforeUserinfo", (userInfoResponse) => {
			userInfoResponse.body = {
				email: "map-profile-numeric@test.com",
				name: "Map Profile Numeric User",
				sub: "string-sub-id",
				user_id: numericProfileId,
				picture: "https://test.com/picture.png",
				email_verified: true,
			};
			userInfoResponse.statusCode = 200;
		});

		const { customFetchImpl, auth, cookieSetter } = await getTestInstance({
			plugins: [
				genericOAuth({
					config: [
						{
							providerId: "map-profile-numeric",
							discoveryUrl: `http://localhost:${port}/.well-known/openid-configuration`,
							clientId: clientId,
							clientSecret: clientSecret,
							pkce: true,
							mapProfileToUser: (profile) => {
								return {
									id: profile.user_id,
									email: profile.email,
									name: profile.name,
									emailVerified: profile.email_verified,
								};
							},
						},
					],
				}),
			],
		});
		const headers = new Headers();
		const authClient = createAuthClient({
			plugins: [genericOAuthClient()],
			baseURL: "http://localhost:3000",
			fetchOptions: {
				customFetchImpl,
				onSuccess: cookieSetter(headers),
			},
		});

		const signInRes = await authClient.signIn.oauth2({
			providerId: "map-profile-numeric",
			callbackURL: "http://localhost:3000/dashboard",
			newUserCallbackURL: "http://localhost:3000/new_user",
		});

		const { callbackURL, headers: newHeaders } = await simulateOAuthFlow(
			signInRes.data?.url || "",
			headers,
			customFetchImpl,
		);

		expect(callbackURL).toBe("http://localhost:3000/new_user");

		const session = await authClient.getSession({
			fetchOptions: {
				headers: newHeaders,
			},
		});

		const ctx = await auth.$context;
		const accounts = await ctx.internalAdapter.findAccounts(
			session.data?.user.id!,
		);

		expect(accounts[0]!.accountId).toBe(String(numericProfileId));
	});

	it("should handle Strava OAuth with custom mapProfileToUser", async () => {
		const stravaUserId = 12345678;
		const stravaProfile = {
			id: stravaUserId,
			firstname: "John",
			lastname: "Doe",
			profile: "https://example.com/strava-avatar.jpg",
			email_verified: true,
		};

		server.service.once("beforeUserinfo", (userInfoResponse) => {
			userInfoResponse.body = stravaProfile;
			userInfoResponse.statusCode = 200;
		});

		const { customFetchImpl, auth, cookieSetter } = await getTestInstance({
			plugins: [
				genericOAuth({
					config: [
						{
							providerId: "strava",
							authorizationUrl: `http://localhost:${port}/authorize`,
							tokenUrl: `http://localhost:${port}/token`,
							userInfoUrl: `http://localhost:${port}/userinfo`,
							clientId: "STRAVA_CLIENT_ID",
							clientSecret: "STRAVA_CLIENT_SECRET",
							scopes: ["read", "activity:read_all"],
							pkce: true,
							mapProfileToUser: (profile) => {
								const fullName = `${profile.firstname} ${profile.lastname}`;
								return {
									id: profile.id,
									email: `${profile.id}@strava.local`,
									name: fullName,
									image: profile.profile,
									emailVerified: true,
								};
							},
						},
					],
				}),
			],
		});
		const headers = new Headers();
		const authClient = createAuthClient({
			plugins: [genericOAuthClient()],
			baseURL: "http://localhost:3000",
			fetchOptions: {
				customFetchImpl,
				onSuccess: cookieSetter(headers),
			},
		});

		const signInRes = await authClient.signIn.oauth2({
			providerId: "strava",
			callbackURL: "http://localhost:3000/dashboard",
			newUserCallbackURL: "http://localhost:3000/new_user",
		});

		expect(signInRes.data?.url).toContain(`http://localhost:${port}/authorize`);
		// we missed the `activity:read_all`
		expect(signInRes.data?.url).toContain("scope=read+activity");

		const { callbackURL, headers: newHeaders } = await simulateOAuthFlow(
			signInRes.data?.url || "",
			headers,
			customFetchImpl,
		);

		expect(callbackURL).toBe("http://localhost:3000/new_user");

		const session = await authClient.getSession({
			fetchOptions: {
				headers: newHeaders,
			},
		});

		expect(session.data).not.toBeNull();
		expect(session.data?.user.email).toBe(`${stravaUserId}@strava.local`);
		expect(session.data?.user.name).toBe("John Doe");
		expect(session.data?.user.image).toBe(
			"https://example.com/strava-avatar.jpg",
		);

		const ctx = await auth.$context;
		const accounts = await ctx.internalAdapter.findAccounts(
			session.data?.user.id!,
		);

		expect(accounts[0]).toMatchObject({
			providerId: "strava",
			accountId: String(stravaUserId),
			userId: session.data?.user.id,
		});
	});

	it("should work with cookie-based state storage", async () => {
		server.service.once("beforeUserinfo", (userInfoResponse) => {
			userInfoResponse.body = {
				email: "oauth2-cookie-state@test.com",
				name: "OAuth2 Cookie State",
				sub: "oauth2-cookie-state",
				picture: "https://test.com/picture.png",
				email_verified: true,
			};
			userInfoResponse.statusCode = 200;
		});

		const { customFetchImpl, auth, cookieSetter } = await getTestInstance({
			plugins: [
				genericOAuth({
					config: [
						{
							providerId: "test-cookie",
							discoveryUrl: `http://localhost:${port}/.well-known/openid-configuration`,
							clientId: clientId,
							clientSecret: clientSecret,
							pkce: true,
						},
					],
				}),
			],
			advanced: {
				oauthConfig: {
					storeStateStrategy: "cookie",
				},
			},
		});
		const headers = new Headers();
		const authClient = createAuthClient({
			plugins: [genericOAuthClient()],
			baseURL: "http://localhost:3000",
			fetchOptions: {
				customFetchImpl,
				onSuccess: cookieSetter(headers),
			},
		});

		const res = await authClient.signIn.oauth2({
			providerId: "test-cookie",
			callbackURL: "http://localhost:3000/dashboard",
			newUserCallbackURL: "http://localhost:3000/new_user",
			fetchOptions: {
				onSuccess: cookieSetter(headers),
			},
		});
		expect(res.data?.url).toContain(`http://localhost:${port}/authorize`);

		const { callbackURL, headers: newHeaders } = await simulateOAuthFlow(
			res.data?.url || "",
			headers,
			customFetchImpl,
		);
		expect(callbackURL).toBe("http://localhost:3000/new_user");

		const session = await authClient.getSession({
			fetchOptions: {
				headers: newHeaders,
			},
		});

		expect(session.data).not.toBeNull();
		expect(session.data?.user.email).toBe("oauth2-cookie-state@test.com");
		expect(session.data?.user.name).toBe("OAuth2 Cookie State");
	});

	it("should await async mapProfileToUser", async () => {
		const { auth } = await getTestInstance({
			plugins: [
				genericOAuth({
					config: [
						{
							providerId: "test-async",
							clientId: clientId,
							clientSecret: clientSecret,
							getUserInfo: async (_tokens) => ({
								id: "test-user-id",
								email: "test@example.com",
								name: "Test User",
								emailVerified: true,
							}),
							mapProfileToUser: async (
								_profile,
							): Promise<Record<string, any>> => {
								return { customField: "async-custom-data" };
							},
						},
					],
				}),
			],
		});

		const context = await auth.$context;
		const provider = context.socialProviders.find((p) => p.id === "test-async");

		const result = await provider!.getUserInfo({
			accessToken: "test-access-token",
			idToken: undefined,
			refreshToken: undefined,
		});

		expect(result?.user).toHaveProperty("customField", "async-custom-data");
	});
});<|MERGE_RESOLUTION|>--- conflicted
+++ resolved
@@ -8,8 +8,6 @@
 import { getTestInstance } from "../../test-utils/test-instance";
 import { genericOAuth } from ".";
 import { genericOAuthClient } from "./client";
-
-<<<<<<< HEAD
 import { betterFetch } from "@better-fetch/fetch";
 import { OAuth2Server } from "oauth2-mock-server";
 import { parseSetCookieHeader } from "../../cookies";
@@ -17,8 +15,6 @@
 import type { GenericEndpointContext } from "@better-auth/core";
 import type { OAuth2Tokens } from "@better-auth/core/oauth2";
 
-=======
->>>>>>> 5d1c18ba
 describe("oauth2", async () => {
 	const providerId = "test";
 	const clientId = "test-client-id";

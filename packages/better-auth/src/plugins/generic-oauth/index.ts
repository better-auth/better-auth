import { betterFetch } from "@better-fetch/fetch";
import { APIError } from "better-call";
import { z } from "zod";
import { createAuthEndpoint } from "../../api";
import { setSessionCookie } from "../../cookies";
import {
	createAuthorizationURL,
	validateAuthorizationCode,
	type OAuth2Tokens,
	type OAuthProvider,
} from "../../oauth2";
import { handleOAuthUserInfo } from "../../oauth2/link-account";
import { generateState, parseState } from "../../oauth2/state";
import type { BetterAuthPlugin, User } from "../../types";
import { decodeJwt } from "jose";

/**
 * Configuration interface for generic OAuth providers.
 */
interface GenericOAuthConfig {
	/** Unique identifier for the OAuth provider */
	providerId: string;
	/**
	 * URL to fetch OAuth 2.0 configuration.
	 * If provided, the authorization and token endpoints will be fetched from this URL.
	 */
	discoveryUrl?: string;
	/**
	 * URL for the authorization endpoint.
	 * Optional if using discoveryUrl.
	 */
	authorizationUrl?: string;
	/**
	 * URL for the token endpoint.
	 * Optional if using discoveryUrl.
	 */
	tokenUrl?: string;
	/**
	 * URL for the user info endpoint.
	 * Optional if using discoveryUrl.
	 */
	userInfoUrl?: string;
	/** OAuth client ID */
	clientId: string;
	/** OAuth client secret */
	clientSecret: string;
	/**
	 * Array of OAuth scopes to request.
	 * @default []
	 */
	scopes?: string[];
	/**
	 * Custom redirect URI.
	 * If not provided, a default URI will be constructed.
	 */
	redirectURI?: string;
	/**
	 * OAuth response type.
	 * @default "code"
	 */
	responseType?: string;
	/**
	 * Prompt parameter for the authorization request.
	 * Controls the authentication experience for the user.
	 */
	prompt?: "none" | "login" | "consent" | "select_account";
	/**
	 * Whether to use PKCE (Proof Key for Code Exchange)
	 * @default false
	 */
	pkce?: boolean;
	/**
	 * Access type for the authorization request.
	 * Use "offline" to request a refresh token.
	 */
	accessType?: string;
	/**
	 * Custom function to fetch user info.
	 * If provided, this function will be used instead of the default user info fetching logic.
	 * @param tokens - The OAuth tokens received after successful authentication
	 * @returns A promise that resolves to a User object or null
	 */
	getUserInfo?: (tokens: OAuth2Tokens) => Promise<User | null>;
	/**
	 * Custom function to map the user profile to a User object.
	 */
	mapProfileToUser?: (profile: Record<string, any>) =>
		| {
				id?: string;
				name?: string;
				email?: string;
				image?: string;
				emailVerified?: boolean;
				[key: string]: any;
		  }
		| Promise<{
				id?: string;
				name?: string;
				email?: string;
				image?: string;
				emailVerified?: boolean;
				[key: string]: any;
		  }>;
	/**
	 * Additional search-params to add to the authorizationUrl.
	 * Warning: Search-params added here overwrite any default params.
	 */
	authorizationUrlParams?: Record<string, string>;
	/**
	 * Disable implicit sign up for new users. When set to true for the provider,
	 * sign-in need to be calle dwith with requestSignUp as true to create new users.
	 */
	disableImplicitSignUp?: boolean;
}

interface GenericOAuthOptions {
	/**
	 * Array of OAuth provider configurations.
	 */
	config: GenericOAuthConfig[];
}

async function getUserInfo(
	tokens: OAuth2Tokens,
	finalUserInfoUrl: string | undefined,
) {
	if (tokens.idToken) {
		const decoded = decodeJwt(tokens.idToken) as {
			sub: string;
			email_verified: boolean;
			email: string;
			name: string;
			picture: string;
		};
		if (decoded) {
			if (decoded.sub && decoded.email) {
				return {
					id: decoded.sub,
					emailVerified: decoded.email_verified,
					image: decoded.picture,
					...decoded,
				};
			}
		}
	}

	if (!finalUserInfoUrl) {
		return null;
	}

	const userInfo = await betterFetch<{
		email: string;
		sub?: string;
		name: string;
		email_verified: boolean;
		picture: string;
	}>(finalUserInfoUrl, {
		method: "GET",
		headers: {
			Authorization: `Bearer ${tokens.accessToken}`,
		},
	});
	return {
		id: userInfo.data?.sub,
		emailVerified: userInfo.data?.email_verified,
		email: userInfo.data?.email,
		image: userInfo.data?.picture,
		name: userInfo.data?.name,
		...userInfo.data,
	};
}

/**
 * A generic OAuth plugin that can be used to add OAuth support to any provider
 */
export const genericOAuth = (options: GenericOAuthOptions) => {
	const ERROR_CODES = {
		INVALID_OAUTH_CONFIGURATION: "Invalid OAuth configuration",
	} as const;
	return {
		id: "generic-oauth",
		init: (ctx) => {
			const genericProviders = options.config.map((c) => {
				let finalUserInfoUrl = c.userInfoUrl;
				return {
					id: c.providerId,
					name: c.providerId,
					createAuthorizationURL(data) {
						return createAuthorizationURL({
							id: c.providerId,
							options: {
								clientId: c.clientId,
								clientSecret: c.clientSecret,
								redirectURI: c.redirectURI,
							},
							authorizationEndpoint: c.authorizationUrl!,
							state: data.state,
							codeVerifier: c.pkce ? data.codeVerifier : undefined,
							scopes: c.scopes || [],
							redirectURI: `${ctx.baseURL}/oauth2/callback/${c.providerId}`,
						});
					},
					async validateAuthorizationCode(data) {
						let finalTokenUrl = c.tokenUrl;
						if (c.discoveryUrl) {
							const discovery = await betterFetch<{
								token_endpoint: string;
								userinfo_endpoint: string;
							}>(c.discoveryUrl, {
								method: "GET",
							});
							if (discovery.data) {
								finalTokenUrl = discovery.data.token_endpoint;
								finalUserInfoUrl = discovery.data.userinfo_endpoint;
							}
						}
						if (!finalTokenUrl) {
							throw new APIError("BAD_REQUEST", {
								message: "Invalid OAuth configuration. Token URL not found.",
							});
						}
						return validateAuthorizationCode({
							code: data.code,
							codeVerifier: data.codeVerifier,
							redirectURI: data.redirectURI,
							options: {
								clientId: c.clientId,
								clientSecret: c.clientSecret,
								redirectURI: c.redirectURI,
							},
							tokenEndpoint: finalTokenUrl,
						});
					},
					async getUserInfo(tokens) {
						if (!finalUserInfoUrl) {
							return null;
						}
						const userInfo = c.getUserInfo
							? await c.getUserInfo(tokens)
							: await getUserInfo(tokens, finalUserInfoUrl);
						if (!userInfo) {
							return null;
						}
						return {
							user: {
								id: userInfo?.id,
								email: userInfo?.email,
								emailVerified: userInfo?.emailVerified,
								image: userInfo?.image,
								name: userInfo?.name,
								...c.mapProfileToUser?.(userInfo),
							},
							data: userInfo,
						};
					},
				} as OAuthProvider;
			});
			return {
				context: {
					socialProviders: genericProviders.concat(ctx.socialProviders),
				},
			};
		},
		endpoints: {
			signInWithOAuth2: createAuthEndpoint(
				"/sign-in/oauth2",
				{
					method: "POST",
					body: z.object({
						providerId: z.string({
							description: "The provider ID for the OAuth provider",
						}),
						callbackURL: z
							.string({
								description: "The URL to redirect to after sign in",
							})
							.optional(),
						errorCallbackURL: z
							.string({
								description: "The URL to redirect to if an error occurs",
							})
							.optional(),
						newUserCallbackURL: z
							.string({
								description:
									"The URL to redirect to after login if the user is new",
							})
							.optional(),
						disableRedirect: z
							.boolean({
								description: "Disable redirect",
							})
							.optional(),
						requestSignUp: z
							.boolean({
								description:
									"Explicitly request sign-up. Useful when disableImplicitSignUp is true for this provider",
							})
							.optional(),
					}),
					metadata: {
						openapi: {
							description: "Sign in with OAuth2",
							responses: {
								200: {
									description: "Sign in with OAuth2",
									content: {
										"application/json": {
											schema: {
												type: "object",
												properties: {
													url: {
														type: "string",
													},
													redirect: {
														type: "boolean",
													},
												},
											},
										},
									},
								},
							},
						},
					},
				},
				async (ctx) => {
					const { providerId } = ctx.body;
					const config = options.config.find(
						(c) => c.providerId === providerId,
					);
					if (!config) {
						throw new APIError("BAD_REQUEST", {
							message: `No config found for provider ${providerId}`,
						});
					}
					const {
						discoveryUrl,
						authorizationUrl,
						tokenUrl,
						clientId,
						clientSecret,
						scopes,
						redirectURI,
						responseType,
						pkce,
						prompt,
						accessType,
						authorizationUrlParams,
					} = config;
					let finalAuthUrl = authorizationUrl;
					let finalTokenUrl = tokenUrl;
					if (discoveryUrl) {
						const discovery = await betterFetch<{
							authorization_endpoint: string;
							token_endpoint: string;
						}>(discoveryUrl, {
							onError(context) {
								ctx.context.logger.error(context.error.message, context.error, {
									discoveryUrl,
								});
							},
						});
						if (discovery.data) {
							finalAuthUrl = discovery.data.authorization_endpoint;
							finalTokenUrl = discovery.data.token_endpoint;
						}
					}
					if (!finalAuthUrl || !finalTokenUrl) {
						throw new APIError("BAD_REQUEST", {
							message: ERROR_CODES.INVALID_OAUTH_CONFIGURATION,
						});
					}
					if (authorizationUrlParams) {
						const withAdditionalParams = new URL(finalAuthUrl);
						for (const [paramName, paramValue] of Object.entries(
							authorizationUrlParams,
						)) {
							withAdditionalParams.searchParams.set(paramName, paramValue);
						}
						finalAuthUrl = withAdditionalParams.toString();
					}

					const { state, codeVerifier } = await generateState(ctx);
					const authUrl = await createAuthorizationURL({
						id: providerId,
						options: {
							clientId,
							clientSecret,
							redirectURI,
						},
						authorizationEndpoint: finalAuthUrl,
						state,
						codeVerifier: pkce ? codeVerifier : undefined,
						scopes: scopes || [],
						redirectURI: `${ctx.context.baseURL}/oauth2/callback/${providerId}`,
					});

					if (responseType && responseType !== "code") {
						authUrl.searchParams.set("response_type", responseType);
					}

					if (prompt) {
						authUrl.searchParams.set("prompt", prompt);
					}

					if (accessType) {
						authUrl.searchParams.set("access_type", accessType);
					}

					return ctx.json({
						url: authUrl.toString(),
						redirect: !ctx.body.disableRedirect,
					});
				},
			),
			oAuth2Callback: createAuthEndpoint(
				"/oauth2/callback/:providerId",
				{
					method: "GET",
					query: z.object({
						code: z
							.string({
								description: "The OAuth2 code",
							})
							.optional(),
						error: z
							.string({
								description: "The error message, if any",
							})
							.optional(),
						state: z
							.string({
								description: "The state parameter from the OAuth2 request",
							})
							.optional(),
					}),
					metadata: {
						openapi: {
							description: "OAuth2 callback",
							responses: {
								200: {
									description: "OAuth2 callback",
									content: {
										"application/json": {
											schema: {
												type: "object",
												properties: {
													url: {
														type: "string",
													},
												},
											},
										},
									},
								},
							},
						},
					},
				},
				async (ctx) => {
					if (ctx.query.error || !ctx.query.code) {
						throw ctx.redirect(
							`${ctx.context.options.baseURL}?error=${
								ctx.query.error || "oAuth_code_missing"
							}`,
						);
					}
					const provider = options.config.find(
						(p) => p.providerId === ctx.params.providerId,
					);

					if (!provider) {
						throw new APIError("BAD_REQUEST", {
							message: `No config found for provider ${ctx.params.providerId}`,
						});
					}
					let tokens: OAuth2Tokens | undefined = undefined;
					const parsedState = await parseState(ctx);

<<<<<<< HEAD
					const { callbackURL, codeVerifier, errorURL, requestSignUp } =
=======
					const { callbackURL, codeVerifier, errorURL, newUserURL } =
>>>>>>> 8c31eaea
						parsedState;
					const code = ctx.query.code;

					let finalTokenUrl = provider.tokenUrl;
					let finalUserInfoUrl = provider.userInfoUrl;
					if (provider.discoveryUrl) {
						const discovery = await betterFetch<{
							token_endpoint: string;
							userinfo_endpoint: string;
						}>(provider.discoveryUrl, {
							method: "GET",
						});
						if (discovery.data) {
							finalTokenUrl = discovery.data.token_endpoint;
							finalUserInfoUrl = discovery.data.userinfo_endpoint;
						}
					}
					try {
						if (!finalTokenUrl) {
							throw new APIError("BAD_REQUEST", {
								message: "Invalid OAuth configuration.",
							});
						}
						tokens = await validateAuthorizationCode({
							code,
							codeVerifier: provider.pkce ? codeVerifier : undefined,
							redirectURI: `${ctx.context.baseURL}/oauth2/callback/${provider.providerId}`,
							options: {
								clientId: provider.clientId,
								clientSecret: provider.clientSecret,
								redirectURI: provider.redirectURI,
							},
							tokenEndpoint: finalTokenUrl,
						});
					} catch (e) {
						ctx.context.logger.error(
							e && typeof e === "object" && "name" in e
								? (e.name as string)
								: "",
							e,
						);
						throw ctx.redirect(
							`${errorURL}?error=oauth_code_verification_failed`,
						);
					}

					if (!tokens) {
						throw new APIError("BAD_REQUEST", {
							message: "Invalid OAuth configuration.",
						});
					}
					const userInfo = (
						provider.getUserInfo
							? await provider.getUserInfo(tokens)
							: await getUserInfo(tokens, finalUserInfoUrl)
					) as User | null;

					if (!userInfo?.email) {
						ctx.context.logger.error("Unable to get user info", userInfo);
						throw ctx.redirect(
							`${ctx.context.baseURL}/error?error=email_is_missing`,
						);
					}

					const mapUser = provider.mapProfileToUser
						? await provider.mapProfileToUser(userInfo)
						: null;

					const result = await handleOAuthUserInfo(ctx, {
						userInfo: {
							...userInfo,
							...mapUser,
						},
						account: {
							providerId: provider.providerId,
							accountId: userInfo.id,
							...tokens,
							scope: tokens.scopes?.join(","),
						},
						disableSignUp: provider.disableImplicitSignUp && !requestSignUp,
					});

					function redirectOnError(error: string) {
						throw ctx.redirect(
							`${
								errorURL || callbackURL || `${ctx.context.baseURL}/error`
							}?error=${error}`,
						);
					}
					if (result.error) {
						return redirectOnError(result.error.split(" ").join("_"));
					}
					const { session, user } = result.data!;
					await setSessionCookie(ctx, {
						session,
						user,
					});
					let toRedirectTo: string;
					try {
						const url = result.isRegister
							? newUserURL || callbackURL
							: callbackURL;
						toRedirectTo = url.toString();
					} catch {
						toRedirectTo = result.isRegister
							? newUserURL || callbackURL
							: callbackURL;
					}
					throw ctx.redirect(toRedirectTo);
				},
			),
		},
		$ERROR_CODES: ERROR_CODES,
	} satisfies BetterAuthPlugin;
};<|MERGE_RESOLUTION|>--- conflicted
+++ resolved
@@ -478,12 +478,7 @@
 					let tokens: OAuth2Tokens | undefined = undefined;
 					const parsedState = await parseState(ctx);
 
-<<<<<<< HEAD
-					const { callbackURL, codeVerifier, errorURL, requestSignUp } =
-=======
-					const { callbackURL, codeVerifier, errorURL, newUserURL } =
->>>>>>> 8c31eaea
-						parsedState;
+					const { callbackURL, codeVerifier, errorURL, requestSignUp, newUserURL } = parsedState;
 					const code = ctx.query.code;
 
 					let finalTokenUrl = provider.tokenUrl;

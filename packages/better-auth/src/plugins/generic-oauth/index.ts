--- conflicted
+++ resolved
@@ -467,12 +467,8 @@
 					let tokens: OAuth2Tokens | undefined = undefined;
 					const parsedState = await parseState(ctx);
 
-<<<<<<< HEAD
-					const { callbackURL, codeVerifier, errorURL, link } = parsedState;
-=======
-					const { callbackURL, codeVerifier, errorURL, newUserURL } =
+					const { callbackURL, codeVerifier, errorURL, newUserURL, link } =
 						parsedState;
->>>>>>> 1a97e31d
 					const code = ctx.query.code;
 
 					let finalTokenUrl = provider.tokenUrl;

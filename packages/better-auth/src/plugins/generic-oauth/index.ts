--- conflicted
+++ resolved
@@ -17,163 +17,7 @@
 import type { GenericOAuthConfig, GenericOAuthOptions } from "./types";
 
 export * from "./providers";
-<<<<<<< HEAD
-
-/**
- * Configuration interface for generic OAuth providers.
- */
-export interface GenericOAuthConfig {
-	/**
-	 * Unique identifier for the OAuth provider
-	 */
-	providerId: string;
-	/**
-	 * URL to fetch OAuth 2.0 configuration.
-	 * If provided, the authorization and token endpoints will be fetched from this URL.
-	 */
-	discoveryUrl?: string | undefined;
-	/**
-	 * URL for the authorization endpoint.
-	 * Optional if using discoveryUrl.
-	 */
-	authorizationUrl?: string | undefined;
-	/**
-	 * URL for the token endpoint.
-	 * Optional if using discoveryUrl.
-	 */
-	tokenUrl?: string | undefined;
-	/**
-	 * URL for the user info endpoint.
-	 * Optional if using discoveryUrl.
-	 */
-	userInfoUrl?: string | undefined;
-	/** OAuth client ID */
-	clientId: string;
-	/** OAuth client secret */
-	clientSecret?: string | undefined;
-	/**
-	 * Array of OAuth scopes to request.
-	 * @default []
-	 */
-	scopes?: string[] | undefined;
-	/**
-	 * Custom redirect URI.
-	 * If not provided, a default URI will be constructed.
-	 */
-	redirectURI?: string | undefined;
-	/**
-	 * OAuth response type.
-	 * @default "code"
-	 */
-	responseType?: string | undefined;
-	/**
-	 * The response mode to use for the authorization code request.
-
-	 */
-	responseMode?: ("query" | "form_post") | undefined;
-	/**
-	 * Prompt parameter for the authorization request.
-	 * Controls the authentication experience for the user.
-	 */
-	prompt?: ("none" | "login" | "consent" | "select_account") | undefined;
-	/**
-	 * Whether to use PKCE (Proof Key for Code Exchange)
-	 * @default false
-	 */
-	pkce?: boolean | undefined;
-	/**
-	 * Access type for the authorization request.
-	 * Use "offline" to request a refresh token.
-	 */
-	accessType?: string | undefined;
-	/**
-	 * Custom function to exchange authorization code for tokens.
-	 * If provided, this function will be used instead of the default token exchange logic.
-	 * This is useful for providers with non-standard token endpoints.
-	 * @param data - Authorization code exchange parameters
-	 * @returns A promise that resolves to OAuth2Tokens
-	 */
-	getToken?:
-		| ((data: {
-				code: string;
-				redirectURI: string;
-				codeVerifier?: string | undefined;
-				deviceId?: string | undefined;
-		  }) => Promise<OAuth2Tokens>)
-		| undefined;
-	/**
-	 * Custom function to fetch user info.
-	 * If provided, this function will be used instead of the default user info fetching logic.
-	 * @param tokens - The OAuth tokens received after successful authentication
-	 * @returns A promise that resolves to a User object or null
-	 */
-	getUserInfo?:
-		| ((tokens: OAuth2Tokens) => Promise<OAuth2UserInfo | null>)
-		| undefined;
-	/**
-	 * Custom function to map the user profile to a User object.
-	 */
-	mapProfileToUser?:
-		| ((
-				profile: Record<string, any>,
-		  ) => Partial<Partial<User>> | Promise<Partial<User>>)
-		| undefined;
-	/**
-	 * Additional search-params to add to the authorizationUrl.
-	 * Warning: Search-params added here overwrite any default params.
-	 */
-	authorizationUrlParams?:
-		| (
-				| Record<string, string>
-				| ((ctx: GenericEndpointContext) => Record<string, string>)
-		  )
-		| undefined;
-	/**
-	 * Additional search-params to add to the tokenUrl.
-	 * Warning: Search-params added here overwrite any default params.
-	 */
-	tokenUrlParams?:
-		| (
-				| Record<string, string>
-				| ((ctx: GenericEndpointContext) => Record<string, string>)
-		  )
-		| undefined;
-	/**
-	 * Disable implicit sign up for new users. When set to true for the provider,
-	 * sign-in need to be called with with requestSignUp as true to create new users.
-	 */
-	disableImplicitSignUp?: boolean | undefined;
-	/**
-	 * Disable sign up for new users.
-	 */
-	disableSignUp?: boolean | undefined;
-	/**
-	 * Authentication method for token requests.
-	 * @default "post"
-	 */
-	authentication?: ("basic" | "post") | undefined;
-	/**
-	 * Custom headers to include in the discovery request.
-	 * Useful for providers like Epic that require specific headers (e.g., Epic-Client-ID).
-	 */
-	discoveryHeaders?: Record<string, string> | undefined;
-	/**
-	 * Custom headers to include in the authorization request.
-	 * Useful for providers like Qonto that require specific headers (e.g., X-Qonto-Staging-Token for local development).
-	 */
-	authorizationHeaders?: Record<string, string> | undefined;
-	/**
-	 * Override user info with the provider info.
-	 *
-	 * This will update the user info with the provider info,
-	 * when the user signs in with the provider.
-	 * @default false
-	 */
-	overrideUserInfo?: boolean | undefined;
-}
-=======
 export type { GenericOAuthConfig, GenericOAuthOptions } from "./types";
->>>>>>> 64548d63
 
 /**
  * Base type for OAuth provider options.

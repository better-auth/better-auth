--- conflicted
+++ resolved
@@ -325,38 +325,13 @@
 						id: string;
 					};
 					const id = generateId();
-<<<<<<< HEAD
-					const user = userInfo
-						? userSchema.safeParse({
-								...userInfo,
-								id,
-							})
-						: null;
-					if (!user?.success) {
-						throw ctx.redirect(`${errorURL}?error=oauth_user_info_invalid`);
-					}
-					const dbUser = await ctx.context.internalAdapter
-						.findUserByEmail(user.data.email, {
-							includeAccounts: true,
-						})
-						.catch((e) => {
-							ctx.context.logger.error(
-								"Better auth was unable to query your database.\nError: ",
-								e,
-							);
-							throw ctx.redirect(`${errorURL}?error=internal_server_error`);
-						});
-
-					const userId = dbUser?.user.id || id;
-=======
 					const data = userSchema.safeParse({
 						...userInfo,
 						id,
 					});
->>>>>>> f15754af
 
 					if (!userInfo || data.success === false) {
-						logger.error("Unable to get user info", data.error);
+						ctx.context.logger.error("Unable to get user info", data.error);
 						throw ctx.redirect(
 							`${ctx.context.baseURL}/error?error=please_restart_the_process`,
 						);

import { betterFetch } from "@better-fetch/fetch";
import { APIError } from "better-call";
import * as z from "zod/v4";
import { createAuthEndpoint, sessionMiddleware } from "../../api";
import { setSessionCookie } from "../../cookies";
import { BASE_ERROR_CODES } from "../../error/codes";
import {
	createAuthorizationURL,
	validateAuthorizationCode,
	type OAuth2Tokens,
	type OAuthProvider,
	type OAuth2UserInfo,
} from "../../oauth2";
import { handleOAuthUserInfo } from "../../oauth2/link-account";
import { refreshAccessToken } from "../../oauth2/refresh-access-token";
import { generateState, parseState } from "../../oauth2/state";
import type { BetterAuthPlugin, User } from "../../types";
import { mergeSchema } from "../../db";
import { oauthRegistrationSchema } from "./schema";
import { getUserInfo } from "./get-user-info";
import { getClientIdAndSecret } from "./get-client-id-and-secret";
import type { GenericOAuthOptions } from "./types";

<<<<<<< HEAD
export * from "./types";
=======
/**
 * Configuration interface for generic OAuth providers.
 */
export interface GenericOAuthConfig {
	/** Unique identifier for the OAuth provider */
	providerId: string;
	/**
	 * URL to fetch OAuth 2.0 configuration.
	 * If provided, the authorization and token endpoints will be fetched from this URL.
	 */
	discoveryUrl?: string;
	/**
	 * URL for the authorization endpoint.
	 * Optional if using discoveryUrl.
	 */
	authorizationUrl?: string;
	/**
	 * URL for the token endpoint.
	 * Optional if using discoveryUrl.
	 */
	tokenUrl?: string;
	/**
	 * URL for the user info endpoint.
	 * Optional if using discoveryUrl.
	 */
	userInfoUrl?: string;
	/** OAuth client ID */
	clientId: string;
	/** OAuth client secret */
	clientSecret?: string;
	/**
	 * Array of OAuth scopes to request.
	 * @default []
	 */
	scopes?: string[];
	/**
	 * Custom redirect URI.
	 * If not provided, a default URI will be constructed.
	 */
	redirectURI?: string;
	/**
	 * OAuth response type.
	 * @default "code"
	 */
	responseType?: string;
	/**
	 * The response mode to use for the authorization code request.

	 */
	responseMode?: "query" | "form_post";
	/**
	 * Prompt parameter for the authorization request.
	 * Controls the authentication experience for the user.
	 */
	prompt?: "none" | "login" | "consent" | "select_account";
	/**
	 * Whether to use PKCE (Proof Key for Code Exchange)
	 * @default false
	 */
	pkce?: boolean;
	/**
	 * Access type for the authorization request.
	 * Use "offline" to request a refresh token.
	 */
	accessType?: string;
	/**
	 * Custom function to fetch user info.
	 * If provided, this function will be used instead of the default user info fetching logic.
	 * @param tokens - The OAuth tokens received after successful authentication
	 * @returns A promise that resolves to a User object or null
	 */
	getUserInfo?: (tokens: OAuth2Tokens) => Promise<OAuth2UserInfo | null>;
	/**
	 * Custom function to map the user profile to a User object.
	 */
	mapProfileToUser?: (
		profile: Record<string, any>,
	) => Partial<Partial<User>> | Promise<Partial<User>>;
	/**
	 * Additional search-params to add to the authorizationUrl.
	 * Warning: Search-params added here overwrite any default params.
	 */
	authorizationUrlParams?: Record<string, string>;

	/**
	 * Additional search-params to add to the tokenUrl.
	 * Warning: Search-params added here overwrite any default params.
	 */
	tokenUrlParams?: Record<string, string>;
	/**
	 * Disable implicit sign up for new users. When set to true for the provider,
	 * sign-in need to be called with with requestSignUp as true to create new users.
	 */
	disableImplicitSignUp?: boolean;
	/**
	 * Disable sign up for new users.
	 */
	disableSignUp?: boolean;
	/**
	 * Authentication method for token requests.
	 * @default "post"
	 */
	authentication?: "basic" | "post";
	/**
	 * Custom headers to include in the discovery request.
	 * Useful for providers like Epic that require specific headers (e.g., Epic-Client-ID).
	 */
	discoveryHeaders?: Record<string, string>;
	/**
	 * Custom headers to include in the authorization request.
	 * Useful for providers like Qonto that require specific headers (e.g., X-Qonto-Staging-Token for local development).
	 */
	authorizationHeaders?: Record<string, string>;
	/**
	 * Override user info with the provider info.
	 *
	 * This will update the user info with the provider info,
	 * when the user signs in with the provider.
	 * @default false
	 */
	overrideUserInfo?: boolean;
}

interface GenericOAuthOptions {
	/**
	 * Array of OAuth provider configurations.
	 */
	config: GenericOAuthConfig[];
}

async function getUserInfo(
	tokens: OAuth2Tokens,
	finalUserInfoUrl: string | undefined,
): Promise<OAuth2UserInfo | null> {
	if (tokens.idToken) {
		const decoded = decodeJwt(tokens.idToken) as {
			sub: string;
			email_verified: boolean;
			email: string;
			name: string;
			picture: string;
		};
		if (decoded) {
			if (decoded.sub && decoded.email) {
				return {
					id: decoded.sub,
					emailVerified: decoded.email_verified,
					image: decoded.picture,
					...decoded,
				};
			}
		}
	}

	if (!finalUserInfoUrl) {
		return null;
	}

	const userInfo = await betterFetch<{
		email: string;
		sub?: string;
		name: string;
		email_verified: boolean;
		picture: string;
	}>(finalUserInfoUrl, {
		method: "GET",
		headers: {
			Authorization: `Bearer ${tokens.accessToken}`,
		},
	});
	return {
		// @ts-expect-error sub is optional in the type
		id: userInfo.data?.sub,
		emailVerified: userInfo.data?.email_verified ?? false,
		email: userInfo.data?.email,
		image: userInfo.data?.picture,
		name: userInfo.data?.name,
		...userInfo.data,
	};
}
>>>>>>> 4696b9e7

/**
 * A generic OAuth plugin that can be used to add OAuth support to any provider
 */
export const genericOAuth = (options: GenericOAuthOptions) => {
	const ERROR_CODES = {
		INVALID_OAUTH_CONFIGURATION: "Invalid OAuth configuration",
	} as const;
	return {
		id: "generic-oauth",
		init: (ctx) => {
			const genericProviders = options.config.map((c) => {
				let finalUserInfoUrl = c.userInfoUrl;
				return {
					id: c.providerId,
					name: c.providerId,
					async createAuthorizationURL(data) {
						const { clientId, clientSecret } = await getClientIdAndSecret(
							c,
							ctx,
						);
						return createAuthorizationURL({
							id: c.providerId,
							options: {
								clientId: clientId,
								clientSecret: clientSecret,
								redirectURI: c.redirectURI,
							},
							authorizationEndpoint: c.authorizationUrl!,
							state: data.state,
							codeVerifier: c.pkce ? data.codeVerifier : undefined,
							scopes: c.scopes || [],
							redirectURI: `${ctx.baseURL}/oauth2/callback/${c.providerId}`,
						});
					},
					async validateAuthorizationCode(data) {
						let finalTokenUrl = c.tokenUrl;
						if (c.discoveryUrl) {
							const discovery = await betterFetch<{
								token_endpoint: string;
								userinfo_endpoint: string;
							}>(c.discoveryUrl, {
								method: "GET",
								headers: c.discoveryHeaders,
							});
							if (discovery.data) {
								finalTokenUrl = discovery.data.token_endpoint;
								finalUserInfoUrl = discovery.data.userinfo_endpoint;
							}
						}
						if (!finalTokenUrl) {
							throw new APIError("BAD_REQUEST", {
								message: "Invalid OAuth configuration. Token URL not found.",
							});
						}
						const { clientId, clientSecret } = await getClientIdAndSecret(
							c,
							ctx,
						);
						return validateAuthorizationCode({
							headers: c.authorizationHeaders,
							code: data.code,
							codeVerifier: data.codeVerifier,
							redirectURI: data.redirectURI,
							options: {
								clientId: clientId,
								clientSecret: clientSecret,
								redirectURI: c.redirectURI,
							},
							tokenEndpoint: finalTokenUrl,
							authentication: c.authentication,
						});
					},
					async refreshAccessToken(
						refreshToken: string,
					): Promise<OAuth2Tokens> {
						let finalTokenUrl = c.tokenUrl;
						if (c.discoveryUrl) {
							const discovery = await betterFetch<{
								token_endpoint: string;
							}>(c.discoveryUrl, {
								method: "GET",
								headers: c.discoveryHeaders,
							});
							if (discovery.data) {
								finalTokenUrl = discovery.data.token_endpoint;
							}
						}
						if (!finalTokenUrl) {
							throw new APIError("BAD_REQUEST", {
								message: "Invalid OAuth configuration. Token URL not found.",
							});
						}
						const { clientId, clientSecret } = await getClientIdAndSecret(
							c,
							ctx,
						);
						return refreshAccessToken({
							refreshToken,
							options: {
								clientId: clientId,
								clientSecret: clientSecret,
							},
							authentication: c.authentication,
							tokenEndpoint: finalTokenUrl,
						});
					},

					async getUserInfo(tokens) {
						const userInfo = c.getUserInfo
							? await c.getUserInfo(tokens)
							: await getUserInfo(tokens, finalUserInfoUrl);
						if (!userInfo) {
							return null;
						}
						return {
							user: {
								id: userInfo?.id,
								email: userInfo?.email,
								emailVerified: userInfo?.emailVerified,
								image: userInfo?.image,
								name: userInfo?.name,
								...c.mapProfileToUser?.(userInfo),
							},
							data: userInfo,
						};
					},
				} as OAuthProvider;
			});
			return {
				context: {
					socialProviders: genericProviders.concat(ctx.socialProviders),
				},
			};
		},
		endpoints: {
			/**
			 * ### Endpoint
			 *
			 * POST `/sign-in/oauth2`
			 *
			 * ### API Methods
			 *
			 * **server:**
			 * `auth.api.signInWithOAuth2`
			 *
			 * **client:**
			 * `authClient.signIn.oauth2`
			 *
			 * @see [Read our docs to learn more.](https://better-auth.com/docs/plugins/sign-in#api-method-sign-in-oauth2)
			 */
			signInWithOAuth2: createAuthEndpoint(
				"/sign-in/oauth2",
				{
					method: "POST",
					body: z.object({
						providerId: z.string().meta({
							description: "The provider ID for the OAuth provider",
						}),
						callbackURL: z
							.string()
							.meta({
								description: "The URL to redirect to after sign in",
							})
							.optional(),
						errorCallbackURL: z
							.string()
							.meta({
								description: "The URL to redirect to if an error occurs",
							})
							.optional(),
						newUserCallbackURL: z
							.string()
							.meta({
								description:
									'The URL to redirect to after login if the user is new. Eg: "/welcome"',
							})
							.optional(),
						disableRedirect: z
							.boolean()
							.meta({
								description: "Disable redirect",
							})
							.optional(),
						scopes: z
							.array(z.string())
							.meta({
								description:
									"Scopes to be passed to the provider authorization request.",
							})
							.optional(),
						requestSignUp: z
							.boolean()
							.meta({
								description:
									"Explicitly request sign-up. Useful when disableImplicitSignUp is true for this provider. Eg: false",
							})
							.optional(),
					}),
					metadata: {
						openapi: {
							description: "Sign in with OAuth2",
							responses: {
								200: {
									description: "Sign in with OAuth2",
									content: {
										"application/json": {
											schema: {
												type: "object",
												properties: {
													url: {
														type: "string",
													},
													redirect: {
														type: "boolean",
													},
												},
											},
										},
									},
								},
							},
						},
					},
				},
				async (ctx) => {
					const { providerId } = ctx.body;
					const config = options.config.find(
						(c) => c.providerId === providerId,
					);
					if (!config) {
						throw new APIError("BAD_REQUEST", {
							message: `No config found for provider ${providerId}`,
						});
					}
					const {
						discoveryUrl,
						authorizationUrl,
						tokenUrl,
						scopes,
						redirectURI,
						responseType,
						pkce,
						prompt,
						accessType,
						authorizationUrlParams,
						responseMode,
						authentication,
					} = config;
					const { clientId, clientSecret } = await getClientIdAndSecret(
						config,
						ctx.context,
					);
					let finalAuthUrl = authorizationUrl;
					let finalTokenUrl = tokenUrl;
					if (discoveryUrl) {
						const discovery = await betterFetch<{
							authorization_endpoint: string;
							token_endpoint: string;
						}>(discoveryUrl, {
							method: "GET",
							headers: config.discoveryHeaders,
							onError(context) {
								ctx.context.logger.error(context.error.message, context.error, {
									discoveryUrl,
								});
							},
						});
						if (discovery.data) {
							finalAuthUrl = discovery.data.authorization_endpoint;
							finalTokenUrl = discovery.data.token_endpoint;
						}
					}
					if (!finalAuthUrl || !finalTokenUrl) {
						throw new APIError("BAD_REQUEST", {
							message: ERROR_CODES.INVALID_OAUTH_CONFIGURATION,
						});
					}
					if (authorizationUrlParams) {
						const withAdditionalParams = new URL(finalAuthUrl);
						for (const [paramName, paramValue] of Object.entries(
							authorizationUrlParams,
						)) {
							withAdditionalParams.searchParams.set(paramName, paramValue);
						}
						finalAuthUrl = withAdditionalParams.toString();
					}

					const { state, codeVerifier } = await generateState(ctx);
					const authUrl = await createAuthorizationURL({
						id: providerId,
						options: {
							clientId,
							clientSecret,
							redirectURI,
						},
						authorizationEndpoint: finalAuthUrl,
						state,
						codeVerifier: pkce ? codeVerifier : undefined,
						scopes: ctx.body.scopes
							? [...ctx.body.scopes, ...(scopes || [])]
							: scopes || [],
						redirectURI: `${ctx.context.baseURL}/oauth2/callback/${providerId}`,
						prompt,
						accessType,
						responseType,
						responseMode,
						additionalParams: authorizationUrlParams,
					});
					return ctx.json({
						url: authUrl.toString(),
						redirect: !ctx.body.disableRedirect,
					});
				},
			),
			oAuth2Callback: createAuthEndpoint(
				"/oauth2/callback/:providerId",
				{
					method: "GET",
					query: z.object({
						code: z
							.string()
							.meta({
								description: "The OAuth2 code",
							})
							.optional(),
						error: z
							.string()
							.meta({
								description: "The error message, if any",
							})
							.optional(),
						error_description: z
							.string()
							.meta({
								description: "The error description, if any",
							})
							.optional(),
						state: z
							.string()
							.meta({
								description: "The state parameter from the OAuth2 request",
							})
							.optional(),
					}),
					metadata: {
						client: false,
						openapi: {
							description: "OAuth2 callback",
							responses: {
								200: {
									description: "OAuth2 callback",
									content: {
										"application/json": {
											schema: {
												type: "object",
												properties: {
													url: {
														type: "string",
													},
												},
											},
										},
									},
								},
							},
						},
					},
				},
				async (ctx) => {
					const defaultErrorURL =
						ctx.context.options.onAPIError?.errorURL ||
						`${ctx.context.baseURL}/error`;
					if (ctx.query.error || !ctx.query.code) {
						throw ctx.redirect(
							`${defaultErrorURL}?error=${
								ctx.query.error || "oAuth_code_missing"
							}&error_description=${ctx.query.error_description}`,
						);
					}
					const provider = options.config.find(
						(p) => p.providerId === ctx.params.providerId,
					);

					if (!provider) {
						throw new APIError("BAD_REQUEST", {
							message: `No config found for provider ${ctx.params.providerId}`,
						});
					}
					let tokens: OAuth2Tokens | undefined = undefined;
					const parsedState = await parseState(ctx);

					const {
						callbackURL,
						codeVerifier,
						errorURL,
						requestSignUp,
						newUserURL,
						link,
					} = parsedState;
					const code = ctx.query.code;

					function redirectOnError(error: string) {
						const defaultErrorURL =
							ctx.context.options.onAPIError?.errorURL ||
							`${ctx.context.baseURL}/error`;
						let url = errorURL || defaultErrorURL;
						if (url.includes("?")) {
							url = `${url}&error=${error}`;
						} else {
							url = `${url}?error=${error}`;
						}
						throw ctx.redirect(url);
					}

					let finalTokenUrl = provider.tokenUrl;
					let finalUserInfoUrl = provider.userInfoUrl;
					if (provider.discoveryUrl) {
						const discovery = await betterFetch<{
							token_endpoint: string;
							userinfo_endpoint: string;
						}>(provider.discoveryUrl, {
							method: "GET",
							headers: provider.discoveryHeaders,
						});
						if (discovery.data) {
							finalTokenUrl = discovery.data.token_endpoint;
							finalUserInfoUrl = discovery.data.userinfo_endpoint;
						}
					}
					try {
						if (!finalTokenUrl) {
							throw new APIError("BAD_REQUEST", {
								message: "Invalid OAuth configuration.",
							});
						}
						const { clientId, clientSecret } = await getClientIdAndSecret(
							provider,
							ctx.context,
						);
						tokens = await validateAuthorizationCode({
							headers: provider.authorizationHeaders,
							code,
							codeVerifier: provider.pkce ? codeVerifier : undefined,
							redirectURI: `${ctx.context.baseURL}/oauth2/callback/${provider.providerId}`,
							options: {
								clientId: clientId,
								clientSecret: clientSecret,
								redirectURI: provider.redirectURI,
							},
							tokenEndpoint: finalTokenUrl,
							authentication: provider.authentication,
							additionalParams: provider.tokenUrlParams,
						});
					} catch (e) {
						ctx.context.logger.error(
							e && typeof e === "object" && "name" in e
								? (e.name as string)
								: "",
							e,
						);
						throw redirectOnError("oauth_code_verification_failed");
					}

					if (!tokens) {
						throw new APIError("BAD_REQUEST", {
							message: "Invalid OAuth configuration.",
						});
					}
					const userInfo: Omit<User, "createdAt" | "updatedAt"> =
						await (async function handleUserInfo() {
							const userInfo = (
								provider.getUserInfo
									? await provider.getUserInfo(tokens)
									: await getUserInfo(tokens, finalUserInfoUrl)
							) as OAuth2UserInfo | null;
							if (!userInfo) {
								throw redirectOnError("user_info_is_missing");
							}
							const mapUser = provider.mapProfileToUser
								? await provider.mapProfileToUser(userInfo)
								: userInfo;
							const email = mapUser.email
								? mapUser.email.toLowerCase()
								: userInfo.email?.toLowerCase();
							if (!email) {
								ctx.context.logger.error("Unable to get user info", userInfo);
								throw redirectOnError("email_is_missing");
							}
							const id = mapUser.id ? String(mapUser.id) : String(userInfo.id);
							const name = mapUser.name ? mapUser.name : userInfo.name;
							if (!name) {
								ctx.context.logger.error("Unable to get user info", userInfo);
								throw redirectOnError("name_is_missing");
							}
							return {
								...userInfo,
								...mapUser,
								email,
								id,
								name,
							};
						})();
					if (link) {
						if (
							ctx.context.options.account?.accountLinking
								?.allowDifferentEmails !== true &&
							link.email !== userInfo.email
						) {
							return redirectOnError("email_doesn't_match");
						}
						const existingAccount =
							await ctx.context.internalAdapter.findAccountByProviderId(
								String(userInfo.id),
								provider.providerId,
							);
						if (existingAccount) {
							if (existingAccount.userId !== link.userId) {
								return redirectOnError(
									"account_already_linked_to_different_user",
								);
							}
							const updateData = Object.fromEntries(
								Object.entries({
									accessToken: tokens.accessToken,
									idToken: tokens.idToken,
									refreshToken: tokens.refreshToken,
									accessTokenExpiresAt: tokens.accessTokenExpiresAt,
									refreshTokenExpiresAt: tokens.refreshTokenExpiresAt,
									scope: tokens.scopes?.join(","),
								}).filter(([_, value]) => value !== undefined),
							);
							await ctx.context.internalAdapter.updateAccount(
								existingAccount.id,
								updateData,
							);
						} else {
							const newAccount =
								await ctx.context.internalAdapter.createAccount({
									userId: link.userId,
									providerId: provider.providerId,
									accountId: userInfo.id,
									accessToken: tokens.accessToken,
									accessTokenExpiresAt: tokens.accessTokenExpiresAt,
									refreshTokenExpiresAt: tokens.refreshTokenExpiresAt,
									scope: tokens.scopes?.join(","),
									refreshToken: tokens.refreshToken,
									idToken: tokens.idToken,
								});
							if (!newAccount) {
								return redirectOnError("unable_to_link_account");
							}
						}
						let toRedirectTo: string;
						try {
							const url = callbackURL;
							toRedirectTo = url.toString();
						} catch {
							toRedirectTo = callbackURL;
						}
						throw ctx.redirect(toRedirectTo);
					}

					const result = await handleOAuthUserInfo(ctx, {
						userInfo,
						account: {
							providerId: provider.providerId,
							accountId: userInfo.id,
							...tokens,
							scope: tokens.scopes?.join(","),
						},
						callbackURL: callbackURL,
						disableSignUp:
							(provider.disableImplicitSignUp && !requestSignUp) ||
							provider.disableSignUp,
						overrideUserInfo: provider.overrideUserInfo,
					});

					if (result.error) {
						return redirectOnError(result.error.split(" ").join("_"));
					}
					const { session, user } = result.data!;
					await setSessionCookie(ctx, {
						session,
						user,
					});
					let toRedirectTo: string;
					try {
						const url = result.isRegister
							? newUserURL || callbackURL
							: callbackURL;
						toRedirectTo = url.toString();
					} catch {
						toRedirectTo = result.isRegister
							? newUserURL || callbackURL
							: callbackURL;
					}
					throw ctx.redirect(toRedirectTo);
				},
			),
			/**
			 * ### Endpoint
			 *
			 * POST `/oauth2/link`
			 *
			 * ### API Methods
			 *
			 * **server:**
			 * `auth.api.oAuth2LinkAccount`
			 *
			 * **client:**
			 * `authClient.oauth2.link`
			 *
			 * @see [Read our docs to learn more.](https://better-auth.com/docs/plugins/generic-oauth#api-method-oauth2-link)
			 */
			oAuth2LinkAccount: createAuthEndpoint(
				"/oauth2/link",
				{
					method: "POST",
					body: z.object({
						providerId: z.string(),
						/**
						 * Callback URL to redirect to after the user has signed in.
						 */
						callbackURL: z.string(),
						/**
						 * Additional scopes to request when linking the account.
						 * This is useful for requesting additional permissions when
						 * linking a social account compared to the initial authentication.
						 */
						scopes: z
							.array(z.string())
							.meta({
								description:
									"Additional scopes to request when linking the account",
							})
							.optional(),
						/**
						 * The URL to redirect to if there is an error during the link process.
						 */
						errorCallbackURL: z
							.string()
							.meta({
								description:
									"The URL to redirect to if there is an error during the link process",
							})
							.optional(),
					}),
					use: [sessionMiddleware],
					metadata: {
						openapi: {
							description: "Link an OAuth2 account to the current user session",
							responses: {
								"200": {
									description:
										"Authorization URL generated successfully for linking an OAuth2 account",
									content: {
										"application/json": {
											schema: {
												type: "object",
												properties: {
													url: {
														type: "string",
														format: "uri",
														description:
															"The authorization URL to redirect the user to for linking the OAuth2 account",
													},
													redirect: {
														type: "boolean",
														description:
															"Indicates that the client should redirect to the provided URL",
														enum: [true],
													},
												},
												required: ["url", "redirect"],
											},
										},
									},
								},
							},
						},
					},
				},
				async (c) => {
					const session = c.context.session;
					const provider = options.config.find(
						(p) => p.providerId === c.body.providerId,
					);
					if (!provider) {
						throw new APIError("NOT_FOUND", {
							message: BASE_ERROR_CODES.PROVIDER_NOT_FOUND,
						});
					}
					const {
						providerId,
						redirectURI,
						authorizationUrl,
						discoveryUrl,
						pkce,
						scopes,
						prompt,
						accessType,
						authorizationUrlParams,
					} = provider;

					let finalAuthUrl = authorizationUrl;
					if (!finalAuthUrl) {
						if (!discoveryUrl) {
							throw new APIError("BAD_REQUEST", {
								message: ERROR_CODES.INVALID_OAUTH_CONFIGURATION,
							});
						}
						const discovery = await betterFetch<{
							authorization_endpoint: string;
							token_endpoint: string;
						}>(discoveryUrl, {
							method: "GET",
							headers: provider.discoveryHeaders,
							onError(context) {
								c.context.logger.error(context.error.message, context.error, {
									discoveryUrl,
								});
							},
						});
						if (discovery.data) {
							finalAuthUrl = discovery.data.authorization_endpoint;
						}
					}

					if (!finalAuthUrl) {
						throw new APIError("BAD_REQUEST", {
							message: ERROR_CODES.INVALID_OAUTH_CONFIGURATION,
						});
					}

					const state = await generateState(c, {
						userId: session.user.id,
						email: session.user.email,
					});

					const { clientId, clientSecret } = await getClientIdAndSecret(
						provider,
						c.context,
					);

					const url = await createAuthorizationURL({
						id: providerId,
						options: {
							clientId,
							clientSecret,
							redirectURI:
								redirectURI ||
								`${c.context.baseURL}/oauth2/callback/${providerId}`,
						},
						authorizationEndpoint: finalAuthUrl,
						state: state.state,
						codeVerifier: pkce ? state.codeVerifier : undefined,
						scopes: c.body.scopes || scopes || [],
						redirectURI:
							redirectURI ||
							`${c.context.baseURL}/oauth2/callback/${providerId}`,
						prompt,
						accessType,
						additionalParams: authorizationUrlParams,
					});

					return c.json({
						url: url.toString(),
						redirect: true,
					});
				},
			),
		},
		$ERROR_CODES: ERROR_CODES,
		schema: mergeSchema(oauthRegistrationSchema, options.schema),
	} satisfies BetterAuthPlugin;
};<|MERGE_RESOLUTION|>--- conflicted
+++ resolved
@@ -21,138 +21,8 @@
 import { getClientIdAndSecret } from "./get-client-id-and-secret";
 import type { GenericOAuthOptions } from "./types";
 
-<<<<<<< HEAD
 export * from "./types";
-=======
-/**
- * Configuration interface for generic OAuth providers.
- */
-export interface GenericOAuthConfig {
-	/** Unique identifier for the OAuth provider */
-	providerId: string;
-	/**
-	 * URL to fetch OAuth 2.0 configuration.
-	 * If provided, the authorization and token endpoints will be fetched from this URL.
-	 */
-	discoveryUrl?: string;
-	/**
-	 * URL for the authorization endpoint.
-	 * Optional if using discoveryUrl.
-	 */
-	authorizationUrl?: string;
-	/**
-	 * URL for the token endpoint.
-	 * Optional if using discoveryUrl.
-	 */
-	tokenUrl?: string;
-	/**
-	 * URL for the user info endpoint.
-	 * Optional if using discoveryUrl.
-	 */
-	userInfoUrl?: string;
-	/** OAuth client ID */
-	clientId: string;
-	/** OAuth client secret */
-	clientSecret?: string;
-	/**
-	 * Array of OAuth scopes to request.
-	 * @default []
-	 */
-	scopes?: string[];
-	/**
-	 * Custom redirect URI.
-	 * If not provided, a default URI will be constructed.
-	 */
-	redirectURI?: string;
-	/**
-	 * OAuth response type.
-	 * @default "code"
-	 */
-	responseType?: string;
-	/**
-	 * The response mode to use for the authorization code request.
-
-	 */
-	responseMode?: "query" | "form_post";
-	/**
-	 * Prompt parameter for the authorization request.
-	 * Controls the authentication experience for the user.
-	 */
-	prompt?: "none" | "login" | "consent" | "select_account";
-	/**
-	 * Whether to use PKCE (Proof Key for Code Exchange)
-	 * @default false
-	 */
-	pkce?: boolean;
-	/**
-	 * Access type for the authorization request.
-	 * Use "offline" to request a refresh token.
-	 */
-	accessType?: string;
-	/**
-	 * Custom function to fetch user info.
-	 * If provided, this function will be used instead of the default user info fetching logic.
-	 * @param tokens - The OAuth tokens received after successful authentication
-	 * @returns A promise that resolves to a User object or null
-	 */
-	getUserInfo?: (tokens: OAuth2Tokens) => Promise<OAuth2UserInfo | null>;
-	/**
-	 * Custom function to map the user profile to a User object.
-	 */
-	mapProfileToUser?: (
-		profile: Record<string, any>,
-	) => Partial<Partial<User>> | Promise<Partial<User>>;
-	/**
-	 * Additional search-params to add to the authorizationUrl.
-	 * Warning: Search-params added here overwrite any default params.
-	 */
-	authorizationUrlParams?: Record<string, string>;
-
-	/**
-	 * Additional search-params to add to the tokenUrl.
-	 * Warning: Search-params added here overwrite any default params.
-	 */
-	tokenUrlParams?: Record<string, string>;
-	/**
-	 * Disable implicit sign up for new users. When set to true for the provider,
-	 * sign-in need to be called with with requestSignUp as true to create new users.
-	 */
-	disableImplicitSignUp?: boolean;
-	/**
-	 * Disable sign up for new users.
-	 */
-	disableSignUp?: boolean;
-	/**
-	 * Authentication method for token requests.
-	 * @default "post"
-	 */
-	authentication?: "basic" | "post";
-	/**
-	 * Custom headers to include in the discovery request.
-	 * Useful for providers like Epic that require specific headers (e.g., Epic-Client-ID).
-	 */
-	discoveryHeaders?: Record<string, string>;
-	/**
-	 * Custom headers to include in the authorization request.
-	 * Useful for providers like Qonto that require specific headers (e.g., X-Qonto-Staging-Token for local development).
-	 */
-	authorizationHeaders?: Record<string, string>;
-	/**
-	 * Override user info with the provider info.
-	 *
-	 * This will update the user info with the provider info,
-	 * when the user signs in with the provider.
-	 * @default false
-	 */
-	overrideUserInfo?: boolean;
-}
-
-interface GenericOAuthOptions {
-	/**
-	 * Array of OAuth provider configurations.
-	 */
-	config: GenericOAuthConfig[];
-}
+
 
 async function getUserInfo(
 	tokens: OAuth2Tokens,
@@ -204,7 +74,6 @@
 		...userInfo.data,
 	};
 }
->>>>>>> 4696b9e7
 
 /**
  * A generic OAuth plugin that can be used to add OAuth support to any provider

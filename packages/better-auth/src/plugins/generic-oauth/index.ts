import { betterFetch } from "@better-fetch/fetch";
import { APIError } from "better-call";
import { z } from "zod";
import { createAuthEndpoint, sessionMiddleware } from "../../api";
import { setSessionCookie } from "../../cookies";
import {
	createAuthorizationURL,
	validateAuthorizationCode,
	type OAuth2Tokens,
	type OAuthProvider,
} from "../../oauth2";
import { handleOAuthUserInfo } from "../../oauth2/link-account";
import { generateState, parseState } from "../../oauth2/state";
import type { BetterAuthPlugin, User } from "../../types";
import { decodeJwt } from "jose";
import { BASE_ERROR_CODES } from "../../error/codes";
import { refreshAccessToken } from "../../oauth2/refresh-access-token";

/**
 * Configuration interface for generic OAuth providers.
 */
interface GenericOAuthConfig {
	/** Unique identifier for the OAuth provider */
	providerId: string;
	/**
	 * URL to fetch OAuth 2.0 configuration.
	 * If provided, the authorization and token endpoints will be fetched from this URL.
	 */
	discoveryUrl?: string;
	/**
	 * URL for the authorization endpoint.
	 * Optional if using discoveryUrl.
	 */
	authorizationUrl?: string;
	/**
	 * URL for the token endpoint.
	 * Optional if using discoveryUrl.
	 */
	tokenUrl?: string;
	/**
	 * URL for the user info endpoint.
	 * Optional if using discoveryUrl.
	 */
	userInfoUrl?: string;
	/** OAuth client ID */
	clientId: string;
	/** OAuth client secret */
	clientSecret: string;
	/**
	 * Array of OAuth scopes to request.
	 * @default []
	 */
	scopes?: string[];
	/**
	 * Custom redirect URI.
	 * If not provided, a default URI will be constructed.
	 */
	redirectURI?: string;
	/**
	 * OAuth response type.
	 * @default "code"
	 */
	responseType?: string;
	/**
	 * The response mode to use for the authorization code request.

	 */
	responseMode?: "query" | "form_post";
	/**
	 * Prompt parameter for the authorization request.
	 * Controls the authentication experience for the user.
	 */
	prompt?: "none" | "login" | "consent" | "select_account";
	/**
	 * Whether to use PKCE (Proof Key for Code Exchange)
	 * @default false
	 */
	pkce?: boolean;
	/**
	 * Access type for the authorization request.
	 * Use "offline" to request a refresh token.
	 */
	accessType?: string;
	/**
	 * Custom function to fetch user info.
	 * If provided, this function will be used instead of the default user info fetching logic.
	 * @param tokens - The OAuth tokens received after successful authentication
	 * @returns A promise that resolves to a User object or null
	 */
	getUserInfo?: (tokens: OAuth2Tokens) => Promise<User | null>;
	/**
	 * Custom function to map the user profile to a User object.
	 */
	mapProfileToUser?: (profile: Record<string, any>) =>
		| {
				id?: string;
				name?: string;
				email?: string;
				image?: string;
				emailVerified?: boolean;
				[key: string]: any;
		  }
		| Promise<{
				id?: string;
				name?: string;
				email?: string;
				image?: string;
				emailVerified?: boolean;
				[key: string]: any;
		  }>;
	/**
	 * Additional search-params to add to the authorizationUrl.
	 * Warning: Search-params added here overwrite any default params.
	 */
	authorizationUrlParams?: Record<string, string>;
	/**
	 * Disable implicit sign up for new users. When set to true for the provider,
	 * sign-in need to be called with with requestSignUp as true to create new users.
	 */
	disableImplicitSignUp?: boolean;
	/**
	 * Disable sign up for new users.
	 */
	disableSignUp?: boolean;
	/**
	 * Authentication method for token requests.
	 * @default "post"
	 */
	authentication?: "basic" | "post";
	/**
<<<<<<< HEAD
	 * Custom headers to include in the discovery request.
	 * Useful for providers like Epic that require specific headers (e.g., Epic-Client-ID).
	 */
	discoveryHeaders?: Record<string, string>;
=======
	 * Override user info with the provider info.
	 *
	 * This will update the user info with the provider info,
	 * when the user signs in with the provider.
	 * @default false
	 */
	overrideUserInfo?: boolean;
>>>>>>> 478aa06b
}

interface GenericOAuthOptions {
	/**
	 * Array of OAuth provider configurations.
	 */
	config: GenericOAuthConfig[];
}

async function getUserInfo(
	tokens: OAuth2Tokens,
	finalUserInfoUrl: string | undefined,
) {
	if (tokens.idToken) {
		const decoded = decodeJwt(tokens.idToken) as {
			sub: string;
			email_verified: boolean;
			email: string;
			name: string;
			picture: string;
		};
		if (decoded) {
			if (decoded.sub && decoded.email) {
				return {
					id: decoded.sub,
					emailVerified: decoded.email_verified,
					image: decoded.picture,
					...decoded,
				};
			}
		}
	}

	if (!finalUserInfoUrl) {
		return null;
	}

	const userInfo = await betterFetch<{
		email: string;
		sub?: string;
		name: string;
		email_verified: boolean;
		picture: string;
	}>(finalUserInfoUrl, {
		method: "GET",
		headers: {
			Authorization: `Bearer ${tokens.accessToken}`,
		},
	});
	return {
		id: userInfo.data?.sub,
		emailVerified: userInfo.data?.email_verified,
		email: userInfo.data?.email,
		image: userInfo.data?.picture,
		name: userInfo.data?.name,
		...userInfo.data,
	};
}

/**
 * A generic OAuth plugin that can be used to add OAuth support to any provider
 */
export const genericOAuth = (options: GenericOAuthOptions) => {
	const ERROR_CODES = {
		INVALID_OAUTH_CONFIGURATION: "Invalid OAuth configuration",
	} as const;
	return {
		id: "generic-oauth",
		init: (ctx) => {
			const genericProviders = options.config.map((c) => {
				let finalUserInfoUrl = c.userInfoUrl;
				return {
					id: c.providerId,
					name: c.providerId,
					createAuthorizationURL(data) {
						return createAuthorizationURL({
							id: c.providerId,
							options: {
								clientId: c.clientId,
								clientSecret: c.clientSecret,
								redirectURI: c.redirectURI,
							},
							authorizationEndpoint: c.authorizationUrl!,
							state: data.state,
							codeVerifier: c.pkce ? data.codeVerifier : undefined,
							scopes: c.scopes || [],
							redirectURI: `${ctx.baseURL}/oauth2/callback/${c.providerId}`,
						});
					},
					async validateAuthorizationCode(data) {
						let finalTokenUrl = c.tokenUrl;
						if (c.discoveryUrl) {
							const discovery = await betterFetch<{
								token_endpoint: string;
								userinfo_endpoint: string;
							}>(c.discoveryUrl, {
								method: "GET",
								headers: c.discoveryHeaders,
							});
							if (discovery.data) {
								finalTokenUrl = discovery.data.token_endpoint;
								finalUserInfoUrl = discovery.data.userinfo_endpoint;
							}
						}
						if (!finalTokenUrl) {
							throw new APIError("BAD_REQUEST", {
								message: "Invalid OAuth configuration. Token URL not found.",
							});
						}
						return validateAuthorizationCode({
							code: data.code,
							codeVerifier: data.codeVerifier,
							redirectURI: data.redirectURI,
							options: {
								clientId: c.clientId,
								clientSecret: c.clientSecret,
								redirectURI: c.redirectURI,
							},
							tokenEndpoint: finalTokenUrl,
						});
					},
					async refreshAccessToken(
						refreshToken: string,
					): Promise<OAuth2Tokens> {
						let finalTokenUrl = c.tokenUrl;
						if (c.discoveryUrl) {
							const discovery = await betterFetch<{
								token_endpoint: string;
							}>(c.discoveryUrl, {
								method: "GET",
								headers: c.discoveryHeaders,
							});
							if (discovery.data) {
								finalTokenUrl = discovery.data.token_endpoint;
							}
						}
						if (!finalTokenUrl) {
							throw new APIError("BAD_REQUEST", {
								message: "Invalid OAuth configuration. Token URL not found.",
							});
						}
						return refreshAccessToken({
							refreshToken,
							options: {
								clientId: c.clientId,
								clientSecret: c.clientSecret,
							},
							tokenEndpoint: finalTokenUrl,
						});
					},

					async getUserInfo(tokens) {
						if (!finalUserInfoUrl) {
							return null;
						}
						const userInfo = c.getUserInfo
							? await c.getUserInfo(tokens)
							: await getUserInfo(tokens, finalUserInfoUrl);
						if (!userInfo) {
							return null;
						}
						return {
							user: {
								id: userInfo?.id,
								email: userInfo?.email,
								emailVerified: userInfo?.emailVerified,
								image: userInfo?.image,
								name: userInfo?.name,
								...c.mapProfileToUser?.(userInfo),
							},
							data: userInfo,
						};
					},
				} as OAuthProvider;
			});
			return {
				context: {
					socialProviders: genericProviders.concat(ctx.socialProviders),
				},
			};
		},
		endpoints: {
			signInWithOAuth2: createAuthEndpoint(
				"/sign-in/oauth2",
				{
					method: "POST",
					body: z.object({
						providerId: z.string({
							description: "The provider ID for the OAuth provider",
						}),
						callbackURL: z
							.string({
								description: "The URL to redirect to after sign in",
							})
							.optional(),
						errorCallbackURL: z
							.string({
								description: "The URL to redirect to if an error occurs",
							})
							.optional(),
						newUserCallbackURL: z
							.string({
								description:
									"The URL to redirect to after login if the user is new",
							})
							.optional(),
						disableRedirect: z
							.boolean({
								description: "Disable redirect",
							})
							.optional(),
						scopes: z
							.array(z.string(), {
								message:
									"Scopes to be passed to the provider authorization request.",
							})
							.optional(),
						requestSignUp: z
							.boolean({
								description:
									"Explicitly request sign-up. Useful when disableImplicitSignUp is true for this provider",
							})
							.optional(),
					}),
					metadata: {
						openapi: {
							description: "Sign in with OAuth2",
							responses: {
								200: {
									description: "Sign in with OAuth2",
									content: {
										"application/json": {
											schema: {
												type: "object",
												properties: {
													url: {
														type: "string",
													},
													redirect: {
														type: "boolean",
													},
												},
											},
										},
									},
								},
							},
						},
					},
				},
				async (ctx) => {
					const { providerId } = ctx.body;
					const config = options.config.find(
						(c) => c.providerId === providerId,
					);
					if (!config) {
						throw new APIError("BAD_REQUEST", {
							message: `No config found for provider ${providerId}`,
						});
					}
					const {
						discoveryUrl,
						authorizationUrl,
						tokenUrl,
						clientId,
						clientSecret,
						scopes,
						redirectURI,
						responseType,
						pkce,
						prompt,
						accessType,
						authorizationUrlParams,
						responseMode,
						authentication,
					} = config;
					let finalAuthUrl = authorizationUrl;
					let finalTokenUrl = tokenUrl;
					if (discoveryUrl) {
						const discovery = await betterFetch<{
							authorization_endpoint: string;
							token_endpoint: string;
						}>(discoveryUrl, {
							method: "GET",
							headers: config.discoveryHeaders,
							onError(context) {
								ctx.context.logger.error(context.error.message, context.error, {
									discoveryUrl,
								});
							},
						});
						if (discovery.data) {
							finalAuthUrl = discovery.data.authorization_endpoint;
							finalTokenUrl = discovery.data.token_endpoint;
						}
					}
					if (!finalAuthUrl || !finalTokenUrl) {
						throw new APIError("BAD_REQUEST", {
							message: ERROR_CODES.INVALID_OAUTH_CONFIGURATION,
						});
					}
					if (authorizationUrlParams) {
						const withAdditionalParams = new URL(finalAuthUrl);
						for (const [paramName, paramValue] of Object.entries(
							authorizationUrlParams,
						)) {
							withAdditionalParams.searchParams.set(paramName, paramValue);
						}
						finalAuthUrl = withAdditionalParams.toString();
					}

					const { state, codeVerifier } = await generateState(ctx);
					const authUrl = await createAuthorizationURL({
						id: providerId,
						options: {
							clientId,
							clientSecret,
							redirectURI,
						},
						authorizationEndpoint: finalAuthUrl,
						state,
						codeVerifier: pkce ? codeVerifier : undefined,
						scopes: ctx.body.scopes
							? [...ctx.body.scopes, ...(scopes || [])]
							: scopes || [],
						redirectURI: `${ctx.context.baseURL}/oauth2/callback/${providerId}`,
						prompt,
						accessType,
						responseType,
						responseMode,
						additionalParams: authorizationUrlParams,
					});
					return ctx.json({
						url: authUrl.toString(),
						redirect: !ctx.body.disableRedirect,
					});
				},
			),
			oAuth2Callback: createAuthEndpoint(
				"/oauth2/callback/:providerId",
				{
					method: "GET",
					query: z.object({
						code: z
							.string({
								description: "The OAuth2 code",
							})
							.optional(),
						error: z
							.string({
								description: "The error message, if any",
							})
							.optional(),
						error_description: z
							.string({
								description: "The error description, if any",
							})
							.optional(),
						state: z
							.string({
								description: "The state parameter from the OAuth2 request",
							})
							.optional(),
					}),
					metadata: {
						openapi: {
							description: "OAuth2 callback",
							responses: {
								200: {
									description: "OAuth2 callback",
									content: {
										"application/json": {
											schema: {
												type: "object",
												properties: {
													url: {
														type: "string",
													},
												},
											},
										},
									},
								},
							},
						},
					},
				},
				async (ctx) => {
					const defaultErrorURL =
						ctx.context.options.onAPIError?.errorURL ||
						`${ctx.context.baseURL}/error`;
					if (ctx.query.error || !ctx.query.code) {
						throw ctx.redirect(
							`${defaultErrorURL}?error=${
								ctx.query.error || "oAuth_code_missing"
							}&error_description=${ctx.query.error_description}`,
						);
					}
					const provider = options.config.find(
						(p) => p.providerId === ctx.params.providerId,
					);

					if (!provider) {
						throw new APIError("BAD_REQUEST", {
							message: `No config found for provider ${ctx.params.providerId}`,
						});
					}
					let tokens: OAuth2Tokens | undefined = undefined;
					const parsedState = await parseState(ctx);

					const {
						callbackURL,
						codeVerifier,
						errorURL,
						requestSignUp,
						newUserURL,
						link,
					} = parsedState;
					const code = ctx.query.code;

					function redirectOnError(error: string) {
						const defaultErrorURL =
							ctx.context.options.onAPIError?.errorURL ||
							`${ctx.context.baseURL}/error`;
						throw ctx.redirect(`${errorURL || defaultErrorURL}?error=${error}`);
					}

					let finalTokenUrl = provider.tokenUrl;
					let finalUserInfoUrl = provider.userInfoUrl;
					if (provider.discoveryUrl) {
						const discovery = await betterFetch<{
							token_endpoint: string;
							userinfo_endpoint: string;
						}>(provider.discoveryUrl, {
							method: "GET",
							headers: provider.discoveryHeaders,
						});
						if (discovery.data) {
							finalTokenUrl = discovery.data.token_endpoint;
							finalUserInfoUrl = discovery.data.userinfo_endpoint;
						}
					}
					try {
						if (!finalTokenUrl) {
							throw new APIError("BAD_REQUEST", {
								message: "Invalid OAuth configuration.",
							});
						}
						tokens = await validateAuthorizationCode({
							code,
							codeVerifier: provider.pkce ? codeVerifier : undefined,
							redirectURI: `${ctx.context.baseURL}/oauth2/callback/${provider.providerId}`,
							options: {
								clientId: provider.clientId,
								clientSecret: provider.clientSecret,
								redirectURI: provider.redirectURI,
							},
							tokenEndpoint: finalTokenUrl,
							authentication: provider.authentication,
						});
					} catch (e) {
						ctx.context.logger.error(
							e && typeof e === "object" && "name" in e
								? (e.name as string)
								: "",
							e,
						);
						throw redirectOnError("oauth_code_verification_failed");
					}

					if (!tokens) {
						throw new APIError("BAD_REQUEST", {
							message: "Invalid OAuth configuration.",
						});
					}
					const userInfo = (
						provider.getUserInfo
							? await provider.getUserInfo(tokens)
							: await getUserInfo(tokens, finalUserInfoUrl)
					) as User | null;
					if (!userInfo) {
						throw redirectOnError("user_info_is_missing");
					}
					const mapUser = provider.mapProfileToUser
						? await provider.mapProfileToUser(userInfo)
						: userInfo;
					if (!mapUser?.email) {
						ctx.context.logger.error("Unable to get user info", userInfo);
						throw redirectOnError("email_is_missing");
					}
					if (link) {
						if (
							ctx.context.options.account?.accountLinking
								?.allowDifferentEmails !== true &&
							link.email !== mapUser.email.toLowerCase()
						) {
							return redirectOnError("email_doesn't_match");
						}
						const existingAccount =
							await ctx.context.internalAdapter.findAccount(userInfo.id);
						if (existingAccount) {
							if (existingAccount.userId !== link.userId) {
								return redirectOnError(
									"account_already_linked_to_different_user",
								);
							}
							const updateData = Object.fromEntries(
								Object.entries({
									accessToken: tokens.accessToken,
									idToken: tokens.idToken,
									refreshToken: tokens.refreshToken,
									accessTokenExpiresAt: tokens.accessTokenExpiresAt,
									refreshTokenExpiresAt: tokens.refreshTokenExpiresAt,
									scope: tokens.scopes?.join(","),
								}).filter(([_, value]) => value !== undefined),
							);
							await ctx.context.internalAdapter.updateAccount(
								existingAccount.id,
								updateData,
							);
						} else {
							const newAccount =
								await ctx.context.internalAdapter.createAccount({
									userId: link.userId,
									providerId: provider.providerId,
									accountId: userInfo.id,
									accessToken: tokens.accessToken,
									accessTokenExpiresAt: tokens.accessTokenExpiresAt,
									refreshTokenExpiresAt: tokens.refreshTokenExpiresAt,
									scope: tokens.scopes?.join(","),
								});
							if (!newAccount) {
								return redirectOnError("unable_to_link_account");
							}
						}
						let toRedirectTo: string;
						try {
							const url = callbackURL;
							toRedirectTo = url.toString();
						} catch {
							toRedirectTo = callbackURL;
						}
						throw ctx.redirect(toRedirectTo);
					}

					const result = await handleOAuthUserInfo(ctx, {
						userInfo: {
							...userInfo,
							...mapUser,
						},
						account: {
							providerId: provider.providerId,
							accountId: userInfo.id,
							...tokens,
							scope: tokens.scopes?.join(","),
						},
						disableSignUp:
							(provider.disableImplicitSignUp && !requestSignUp) ||
							provider.disableSignUp,
						overrideUserInfo: provider.overrideUserInfo,
					});

					if (result.error) {
						return redirectOnError(result.error.split(" ").join("_"));
					}
					const { session, user } = result.data!;
					await setSessionCookie(ctx, {
						session,
						user,
					});
					let toRedirectTo: string;
					try {
						const url = result.isRegister
							? newUserURL || callbackURL
							: callbackURL;
						toRedirectTo = url.toString();
					} catch {
						toRedirectTo = result.isRegister
							? newUserURL || callbackURL
							: callbackURL;
					}
					throw ctx.redirect(toRedirectTo);
				},
			),
			oAuth2LinkAccount: createAuthEndpoint(
				"/oauth2/link",
				{
					method: "POST",
					body: z.object({
						providerId: z.string(),
						callbackURL: z.string(),
					}),
					use: [sessionMiddleware],
					metadata: {
						openapi: {
							description: "Link an OAuth2 account to the current user session",
							responses: {
								"200": {
									description:
										"Authorization URL generated successfully for linking an OAuth2 account",
									content: {
										"application/json": {
											schema: {
												type: "object",
												properties: {
													url: {
														type: "string",
														format: "uri",
														description:
															"The authorization URL to redirect the user to for linking the OAuth2 account",
													},
													redirect: {
														type: "boolean",
														description:
															"Indicates that the client should redirect to the provided URL",
														enum: [true],
													},
												},
												required: ["url", "redirect"],
											},
										},
									},
								},
							},
						},
					},
				},
				async (c) => {
					const session = c.context.session;
					const account = await c.context.internalAdapter.findAccounts(
						session.user.id,
					);
					const existingAccount = account.find(
						(a) => a.providerId === c.body.providerId,
					);
					if (existingAccount) {
						throw new APIError("BAD_REQUEST", {
							message: BASE_ERROR_CODES.SOCIAL_ACCOUNT_ALREADY_LINKED,
						});
					}
					const provider = options.config.find(
						(p) => p.providerId === c.body.providerId,
					);
					if (!provider) {
						throw new APIError("NOT_FOUND", {
							message: BASE_ERROR_CODES.PROVIDER_NOT_FOUND,
						});
					}
					const {
						providerId,
						clientId,
						clientSecret,
						redirectURI,
						authorizationUrl,
						discoveryUrl,
						pkce,
						scopes,
						prompt,
						accessType,
						authorizationUrlParams,
					} = provider;

					let finalAuthUrl = authorizationUrl;
					if (!finalAuthUrl) {
						if (!discoveryUrl) {
							throw new APIError("BAD_REQUEST", {
								message: ERROR_CODES.INVALID_OAUTH_CONFIGURATION,
							});
						}
						const discovery = await betterFetch<{
							authorization_endpoint: string;
							token_endpoint: string;
						}>(discoveryUrl, {
							method: "GET",
							headers: provider.discoveryHeaders,
							onError(context) {
								c.context.logger.error(context.error.message, context.error, {
									discoveryUrl,
								});
							},
						});
						if (discovery.data) {
							finalAuthUrl = discovery.data.authorization_endpoint;
						}
					}

					if (!finalAuthUrl) {
						throw new APIError("BAD_REQUEST", {
							message: ERROR_CODES.INVALID_OAUTH_CONFIGURATION,
						});
					}

					const state = await generateState(c, {
						userId: session.user.id,
						email: session.user.email,
					});

					const url = await createAuthorizationURL({
						id: providerId,
						options: {
							clientId,
							clientSecret,
							redirectURI:
								redirectURI ||
								`${c.context.baseURL}/oauth2/callback/${providerId}`,
						},
						authorizationEndpoint: finalAuthUrl,
						state: state.state,
						codeVerifier: pkce ? state.codeVerifier : undefined,
						scopes: scopes || [],
						redirectURI: `${c.context.baseURL}/oauth2/callback/${providerId}`,
						prompt,
						accessType,
						additionalParams: authorizationUrlParams,
					});

					return c.json({
						url: url.toString(),
						redirect: true,
					});
				},
			),
		},
		$ERROR_CODES: ERROR_CODES,
	} satisfies BetterAuthPlugin;
};<|MERGE_RESOLUTION|>--- conflicted
+++ resolved
@@ -128,12 +128,11 @@
 	 */
 	authentication?: "basic" | "post";
 	/**
-<<<<<<< HEAD
 	 * Custom headers to include in the discovery request.
 	 * Useful for providers like Epic that require specific headers (e.g., Epic-Client-ID).
 	 */
 	discoveryHeaders?: Record<string, string>;
-=======
+  /**
 	 * Override user info with the provider info.
 	 *
 	 * This will update the user info with the provider info,
@@ -141,7 +140,6 @@
 	 * @default false
 	 */
 	overrideUserInfo?: boolean;
->>>>>>> 478aa06b
 }
 
 interface GenericOAuthOptions {

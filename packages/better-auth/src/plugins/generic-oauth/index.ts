--- conflicted
+++ resolved
@@ -774,14 +774,6 @@
 				{
 					method: "POST",
 					body: z.object({
-<<<<<<< HEAD
-						providerId: z.string({
-							description: `The OAuth provider ID. Eg: \"my-provider-id\"`,
-						}),
-						callbackURL: z.string({
-							description: `The URL to redirect to once the account linking was complete. Eg: "/successful-link"`,
-						}),
-=======
 						providerId: z.string(),
 						/**
 						 * Callback URL to redirect to after the user has signed in.
@@ -807,7 +799,6 @@
 									"The URL to redirect to if there is an error during the link process",
 							})
 							.optional(),
->>>>>>> b6edbb9a
 					}),
 					use: [sessionMiddleware],
 					metadata: {

--- conflicted
+++ resolved
@@ -651,14 +651,7 @@
 						},
 					},
 				},
-<<<<<<< HEAD
-				async (ctx) => {
-=======
 				async (ctx: GenericEndpointContext) => {
-					const defaultErrorURL =
-						ctx.context.options.onAPIError?.errorURL ||
-						`${ctx.context.baseURL}/error`;
->>>>>>> ef15bfb2
 					if (ctx.query.error || !ctx.query.code) {
 						throw await ctx.context.handleErrorRedirect({
 							error: (ctx.query.error || "oAuth_code_missing") as string,

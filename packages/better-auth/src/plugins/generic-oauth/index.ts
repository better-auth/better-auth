--- conflicted
+++ resolved
@@ -14,13 +14,8 @@
 import { betterFetch } from "@better-fetch/fetch";
 import { APIError } from "better-call";
 import { decodeJwt } from "jose";
-<<<<<<< HEAD
 import * as z from "zod/v4";
 import { createAuthEndpoint, sessionMiddleware } from "../../api";
-=======
-import * as z from "zod";
-import { sessionMiddleware } from "../../api";
->>>>>>> 6c9fe209
 import { setSessionCookie } from "../../cookies";
 import { mergeSchema } from "../../db";
 import { handleOAuthUserInfo } from "../../oauth2/link-account";

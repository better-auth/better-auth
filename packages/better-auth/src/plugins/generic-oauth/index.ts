--- conflicted
+++ resolved
@@ -307,23 +307,9 @@
 					},
 
 					async getUserInfo(tokens) {
-<<<<<<< HEAD
-						if (!finalUserInfoUrl) {
-							return null;
-						}
-						const userInfo =
-							typeof c.getUserInfo === "function"
-								? await c.getUserInfo(tokens)
-								: await getUserInfo(
-										tokens,
-										finalUserInfoUrl,
-										c.alwaysFetchUserInfo,
-									);
-=======
 						const userInfo = c.getUserInfo
 							? await c.getUserInfo(tokens)
-							: await getUserInfo(tokens, finalUserInfoUrl);
->>>>>>> e7eed8c8
+							: await getUserInfo(tokens, finalUserInfoUrl, c.alwaysFetchUserInfo);
 						if (!userInfo) {
 							return null;
 						}

--- conflicted
+++ resolved
@@ -17,28 +17,19 @@
 import { defineErrorCodes } from "@better-auth/core/utils";
 import { betterFetch } from "@better-fetch/fetch";
 import { APIError } from "better-call";
-<<<<<<< HEAD
 import * as z from "zod/v4";
 import { createAuthEndpoint, sessionMiddleware } from "../../api";
-=======
 import { decodeJwt } from "jose";
-import * as z from "zod";
-import { sessionMiddleware } from "../../api";
->>>>>>> cd567659
 import { setSessionCookie } from "../../cookies";
 import { handleOAuthUserInfo } from "../../oauth2/link-account";
 import { generateState, parseState } from "../../oauth2/state";
-<<<<<<< HEAD
 import type { BetterAuthPlugin, User } from "../../types";
 import { mergeSchema } from "../../db";
 import { oauthRegistrationSchema } from "./schema";
 import { getClientIdAndSecret } from "./get-client-id-and-secret";
 import type { GenericOAuthOptions } from "./types";
-import { decodeJwt } from "jose";
 
 export * from "./types";
-=======
-import type { User } from "../../types";
 
 /**
  * Configuration interface for generic OAuth providers.
@@ -182,7 +173,6 @@
 	 */
 	config: GenericOAuthConfig[];
 }
->>>>>>> cd567659
 
 async function getUserInfo(
 	tokens: OAuth2Tokens,
@@ -675,17 +665,18 @@
 								message: "Invalid OAuth configuration.",
 							});
 						}
-<<<<<<< HEAD
+
+            
 						const { clientId, clientSecret } = await getClientIdAndSecret(
 							provider,
 							ctx.context,
 						);
-=======
+            
 						const additionalParams =
 							typeof provider.tokenUrlParams === "function"
 								? provider.tokenUrlParams(ctx)
 								: provider.tokenUrlParams;
->>>>>>> cd567659
+            
 						tokens = await validateAuthorizationCode({
 							headers: provider.authorizationHeaders,
 							code,
@@ -986,17 +977,17 @@
 						email: session.user.email,
 					});
 
-<<<<<<< HEAD
+          
 					const { clientId, clientSecret } = await getClientIdAndSecret(
 						provider,
 						c.context,
 					);
-=======
+          
 					const additionalParams =
 						typeof authorizationUrlParams === "function"
 							? authorizationUrlParams(c)
 							: authorizationUrlParams;
->>>>>>> cd567659
+          
 
 					const url = await createAuthorizationURL({
 						id: providerId,

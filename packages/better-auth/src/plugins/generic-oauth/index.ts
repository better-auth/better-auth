--- conflicted
+++ resolved
@@ -353,22 +353,6 @@
 				{
 					method: "POST",
 					body: z.object({
-<<<<<<< HEAD
-						providerId: z.string({
-							description:
-								'The provider ID for the OAuth provider. Eg: "provider-id"',
-						}),
-						callbackURL: z
-							.string({
-								description:
-									'The URL to redirect to after sign in. Eg: "/dashboard"',
-							})
-							.optional(),
-						errorCallbackURL: z
-							.string({
-								description:
-									'The URL to redirect to if an error occurs. Eg: "/error-page"',
-=======
 						providerId: z.string().meta({
 							description: "The provider ID for the OAuth provider",
 						}),
@@ -382,7 +366,6 @@
 							.string()
 							.meta({
 								description: "The URL to redirect to if an error occurs",
->>>>>>> 8fa4c9ce
 							})
 							.optional(),
 						newUserCallbackURL: z
@@ -393,16 +376,6 @@
 							})
 							.optional(),
 						disableRedirect: z
-<<<<<<< HEAD
-							.boolean({
-								description: "Disable redirect. Eg: false",
-							})
-							.optional(),
-						scopes: z
-							.array(z.string(), {
-								description:
-									'Scopes to be passed to the provider authorization request. Eg: ["my-scope"]',
-=======
 							.boolean()
 							.meta({
 								description: "Disable redirect",
@@ -413,7 +386,6 @@
 							.meta({
 								description:
 									"Scopes to be passed to the provider authorization request.",
->>>>>>> 8fa4c9ce
 							})
 							.optional(),
 						requestSignUp: z

import { describe, expect } from "vitest";
import { getTestInstance } from "../../test-utils/test-instance";
import { createAuthClient } from "../../client";
import { jwtClient } from "./client";
import { generateExportedKeyPair, jwt, type JwtOptions } from "./index";
import { importJWK, jwtVerify, type JSONWebKeySet } from "jose";

type JWKOptions =
	| {
			alg: "EdDSA"; // EdDSA with either Ed25519
			crv?: "Ed25519";
	  }
	| {
			alg: "ES256"; // ECDSA with P-256 curve
			crv?: never; // Only one valid option, no need for crv
	  }
	| {
			alg: "RS256"; // RSA with SHA-256
			modulusLength?: number; // Default to 2048 or higher
	  }
	| {
			alg: "PS256"; // RSA-PSS with SHA-256
			modulusLength?: number; // Default to 2048 or higher
	  }
	| {
			alg: "ES512"; // ECDSA with P-521 curve
			crv?: never; // Only P-521 for ES512
	  };

describe("jwt", async (it) => {
	// Testing the default behaviour
	const { auth, signInWithTestUser } = await getTestInstance({
		plugins: [jwt()],
		logger: {
			level: "error",
		},
	});

	const { headers } = await signInWithTestUser();
	const client = createAuthClient({
		plugins: [jwtClient()],
		baseURL: "http://localhost:3000/api/auth",
		fetchOptions: {
			customFetchImpl: async (url, init) => {
				return auth.handler(new Request(url, init));
			},
		},
	});

	it("Client gets a token from session", async () => {
		let token = "";
		await client.getSession({
			fetchOptions: {
				headers,
				onSuccess(context) {
					token = context.response.headers.get("set-auth-jwt") || "";
				},
			},
		});

		expect(token.length).toBeGreaterThan(10);
	});

	it("Client gets a token", async () => {
		const token = await client.token({
			fetchOptions: {
				headers,
			},
		});

		expect(token.data?.token).toBeDefined();
	});

	it("Get JWKS", async () => {
		// If no JWK exists, this makes sure it gets added.
		// TODO: Replace this with a generate JWKS endpoint once it exists.
		const token = await client.token({
			fetchOptions: {
				headers,
			},
		});

		expect(token.data?.token).toBeDefined();

		const jwks = await client.jwks();

		expect(jwks.data?.keys).length.above(0);
		expect(jwks.data?.keys[0].alg).toBe("EdDSA");
	});

	it("Signed tokens can be validated with the JWKS", async () => {
		const token = await client.token({
			fetchOptions: {
				headers,
			},
		});

		const jwks = await client.jwks();

		const publicWebKey = await importJWK({
			...jwks.data?.keys[0],
			alg: "EdDSA",
		});
		const decoded = await jwtVerify(token.data?.token!, publicWebKey);

		expect(decoded).toBeDefined();
	});

	it("should set subject to user id by default", async () => {
		const token = await client.token({
			fetchOptions: {
				headers,
			},
		});

		const jwks = await client.jwks();

		const publicWebKey = await importJWK({
			...jwks.data?.keys[0],
			alg: "EdDSA",
		});
		const decoded = await jwtVerify(token.data?.token!, publicWebKey);
		expect(decoded.payload.sub).toBeDefined();
		expect(decoded.payload.sub).toBe(decoded.payload.id);
	});

	const algorithmsToTest: {
		keyPairConfig: JWKOptions;
		expectedOutcome: { ec: string; length: number; crv?: string; alg: string };
	}[] = [
		{
			keyPairConfig: {
				alg: "ES256",
			},
			expectedOutcome: {
				ec: "EC",
				length: 43,
				crv: "P-256",
				alg: "ES256",
			},
		},
		{
			keyPairConfig: {
				alg: "ES512",
			},
			expectedOutcome: {
				ec: "EC",
				length: 88,
				crv: "P-521",
				alg: "ES512",
			},
		},
		{
			keyPairConfig: {
				alg: "EdDSA",
				crv: "Ed25519",
			},
			expectedOutcome: {
				ec: "OKP",
				length: 43,
				crv: "Ed25519",
				alg: "EdDSA",
			},
		},
		// This is not supported (https://github.com/panva/jose/issues/210)
		/*
		{
			keyPairConfig: {
				alg: "EdDSA",
				crv: "Ed448",
			},
			expectedOutcome: {
				ec: "OKP",
				length: 43,
				crv: "Ed448",
				alg: "EdDSA",
			},
		},*/
		{
			keyPairConfig: {
				alg: "RS256",
			},
			expectedOutcome: {
				ec: "RSA",
				length: 342,
				alg: "RS256",
			},
		},
		// We cannot sign using key exchange protocol, need to establish a key first (only allowed usage for these keys is `deriveBits`)
		/*
		{
			keyPairConfig: {
				alg: "ECDH-ES",
				crv: "P-256",
			},
			expectedOutcome: {
				ec: "EC",
				length: 43,
				crv: "P-256",
				alg: "ECDH-ES",
			},
		},
		{
			keyPairConfig: {
				alg: "ECDH-ES",
				crv: "P-384",
			},
			expectedOutcome: {
				ec: "EC",
				length: 64,
				crv: "P-384",
				alg: "ECDH-ES",
			},
		},
		{
			keyPairConfig: {
				alg: "ECDH-ES",
				crv: "P-521",
			},
			expectedOutcome: {
				ec: "EC",
				length: 88,
				crv: "P-521",
				alg: "ECDH-ES",
			},
		},*/
	];

	for (const algorithm of algorithmsToTest) {
		const expectedOutcome = algorithm.expectedOutcome;
		for (let disablePrivateKeyEncryption of [false, true]) {
			const jwtOptions: JwtOptions = {
				jwks: {
					keyPairConfig: {
						...algorithm.keyPairConfig,
					},
					disablePrivateKeyEncryption: disablePrivateKeyEncryption,
				},
			};
			try {
				const { auth, signInWithTestUser } = await getTestInstance({
					plugins: [jwt(jwtOptions)],
					logger: {
						level: "error",
					},
				});

				const alg: string =
					algorithm.keyPairConfig.alg +
					("crv" in algorithm.keyPairConfig
						? `(${algorithm.keyPairConfig.crv})`
						: "");
				const enc: string = disablePrivateKeyEncryption
					? " without private key encryption"
					: "";

				it(`${alg} algorithm${enc} can be used to generate JWKS`, async () => {
					const jwks = await auth.api.getJwks();

					expect(jwks.keys.at(0)?.kty).toBe(expectedOutcome.ec);
					if (jwks.keys.at(0)?.crv)
						expect(jwks.keys.at(0)?.crv).toBe(expectedOutcome.crv);
					expect(jwks.keys.at(0)?.alg).toBe(expectedOutcome.alg);
					if (jwks.keys.at(0)?.x)
						expect(jwks.keys.at(0)?.x).toHaveLength(expectedOutcome.length);
					if (jwks.keys.at(0)?.y)
						expect(jwks.keys.at(0)?.y).toHaveLength(expectedOutcome.length);
					if (jwks.keys.at(0)?.n)
						expect(jwks?.keys.at(0)?.n).toHaveLength(expectedOutcome.length);
				});

				it(`${alg} algorithm${enc}: Endpoint "/token" can extract valid keys`, async () => {
					const { publicWebKey, privateWebKey } =
						await generateExportedKeyPair(jwtOptions);
					for (const key of [publicWebKey, privateWebKey]) {
						expect(key.kty).toBe(expectedOutcome.ec);
						if (key.x) expect(key.x).toHaveLength(expectedOutcome.length);
						if (key.y) expect(key.y).toHaveLength(expectedOutcome.length);
						if (key.n) expect(key.n).toHaveLength(expectedOutcome.length);
					}
				});

				const client = createAuthClient({
					plugins: [jwtClient()],
					baseURL: "http://localhost:3000/api/auth",
					fetchOptions: {
						customFetchImpl: async (url, init) => {
							return auth.handler(new Request(url, init));
						},
					},
				});
				let headers: Headers | undefined = undefined;

				it(`${alg} algorithm${enc}: Client can sign in`, async () => {
					try {
						const { headers: heads } = await signInWithTestUser();
						headers = heads;
						expect(headers).toBeDefined();
					} catch (err) {
						console.error(err);
						expect.unreachable();
					}
				});

				it(`${alg} algorithm${enc}: Client gets a token`, async () => {
					const token = await client.token({
						fetchOptions: {
							headers,
						},
					});

					expect(token.data?.token).toBeDefined();
				});

				it(`${alg} algorithm${enc}: Client gets a token from session`, async () => {
					let token = "";
					await client.getSession({
						fetchOptions: {
							headers,
							onSuccess(context) {
								token = context.response.headers.get("set-auth-jwt") || "";
							},
						},
					});

					expect(token.length).toBeGreaterThan(10);
				});

				it(`${alg} algorithm${enc}: Signed tokens can be validated with the JWKS`, async () => {
					const token = await client.token({
						fetchOptions: {
							headers,
						},
					});

					const jwks = await client.jwks();

					const publicWebKey = await importJWK({
						...jwks.data?.keys[0],
						alg: algorithm.keyPairConfig.alg,
					});
					const decoded = await jwtVerify(token.data?.token!, publicWebKey);

					expect(decoded).toBeDefined();
				});

				it(`${alg} algorithm${enc}: Should set subject to user id by default`, async () => {
					const token = await client.token({
						fetchOptions: {
							headers,
						},
					});

					const jwks = await client.jwks();

					const publicWebKey = await importJWK({
						...jwks.data?.keys[0],
						alg: algorithm.keyPairConfig.alg,
					});
					const decoded = await jwtVerify(token.data?.token!, publicWebKey);
					expect(decoded.payload.sub).toBeDefined();
					expect(decoded.payload.sub).toBe(decoded.payload.id);
				});
			} catch (err) {
				console.error(err);
				expect.unreachable();
			}
		}
	}
});

describe("signJWT", async (it) => {
	const { auth } = await getTestInstance({
		plugins: [jwt()],
		logger: {
			level: "error",
		},
	});

	it("should sign a JWT", async () => {
		const jwt = await auth.api.signJWT({
			body: {
				payload: {
					sub: "123",
					exp: 1000,
					iat: 1000,
					iss: "https://example.com",
					aud: "https://example.com",
					custom: "custom",
				},
			},
		});
		expect(jwt?.token).toBeDefined();
	});

	it("should be a valid JWT", async () => {
		const jwt = await auth.api.signJWT({
			body: {
				payload: {
					sub: "123",
					exp: 1000,
					iat: 1000,
					iss: "https://example.com",
					aud: "https://example.com",
					custom: "custom",
				},
			},
		});
		const jwks = await auth.api.getJwks();
		const publicWebKey = await importJWK({
			...jwks.keys[0],
			alg: "EdDSA",
		});
		const decoded = await jwtVerify(jwt?.token!, publicWebKey);
		expect(decoded).toMatchObject({
			payload: {
				iss: "https://example.com",
				aud: "https://example.com",
				sub: "123",
				exp: expect.any(Number),
				iat: expect.any(Number),
				custom: "custom",
			},
			protectedHeader: { alg: "EdDSA", kid: jwks.keys[0].kid },
		});
	});
<<<<<<< HEAD

	it.only("shouldn't let you sign from a client", async () => {
		const client = createAuthClient({
			plugins: [jwtClient()],
			baseURL: "http://localhost:3000/api/auth",
		});
		const jwt = await client.$fetch("/sign-jwt", {
			method: "POST",
			body: {
				payload: { sub: "123" },
			},
		});
		console.log(jwt);
=======
});

describe("jwt - remote url", async (it) => {
	const { auth } = await getTestInstance({
		plugins: [
			jwt({
				jwks: {
					remoteUrl: "https://example.com",
					keyPairConfig: {
						alg: "ES256",
					},
				},
			}),
		],
	});

	const client = createAuthClient({
		plugins: [jwtClient()],
		baseURL: "http://localhost:3000/api/auth",
		fetchOptions: {
			customFetchImpl: async (url, init) => {
				return auth.handler(new Request(url, init));
			},
		},
	});

	it("should require specifying the alg used", async () => {
		expect(() =>
			getTestInstance({
				plugins: [
					jwt({
						jwks: {
							remoteUrl: "https://example.com",
						},
					}),
				],
			}),
		).toThrow();
	});

	it("should disable /jwks", async () => {
		const response = await client.$fetch<JSONWebKeySet>("/jwks");
		expect(response.error?.status).toBe(404);
>>>>>>> 74ccf8da
	});
});<|MERGE_RESOLUTION|>--- conflicted
+++ resolved
@@ -424,7 +424,6 @@
 			protectedHeader: { alg: "EdDSA", kid: jwks.keys[0].kid },
 		});
 	});
-<<<<<<< HEAD
 
 	it.only("shouldn't let you sign from a client", async () => {
 		const client = createAuthClient({
@@ -438,7 +437,7 @@
 			},
 		});
 		console.log(jwt);
-=======
+	});
 });
 
 describe("jwt - remote url", async (it) => {
@@ -482,6 +481,5 @@
 	it("should disable /jwks", async () => {
 		const response = await client.$fetch<JSONWebKeySet>("/jwks");
 		expect(response.error?.status).toBe(404);
->>>>>>> 74ccf8da
 	});
 });
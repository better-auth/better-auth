--- conflicted
+++ resolved
@@ -156,17 +156,11 @@
 			// If no JWK exists, this makes sure it gets added
 			const jwk = await auth.api.createJwk({ body: {} });
 
-<<<<<<< HEAD
 			const jwks = await client.jwks();
-=======
-		expect(jwks.data?.keys).length.above(0);
-		expect(jwks.data?.keys[0]!.alg).toBe("EdDSA");
-	});
->>>>>>> eb76a7fc
 
 			expect(jwks.data?.keys).length.above(0);
-			expect(jwks.data?.keys[0].alg).toBe("EdDSA");
-			expect(jwks.data?.keys[0]).toStrictEqual(jwk.key);
+			expect(jwks.data?.keys[0]!.alg).toBe("EdDSA");
+			expect(jwks.data?.keys[0]!).toStrictEqual(jwk.key);
 		});
 
 		it("Should be able to validate signed tokens with the JWKS manually", async () => {
@@ -279,41 +273,9 @@
 			// Ensure the valid key was actually used in `auth.api.signJwt` by manually veryfing JWT
 			const { payload: payload2 } = await jwtVerify(token, publicKey);
 
-<<<<<<< HEAD
 			checkPayloadClaims(payload2);
 			expect(payload2.field1).toBe("data1");
 			expect(payload2.field2).toBe("data2");
-=======
-	it("should be a valid JWT", async () => {
-		const jwt = await auth.api.signJWT({
-			body: {
-				payload: {
-					sub: "123",
-					exp: Math.floor(Date.now() / 1000) + 600,
-					iat: Math.floor(Date.now() / 1000),
-					iss: "https://example.com",
-					aud: "https://example.com",
-					custom: "custom",
-				},
-			},
-		});
-		const jwks = await auth.api.getJwks();
-		const localJwks = createLocalJWKSet(jwks);
-		const decoded = await jwtVerify(jwt?.token!, localJwks);
-		expect(decoded).toMatchObject({
-			payload: {
-				iss: "https://example.com",
-				aud: "https://example.com",
-				sub: "123",
-				exp: expect.any(Number),
-				iat: expect.any(Number),
-				custom: "custom",
-			},
-			protectedHeader: {
-				alg: keyPairConfig.alg,
-				kid: jwks.keys[0]!.kid,
-			},
->>>>>>> eb76a7fc
 		});
 	});
 

import { importJWK, SignJWT, type JWTPayload } from "jose";
import type { GenericEndpointContext } from "../../types";
import { BetterAuthError } from "../../error";
import { symmetricDecrypt, symmetricEncrypt } from "../../crypto";
import { generateExportedKeyPair, type JwtOptions } from ".";
import type { Jwk } from "./schema";
import { getJwksAdapter } from "./adapter";
import { toExpJWT } from "./utils";

export async function signJWT(
	ctx: GenericEndpointContext,
	config: {
		options?: JwtOptions;
		payload: JWTPayload;
	},
) {
	const { options, payload } = config;

	// Iat
	const nowSeconds = Math.floor(Date.now() / 1000);
	const iat = payload.iat;

	// Exp
	let exp = payload.exp;
	const defaultExp = toExpJWT(
		options?.jwt?.expirationTime ?? "15m",
		iat ?? nowSeconds,
	);
	exp = exp ?? defaultExp;

	// Nbf
	const nbf = payload.nbf;

	// Iss
	const iss = payload.iss;
	const defaultIss = options?.jwt?.issuer ?? ctx.context.options.baseURL!;

	// Aud
	const aud = payload.aud;
	const defaultAud = options?.jwt?.audience ?? ctx.context.options.baseURL!;

	// Custom/remote signing function
	if (options?.jwt?.sign) {
		const jwtPayload = {
			...payload,
			iat,
			exp,
			nbf,
			iss: iss ?? defaultIss,
			aud: aud ?? defaultAud,
		};
		return options.jwt.sign(jwtPayload);
	}

	const adapter = getJwksAdapter(ctx.context.adapter);
	let key = await adapter.getLatestKey();
	const privateKeyEncryptionEnabled =
		!options?.jwks?.disablePrivateKeyEncryption;

	if (key === undefined) {
		const alg = options?.jwks?.keyPairConfig?.alg || "EdDSA";

		const { publicWebKey, privateWebKey } =
			await generateExportedKeyPair(options);
		const stringifiedPrivateWebKey = JSON.stringify(privateWebKey);

		let jwk: Partial<Jwk> = {
			publicKey: JSON.stringify({ alg, ...publicWebKey }),
			privateKey: privateKeyEncryptionEnabled
				? JSON.stringify(
						await symmetricEncrypt({
							key: ctx.context.secret,
							data: stringifiedPrivateWebKey,
						}),
					)
				: stringifiedPrivateWebKey,
			createdAt: new Date(),
		};

		key = await adapter.createJwk(jwk as Jwk);
	}

	let privateWebKey = privateKeyEncryptionEnabled
		? await symmetricDecrypt({
				key: ctx.context.secret,
				data: JSON.parse(key.privateKey),
			}).catch(() => {
				throw new BetterAuthError(
					"Failed to decrypt private private key. Make sure the secret currently in use is the same as the one used to encrypt the private key. If you are using a different secret, either cleanup your jwks or disable private key encryption.",
				);
			})
		: key.privateKey;
	const alg = options?.jwks?.keyPairConfig?.alg ?? "EdDSA";
	const privateKey = await importJWK(JSON.parse(privateWebKey), alg);

	const jwt = new SignJWT(payload)
		.setProtectedHeader({
			alg,
			kid: key.id,
		})
		.setExpirationTime(exp)
		.setIssuer(iss ?? defaultIss)
		.setAudience(aud ?? defaultAud);
	if (iat) jwt.setIssuedAt(iat);
	if (payload.sub) jwt.setSubject(payload.sub);
	if (payload.nbf) jwt.setNotBefore(payload.nbf);
	if (payload.jti) jwt.setJti(payload.jti);
	return await jwt.sign(privateKey);
}

export async function getJwtToken(
	ctx: GenericEndpointContext,
	options?: JwtOptions,
) {
	const payload = !options?.jwt?.definePayload
		? ctx.context.session!.user
		: await options?.jwt.definePayload(ctx.context.session!);

<<<<<<< HEAD
	const jwt = await new SignJWT(payload)
		.setProtectedHeader({
			alg: options?.jwks?.keyPairConfig?.alg ?? "EdDSA",
			kid: key.id,
		})
		.setIssuedAt()
		.setIssuer(options?.jwt?.issuer ?? ctx.context.baseURL)
		.setAudience(options?.jwt?.audience ?? ctx.context.baseURL)
		.setExpirationTime(options?.jwt?.expirationTime ?? "15m")
		.setSubject(
			(await options?.jwt?.getSubject?.(ctx.context.session!)) ??
=======
	return await signJWT(ctx, {
		options,
		payload: {
			...payload,
			sub:
				(await options?.jwt?.getSubject?.(ctx.context.session!)) ??
>>>>>>> b6f07eed
				ctx.context.session!.user.id,
		},
	});
}<|MERGE_RESOLUTION|>--- conflicted
+++ resolved
@@ -116,26 +116,12 @@
 		? ctx.context.session!.user
 		: await options?.jwt.definePayload(ctx.context.session!);
 
-<<<<<<< HEAD
-	const jwt = await new SignJWT(payload)
-		.setProtectedHeader({
-			alg: options?.jwks?.keyPairConfig?.alg ?? "EdDSA",
-			kid: key.id,
-		})
-		.setIssuedAt()
-		.setIssuer(options?.jwt?.issuer ?? ctx.context.baseURL)
-		.setAudience(options?.jwt?.audience ?? ctx.context.baseURL)
-		.setExpirationTime(options?.jwt?.expirationTime ?? "15m")
-		.setSubject(
-			(await options?.jwt?.getSubject?.(ctx.context.session!)) ??
-=======
 	return await signJWT(ctx, {
 		options,
 		payload: {
 			...payload,
 			sub:
 				(await options?.jwt?.getSubject?.(ctx.context.session!)) ??
->>>>>>> b6f07eed
 				ctx.context.session!.user.id,
 		},
 	});

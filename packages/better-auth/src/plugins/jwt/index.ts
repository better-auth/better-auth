--- conflicted
+++ resolved
@@ -30,11 +30,7 @@
 	issuer: z.string().optional(),
 });
 
-<<<<<<< HEAD
-export const jwt = (options?: JwtOptions | undefined) => {
-=======
 export const jwt = <O extends JwtOptions>(options?: O) => {
->>>>>>> 75d13a04
 	// Remote url must be set when using signing function
 	if (options?.jwt?.sign && !options.jwks?.remoteUrl) {
 		throw new BetterAuthError(

--- conflicted
+++ resolved
@@ -12,12 +12,7 @@
 import { schema } from "./schema";
 import { getJwtToken, signJWT } from "./sign";
 import type { JwtOptions } from "./types";
-<<<<<<< HEAD
 import { createJwk, generateExportedKeyPair } from "./utils";
-=======
-import { createJwk } from "./utils";
-
->>>>>>> ea1bceb8
 export type * from "./types";
 export { createJwk, generateExportedKeyPair } from "./utils";
 

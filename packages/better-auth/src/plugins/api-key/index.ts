--- conflicted
+++ resolved
@@ -7,9 +7,7 @@
 import type { ApiKeyOptions } from "./types";
 import { createApiKeyRoutes } from "./routes";
 import type { User } from "../../types";
-<<<<<<< HEAD
 import { validateApiKey } from "./routes/verify-api-key";
-=======
 import { base64Url } from "@better-auth/utils/base64";
 import { createHash } from "@better-auth/utils/hash";
 
@@ -22,7 +20,6 @@
 	});
 	return hashed;
 };
->>>>>>> fdf3efb3
 
 export const ERROR_CODES = {
 	INVALID_METADATA_TYPE: "metadata must be an object or undefined",

import { base64Url } from "@better-auth/utils/base64";
import { createHash } from "@better-auth/utils/hash";
import { APIError, createAuthMiddleware } from "../../api";
import type { BetterAuthPlugin } from "../../types/plugins";
import { mergeSchema } from "../../db";
import { apiKeySchema } from "./schema";
import { getIp } from "../../utils/get-request-ip";
import { getDate } from "../../utils/date";
import type { ApiKeyOptions } from "./types";
import { createApiKeyRoutes } from "./routes";
import type { User } from "../../types";
import { validateApiKey } from "./routes/verify-api-key";

export const ERROR_CODES = {
	INVALID_METADATA_TYPE: "metadata must be an object or undefined",
	REFILL_AMOUNT_AND_INTERVAL_REQUIRED:
		"refillAmount is required when refillInterval is provided",
	REFILL_INTERVAL_AND_AMOUNT_REQUIRED:
		"refillInterval is required when refillAmount is provided",
	USER_BANNED: "User is banned",
	UNAUTHORIZED_SESSION: "Unauthorized or invalid session",
	KEY_NOT_FOUND: "API Key not found",
	KEY_DISABLED: "API Key is disabled",
	KEY_EXPIRED: "API Key has expired",
	USAGE_EXCEEDED: "API Key has reached its usage limit",
	KEY_NOT_RECOVERABLE: "API Key is not recoverable",
	EXPIRES_IN_IS_TOO_SMALL:
		"The expiresIn is smaller than the predefined minimum value.",
	EXPIRES_IN_IS_TOO_LARGE:
		"The expiresIn is larger than the predefined maximum value.",
	INVALID_REMAINING: "The remaining count is either too large or too small.",
	INVALID_PREFIX_LENGTH: "The prefix length is either too large or too small.",
	INVALID_NAME_LENGTH: "The name length is either too large or too small.",
	METADATA_DISABLED: "Metadata is disabled.",
	RATE_LIMIT_EXCEEDED: "Rate limit exceeded.",
	NO_VALUES_TO_UPDATE: "No values to update.",
	KEY_DISABLED_EXPIRATION: "Custom key expiration values are disabled.",
	INVALID_API_KEY: "Invalid API key.",
	INVALID_USER_ID_FROM_API_KEY: "The user id from the API key is invalid.",
	INVALID_API_KEY_GETTER_RETURN_TYPE:
		"API Key getter returned an invalid key type. Expected string.",
	SERVER_ONLY_PROPERTY:
		"The property you're trying to set can only be set from the server auth instance only.",
};

export const API_KEY_TABLE_NAME = "apikey";

export const apiKey = (options?: ApiKeyOptions) => {
	const opts = {
		...options,
		apiKeyHeaders: options?.apiKeyHeaders ?? "x-api-key",
		defaultKeyLength: options?.defaultKeyLength || 64,
		maximumPrefixLength: options?.maximumPrefixLength ?? 32,
		minimumPrefixLength: options?.minimumPrefixLength ?? 1,
		maximumNameLength: options?.maximumNameLength ?? 32,
		minimumNameLength: options?.minimumNameLength ?? 1,
		enableMetadata: options?.enableMetadata ?? false,
		rateLimit: {
			enabled:
				options?.rateLimit?.enabled === undefined
					? true
					: options?.rateLimit?.enabled,
			timeWindow: options?.rateLimit?.timeWindow ?? 1000 * 60 * 60 * 24,
			maxRequests: options?.rateLimit?.maxRequests ?? 10,
		},
		keyExpiration: {
			defaultExpiresIn: options?.keyExpiration?.defaultExpiresIn ?? null,
			disableCustomExpiresTime:
				options?.keyExpiration?.disableCustomExpiresTime ?? false,
			maxExpiresIn: options?.keyExpiration?.maxExpiresIn ?? 365,
			minExpiresIn: options?.keyExpiration?.minExpiresIn ?? 1,
		},
		startingCharactersConfig: {
			shouldStore: options?.startingCharactersConfig?.shouldStore ?? true,
			charactersLength:
				options?.startingCharactersConfig?.charactersLength ?? 6,
		},
		disableSessionForAPIKeys: options?.disableSessionForAPIKeys ?? false,
	} satisfies ApiKeyOptions;

	const schema = mergeSchema(
		apiKeySchema({
			rateLimitMax: opts.rateLimit.maxRequests,
			timeWindow: opts.rateLimit.timeWindow,
		}),
		opts.schema,
	);

	const getter =
		opts.customAPIKeyGetter ||
		((ctx) => {
			if (Array.isArray(opts.apiKeyHeaders)) {
				for (const header of opts.apiKeyHeaders) {
					const value = ctx.headers?.get(header);
					if (value) {
						return value;
					}
				}
			} else {
				return ctx.headers?.get(opts.apiKeyHeaders);
			}
		});

	const keyGenerator =
		opts.customKeyGenerator ||
		(async (options: { length: number; prefix: string | undefined }) => {
			const characters = "ABCDEFGHIJKLMNOPQRSTUVWXYZabcdefghijklmnopqrstuvwxyz";
			let apiKey = `${options.prefix || ""}`;
			for (let i = 0; i < options.length; i++) {
				const randomIndex = Math.floor(Math.random() * characters.length);
				apiKey += characters[randomIndex];
			}

			return apiKey;
		});

	const routes = createApiKeyRoutes({ keyGenerator, opts, schema });

	return {
		id: "api-key",
		$ERROR_CODES: ERROR_CODES,
		hooks: {
			before: [
				{
					matcher: (ctx) =>
						!!getter(ctx) && opts.disableSessionForAPIKeys === false,
					handler: createAuthMiddleware(async (ctx) => {
						const key = getter(ctx)!;

						if (typeof key !== "string") {
							throw new APIError("BAD_REQUEST", {
								message: ERROR_CODES.INVALID_API_KEY_GETTER_RETURN_TYPE,
							});
						}

						if (key.length < opts.defaultKeyLength) {
							// if the key is shorter than the default key length, than we know the key is invalid.
							// we can't check if the key is exactly equal to the default key length, because
							// a prefix may be added to the key.
							throw new APIError("FORBIDDEN", {
								message: ERROR_CODES.INVALID_API_KEY,
							});
						}

						if (
							opts.customAPIKeyValidator &&
							!opts.customAPIKeyValidator({ ctx, key })
						) {
							throw new APIError("FORBIDDEN", {
								message: ERROR_CODES.INVALID_API_KEY,
							});
						}

						const hash = await createHash("SHA-256").digest(
							new TextEncoder().encode(key),
						);
						const hashed = base64Url.encode(new Uint8Array(hash), {
							padding: false,
						});

<<<<<<< HEAD
						const apiKey = await validateApiKey({
							hashedKey: hashed,
							ctx,
							opts,
							schema,
=======
						const apiKey = await ctx.context.adapter.findOne<ApiKey>({
							model: API_KEY_TABLE_NAME,
							where: [
								{
									field: "key",
									value: hashed,
								},
							],
>>>>>>> af2950e5
						});

						await routes._deleteAllExpiredApiKeys(ctx.context);

						let user: User;
						try {
							const userResult = await ctx.context.internalAdapter.findUserById(
								apiKey.userId,
							);
							if (!userResult) {
								throw new APIError("UNAUTHORIZED", {
									message: ERROR_CODES.INVALID_USER_ID_FROM_API_KEY,
								});
							}
							user = userResult;
						} catch (error) {
							throw error;
						}

						const session = {
							user,
							session: {
								id: apiKey.id,
								token: key,
								userId: user.id,
								userAgent: ctx.request?.headers.get("user-agent") ?? null,
								ipAddress: ctx.request
									? getIp(ctx.request, ctx.context.options)
									: null,
								createdAt: new Date(),
								updatedAt: new Date(),
								expiresAt:
									apiKey.expiresAt ||
									getDate(
										ctx.context.options.session?.expiresIn || 60 * 60 * 24 * 7, // 7 days
										"ms",
									),
							},
						};
						ctx.context.session = session;

						if (ctx.path === "/get-session") {
							return session;
						} else {
							return {
								context: ctx,
							};
						}
					}),
				},
			],
		},
		endpoints: {
			createApiKey: routes.createApiKey,
			verifyApiKey: routes.verifyApiKey,
			getApiKey: routes.getApiKey,
			updateApiKey: routes.updateApiKey,
			deleteApiKey: routes.deleteApiKey,
			listApiKeys: routes.listApiKeys,
		},
		schema,
	} satisfies BetterAuthPlugin;
};<|MERGE_RESOLUTION|>--- conflicted
+++ resolved
@@ -158,22 +158,11 @@
 							padding: false,
 						});
 
-<<<<<<< HEAD
 						const apiKey = await validateApiKey({
 							hashedKey: hashed,
 							ctx,
 							opts,
 							schema,
-=======
-						const apiKey = await ctx.context.adapter.findOne<ApiKey>({
-							model: API_KEY_TABLE_NAME,
-							where: [
-								{
-									field: "key",
-									value: hashed,
-								},
-							],
->>>>>>> af2950e5
 						});
 
 						await routes._deleteAllExpiredApiKeys(ctx.context);

--- conflicted
+++ resolved
@@ -7,12 +7,8 @@
 import { safeJSONParse } from "../../../utils/json";
 import { API_KEY_TABLE_NAME, ERROR_CODES } from "..";
 import { defaultKeyHasher } from "../";
-<<<<<<< HEAD
-import { apiKeySchema } from "../schema";
+import type { apiKeySchema } from "../schema";
 import { setApiKey } from "../secondary-storage";
-=======
-import type { apiKeySchema } from "../schema";
->>>>>>> 9ce4433c
 import type { ApiKey } from "../types";
 import type { PredefinedApiKeyOptions } from ".";
 

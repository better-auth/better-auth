import * as z from "zod/v4";
import { APIError, createAuthEndpoint, sessionMiddleware } from "../../../api";
import { ERROR_CODES } from "..";
import type { apiKeySchema } from "../schema";
import type { ApiKey } from "../types";
import type { AuthContext } from "../../../types";
import type { PredefinedApiKeyOptions } from ".";
import { API_KEY_TABLE_NAME } from "..";
export function deleteApiKey({
	opts,
	schema,
	deleteAllExpiredApiKeys,
}: {
	opts: PredefinedApiKeyOptions;
	schema: ReturnType<typeof apiKeySchema>;
	deleteAllExpiredApiKeys(
		ctx: AuthContext,
		byPassLastCheckTime?: boolean,
	): Promise<number> | undefined;
}) {
	return createAuthEndpoint(
		"/api-key/delete",
		{
			method: "POST",
			body: z.object({
<<<<<<< HEAD
				keyId: z.string({
					description: 'The id of the Api Key to delete. Eg: "some-api-key-id"',
=======
				keyId: z.string().meta({
					description: "The id of the Api Key",
>>>>>>> 8fa4c9ce
				}),
			}),
			use: [sessionMiddleware],
			metadata: {
				openapi: {
					description: "Delete an existing API key",
					requestBody: {
						content: {
							"application/json": {
								schema: {
									type: "object",
									properties: {
										keyId: {
											type: "string",
											description: "The id of the API key to delete",
										},
									},
									required: ["keyId"],
								},
							},
						},
					},
					responses: {
						"200": {
							description: "API key deleted successfully",
							content: {
								"application/json": {
									schema: {
										type: "object",
										properties: {
											success: {
												type: "boolean",
												description:
													"Indicates if the API key was successfully deleted",
											},
										},
										required: ["success"],
									},
								},
							},
						},
					},
				},
			},
		},
		async (ctx) => {
			const { keyId } = ctx.body;
			const session = ctx.context.session;
			if (session.user.banned === true) {
				throw new APIError("UNAUTHORIZED", {
					message: ERROR_CODES.USER_BANNED,
				});
			}
			const apiKey = await ctx.context.adapter.findOne<ApiKey>({
				model: API_KEY_TABLE_NAME,
				where: [
					{
						field: "id",
						value: keyId,
					},
				],
			});

			if (!apiKey || apiKey.userId !== session.user.id) {
				throw new APIError("NOT_FOUND", {
					message: ERROR_CODES.KEY_NOT_FOUND,
				});
			}

			try {
				await ctx.context.adapter.delete<ApiKey>({
					model: API_KEY_TABLE_NAME,
					where: [
						{
							field: "id",
							value: apiKey.id,
						},
					],
				});
			} catch (error: any) {
				throw new APIError("INTERNAL_SERVER_ERROR", {
					message: error?.message,
				});
			}
			deleteAllExpiredApiKeys(ctx.context);
			return ctx.json({
				success: true,
			});
		},
	);
}<|MERGE_RESOLUTION|>--- conflicted
+++ resolved
@@ -23,13 +23,8 @@
 		{
 			method: "POST",
 			body: z.object({
-<<<<<<< HEAD
-				keyId: z.string({
-					description: 'The id of the Api Key to delete. Eg: "some-api-key-id"',
-=======
 				keyId: z.string().meta({
 					description: "The id of the Api Key",
->>>>>>> 8fa4c9ce
 				}),
 			}),
 			use: [sessionMiddleware],

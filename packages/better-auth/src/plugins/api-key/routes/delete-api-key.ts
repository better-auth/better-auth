import type { AuthContext } from "@better-auth/core";
import { createAuthEndpoint } from "@better-auth/core/api";
import * as z from "zod";
import { APIError, getSessionFromCtx } from "../../../api";
import { API_KEY_TABLE_NAME, ERROR_CODES } from "..";
import {
	deleteApiKey as deleteApiKeyFromStorage,
	getApiKeyById,
} from "../adapter";
import type { apiKeySchema } from "../schema";
import type { ApiKey } from "../types";
import type { PredefinedApiKeyOptions } from ".";

export function deleteApiKey({
	opts,
	schema,
	deleteAllExpiredApiKeys,
}: {
	opts: PredefinedApiKeyOptions;
	schema: ReturnType<typeof apiKeySchema>;
	deleteAllExpiredApiKeys(
		ctx: AuthContext,
		byPassLastCheckTime?: boolean | undefined,
	): void;
}) {
	return createAuthEndpoint(
		"/api-key/delete",
		{
			method: "POST",
			body: z.object({
				keyId: z.string().meta({
					description: "The id of the Api Key",
				}),
				userId: z.coerce
					.string()
					.meta({
						description:
							'User Id of the user that the Api Key belongs to. server-only. Eg: "user-id"',
					})
					.optional(),
			}),
			metadata: {
				openapi: {
					description: "Delete an existing API key",
					requestBody: {
						content: {
							"application/json": {
								schema: {
									type: "object",
									properties: {
										keyId: {
											type: "string",
											description: "The id of the API key to delete",
										},
									},
									required: ["keyId"],
								},
							},
						},
					},
					responses: {
						"200": {
							description: "API key deleted successfully",
							content: {
								"application/json": {
									schema: {
										type: "object",
										properties: {
											success: {
												type: "boolean",
												description:
													"Indicates if the API key was successfully deleted",
											},
										},
										required: ["success"],
									},
								},
							},
						},
					},
				},
			},
		},
		async (ctx) => {
			const { keyId } = ctx.body;

			const session = await getSessionFromCtx(ctx);
			const authRequired = ctx.request || ctx.headers;
			const user =
				authRequired && !session
					? null
					: session?.user || { id: ctx.body.userId };

			if (!user?.id) {
				throw new APIError("UNAUTHORIZED", {
					message: ERROR_CODES.UNAUTHORIZED_SESSION,
				});
			}

			if (session && ctx.body.userId) {
				throw new APIError("UNAUTHORIZED", {
					message: ERROR_CODES.UNAUTHORIZED_SESSION,
				});
			}

			if (session && session.user.banned === true) {
				throw new APIError("UNAUTHORIZED", {
					message: ERROR_CODES.USER_BANNED,
				});
			}

<<<<<<< HEAD
			const apiKey = await ctx.context.adapter.findOne<ApiKey>({
				model: API_KEY_TABLE_NAME,
				where: [
					{
						field: "id",
						value: keyId,
					},
				],
			});
=======
			let apiKey: ApiKey | null = null;

			apiKey = await getApiKeyById(ctx, keyId, opts);
>>>>>>> f2fb95b8

			if (!apiKey || apiKey.userId !== user.id) {
				throw new APIError("NOT_FOUND", {
					message: ERROR_CODES.KEY_NOT_FOUND,
				});
			}

			try {
				if (opts.storage === "secondary-storage" && opts.fallbackToDatabase) {
					await deleteApiKeyFromStorage(ctx, apiKey, opts);
					await ctx.context.adapter.delete<ApiKey>({
						model: API_KEY_TABLE_NAME,
						where: [
							{
								field: "id",
								value: apiKey.id,
							},
						],
					});
				} else if (opts.storage === "database") {
					await ctx.context.adapter.delete<ApiKey>({
						model: API_KEY_TABLE_NAME,
						where: [
							{
								field: "id",
								value: apiKey.id,
							},
						],
					});
				} else {
					await deleteApiKeyFromStorage(ctx, apiKey, opts);
				}
			} catch (error: any) {
				throw new APIError("INTERNAL_SERVER_ERROR", {
					message: error?.message,
				});
			}
			deleteAllExpiredApiKeys(ctx.context);
			return ctx.json({
				success: true,
			});
		},
	);
}<|MERGE_RESOLUTION|>--- conflicted
+++ resolved
@@ -109,21 +109,7 @@
 				});
 			}
 
-<<<<<<< HEAD
-			const apiKey = await ctx.context.adapter.findOne<ApiKey>({
-				model: API_KEY_TABLE_NAME,
-				where: [
-					{
-						field: "id",
-						value: keyId,
-					},
-				],
-			});
-=======
-			let apiKey: ApiKey | null = null;
-
-			apiKey = await getApiKeyById(ctx, keyId, opts);
->>>>>>> f2fb95b8
+			const apiKey = await getApiKeyById(ctx, keyId, opts);
 
 			if (!apiKey || apiKey.userId !== user.id) {
 				throw new APIError("NOT_FOUND", {

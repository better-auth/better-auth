import type { AuthContext } from "@better-auth/core";
import { createAuthEndpoint } from "@better-auth/core/api";
<<<<<<< HEAD
import * as z from "zod";
import { APIError, getSessionFromCtx } from "../../../api";
=======
import { z } from "zod";
import { APIError, sessionMiddleware } from "../../../api";
>>>>>>> 86bb7b5f
import { API_KEY_TABLE_NAME, ERROR_CODES } from "..";
import type { apiKeySchema } from "../schema";
import type { ApiKey } from "../types";
import type { PredefinedApiKeyOptions } from ".";
export function deleteApiKey({
	opts,
	schema,
	deleteAllExpiredApiKeys,
}: {
	opts: PredefinedApiKeyOptions;
	schema: ReturnType<typeof apiKeySchema>;
	deleteAllExpiredApiKeys(
		ctx: AuthContext,
		byPassLastCheckTime?: boolean | undefined,
	): void;
}) {
	return createAuthEndpoint(
		"/api-key/delete",
		{
			method: "POST",
			body: z.object({
				keyId: z.string().meta({
					description: "The id of the Api Key",
				}),
				userId: z.coerce
					.string()
					.meta({
						description:
							'User Id of the user that the Api Key belongs to. server-only. Eg: "user-id"',
					})
					.optional(),
			}),
			metadata: {
				openapi: {
					description: "Delete an existing API key",
					requestBody: {
						content: {
							"application/json": {
								schema: {
									type: "object",
									properties: {
										keyId: {
											type: "string",
											description: "The id of the API key to delete",
										},
									},
									required: ["keyId"],
								},
							},
						},
					},
					responses: {
						"200": {
							description: "API key deleted successfully",
							content: {
								"application/json": {
									schema: {
										type: "object",
										properties: {
											success: {
												type: "boolean",
												description:
													"Indicates if the API key was successfully deleted",
											},
										},
										required: ["success"],
									},
								},
							},
						},
					},
				},
			},
		},
		async (ctx) => {
			const { keyId } = ctx.body;

			const session = await getSessionFromCtx(ctx);
			const authRequired = ctx.request || ctx.headers;
			const user =
				authRequired && !session
					? null
					: session?.user || { id: ctx.body.userId };

			if (!user?.id) {
				throw new APIError("UNAUTHORIZED", {
					message: ERROR_CODES.UNAUTHORIZED_SESSION,
				});
			}

			if (session && ctx.body.userId) {
				throw new APIError("UNAUTHORIZED", {
					message: ERROR_CODES.UNAUTHORIZED_SESSION,
				});
			}

			if (session && session.user.banned === true) {
				throw new APIError("UNAUTHORIZED", {
					message: ERROR_CODES.USER_BANNED,
				});
			}

			const apiKey = await ctx.context.adapter.findOne<ApiKey>({
				model: API_KEY_TABLE_NAME,
				where: [
					{
						field: "id",
						value: keyId,
					},
				],
			});

			if (!apiKey || apiKey.userId !== user.id) {
				throw new APIError("NOT_FOUND", {
					message: ERROR_CODES.KEY_NOT_FOUND,
				});
			}

			try {
				await ctx.context.adapter.delete<ApiKey>({
					model: API_KEY_TABLE_NAME,
					where: [
						{
							field: "id",
							value: apiKey.id,
						},
					],
				});
			} catch (error: any) {
				throw new APIError("INTERNAL_SERVER_ERROR", {
					message: error?.message,
				});
			}
			deleteAllExpiredApiKeys(ctx.context);
			return ctx.json({
				success: true,
			});
		},
	);
}<|MERGE_RESOLUTION|>--- conflicted
+++ resolved
@@ -1,16 +1,12 @@
 import type { AuthContext } from "@better-auth/core";
 import { createAuthEndpoint } from "@better-auth/core/api";
-<<<<<<< HEAD
 import * as z from "zod";
 import { APIError, getSessionFromCtx } from "../../../api";
-=======
-import { z } from "zod";
-import { APIError, sessionMiddleware } from "../../../api";
->>>>>>> 86bb7b5f
 import { API_KEY_TABLE_NAME, ERROR_CODES } from "..";
 import type { apiKeySchema } from "../schema";
 import type { ApiKey } from "../types";
 import type { PredefinedApiKeyOptions } from ".";
+
 export function deleteApiKey({
 	opts,
 	schema,

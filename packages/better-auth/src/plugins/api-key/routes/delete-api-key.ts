--- conflicted
+++ resolved
@@ -1,13 +1,8 @@
 import type { AuthContext } from "@better-auth/core";
 import { createAuthEndpoint } from "@better-auth/core/api";
 import * as z from "zod";
-<<<<<<< HEAD
 import { APIError, getSessionFromCtx } from "../../../api";
-import { ERROR_CODES } from "..";
-=======
-import { APIError, sessionMiddleware } from "../../../api";
 import { API_KEY_TABLE_NAME, ERROR_CODES } from "..";
->>>>>>> c884f80b
 import type { apiKeySchema } from "../schema";
 import type { ApiKey } from "../types";
 import type { PredefinedApiKeyOptions } from ".";

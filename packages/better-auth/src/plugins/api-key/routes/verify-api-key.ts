import * as z from "zod/v4";
import { APIError, createAuthEndpoint } from "../../../api";
import { API_KEY_TABLE_NAME, ERROR_CODES } from "..";
import type { apiKeySchema } from "../schema";
import type { ApiKey } from "../types";
import { isRateLimited } from "../rate-limit";
import type { AuthContext, GenericEndpointContext } from "../../../types";
import type { PredefinedApiKeyOptions } from ".";
import { safeJSONParse } from "../../../utils/json";
import { role } from "../../access";
import { defaultKeyHasher } from "../";

export async function validateApiKey({
	hashedKey,
	ctx,
	opts,
	schema,
	permissions,
}: {
	hashedKey: string;
	opts: PredefinedApiKeyOptions;
	schema: ReturnType<typeof apiKeySchema>;
	permissions?: Record<string, string[]>;
	ctx: GenericEndpointContext;
}) {
	const apiKey = await ctx.context.adapter.findOne<ApiKey>({
		model: API_KEY_TABLE_NAME,
		where: [
			{
				field: "key",
				value: hashedKey,
			},
		],
	});

	if (!apiKey) {
		throw new APIError("UNAUTHORIZED", {
			message: ERROR_CODES.INVALID_API_KEY,
		});
	}

	if (apiKey.enabled === false) {
		throw new APIError("UNAUTHORIZED", {
			message: ERROR_CODES.KEY_DISABLED,
			code: "KEY_DISABLED" as const,
		});
	}

	if (apiKey.expiresAt) {
		const now = new Date().getTime();
		const expiresAt = apiKey.expiresAt.getTime();
		if (now > expiresAt) {
			try {
				ctx.context.adapter.delete({
					model: API_KEY_TABLE_NAME,
					where: [
						{
							field: "id",
							value: apiKey.id,
						},
					],
				});
			} catch (error) {
				ctx.context.logger.error(`Failed to delete expired API keys:`, error);
			}

			throw new APIError("UNAUTHORIZED", {
				message: ERROR_CODES.KEY_EXPIRED,
				code: "KEY_EXPIRED" as const,
			});
		}
	}

	if (permissions) {
		const apiKeyPermissions = apiKey.permissions
			? safeJSONParse<{
					[key: string]: string[];
				}>(
					//@ts-ignore - from DB, this value is always a string
					apiKey.permissions,
				)
			: null;

		if (!apiKeyPermissions) {
			throw new APIError("UNAUTHORIZED", {
				message: ERROR_CODES.KEY_NOT_FOUND,
				code: "KEY_NOT_FOUND" as const,
			});
		}
		const r = role(apiKeyPermissions as any);
		const result = r.authorize(permissions);
		if (!result.success) {
			throw new APIError("UNAUTHORIZED", {
				message: ERROR_CODES.KEY_NOT_FOUND,
				code: "KEY_NOT_FOUND" as const,
			});
		}
	}

	let remaining = apiKey.remaining;
	let lastRefillAt = apiKey.lastRefillAt;

	if (apiKey.remaining === 0 && apiKey.refillAmount === null) {
		// if there is no more remaining requests, and there is no refill amount, than the key is revoked
		try {
			ctx.context.adapter.delete({
				model: API_KEY_TABLE_NAME,
				where: [
					{
						field: "id",
						value: apiKey.id,
					},
				],
			});
		} catch (error) {
			ctx.context.logger.error(`Failed to delete expired API keys:`, error);
		}

		throw new APIError("TOO_MANY_REQUESTS", {
			message: ERROR_CODES.USAGE_EXCEEDED,
			code: "USAGE_EXCEEDED" as const,
		});
	} else if (remaining !== null) {
		let now = new Date().getTime();
		const refillInterval = apiKey.refillInterval;
		const refillAmount = apiKey.refillAmount;
		let lastTime = (lastRefillAt ?? apiKey.createdAt).getTime();

		if (refillInterval && refillAmount) {
			// if they provide refill info, then we should refill once the interval is reached.

			const timeSinceLastRequest = (now - lastTime) / (1000 * 60 * 60 * 24); // in days
			if (timeSinceLastRequest > refillInterval) {
				remaining = refillAmount;
				lastRefillAt = new Date();
			}
		}

		if (remaining === 0) {
			// if there are no more remaining requests, than the key is invalid
			throw new APIError("TOO_MANY_REQUESTS", {
				message: ERROR_CODES.USAGE_EXCEEDED,
				code: "USAGE_EXCEEDED" as const,
			});
		} else {
			remaining--;
		}
	}

	const { message, success, update, tryAgainIn } = isRateLimited(apiKey, opts);

	const newApiKey = await ctx.context.adapter.update<ApiKey>({
		model: API_KEY_TABLE_NAME,
		where: [
			{
				field: "id",
				value: apiKey.id,
			},
		],
		update: {
			...update,
			remaining,
			lastRefillAt,
		},
	});

	if (!newApiKey) {
		throw new APIError("INTERNAL_SERVER_ERROR", {
			message: ERROR_CODES.FAILED_TO_UPDATE_API_KEY,
			code: "INTERNAL_SERVER_ERROR" as const,
		});
	}

	if (success === false) {
		throw new APIError("UNAUTHORIZED", {
			message: message ?? undefined,
			code: "RATE_LIMITED" as const,
			details: {
				tryAgainIn,
			},
		});
	}

	return newApiKey;
}

export function verifyApiKey({
	opts,
	schema,
	deleteAllExpiredApiKeys,
}: {
	opts: PredefinedApiKeyOptions;
	schema: ReturnType<typeof apiKeySchema>;
	deleteAllExpiredApiKeys(
		ctx: AuthContext,
		byPassLastCheckTime?: boolean,
	): Promise<number> | undefined;
}) {
	return createAuthEndpoint(
		"/api-key/verify",
		{
			method: "POST",
			body: z.object({
<<<<<<< HEAD
				key: z.string({
					description: 'The key to verify. Eg: "your_api_key_here"',
=======
				key: z.string().meta({
					description: "The key to verify",
>>>>>>> 8fa4c9ce
				}),
				permissions: z
					.record(z.string(), z.array(z.string()), {
						description: "The permissions to verify.",
					})
					.optional(),
			}),
			metadata: {
				SERVER_ONLY: true,
			},
		},
		async (ctx) => {
			const { key } = ctx.body;

			if (key.length < opts.defaultKeyLength) {
				// if the key is shorter than the default key length, than we know the key is invalid.
				// we can't check if the key is exactly equal to the default key length, because
				// a prefix may be added to the key.
				return ctx.json({
					valid: false,
					error: {
						message: ERROR_CODES.INVALID_API_KEY,
						code: "KEY_NOT_FOUND" as const,
					},
					key: null,
				});
			}

			if (opts.customAPIKeyValidator) {
				const isValid = await opts.customAPIKeyValidator({ ctx, key });
				if (!isValid) {
					return ctx.json({
						valid: false,
						error: {
							message: ERROR_CODES.INVALID_API_KEY,
							code: "KEY_NOT_FOUND" as const,
						},
						key: null,
					});
				}
			}

			const hashed = opts.disableKeyHashing ? key : await defaultKeyHasher(key);

			let apiKey: ApiKey | null = null;

			try {
				apiKey = await validateApiKey({
					hashedKey: hashed,
					permissions: ctx.body.permissions,
					ctx,
					opts,
					schema,
				});
				await deleteAllExpiredApiKeys(ctx.context);
			} catch (error) {
				if (error instanceof APIError) {
					return ctx.json({
						valid: false,
						error: {
							message: error.body?.message,
							code: error.body?.code as string,
						},
						key: null,
					});
				}

				return ctx.json({
					valid: false,
					error: {
						message: ERROR_CODES.INVALID_API_KEY,
						code: "INVALID_API_KEY" as const,
					},
					key: null,
				});
			}

			const { key: _, ...returningApiKey } = apiKey ?? {
				key: 1,
				permissions: undefined,
			};
			if ("metadata" in returningApiKey) {
				returningApiKey.metadata =
					schema.apikey.fields.metadata.transform.output(
						returningApiKey.metadata as never as string,
					);
			}

			returningApiKey.permissions = returningApiKey.permissions
				? safeJSONParse<{
						[key: string]: string[];
					}>(
						//@ts-ignore - from DB, this value is always a string
						returningApiKey.permissions,
					)
				: null;

			return ctx.json({
				valid: true,
				error: null,
				key: apiKey === null ? null : (returningApiKey as Omit<ApiKey, "key">),
			});
		},
	);
}<|MERGE_RESOLUTION|>--- conflicted
+++ resolved
@@ -201,13 +201,8 @@
 		{
 			method: "POST",
 			body: z.object({
-<<<<<<< HEAD
-				key: z.string({
-					description: 'The key to verify. Eg: "your_api_key_here"',
-=======
 				key: z.string().meta({
 					description: "The key to verify",
->>>>>>> 8fa4c9ce
 				}),
 				permissions: z
 					.record(z.string(), z.array(z.string()), {

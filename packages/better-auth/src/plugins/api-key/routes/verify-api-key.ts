--- conflicted
+++ resolved
@@ -190,23 +190,6 @@
 		}
 	};
 
-<<<<<<< HEAD
-	if (!newApiKey) {
-		throw APIError.from(
-			"INTERNAL_SERVER_ERROR",
-			ERROR_CODES.FAILED_TO_UPDATE_API_KEY,
-		);
-	}
-
-	if (success === false) {
-		throw APIError.fromStatus("UNAUTHORIZED", {
-			message: message ?? undefined,
-			code: "RATE_LIMITED",
-			details: {
-				tryAgainIn,
-			},
-		});
-=======
 	let newApiKey: ApiKey | null = null;
 
 	if (opts.deferUpdates) {
@@ -221,12 +204,11 @@
 	} else {
 		newApiKey = await performUpdate();
 		if (!newApiKey) {
-			throw new APIError("INTERNAL_SERVER_ERROR", {
-				message: ERROR_CODES.FAILED_TO_UPDATE_API_KEY,
-				code: "INTERNAL_SERVER_ERROR" as const,
-			});
-		}
->>>>>>> 1c9a0f4a
+      throw APIError.from(
+        "INTERNAL_SERVER_ERROR",
+        ERROR_CODES.FAILED_TO_UPDATE_API_KEY,
+      );
+		}
 	}
 
 	return newApiKey;

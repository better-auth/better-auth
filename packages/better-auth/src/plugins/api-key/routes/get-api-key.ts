--- conflicted
+++ resolved
@@ -6,13 +6,19 @@
 import { ERROR_CODES } from "..";
 import { getApiKeyById } from "../adapter";
 import type { apiKeySchema } from "../schema";
-import type { ApiKey } from "../types";
 import type { PredefinedApiKeyOptions } from ".";
 
 const getApiKeyQuerySchema = z.object({
 	id: z.string().meta({
 		description: "The id of the Api Key",
 	}),
+	userId: z.coerce
+		.string()
+		.meta({
+			description:
+				'User Id of the user that the Api Key belongs to. server-only. Eg: "user-id"',
+		})
+		.optional(),
 });
 
 export function getApiKey({
@@ -31,23 +37,7 @@
 		"/api-key/get",
 		{
 			method: "GET",
-<<<<<<< HEAD
-			query: z.object({
-				id: z.string().meta({
-					description: "The id of the Api Key",
-				}),
-				userId: z.coerce
-					.string()
-					.meta({
-						description:
-							'User Id of the user that the Api Key belongs to. server-only. Eg: "user-id"',
-					})
-					.optional(),
-			}),
-=======
 			query: getApiKeyQuerySchema,
-			use: [sessionMiddleware],
->>>>>>> 5327886f
 			metadata: {
 				openapi: {
 					description: "Retrieve an existing API key by ID",

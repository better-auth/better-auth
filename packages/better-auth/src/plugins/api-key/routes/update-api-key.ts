--- conflicted
+++ resolved
@@ -25,13 +25,8 @@
 		{
 			method: "POST",
 			body: z.object({
-<<<<<<< HEAD
-				keyId: z.string({
-					description: 'The id of the Api Key to update. Eg: "some-api-key-id"',
-=======
 				keyId: z.string().meta({
 					description: "The id of the Api Key",
->>>>>>> 8fa4c9ce
 				}),
 				userId: z.coerce
 					.string({
@@ -40,22 +35,6 @@
 					})
 					.optional(),
 				name: z
-<<<<<<< HEAD
-					.string({
-						description: 'The name of the key. Eg: "some-api-key-name"',
-					})
-					.optional(),
-				enabled: z
-					.boolean({
-						description:
-							"Whether the Api Key is enabled or not. server-only. Eg: true",
-					})
-					.optional(),
-				remaining: z
-					.number({
-						description:
-							"The number of remaining requests. server-only. Eg: 100",
-=======
 					.string()
 					.meta({
 						description: "The name of the key",
@@ -71,33 +50,10 @@
 					.number()
 					.meta({
 						description: "The number of remaining requests",
->>>>>>> 8fa4c9ce
 					})
 					.min(1)
 					.optional(),
 				refillAmount: z
-<<<<<<< HEAD
-					.number({
-						description: "The refill amount. server-only. Eg: 100",
-					})
-					.optional(),
-				refillInterval: z
-					.number({
-						description:
-							"The refill interval in milliseconds. server-only. Eg: 1000",
-					})
-					.optional(),
-				metadata: z
-					.any({
-						description:
-							'The metadata of the Api Key. server-only. Eg: { "key": "value" }',
-					})
-					.optional(),
-				expiresIn: z
-					.number({
-						description:
-							"Expiration time of the Api Key in seconds. server-only. Eg: 60 * 60 * 24 * 7",
-=======
 					.number()
 					.meta({
 						description: "The refill amount",
@@ -114,21 +70,14 @@
 					.number()
 					.meta({
 						description: "Expiration time of the Api Key in seconds",
->>>>>>> 8fa4c9ce
 					})
 					.min(1)
 					.optional()
 					.nullable(),
 				rateLimitEnabled: z
-<<<<<<< HEAD
-					.boolean({
-						description:
-							"Whether the key has rate limiting enabled. server-only. Eg: true",
-=======
 					.boolean()
 					.meta({
 						description: "Whether the key has rate limiting enabled.",
->>>>>>> 8fa4c9ce
 					})
 					.optional(),
 				rateLimitTimeWindow: z

import * as z from "zod";
import { APIError, getSessionFromCtx } from "../../../api";
import { createAuthEndpoint } from "@better-auth/core/api";
import { ERROR_CODES } from "..";
import type { apiKeySchema } from "../schema";
import type { ApiKey } from "../types";
import { getDate } from "../../../utils/date";
import type { PredefinedApiKeyOptions } from ".";
import { safeJSONParse } from "../../../utils/json";
import { API_KEY_TABLE_NAME } from "..";
import type { AuthContext } from "@better-auth/core";
export function updateApiKey({
	opts,
	schema,
	deleteAllExpiredApiKeys,
}: {
	opts: PredefinedApiKeyOptions;
	schema: ReturnType<typeof apiKeySchema>;
	deleteAllExpiredApiKeys(
		ctx: AuthContext,
		byPassLastCheckTime?: boolean,
	): void;
}) {
	return createAuthEndpoint(
		"/api-key/update",
		{
			method: "POST",
			body: z.object({
				keyId: z.string().meta({
					description: "The id of the Api Key",
				}),
				userId: z.coerce
					.string()
					.meta({
						description:
							'The id of the user which the api key belongs to. server-only. Eg: "some-user-id"',
					})
					.optional(),
				name: z
					.string()
					.meta({
						description: "The name of the key",
					})
					.optional(),
				enabled: z
					.boolean()
					.meta({
						description: "Whether the Api Key is enabled or not",
					})
					.optional(),
				remaining: z
					.number()
					.meta({
						description: "The number of remaining requests",
					})
					.min(1)
					.optional(),
				refillAmount: z
					.number()
					.meta({
						description: "The refill amount",
					})
					.optional(),
				refillInterval: z
					.number()
					.meta({
						description: "The refill interval",
					})
					.optional(),
				metadata: z.any().optional(),
				expiresIn: z
					.number()
					.meta({
						description: "Expiration time of the Api Key in seconds",
					})
					.min(1)
					.optional()
					.nullable(),
				rateLimitEnabled: z
					.boolean()
					.meta({
						description: "Whether the key has rate limiting enabled.",
					})
					.optional(),
				rateLimitTimeWindow: z
					.number()
					.meta({
						description:
							"The duration in milliseconds where each request is counted. server-only. Eg: 1000",
					})
					.optional(),
				rateLimitMax: z
					.number()
					.meta({
						description:
							"Maximum amount of requests allowed within a window. Once the `maxRequests` is reached, the request will be rejected until the `timeWindow` has passed, at which point the `timeWindow` will be reset. server-only. Eg: 100",
					})
					.optional(),
				permissions: z
					.record(z.string(), z.array(z.string()))
					.meta({
						description: "Update the permissions on the API Key. server-only.",
					})
					.optional()
					.nullable(),
			}),
			metadata: {
				openapi: {
					description: "Update an existing API key by ID",
					responses: {
						"200": {
							description: "API key updated successfully",
							content: {
								"application/json": {
									schema: {
										type: "object",
										properties: {
											id: {
												type: "string",
												description: "ID",
											},
											name: {
												type: "string",
												nullable: true,
												description: "The name of the key",
											},
											start: {
												type: "string",
												nullable: true,
												description:
													"Shows the first few characters of the API key, including the prefix. This allows you to show those few characters in the UI to make it easier for users to identify the API key.",
											},
											prefix: {
												type: "string",
												nullable: true,
												description:
													"The API Key prefix. Stored as plain text.",
											},
											userId: {
												type: "string",
												description: "The owner of the user id",
											},
											refillInterval: {
												type: "number",
												nullable: true,
												description:
													"The interval in milliseconds between refills of the `remaining` count. Example: 3600000 // refill every hour (3600000ms = 1h)",
											},
											refillAmount: {
												type: "number",
												nullable: true,
												description: "The amount to refill",
											},
											lastRefillAt: {
												type: "string",
												format: "date-time",
												nullable: true,
												description: "The last refill date",
											},
											enabled: {
												type: "boolean",
												description: "Sets if key is enabled or disabled",
												default: true,
											},
											rateLimitEnabled: {
												type: "boolean",
												description:
													"Whether the key has rate limiting enabled",
											},
											rateLimitTimeWindow: {
												type: "number",
												nullable: true,
												description: "The duration in milliseconds",
											},
											rateLimitMax: {
												type: "number",
												nullable: true,
												description:
													"Maximum amount of requests allowed within a window",
											},
											requestCount: {
												type: "number",
												description:
													"The number of requests made within the rate limit time window",
											},
											remaining: {
												type: "number",
												nullable: true,
												description:
													"Remaining requests (every time api key is used this should updated and should be updated on refill as well)",
											},
											lastRequest: {
												type: "string",
												format: "date-time",
												nullable: true,
												description: "When last request occurred",
											},
											expiresAt: {
												type: "string",
												format: "date-time",
												nullable: true,
												description: "Expiry date of a key",
											},
											createdAt: {
												type: "string",
												format: "date-time",
												description: "created at",
											},
											updatedAt: {
												type: "string",
												format: "date-time",
												description: "updated at",
											},
											metadata: {
												type: "object",
												nullable: true,
												additionalProperties: true,
												description: "Extra metadata about the apiKey",
											},
											permissions: {
												type: "string",
												nullable: true,
												description:
													"Permissions for the api key (stored as JSON string)",
											},
										},
										required: [
											"id",
											"userId",
											"enabled",
											"rateLimitEnabled",
											"requestCount",
											"createdAt",
											"updatedAt",
										],
									},
								},
							},
						},
					},
				},
			},
		},
		async (ctx) => {
			const {
				keyId,
				expiresIn,
				enabled,
				metadata,
				refillAmount,
				refillInterval,
				remaining,
				name,
				permissions,
				rateLimitEnabled,
				rateLimitTimeWindow,
				rateLimitMax,
			} = ctx.body;

			const session = await getSessionFromCtx(ctx);
			const authRequired = ctx.request || ctx.headers;
			const user =
				authRequired && !session
					? null
					: session?.user || { id: ctx.body.userId };

			if (!user?.id) {
				throw new APIError("UNAUTHORIZED", {
					message: ERROR_CODES.UNAUTHORIZED_SESSION,
				});
			}

			if (session && ctx.body.userId && session?.user.id !== ctx.body.userId) {
				throw new APIError("UNAUTHORIZED", {
					message: ERROR_CODES.UNAUTHORIZED_SESSION,
				});
			}

			if (authRequired) {
				// if this endpoint was being called from the client,
				// we must make sure they can't use server-only properties.
				if (
					refillAmount !== undefined ||
					refillInterval !== undefined ||
					rateLimitMax !== undefined ||
					rateLimitTimeWindow !== undefined ||
					rateLimitEnabled !== undefined ||
					remaining !== undefined ||
					permissions !== undefined
				) {
					throw new APIError("BAD_REQUEST", {
						message: ERROR_CODES.SERVER_ONLY_PROPERTY,
					});
				}
			}

			const apiKey = await ctx.context.adapter.findOne<ApiKey>({
				model: API_KEY_TABLE_NAME,
				where: [
					{
						field: "id",
						value: keyId,
					},
					{
						field: "userId",
						value: user.id,
					},
				],
			});

			if (!apiKey) {
				throw new APIError("NOT_FOUND", {
					message: ERROR_CODES.KEY_NOT_FOUND,
				});
			}

			let newValues: Partial<ApiKey> = {};

			if (name !== undefined) {
				if (name.length < opts.minimumNameLength) {
					throw new APIError("BAD_REQUEST", {
						message: ERROR_CODES.INVALID_NAME_LENGTH,
					});
				} else if (name.length > opts.maximumNameLength) {
					throw new APIError("BAD_REQUEST", {
						message: ERROR_CODES.INVALID_NAME_LENGTH,
					});
				}
				newValues.name = name;
			}

			if (enabled !== undefined) {
				newValues.enabled = enabled;
			}
			if (expiresIn !== undefined) {
				if (opts.keyExpiration.disableCustomExpiresTime === true) {
					throw new APIError("BAD_REQUEST", {
						message: ERROR_CODES.KEY_DISABLED_EXPIRATION,
					});
				}
				if (expiresIn !== null) {
					// if expires is not null, check if it's under the valid range
					// if it IS null, this means the user wants to disable expiration time on the key
					const expiresIn_in_days = expiresIn / (60 * 60 * 24);

					if (expiresIn_in_days < opts.keyExpiration.minExpiresIn) {
						throw new APIError("BAD_REQUEST", {
							message: ERROR_CODES.EXPIRES_IN_IS_TOO_SMALL,
						});
					} else if (expiresIn_in_days > opts.keyExpiration.maxExpiresIn) {
						throw new APIError("BAD_REQUEST", {
							message: ERROR_CODES.EXPIRES_IN_IS_TOO_LARGE,
						});
					}
				}
				newValues.expiresAt = expiresIn ? getDate(expiresIn, "sec") : null;
			}
			if (metadata !== undefined) {
				if (typeof metadata !== "object") {
					throw new APIError("BAD_REQUEST", {
						message: ERROR_CODES.INVALID_METADATA_TYPE,
					});
				}
				//@ts-expect-error - we need this to be a string to save into DB.
				newValues.metadata =
					schema.apikey.fields.metadata.transform.input(metadata);
			}
			if (remaining !== undefined) {
				newValues.remaining = remaining;
			}
			if (refillAmount !== undefined || refillInterval !== undefined) {
				if (refillAmount !== undefined && refillInterval === undefined) {
					throw new APIError("BAD_REQUEST", {
						message: ERROR_CODES.REFILL_AMOUNT_AND_INTERVAL_REQUIRED,
					});
				} else if (refillInterval !== undefined && refillAmount === undefined) {
					throw new APIError("BAD_REQUEST", {
						message: ERROR_CODES.REFILL_INTERVAL_AND_AMOUNT_REQUIRED,
					});
				}
				newValues.refillAmount = refillAmount;
				newValues.refillInterval = refillInterval;
			}

			if (rateLimitEnabled !== undefined) {
				newValues.rateLimitEnabled = rateLimitEnabled;
			}
			if (rateLimitTimeWindow !== undefined) {
				newValues.rateLimitTimeWindow = rateLimitTimeWindow;
			}
			if (rateLimitMax !== undefined) {
				newValues.rateLimitMax = rateLimitMax;
			}

			if (permissions !== undefined) {
				//@ts-expect-error - we need this to be a string to save into DB.
				newValues.permissions = JSON.stringify(permissions);
			}

			if (Object.keys(newValues).length === 0) {
				throw new APIError("BAD_REQUEST", {
					message: ERROR_CODES.NO_VALUES_TO_UPDATE,
				});
			}

			let newApiKey: ApiKey = apiKey;
			try {
				let result = await ctx.context.adapter.update<ApiKey>({
					model: API_KEY_TABLE_NAME,
					where: [
						{
							field: "id",
							value: apiKey.id,
						},
					],
					update: {
<<<<<<< HEAD
=======
						remaining: apiKey.remaining === null ? null : apiKey.remaining - 1,
>>>>>>> 89475422
						...newValues,
					},
				});
				if (result) newApiKey = result;
			} catch (error: any) {
				throw new APIError("INTERNAL_SERVER_ERROR", {
					message: error?.message,
				});
			}

			deleteAllExpiredApiKeys(ctx.context);

			// transform metadata from string back to object
			newApiKey.metadata = schema.apikey.fields.metadata.transform.output(
				newApiKey.metadata as never as string,
			);

			const { key, ...returningApiKey } = newApiKey;

			return ctx.json({
				...returningApiKey,
				permissions: returningApiKey.permissions
					? safeJSONParse<{
							[key: string]: string[];
						}>(returningApiKey.permissions)
					: null,
			});
		},
	);
}<|MERGE_RESOLUTION|>--- conflicted
+++ resolved
@@ -414,10 +414,6 @@
 						},
 					],
 					update: {
-<<<<<<< HEAD
-=======
-						remaining: apiKey.remaining === null ? null : apiKey.remaining - 1,
->>>>>>> 89475422
 						...newValues,
 					},
 				});

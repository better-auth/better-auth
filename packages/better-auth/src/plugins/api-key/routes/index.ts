--- conflicted
+++ resolved
@@ -8,11 +8,8 @@
 import { verifyApiKey } from "./verify-api-key";
 import { listApiKeys } from "./list-api-keys";
 import { deleteAllExpiredApiKeysEndpoint } from "./delete-all-expired-api-keys";
-<<<<<<< HEAD
 import { hasPermissionApiKey } from "./has-permission-api-key";
-=======
 import { API_KEY_TABLE_NAME } from "..";
->>>>>>> 77bd21d4
 
 export type PredefinedApiKeyOptions = ApiKeyOptions &
 	Required<

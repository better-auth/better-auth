import type { AuthContext } from "../../../types";
import type { apiKeySchema } from "../schema";
import type { ApiKey, ApiKeyOptions } from "../types";
import { createApiKey } from "./create-api-key";
import { deleteApiKey } from "./delete-api-key";
import { getApiKey } from "./get-api-key";
import { updateApiKey } from "./update-api-key";
import { verifyApiKey } from "./verify-api-key";
import { listApiKeys } from "./list-api-keys";
import { deleteAllExpiredApiKeysEndpoint } from "./delete-all-expired-api-keys";
import { hasPermissionApiKey } from "./has-permission-api-key";
import { API_KEY_TABLE_NAME } from "..";

export type PredefinedApiKeyOptions = ApiKeyOptions &
	Required<
		Pick<
			ApiKeyOptions,
			| "apiKeyHeaders"
			| "defaultKeyLength"
			| "keyExpiration"
			| "rateLimit"
			| "maximumPrefixLength"
			| "minimumPrefixLength"
			| "maximumNameLength"
			| "disableKeyHashing"
			| "minimumNameLength"
			| "enableMetadata"
			| "disableSessionForAPIKeys"
			| "startingCharactersConfig"
		>
	> & {
		keyExpiration: Required<ApiKeyOptions["keyExpiration"]>;
		startingCharactersConfig: Required<
			ApiKeyOptions["startingCharactersConfig"]
		>;
	};

let lastChecked: Date | null = null;

export function deleteAllExpiredApiKeys(
	ctx: AuthContext,
	byPassLastCheckTime = false,
) {
	if (lastChecked && !byPassLastCheckTime) {
		const now = new Date();
		const diff = now.getTime() - lastChecked.getTime();
		if (diff < 10000) {
			return;
		}
	}
	lastChecked = new Date();
	try {
		return ctx.adapter.deleteMany({
			model: API_KEY_TABLE_NAME,
			where: [
				{
					field: "expiresAt" satisfies keyof ApiKey,
					operator: "lt",
					value: new Date(),
				},
			],
		});
	} catch (error) {
		ctx.logger.error(`Failed to delete expired API keys:`, error);
	}
}

export function createApiKeyRoutes({
	keyGenerator,
	opts,
	schema,
}: {
	keyGenerator: (options: { length: number; prefix: string | undefined }) =>
		| Promise<string>
		| string;
	opts: PredefinedApiKeyOptions;
	schema: ReturnType<typeof apiKeySchema>;
}) {
<<<<<<< HEAD
	let lastChecked: Date | null = null;

	function deleteAllExpiredApiKeys(
		ctx: AuthContext,
		bypassLastCheckTime = false,
	) {
		if (lastChecked && !bypassLastCheckTime) {
			const now = new Date();
			const diff = now.getTime() - lastChecked.getTime();
			if (diff < 10000) {
				return;
			}
		}
		lastChecked = new Date();
		try {
			return ctx.adapter.deleteMany({
				model: API_KEY_TABLE_NAME,
				where: [
					{
						field: "expiresAt" satisfies keyof ApiKey,
						operator: "lt",
						value: new Date(),
					},
				],
			});
		} catch (error) {
			ctx.logger.error(`Failed to delete expired API keys:`, error);
		}
	}

=======
>>>>>>> a47b9523
	return {
		createApiKey: createApiKey({
			keyGenerator,
			opts,
			schema,
			deleteAllExpiredApiKeys,
		}),
		verifyApiKey: verifyApiKey({ opts, schema, deleteAllExpiredApiKeys }),
		getApiKey: getApiKey({ opts, schema, deleteAllExpiredApiKeys }),
		updateApiKey: updateApiKey({ opts, schema, deleteAllExpiredApiKeys }),
		deleteApiKey: deleteApiKey({ opts, schema, deleteAllExpiredApiKeys }),
		listApiKeys: listApiKeys({ opts, schema, deleteAllExpiredApiKeys }),
		deleteAllExpiredApiKeys: deleteAllExpiredApiKeysEndpoint({
			deleteAllExpiredApiKeys,
		}),
		hasPermissionApiKey: hasPermissionApiKey({
			opts,
			schema,
			deleteAllExpiredApiKeys,
		}),
	};
}<|MERGE_RESOLUTION|>--- conflicted
+++ resolved
@@ -76,39 +76,6 @@
 	opts: PredefinedApiKeyOptions;
 	schema: ReturnType<typeof apiKeySchema>;
 }) {
-<<<<<<< HEAD
-	let lastChecked: Date | null = null;
-
-	function deleteAllExpiredApiKeys(
-		ctx: AuthContext,
-		bypassLastCheckTime = false,
-	) {
-		if (lastChecked && !bypassLastCheckTime) {
-			const now = new Date();
-			const diff = now.getTime() - lastChecked.getTime();
-			if (diff < 10000) {
-				return;
-			}
-		}
-		lastChecked = new Date();
-		try {
-			return ctx.adapter.deleteMany({
-				model: API_KEY_TABLE_NAME,
-				where: [
-					{
-						field: "expiresAt" satisfies keyof ApiKey,
-						operator: "lt",
-						value: new Date(),
-					},
-				],
-			});
-		} catch (error) {
-			ctx.logger.error(`Failed to delete expired API keys:`, error);
-		}
-	}
-
-=======
->>>>>>> a47b9523
 	return {
 		createApiKey: createApiKey({
 			keyGenerator,

import { describe, expect, it, vi } from "vitest";
import { getTestInstance } from "../../test-utils/test-instance";
import { apiKey, ERROR_CODES } from ".";
import { apiKeyClient } from "./client";
import type { ApiKey } from "./types";
import { APIError } from "better-call";

describe("api-key", async () => {
	const { client, auth, signInWithTestUser } = await getTestInstance(
		{
			plugins: [
				apiKey({
					enableMetadata: true,
					permissions: {
						defaultPermissions: {
							files: ["read"],
						},
					},
				}),
			],
		},
		{
			clientOptions: {
				plugins: [apiKeyClient()],
			},
		},
	);
	const { headers, user } = await signInWithTestUser();

	// =========================================================================
	// CREATE API KEY
	// =========================================================================

	it("should fail to create API keys from client without headers", async () => {
		const apiKeyFail = await client.apiKey.create();

		expect(apiKeyFail.data).toBeNull();
		expect(apiKeyFail.error).toBeDefined();
		expect(apiKeyFail.error?.status).toEqual(401);
		expect(apiKeyFail.error?.statusText).toEqual("UNAUTHORIZED");
		expect(apiKeyFail.error?.message).toEqual(ERROR_CODES.UNAUTHORIZED_SESSION);
	});

	let firstApiKey: ApiKey;

	it("should successfully create API keys from client with headers", async () => {
		const apiKey = await client.apiKey.create({}, { headers: headers });
		if (apiKey.data) {
			firstApiKey = apiKey.data;
		}

		expect(apiKey.data).not.toBeNull();
		expect(apiKey.data?.key).toBeDefined();
		expect(apiKey.data?.userId).toEqual(user.id);
		expect(apiKey.data?.name).toBeNull();
		expect(apiKey.data?.prefix).toBeNull();
		expect(apiKey.data?.refillInterval).toBeNull();
		expect(apiKey.data?.refillAmount).toBeNull();
		expect(apiKey.data?.lastRefillAt).toBeNull();
		expect(apiKey.data?.enabled).toEqual(true);
		expect(apiKey.data?.rateLimitTimeWindow).toEqual(86400000);
		expect(apiKey.data?.rateLimitMax).toEqual(10);
		expect(apiKey.data?.requestCount).toEqual(0);
		expect(apiKey.data?.remaining).toBeNull();
		expect(apiKey.data?.lastRequest).toBeNull();
		expect(apiKey.data?.expiresAt).toBeNull();
		expect(apiKey.data?.createdAt).toBeDefined();
		expect(apiKey.data?.updatedAt).toBeDefined();
		expect(apiKey.data?.metadata).toBeNull();
		expect(apiKey.error).toBeNull();
	});

	interface Err {
		body: {
			code: string | undefined;
			message: string | undefined;
		};
		status: string;
		statusCode: string;
	}

	it("should fail to create API Keys from server without headers and userId", async () => {
		let res: { data: ApiKey | null; error: Err | null } = {
			data: null,
			error: null,
		};
		try {
			const apiKey = await auth.api.createApiKey({ body: {} });
			res.data = apiKey;
		} catch (error: any) {
			res.error = error;
		}

		expect(res.data).toBeNull();
		expect(res.error).toBeDefined();
		expect(res.error?.statusCode).toEqual(401);
		expect(res.error?.status).toEqual("UNAUTHORIZED");
		expect(res.error?.body.message).toEqual(ERROR_CODES.UNAUTHORIZED_SESSION);
	});

	it("should successfully create API keys from server with userId", async () => {
		const apiKey = await auth.api.createApiKey({
			body: {
				userId: user.id,
			},
		});

		expect(apiKey).not.toBeNull();
		expect(apiKey.key).toBeDefined();
		expect(apiKey.userId).toEqual(user.id);
		expect(apiKey.name).toBeNull();
		expect(apiKey.prefix).toBeNull();
		expect(apiKey.refillInterval).toBeNull();
		expect(apiKey.refillAmount).toBeNull();
		expect(apiKey.lastRefillAt).toBeNull();
		expect(apiKey.enabled).toEqual(true);
		expect(apiKey.rateLimitTimeWindow).toEqual(86400000);
		expect(apiKey.rateLimitMax).toEqual(10);
		expect(apiKey.requestCount).toEqual(0);
		expect(apiKey.remaining).toBeNull();
		expect(apiKey.lastRequest).toBeNull();
	});

	it("should create the API key with the given name", async () => {
		const apiKey = await auth.api.createApiKey({
			body: {
				name: "test-api-key",
			},
			headers,
		});

		expect(apiKey).not.toBeNull();
		expect(apiKey.name).toEqual("test-api-key");
	});

	it("should create the API key with a name that's shorter than the allowed minimum", async () => {
		let result: { data: ApiKey | null; error: Err | null } = {
			data: null,
			error: null,
		};
		try {
			const apiKey = await auth.api.createApiKey({
				body: {
					name: "test-api-key-that-is-shorter-than-the-allowed-minimum",
				},
				headers,
			});
			result.data = apiKey;
		} catch (error: any) {
			result.error = error;
		}
		expect(result.data).toBeNull();
		expect(result.error).toBeDefined();
		expect(result.error?.status).toEqual("BAD_REQUEST");
		expect(result.error?.body.message).toEqual(ERROR_CODES.INVALID_NAME_LENGTH);
	});

	it("should create the API key with a name that's longer than the allowed maximum", async () => {
		let result: { data: ApiKey | null; error: Err | null } = {
			data: null,
			error: null,
		};
		try {
			const apiKey = await auth.api.createApiKey({
				body: {
					name: "test-api-key-that-is-longer-than-the-allowed-maximum",
				},
				headers,
			});
			result.data = apiKey;
		} catch (error: any) {
			result.error = error;
		}
		expect(result.data).toBeNull();
		expect(result.error).toBeDefined();
		expect(result.error?.status).toEqual("BAD_REQUEST");
		expect(result.error?.body.message).toEqual(ERROR_CODES.INVALID_NAME_LENGTH);
	});

	it("should create the API key with the given prefix", async () => {
		const prefix = "test-api-key_";
		const apiKey = await auth.api.createApiKey({
			body: {
				prefix: prefix,
			},
			headers,
		});

		expect(apiKey).not.toBeNull();
		expect(apiKey.prefix).toEqual(prefix);
		expect(apiKey.key.startsWith(prefix)).toEqual(true);
	});

	it("should create the API key with a prefix that's shorter than the allowed minimum", async () => {
		let result: { data: ApiKey | null; error: Err | null } = {
			data: null,
			error: null,
		};
		try {
			const apiKey = await auth.api.createApiKey({
				body: {
					prefix: "test-api-key-that-is-shorter-than-the-allowed-minimum",
				},
				headers,
			});
			result.data = apiKey;
		} catch (error: any) {
			result.error = error;
		}
		expect(result.data).toBeNull();
		expect(result.error).toBeDefined();
		expect(result.error?.status).toEqual("BAD_REQUEST");
		expect(result.error?.body.message).toEqual(
			ERROR_CODES.INVALID_PREFIX_LENGTH,
		);
	});

	it("should create the API key with a prefix that's longer than the allowed maximum", async () => {
		let result: { data: ApiKey | null; error: Err | null } = {
			data: null,
			error: null,
		};
		try {
			const apiKey = await auth.api.createApiKey({
				body: {
					prefix: "test-api-key-that-is-longer-than-the-allowed-maximum",
				},
				headers,
			});
			result.data = apiKey;
		} catch (error: any) {
			result.error = error;
		}
		expect(result.data).toBeNull();
		expect(result.error).toBeDefined();
		expect(result.error?.status).toEqual("BAD_REQUEST");
		expect(result.error?.body.message).toEqual(
			ERROR_CODES.INVALID_PREFIX_LENGTH,
		);
	});

	it("should create an API key with a custom expiresIn", async () => {
		const expiresIn = 60 * 60 * 24 * 7; // 7 days
		const expectedResult = new Date().getTime() + expiresIn;
		const apiKey = await auth.api.createApiKey({
			body: {
				expiresIn: expiresIn,
			},
			headers,
		});
		expect(apiKey).not.toBeNull();
		expect(apiKey.expiresAt).toBeDefined();
		expect(apiKey.expiresAt?.getTime()).toBeGreaterThanOrEqual(expectedResult);
	});

	it("should fail to create a key with a custom expiresIn value when customExpiresTime is disabled", async () => {
		const { client, auth, signInWithTestUser } = await getTestInstance(
			{
				plugins: [
					apiKey({
						enableMetadata: true,
						keyExpiration: {
							disableCustomExpiresTime: true,
						},
					}),
				],
			},
			{
				clientOptions: {
					plugins: [apiKeyClient()],
				},
			},
		);

		const { headers, user } = await signInWithTestUser();
		let result: { data: ApiKey | null; error: Err | null } = {
			data: null,
			error: null,
		};
		try {
			const apiKey2 = await auth.api.createApiKey({
				body: {
					expiresIn: 10000,
				},
				headers,
			});
			result.data = apiKey2;
		} catch (error: any) {
			result.error = error;
		}

		expect(result.data).toBeNull();
		expect(result.error).toBeDefined();
		expect(result.error?.body.message).toEqual(
			ERROR_CODES.KEY_DISABLED_EXPIRATION,
		);
	});

	it("should create an API key with an expiresIn that's smaller than the allowed minimum", async () => {
		let result: { data: ApiKey | null; error: Err | null } = {
			data: null,
			error: null,
		};
		try {
			const expiresIn = 60 * 60 * 24 * 0.5; // half a day
			const apiKey = await auth.api.createApiKey({
				body: {
					expiresIn: expiresIn,
				},
				headers,
			});
			result.data = apiKey;
		} catch (error: any) {
			result.error = error;
		}
		expect(result.data).toBeNull();
		expect(result.error).toBeDefined();
		expect(result.error?.status).toEqual("BAD_REQUEST");
		expect(result.error?.body.message).toEqual(
			ERROR_CODES.EXPIRES_IN_IS_TOO_SMALL,
		);
	});

	it("should fail to create an API key with an expiresIn that's larger than the allowed maximum", async () => {
		let result: { data: ApiKey | null; error: Err | null } = {
			data: null,
			error: null,
		};
		try {
			const expiresIn = 60 * 60 * 24 * 365 * 10; // 10 year
			const apiKey = await auth.api.createApiKey({
				body: {
					expiresIn: expiresIn,
				},
				headers,
			});
			result.data = apiKey;
		} catch (error: any) {
			result.error = error;
		}
		expect(result.data).toBeNull();
		expect(result.error).toBeDefined();
		expect(result.error?.status).toEqual("BAD_REQUEST");
		expect(result.error?.body.message).toEqual(
			ERROR_CODES.EXPIRES_IN_IS_TOO_LARGE,
		);
	});

	it("should fail to create API key with custom refillAndAmount from client auth", async () => {
		const apiKey = await client.apiKey.create(
			{
				refillAmount: 10,
			},
			{ headers },
		);

		expect(apiKey.data).toBeNull();
		expect(apiKey.error).toBeDefined();
		expect(apiKey.error?.statusText).toEqual("BAD_REQUEST");
		expect(apiKey.error?.message).toEqual(ERROR_CODES.SERVER_ONLY_PROPERTY);

		const apiKey2 = await client.apiKey.create(
			{
				refillInterval: 1001,
			},
			{ headers },
		);

		expect(apiKey2.data).toBeNull();
		expect(apiKey2.error).toBeDefined();
		expect(apiKey2.error?.statusText).toEqual("BAD_REQUEST");
		expect(apiKey2.error?.message).toEqual(ERROR_CODES.SERVER_ONLY_PROPERTY);
	});

	it("should fail to create API key when refill interval is provided, but no refill amount", async () => {
		let res: { data: ApiKey | null; error: Err | null } = {
			data: null,
			error: null,
		};
		try {
			const apiKey = await auth.api.createApiKey({
				body: {
					refillInterval: 1000,
					userId: user.id,
				},
			});
			res.data = apiKey;
		} catch (error: any) {
			res.error = error;
		}

		expect(res.data).toBeNull();
		expect(res.error).toBeDefined();
		expect(res.error?.status).toEqual("BAD_REQUEST");
		expect(res.error?.body.message).toEqual(
			ERROR_CODES.REFILL_INTERVAL_AND_AMOUNT_REQUIRED,
		);
	});

	it("should fail to create API key when refill amount is provided, but no refill interval", async () => {
		let res: { data: ApiKey | null; error: Err | null } = {
			data: null,
			error: null,
		};
		try {
			const apiKey = await auth.api.createApiKey({
				body: {
					refillAmount: 10,
					userId: user.id,
				},
			});
			res.data = apiKey;
		} catch (error: any) {
			res.error = error;
		}

		expect(res.data).toBeNull();
		expect(res.error).toBeDefined();
		expect(res.error?.status).toEqual("BAD_REQUEST");
		expect(res.error?.body.message).toEqual(
			ERROR_CODES.REFILL_AMOUNT_AND_INTERVAL_REQUIRED,
		);
	});

	it("should create the API key with the given refill interval & refill amount", async () => {
		const refillInterval = 10000;
		const refillAmount = 10;
		const apiKey = await auth.api.createApiKey({
			body: {
				refillInterval: refillInterval,
				refillAmount: refillAmount,
				userId: user.id,
			},
		});

		expect(apiKey).not.toBeNull();
		expect(apiKey.refillInterval).toEqual(refillInterval);
		expect(apiKey.refillAmount).toEqual(refillAmount);
	});

	it("should create API Key with custom remaining", async () => {
		const remaining = 10;
		const apiKey = await auth.api.createApiKey({
			body: {
				remaining: remaining,
				userId: user.id,
			},
		});

		expect(apiKey).not.toBeNull();
		expect(apiKey.remaining).toEqual(remaining);
	});

	it("should create API key with invalid metadata", async () => {
		let result: { data: ApiKey | null; error: Err | null } = {
			data: null,
			error: null,
		};
		try {
			const apiKey = await auth.api.createApiKey({
				body: {
					metadata: "invalid",
				},
				headers,
			});
			result.data = apiKey;
		} catch (error: any) {
			result.error = error;
		}
		expect(result.data).toBeNull();
		expect(result.error).toBeDefined();
		expect(result.error?.status).toEqual("BAD_REQUEST");
		expect(result.error?.body.message).toEqual(
			ERROR_CODES.INVALID_METADATA_TYPE,
		);
	});

	it("should create API key with valid metadata", async () => {
		const metadata = {
			test: "test",
		};
		const apiKey = await auth.api.createApiKey({
			body: {
				metadata: metadata,
			},
			headers,
		});

		expect(apiKey).not.toBeNull();
		expect(apiKey.metadata).toEqual(metadata);

		const res = await auth.api.getApiKey({
			query: {
				id: apiKey.id,
			},
			headers,
		});

		expect(res).not.toBeNull();
		if (res) {
			expect(res.metadata).toEqual(metadata);
		}
	});

	it("create API key's returned metadata should be an object", async () => {
		const metadata = {
			test: "test-123",
		};
		const apiKey = await auth.api.createApiKey({
			body: {
				metadata: metadata,
			},
			headers,
		});

		expect(apiKey).not.toBeNull();
		expect(apiKey.metadata.test).toBeDefined();
		expect(apiKey.metadata.test).toEqual(metadata.test);
	});

	it("create API key with with metadata when metadata is disabled (should fail)", async () => {
		const { client, auth, signInWithTestUser } = await getTestInstance(
			{
				plugins: [
					apiKey({
						enableMetadata: false,
					}),
				],
			},
			{
				clientOptions: {
					plugins: [apiKeyClient()],
				},
			},
		);
		const { headers } = await signInWithTestUser();

		const metadata = {
			test: "test-123",
		};
		const result: { data: ApiKey | null; error: Err | null } = {
			data: null,
			error: null,
		};
		try {
			const apiKey = await auth.api.createApiKey({
				body: {
					metadata: metadata,
				},
				headers,
			});
			result.data = apiKey;
		} catch (error: any) {
			result.error = error;
		}

		expect(result.data).toBeNull();
		expect(result.error).toBeDefined();
		expect(result.error?.status).toEqual("BAD_REQUEST");
		expect(result.error?.body.message).toEqual(ERROR_CODES.METADATA_DISABLED);
	});

	it("should have the first 6 chracaters of the key as the start property", async () => {
		const { data: apiKey } = await client.apiKey.create(
			{},
			{ headers: headers },
		);

		expect(apiKey?.start).toBeDefined();
		expect(apiKey?.start?.length).toEqual(6);
		expect(apiKey?.start).toEqual(apiKey?.key?.substring(0, 6));
	});

	it("should have the start property as null if shouldStore is false", async () => {
		const { client, auth, signInWithTestUser } = await getTestInstance(
			{
				plugins: [
					apiKey({
						startingCharactersConfig: {
							shouldStore: false,
						},
					}),
				],
			},
			{
				clientOptions: {
					plugins: [apiKeyClient()],
				},
			},
		);
		const { headers } = await signInWithTestUser();

		const { data: apiKey2 } = await client.apiKey.create(
			{},
			{ headers: headers },
		);

		expect(apiKey2?.start).toBeNull();
	});

	it("should use the defined charactersLength if provided", async () => {
		const customLength = 3;
		const { client, auth, signInWithTestUser } = await getTestInstance(
			{
				plugins: [
					apiKey({
						startingCharactersConfig: {
							shouldStore: true,
							charactersLength: customLength,
						},
					}),
				],
			},
			{
				clientOptions: {
					plugins: [apiKeyClient()],
				},
			},
		);
		const { headers } = await signInWithTestUser();

		const { data: apiKey2 } = await client.apiKey.create(
			{},
			{ headers: headers },
		);

		expect(apiKey2?.start).toBeDefined();
		expect(apiKey2?.start?.length).toEqual(customLength);
		expect(apiKey2?.start).toEqual(apiKey2?.key?.substring(0, customLength));
	});

	it("should fail to create API key with custom rate-limit options from client auth", async () => {
		const apiKey = await client.apiKey.create(
			{
				rateLimitMax: 15,
			},
			{ headers },
		);

		expect(apiKey.data).toBeNull();
		expect(apiKey.error).toBeDefined();
		expect(apiKey.error?.statusText).toEqual("BAD_REQUEST");
		expect(apiKey.error?.message).toEqual(ERROR_CODES.SERVER_ONLY_PROPERTY);

		const apiKey2 = await client.apiKey.create(
			{
				rateLimitTimeWindow: 1001,
			},
			{ headers },
		);

		expect(apiKey2.data).toBeNull();
		expect(apiKey2.error).toBeDefined();
		expect(apiKey2.error?.statusText).toEqual("BAD_REQUEST");
		expect(apiKey2.error?.message).toEqual(ERROR_CODES.SERVER_ONLY_PROPERTY);
	});

	it("should successfully apply custom rate-limit options on the newly created API key", async () => {
		const apiKey = await auth.api.createApiKey({
			body: {
				rateLimitMax: 15,
				rateLimitTimeWindow: 1000,
				userId: user.id,
			},
		});

		expect(apiKey).not.toBeNull();
		expect(apiKey?.rateLimitMax).toEqual(15);
		expect(apiKey?.rateLimitTimeWindow).toEqual(1000);
	});

	// =========================================================================
	// VERIFY API KEY
	// =========================================================================

<<<<<<< HEAD
	it("verify api key with invalid key (should fail)", async () => {
=======
	it("verify API key without key and userId", async () => {
		const apiKey = await auth.api.verifyApiKey({
			body: {
				key: firstApiKey.key,
			},
		});
		expect(apiKey.key).not.toBe(null);
		expect(apiKey.valid).toBe(true);
	});

	it("verify API key with invalid key (should fail)", async () => {
>>>>>>> 3f574ec7
		const apiKey = await auth.api.verifyApiKey({
			body: {
				key: "invalid",
			},
		});
		expect(apiKey.valid).toBe(false);
		expect(apiKey.error?.code).toBe("KEY_NOT_FOUND");
	});

	let rateLimitedApiKey: ApiKey;

	const {
		client: rateLimitClient,
		auth: rateLimitAuth,
		signInWithTestUser: rateLimitTestUser,
	} = await getTestInstance(
		{
			plugins: [
				apiKey({
					rateLimit: {
						enabled: true,
						timeWindow: 1000,
					},
				}),
			],
		},
		{
			clientOptions: {
				plugins: [apiKeyClient()],
			},
		},
	);

	const { headers: rateLimitUserHeaders } = await rateLimitTestUser();

	it("should fail to verify API key 20 times in a row due to rate-limit", async () => {
		const { data: apiKey2 } = await rateLimitClient.apiKey.create(
			{},
			{ headers: rateLimitUserHeaders },
		);
		if (!apiKey2) return;
		rateLimitedApiKey = apiKey2;
		for (let i = 0; i < 20; i++) {
			const response = await rateLimitAuth.api.verifyApiKey({
				body: {
					key: apiKey2.key,
				},
				headers: rateLimitUserHeaders,
			});
			if (i >= 10) {
				expect(response.error?.code).toBe("RATE_LIMITED");
			} else {
				expect(response.error).toBeNull();
			}
		}
	});

	it("should allow us to verify API key after rate-limit window has passed", async () => {
		vi.useFakeTimers();
		await vi.advanceTimersByTimeAsync(1000);
		const response = await rateLimitAuth.api.verifyApiKey({
			body: {
				key: rateLimitedApiKey.key,
			},
			headers: rateLimitUserHeaders,
		});
		expect(response.error).toBeNull();
		expect(response?.valid).toBe(true);
	});

	it("should check if verifying an API key's remaining count does go down", async () => {
		const remaining = 10;
		const { data: apiKey } = await client.apiKey.create(
			{
				remaining: remaining,
			},
			{ headers: headers },
		);
		if (!apiKey) return;
		const afterVerificationOnce = await auth.api.verifyApiKey({
			body: {
				key: apiKey.key,
			},
			headers,
		});
		expect(afterVerificationOnce?.valid).toEqual(true);
		expect(afterVerificationOnce?.key?.remaining).toEqual(remaining - 1);
		const afterVerificationTwice = await auth.api.verifyApiKey({
			body: {
				key: apiKey.key,
			},
			headers,
		});
		expect(afterVerificationTwice?.valid).toEqual(true);
		expect(afterVerificationTwice?.key?.remaining).toEqual(remaining - 2);
	});

	it("should fail if the API key has no remaining", async () => {
		const apiKey = await auth.api.createApiKey({
			body: {
				remaining: 1,
				userId: user.id,
			},
		});
		if (!apiKey) return;
		// run verify once to make the remaining count go down to 0
		await auth.api.verifyApiKey({
			body: {
				key: apiKey.key,
			},
			headers,
		});
		const afterVerification = await auth.api.verifyApiKey({
			body: {
				key: apiKey.key,
			},
			headers,
		});
		expect(afterVerification.error?.code).toBe("USAGE_EXCEEDED");
	});

	it("should fail if the API key is expired", async () => {
		vi.useRealTimers();
		const { headers } = await signInWithTestUser();
		const apiKey2 = await client.apiKey.create(
			{
				expiresIn: 60 * 60 * 24,
			},
			{ headers: headers, throw: true },
		);
		vi.useFakeTimers();
		await vi.advanceTimersByTimeAsync(1000 * 60 * 60 * 24 * 2);
		const afterVerification = await auth.api.verifyApiKey({
			body: {
				key: apiKey2.key,
			},
			headers,
		});
		expect(afterVerification.error?.code).toEqual("KEY_EXPIRED");
		vi.useRealTimers();
	});

	// =========================================================================
	// UPDATE API KEY
	// =========================================================================

	it("should fail to update API key name without headers or userId", async () => {
		let error: APIError | null = null;
		await auth.api
			.updateApiKey({
				body: {
					keyId: firstApiKey.id,
					name: "test-api-key",
				},
			})
			.catch((e) => {
				error = e;
			});
		expect(error).not.toBeNull();
		expect(error).toBeInstanceOf(APIError);
	});

	it("should update API key name with headers", async () => {
		const newName = "Hello World";
		const apiKey = await auth.api.updateApiKey({
			body: {
				keyId: firstApiKey.id,
				name: newName,
			},
			headers,
		});
		expect(apiKey).toBeDefined();
		expect(apiKey.name).not.toEqual(firstApiKey.name);
		expect(apiKey.name).toEqual(newName);
	});

	it("should fail to update API key name with a length larger than the allowed maximum", async () => {
		let error: APIError | null = null;
		await auth.api
			.updateApiKey({
				body: {
					keyId: firstApiKey.id,
					name: "test-api-key-that-is-longer-than-the-allowed-maximum",
				},
				headers,
			})
			.catch((e) => {
				if (e instanceof APIError) {
					error = e;
					expect(error?.status).toEqual("BAD_REQUEST");
					expect(error?.body?.message).toEqual(ERROR_CODES.INVALID_NAME_LENGTH);
				}
			});
		expect(error).not.toBeNull();
	});

	it("should fail to update API key name with a length smaller than the allowed minimum", async () => {
		let error: APIError | null = null;
		await auth.api
			.updateApiKey({
				body: {
					keyId: firstApiKey.id,
					name: "",
				},
				headers,
			})
			.catch((e) => {
				if (e instanceof APIError) {
					error = e;
					expect(error?.status).toEqual("BAD_REQUEST");
					expect(error?.body?.message).toEqual(ERROR_CODES.INVALID_NAME_LENGTH);
				}
			});
		expect(error).not.toBeNull();
	});

	it("should fail to update API key with no values to update", async () => {
		let error: APIError | null = null;
		await auth.api
			.updateApiKey({
				body: {
					keyId: firstApiKey.id,
				},
				headers,
			})
			.catch((e) => {
				if (e instanceof APIError) {
					error = e;
					expect(error?.status).toEqual("BAD_REQUEST");
					expect(error?.body?.message).toEqual(ERROR_CODES.NO_VALUES_TO_UPDATE);
				}
			});
		expect(error).not.toBeNull();
	});

	it("should update API key expiresIn value", async () => {
		const expiresIn = 60 * 60 * 24 * 7; // 7 days
		const expectedResult = new Date().getTime() + expiresIn;
		const apiKey = await auth.api.updateApiKey({
			body: {
				keyId: firstApiKey.id,
				expiresIn: expiresIn,
			},
			headers,
		});
		expect(apiKey).not.toBeNull();
		expect(apiKey.expiresAt).toBeDefined();
		expect(apiKey.expiresAt?.getTime()).toBeGreaterThanOrEqual(expectedResult);
	});

	it("should fail to update expiresIn value if `disableCustomExpiresTime` is enabled", async () => {
		const { client, auth, signInWithTestUser } = await getTestInstance(
			{
				plugins: [
					apiKey({
						keyExpiration: {
							disableCustomExpiresTime: true,
						},
					}),
				],
			},
			{
				clientOptions: {
					plugins: [apiKeyClient()],
				},
			},
		);
		const { headers } = await signInWithTestUser();

		const { data: firstApiKey } = await client.apiKey.create({}, { headers });

		if (!firstApiKey) return;

		let result: { data: Partial<ApiKey> | null; error: Err | null } = {
			data: null,
			error: null,
		};
		try {
			const apiKey = await auth.api.updateApiKey({
				body: {
					keyId: firstApiKey.id,
					expiresIn: 1000 * 60 * 60 * 24 * 7, // 7 days
				},
				headers,
			});
			result.data = apiKey;
		} catch (error: any) {
			result.error = error;
		}
		expect(result.data).toBeNull();
		expect(result.error).toBeDefined();
		expect(result.error?.status).toEqual("BAD_REQUEST");
		expect(result.error?.body.message).toEqual(
			ERROR_CODES.KEY_DISABLED_EXPIRATION,
		);
	});

	it("should fail to update expiresIn value if it's smaller than the allowed minimum", async () => {
		const { client, auth, signInWithTestUser } = await getTestInstance(
			{
				plugins: [
					apiKey({
						keyExpiration: {
							minExpiresIn: 1,
						},
					}),
				],
			},
			{
				clientOptions: {
					plugins: [apiKeyClient()],
				},
			},
		);
		const { headers } = await signInWithTestUser();

		const { data: firstApiKey } = await client.apiKey.create({}, { headers });

		if (!firstApiKey) return;

		let result: { data: Partial<ApiKey> | null; error: Err | null } = {
			data: null,
			error: null,
		};
		try {
			const apiKey = await auth.api.updateApiKey({
				body: {
					keyId: firstApiKey.id,
					expiresIn: 1,
				},
				headers,
			});
			result.data = apiKey;
		} catch (error: any) {
			result.error = error;
		}
		expect(result.data).toBeNull();
		expect(result.error).toBeDefined();
		expect(result.error?.status).toEqual("BAD_REQUEST");
		expect(result.error?.body.message).toEqual(
			ERROR_CODES.EXPIRES_IN_IS_TOO_SMALL,
		);
	});

	it("should fail to update expiresIn value if it's larger than the allowed maximum", async () => {
		const { client, auth, signInWithTestUser } = await getTestInstance(
			{
				plugins: [
					apiKey({
						keyExpiration: {
							maxExpiresIn: 1,
						},
					}),
				],
			},
			{
				clientOptions: {
					plugins: [apiKeyClient()],
				},
			},
		);
		const { headers } = await signInWithTestUser();

		const { data: firstApiKey } = await client.apiKey.create({}, { headers });

		if (!firstApiKey) return;

		let result: { data: Partial<ApiKey> | null; error: Err | null } = {
			data: null,
			error: null,
		};
		try {
			const apiKey = await auth.api.updateApiKey({
				body: {
					keyId: firstApiKey.id,
					expiresIn: 1000 * 60 * 60 * 24 * 365 * 10, // 10 years
				},
				headers,
			});
			result.data = apiKey;
		} catch (error: any) {
			result.error = error;
		}
		expect(result.data).toBeNull();
		expect(result.error).toBeDefined();
		expect(result.error?.status).toEqual("BAD_REQUEST");
		expect(result.error?.body.message).toEqual(
			ERROR_CODES.EXPIRES_IN_IS_TOO_LARGE,
		);
	});

	it("should update API key remaining count", async () => {
		const remaining = 100;
		const apiKey = await auth.api.updateApiKey({
			body: {
				keyId: firstApiKey.id,
				remaining: remaining,
				userId: user.id,
			},
		});

		expect(apiKey).not.toBeNull();
		expect(apiKey.remaining).toEqual(remaining);
	});

	it("should fail update the refillInterval value since it requires refillAmount as well", async () => {
		let result: { data: Partial<ApiKey> | null; error: Err | null } = {
			data: null,
			error: null,
		};
		try {
			const apiKey = await auth.api.updateApiKey({
				body: {
					keyId: firstApiKey.id,
					refillInterval: 1000,
					userId: user.id,
				},
			});
			result.data = apiKey;
		} catch (error: any) {
			result.error = error;
		}
		expect(result.data).toBeNull();
		expect(result.error).toBeDefined();
		expect(result.error?.status).toEqual("BAD_REQUEST");
		expect(result.error?.body.message).toEqual(
			ERROR_CODES.REFILL_INTERVAL_AND_AMOUNT_REQUIRED,
		);
	});

	it("should fail update the refillAmount value since it requires refillInterval as well", async () => {
		let result: { data: Partial<ApiKey> | null; error: Err | null } = {
			data: null,
			error: null,
		};
		try {
			const apiKey = await auth.api.updateApiKey({
				body: {
					keyId: firstApiKey.id,
					refillAmount: 10,
					userId: user.id,
				},
			});
			result.data = apiKey;
		} catch (error: any) {
			result.error = error;
		}
		expect(result.data).toBeNull();
		expect(result.error).toBeDefined();
		expect(result.error?.status).toEqual("BAD_REQUEST");
		expect(result.error?.body.message).toEqual(
			ERROR_CODES.REFILL_AMOUNT_AND_INTERVAL_REQUIRED,
		);
	});

	it("should update the refillInterval and refillAmount value", async () => {
		const refillInterval = 10000;
		const refillAmount = 100;
		const apiKey = await auth.api.updateApiKey({
			body: {
				keyId: firstApiKey.id,
				refillInterval: refillInterval,
				refillAmount: refillAmount,
				userId: user.id,
			},
		});

		expect(apiKey).not.toBeNull();
		expect(apiKey.refillInterval).toEqual(refillInterval);
		expect(apiKey.refillAmount).toEqual(refillAmount);
	});

	it("should update API key enable value", async () => {
		const newValue = false;
		const apiKey = await auth.api.updateApiKey({
			body: {
				keyId: firstApiKey.id,
				enabled: newValue,
				userId: user.id,
			},
		});

		expect(apiKey).not.toBeNull();
		expect(apiKey.enabled).toEqual(newValue);
	});

	it("should fail to update metadata with invalid metadata type", async () => {
		let result: { data: Partial<ApiKey> | null; error: Err | null } = {
			data: null,
			error: null,
		};
		try {
			const apiKey = await auth.api.updateApiKey({
				body: {
					keyId: firstApiKey.id,
					metadata: "invalid",
					userId: user.id,
				},
			});
			result.data = apiKey;
		} catch (error: any) {
			result.error = error;
		}
		expect(result.data).toBeNull();
		expect(result.error).toBeDefined();
		expect(result.error?.status).toEqual("BAD_REQUEST");
		expect(result.error?.body.message).toEqual(
			ERROR_CODES.INVALID_METADATA_TYPE,
		);
	});

	it("should update metadata with valid metadata type", async () => {
		const metadata = {
			test: "test-123",
		};
		const apiKey = await auth.api.updateApiKey({
			body: {
				keyId: firstApiKey.id,
				metadata: metadata,
				userId: user.id,
			},
		});

		expect(apiKey).not.toBeNull();
		expect(apiKey.metadata).toEqual(metadata);
	});

	it("update API key's returned metadata should be an object", async () => {
		const metadata = {
			test: "test-12345",
		};
		const apiKey = await auth.api.updateApiKey({
			body: {
				keyId: firstApiKey.id,
				metadata: metadata,
				userId: user.id,
			},
		});

		expect(apiKey).not.toBeNull();
		expect(apiKey.metadata?.test).toBeDefined();
		expect(apiKey.metadata?.test).toEqual(metadata.test);
	});

	// =========================================================================
	// GET API KEY
	// =========================================================================

	it("should get an API key by id", async () => {
		const apiKey = await client.apiKey.get({
			query: {
				id: firstApiKey.id,
			},
			fetchOptions: {
				headers,
			},
		});
		expect(apiKey.data).not.toBeNull();
		expect(apiKey.data?.id).toBe(firstApiKey.id);
	});

	it("should fail to get an API key by ID that doesn't exist", async () => {
		const result = await client.apiKey.get(
			{
				query: {
					id: "invalid",
				},
			},
			{ headers },
		);
		expect(result.data).toBeNull();
		expect(result.error).toBeDefined();
		expect(result.error?.status).toEqual(404);
	});

	it("should successfully receive an object metadata from an API key", async () => {
		const apiKey = await client.apiKey.get(
			{
				query: {
					id: firstApiKey.id,
				},
			},
			{
				headers,
			},
		);
		expect(apiKey).not.toBeNull();
		expect(apiKey.data?.metadata).toBeDefined();
		expect(apiKey.data?.metadata).toBeInstanceOf(Object);
	});

	// =========================================================================
	// LIST API KEY
	// =========================================================================

	it("should fail to list API keys without headers", async () => {
		let result: { data: Partial<ApiKey>[] | null; error: Err | null } = {
			data: null,
			error: null,
		};
		try {
			const apiKey = await auth.api.listApiKeys({});
			result.data = apiKey;
		} catch (error: any) {
			result.error = error;
		}

		expect(result.data).toBeNull();
		expect(result.error).toBeDefined();
		expect(result.error?.status).toEqual("UNAUTHORIZED");
	});

	it("should list API keys with headers", async () => {
		const apiKeys = await auth.api.listApiKeys({
			headers,
		});

		expect(apiKeys).not.toBeNull();
		expect(apiKeys.length).toBeGreaterThan(0);
	});

	it("should list API keys with metadata as an object", async () => {
		const apiKeys = await auth.api.listApiKeys({
			headers,
		});

		expect(apiKeys).not.toBeNull();
		expect(apiKeys.length).toBeGreaterThan(0);
		apiKeys.map((apiKey) => {
			if (apiKey.metadata) {
				expect(apiKey.metadata).toBeInstanceOf(Object);
			}
		});
	});

	// =========================================================================
	// Sessions from API keys
	// =========================================================================

	it("should get session from an API key", async () => {
		const headers = new Headers();
		headers.set("x-api-key", firstApiKey.key);

		const session = await auth.api.getSession({
			headers: headers,
		});

		expect(session?.session).toBeDefined();
	});

	it("should get session from an API key with custom API key getter", async () => {
		const { client, auth, signInWithTestUser } = await getTestInstance(
			{
				plugins: [
					apiKey({
						customAPIKeyGetter: (ctx) => ctx.headers?.get("xyz-api-key")!,
					}),
				],
			},
			{
				clientOptions: {
					plugins: [apiKeyClient()],
				},
			},
		);

		const { headers: userHeaders } = await signInWithTestUser();

		const { data: apiKey2 } = await client.apiKey.create(
			{},
			{ headers: userHeaders },
		);
		if (!apiKey2) return;

		const headers = new Headers();
		headers.set("xyz-api-key", apiKey2.key);
		const session = await auth.api.getSession({
			headers,
		});

		expect(session?.session).toBeDefined();
	});

	it("should fail to get session from an API key with invalid API key", async () => {
		const headers = new Headers();
		headers.set("x-api-key", "invalid");

		let result: { data: any; error: any | null } = {
			data: null,
			error: null,
		};

		try {
			const session = await auth.api.getSession({
				headers,
			});
			result.data = session;
		} catch (error: any) {
			result.error = error;
		}

		expect(result.error?.status).toEqual("FORBIDDEN");
		expect(result.error?.body?.message).toEqual(ERROR_CODES.INVALID_API_KEY);
	});

	it("should still work if the key headers was an array", async () => {
		const { client, auth, signInWithTestUser } = await getTestInstance(
			{
				plugins: [
					apiKey({
						apiKeyHeaders: ["x-api-key", "xyz-api-key"],
					}),
				],
			},
			{
				clientOptions: {
					plugins: [apiKeyClient()],
				},
			},
		);
		const { headers: userHeaders } = await signInWithTestUser();

		const { data: apiKey2 } = await client.apiKey.create(
			{},
			{ headers: userHeaders },
		);
		if (!apiKey2) return;

		const headers = new Headers();
		headers.set("xyz-api-key", apiKey2.key);

		const session = await auth.api.getSession({
			headers: headers,
		});
		expect(session?.session).toBeDefined();

		const headers2 = new Headers();
		headers2.set("x-api-key", apiKey2.key);

		const session2 = await auth.api.getSession({
			headers: headers2,
		});
		expect(session2?.session).toBeDefined();
	});

	// =========================================================================
	// DELETE API KEY
	// =========================================================================

	it("should fail to delete an API key by ID without headers", async () => {
		let result: { data: { success: boolean } | null; error: Err | null } = {
			data: null,
			error: null,
		};
		try {
			const apiKey = await auth.api.deleteApiKey({
				body: {
					keyId: firstApiKey.id,
				},
			});
			result.data = apiKey;
		} catch (error: any) {
			result.error = error;
		}

		expect(result.data).toBeNull();
		expect(result.error).toBeDefined();
		expect(result.error?.status).toEqual("UNAUTHORIZED");
	});

	it("should delete an API key by ID with headers", async () => {
		const apiKey = await auth.api.deleteApiKey({
			body: {
				keyId: firstApiKey.id,
			},
			headers,
		});

		expect(apiKey).not.toBeNull();
		expect(apiKey.success).toEqual(true);
	});

	it("should delete an API key by ID with headers using auth-client", async () => {
		const newApiKey = await client.apiKey.create({}, { headers: headers });
		if (!newApiKey.data) return;

		const apiKey = await client.apiKey.delete(
			{
				keyId: newApiKey.data.id,
			},
			{ headers },
		);

		if (!apiKey.data?.success) {
			console.log(apiKey.error);
		}

		expect(apiKey).not.toBeNull();
		expect(apiKey.data?.success).toEqual(true);
	});

	it("should fail to delete an API key by ID that doesn't exist", async () => {
		let result: { data: { success: boolean } | null; error: Err | null } = {
			data: null,
			error: null,
		};
		try {
			const apiKey = await auth.api.deleteApiKey({
				body: {
					keyId: "invalid",
				},
				headers,
			});
			result.data = apiKey;
		} catch (error: any) {
			result.error = error;
		}
		expect(result.data).toBeNull();
		expect(result.error).toBeDefined();
		expect(result.error?.status).toEqual("NOT_FOUND");
		expect(result.error?.body.message).toEqual(ERROR_CODES.KEY_NOT_FOUND);
	});

	it("should create an API key with permissions", async () => {
		const permissions = {
			files: ["read", "write"],
			users: ["read"],
		};

		const apiKey = await auth.api.createApiKey({
			body: {
				permissions,
				userId: user.id,
			},
		});
		expect(apiKey).not.toBeNull();
		expect(apiKey.permissions).toEqual(permissions);
	});

	it("should have permissions as an object from getApiKey", async () => {
		const permissions = {
			files: ["read", "write"],
			users: ["read"],
		};

		const apiKey = await auth.api.createApiKey({
			body: {
				permissions,
				userId: user.id,
			},
			headers,
		});
		const apiKeyResults = await auth.api.getApiKey({
			query: {
				id: apiKey.id,
			},
			headers,
		});

		expect(apiKeyResults).not.toBeNull();
		expect(apiKeyResults.permissions).toEqual(permissions);
	});

	it("should have permissions as an object from verifyApiKey", async () => {
		const permissions = {
			files: ["read", "write"],
			users: ["read"],
		};

		const apiKey = await auth.api.createApiKey({
			body: {
				permissions,
				userId: user.id,
			},
			headers,
		});
		const apiKeyResults = await auth.api.verifyApiKey({
			body: {
				key: apiKey.key,
				permissions: {
					files: ["read"],
				},
			},
			headers,
		});

		expect(apiKeyResults).not.toBeNull();
		expect(apiKeyResults.key?.permissions).toEqual(permissions);
	});

	it("should create an API key with default permissions", async () => {
		const apiKey = await auth.api.createApiKey({
			body: {
				userId: user.id,
			},
		});
		expect(apiKey).not.toBeNull();
		expect(apiKey.permissions).toEqual({
			files: ["read"],
		});
	});

	it("should have valid metadata from key verification results", async () => {
		const metadata = {
			test: "hello-world-123",
		};
		const apiKey = await auth.api.createApiKey({
			body: {
				userId: user.id,
				metadata: metadata,
			},
			headers,
		});

		expect(apiKey).not.toBeNull();
		if (apiKey) {
			const result = await auth.api.verifyApiKey({
				body: {
					key: apiKey.key,
				},
				headers,
			});

			expect(result.valid).toBe(true);
			expect(result.error).toBeNull();
			expect(result.key?.metadata).toEqual(metadata);
		}
	});

	it("should verify an API key with matching permissions", async () => {
		const permissions = {
			files: ["read", "write"],
			users: ["read"],
		};

		const apiKey = await auth.api.createApiKey({
			body: {
				permissions,
				userId: user.id,
			},
		});

		const result = await auth.api.verifyApiKey({
			body: {
				key: apiKey.key,
				permissions: {
					files: ["read"],
				},
			},
		});

		expect(result.valid).toBe(true);
		expect(result.error).toBeNull();
		expect(result.key?.permissions).toEqual(permissions);

		// check with new has-permission route too
		const resultPermissions = await auth.api.hasPermissionApiKey({
			body: {
				key: apiKey.key,
				permissions: {
					files: ["read"],
				},
			},
		});

		expect(resultPermissions.success).toBe(true);
		expect(resultPermissions.missingPermissions).toBeUndefined();
	});

	it("should fail to verify an API key with non-matching permissions", async () => {
		const permissions = {
			files: ["read"],
			users: ["read"],
		};

		const apiKey = await auth.api.createApiKey({
			body: {
				permissions,
				userId: user.id,
			},
		});

		const result = await auth.api.verifyApiKey({
			body: {
				key: apiKey.key,
				permissions: {
					files: ["write"],
				},
			},
		});

		expect(result.valid).toBe(false);
		expect(result.error?.code).toBe("KEY_NOT_FOUND");

		// check with new has-permission route too
		const resultPermissions = await auth.api.hasPermissionApiKey({
			body: {
				key: apiKey.key,
				permissions: {
					files: ["write"],
				},
			},
		});

		console.log(resultPermissions);
		expect(resultPermissions.success).toBe(false);
		expect(resultPermissions.missingPermissions).toEqual({
			files: ["write"],
		});
	});

	it("should fail to verify when required permissions are specified but API key has no permissions", async () => {
		const apiKey = await auth.api.createApiKey({
			body: {
				userId: user.id,
			},
		});

		const result = await auth.api.verifyApiKey({
			body: {
				key: apiKey.key,
				permissions: {
					files: ["write"],
				},
			},
		});

		expect(result.valid).toBe(false);
		expect(result.error?.code).toBe("KEY_NOT_FOUND");
	});

	it("should update an API key with permissions", async () => {
		const permissions = {
			files: ["read", "write"],
			users: ["read"],
		};
		const createdApiKey = await auth.api.createApiKey({
			body: {
				userId: user.id,
			},
		});
		expect(createdApiKey.permissions).not.toEqual(permissions);
		const apiKey = await auth.api.updateApiKey({
			body: {
				keyId: createdApiKey.id,
				permissions,
				userId: user.id,
			},
		});
		expect(apiKey).not.toBeNull();
		expect(apiKey.permissions).toEqual(permissions);
	});
});<|MERGE_RESOLUTION|>--- conflicted
+++ resolved
@@ -673,9 +673,6 @@
 	// VERIFY API KEY
 	// =========================================================================
 
-<<<<<<< HEAD
-	it("verify api key with invalid key (should fail)", async () => {
-=======
 	it("verify API key without key and userId", async () => {
 		const apiKey = await auth.api.verifyApiKey({
 			body: {
@@ -687,7 +684,6 @@
 	});
 
 	it("verify API key with invalid key (should fail)", async () => {
->>>>>>> 3f574ec7
 		const apiKey = await auth.api.verifyApiKey({
 			body: {
 				key: "invalid",

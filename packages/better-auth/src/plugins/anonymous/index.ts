import type { BetterAuthPlugin } from "@better-auth/core";
import {
	createAuthEndpoint,
	createAuthMiddleware,
} from "@better-auth/core/api";
import * as z from "zod";
import { APIError, getSessionFromCtx } from "../../api";
import { parseSetCookieHeader, setSessionCookie } from "../../cookies";
import { mergeSchema } from "../../db/schema";
import { generateId } from "../../utils/id";
import { ANONYMOUS_ERROR_CODES } from "./error-codes";
import { schema } from "./schema";
import type { AnonymousOptions } from "./types";

<<<<<<< HEAD
export interface UserWithAnonymous extends User {
	isAnonymous: boolean;
}
export interface AnonymousOptions {
	/**
	 * Configure the domain name of the temporary email
	 * address for anonymous users in the database.
	 * @default "baseURL"
	 * @cli
	 * @type string
	 */
	emailDomainName?: string | undefined;
	/**
	 * A useful hook to run after an anonymous user
	 * is about to link their account.
	 */
	onLinkAccount?:
		| ((data: {
				anonymousUser: {
					user: UserWithAnonymous & Record<string, any>;
					session: Session & Record<string, any>;
				};
				newUser: {
					user: User & Record<string, any>;
					session: Session & Record<string, any>;
				};
				ctx: GenericEndpointContext;
		  }) => Promise<void> | void)
		| undefined;
	/**
	 * Disable deleting the anonymous user after linking
	 *
	 * @cli
	 * @type boolean
	 * @default false
	 */
	disableDeleteAnonymousUser?: boolean | undefined;
	/**
	 * A hook to generate a name for the anonymous user.
	 * Useful if you want to have random names for anonymous users, or if `name` is unique in your database.
	 * @returns The name for the anonymous user.
	 */
	generateName?:
		| ((
				ctx: EndpointContext<
					"/sign-in/anonymous",
					{
						method: "POST";
					},
					AuthContext
				>,
		  ) => Promise<string> | string)
		| undefined;
	/**
	 * Custom schema for the anonymous plugin
	 */
	schema?: InferOptionSchema<typeof schema> | undefined;
}
=======
async function getAnonUserEmail(
	options: AnonymousOptions | undefined,
): Promise<string> {
	const customEmail = await options?.generateRandomEmail?.();
	if (customEmail) {
		const validation = z.email().safeParse(customEmail);
		if (!validation.success) {
			throw new APIError("BAD_REQUEST", {
				message: ANONYMOUS_ERROR_CODES.INVALID_EMAIL_FORMAT,
			});
		}
		return customEmail;
	}
>>>>>>> 17ececb8

	const id = generateId();
	if (options?.emailDomainName) {
		return `temp-${id}@${options.emailDomainName}`;
	}

	return `temp@${id}.com`;
}

export const anonymous = (options?: AnonymousOptions | undefined) => {
	return {
		id: "anonymous",
		endpoints: {
			signInAnonymous: createAuthEndpoint(
				"/sign-in/anonymous",
				{
					method: "POST",
					metadata: {
						openapi: {
							description: "Sign in anonymously",
							responses: {
								200: {
									description: "Sign in anonymously",
									content: {
										"application/json": {
											schema: {
												type: "object",
												properties: {
													user: {
														$ref: "#/components/schemas/User",
													},
													session: {
														$ref: "#/components/schemas/Session",
													},
												},
											},
										},
									},
								},
							},
						},
					},
				},
				async (ctx) => {
					// If the current request already has a valid anonymous session, we should
					// reject any further attempts to create another anonymous user. This
					// prevents an anonymous user from signing in anonymously again while they
					// are already authenticated.
					const existingSession = await getSessionFromCtx<{
						isAnonymous: boolean;
					}>(ctx, { disableRefresh: true });
					if (existingSession?.user.isAnonymous) {
						throw new APIError("BAD_REQUEST", {
							message:
								ANONYMOUS_ERROR_CODES.ANONYMOUS_USERS_CANNOT_SIGN_IN_AGAIN_ANONYMOUSLY,
						});
					}

					const email = await getAnonUserEmail(options);
					const name = (await options?.generateName?.(ctx)) || "Anonymous";
					const newUser = await ctx.context.internalAdapter.createUser({
						email,
						emailVerified: false,
						isAnonymous: true,
						name,
						createdAt: new Date(),
						updatedAt: new Date(),
					});
					if (!newUser) {
						throw ctx.error("INTERNAL_SERVER_ERROR", {
							message: ANONYMOUS_ERROR_CODES.FAILED_TO_CREATE_USER,
						});
					}
					const session = await ctx.context.internalAdapter.createSession(
						newUser.id,
					);
					if (!session) {
						return ctx.json(null, {
							status: 400,
							body: {
								message: ANONYMOUS_ERROR_CODES.COULD_NOT_CREATE_SESSION,
							},
						});
					}
					await setSessionCookie(ctx, {
						session,
						user: newUser,
					});
					return ctx.json({
						token: session.token,
						user: {
							id: newUser.id,
							email: newUser.email,
							emailVerified: newUser.emailVerified,
							name: newUser.name,
							createdAt: newUser.createdAt,
							updatedAt: newUser.updatedAt,
						},
					});
				},
			),
		},
		hooks: {
			after: [
				{
					matcher(ctx) {
						return (
							ctx.path.startsWith("/sign-in") ||
							ctx.path.startsWith("/sign-up") ||
							ctx.path.startsWith("/callback") ||
							ctx.path.startsWith("/oauth2/callback") ||
							ctx.path.startsWith("/magic-link/verify") ||
							ctx.path.startsWith("/email-otp/verify-email") ||
							ctx.path.startsWith("/one-tap/callback") ||
							ctx.path.startsWith("/passkey/verify-authentication") ||
							ctx.path.startsWith("/phone-number/verify")
						);
					},
					handler: createAuthMiddleware(async (ctx) => {
						const setCookie = ctx.context.responseHeaders?.get("set-cookie");

						/**
						 * We can consider the user is about to sign in or sign up
						 * if the response contains a session token.
						 */
						const sessionTokenName = ctx.context.authCookies.sessionToken.name;
						/**
						 * The user is about to link their account.
						 */
						const sessionCookie = parseSetCookieHeader(setCookie || "")
							.get(sessionTokenName)
							?.value.split(".")[0]!;

						if (!sessionCookie) {
							return;
						}
						/**
						 * Make sure the user had an anonymous session.
						 */
						const session = await getSessionFromCtx<{ isAnonymous: boolean }>(
							ctx,
							{
								disableRefresh: true,
							},
						);

						if (!session || !session.user.isAnonymous) {
							return;
						}

						if (ctx.path === "/sign-in/anonymous" && !ctx.context.newSession) {
							throw new APIError("BAD_REQUEST", {
								message:
									ANONYMOUS_ERROR_CODES.ANONYMOUS_USERS_CANNOT_SIGN_IN_AGAIN_ANONYMOUSLY,
							});
						}
						const newSession = ctx.context.newSession;
						if (!newSession) {
							return;
						}
						// At this point the user is linking their previous anonymous account with a
						// new credential (email / social). Invoke the provided callback so that the
						// integrator can perform any additional logic such as transferring data
						// from the anonymous user to the new user.
						if (options?.onLinkAccount) {
							await options?.onLinkAccount?.({
								anonymousUser: session,
								newUser: newSession,
								ctx,
							});
						}
						if (!options?.disableDeleteAnonymousUser) {
							await ctx.context.internalAdapter.deleteUser(session.user.id);
						}
					}),
				},
			],
		},
		schema: mergeSchema(schema, options?.schema),
		$ERROR_CODES: ANONYMOUS_ERROR_CODES,
	} satisfies BetterAuthPlugin;
};<|MERGE_RESOLUTION|>--- conflicted
+++ resolved
@@ -12,66 +12,6 @@
 import { schema } from "./schema";
 import type { AnonymousOptions } from "./types";
 
-<<<<<<< HEAD
-export interface UserWithAnonymous extends User {
-	isAnonymous: boolean;
-}
-export interface AnonymousOptions {
-	/**
-	 * Configure the domain name of the temporary email
-	 * address for anonymous users in the database.
-	 * @default "baseURL"
-	 * @cli
-	 * @type string
-	 */
-	emailDomainName?: string | undefined;
-	/**
-	 * A useful hook to run after an anonymous user
-	 * is about to link their account.
-	 */
-	onLinkAccount?:
-		| ((data: {
-				anonymousUser: {
-					user: UserWithAnonymous & Record<string, any>;
-					session: Session & Record<string, any>;
-				};
-				newUser: {
-					user: User & Record<string, any>;
-					session: Session & Record<string, any>;
-				};
-				ctx: GenericEndpointContext;
-		  }) => Promise<void> | void)
-		| undefined;
-	/**
-	 * Disable deleting the anonymous user after linking
-	 *
-	 * @cli
-	 * @type boolean
-	 * @default false
-	 */
-	disableDeleteAnonymousUser?: boolean | undefined;
-	/**
-	 * A hook to generate a name for the anonymous user.
-	 * Useful if you want to have random names for anonymous users, or if `name` is unique in your database.
-	 * @returns The name for the anonymous user.
-	 */
-	generateName?:
-		| ((
-				ctx: EndpointContext<
-					"/sign-in/anonymous",
-					{
-						method: "POST";
-					},
-					AuthContext
-				>,
-		  ) => Promise<string> | string)
-		| undefined;
-	/**
-	 * Custom schema for the anonymous plugin
-	 */
-	schema?: InferOptionSchema<typeof schema> | undefined;
-}
-=======
 async function getAnonUserEmail(
 	options: AnonymousOptions | undefined,
 ): Promise<string> {
@@ -85,7 +25,6 @@
 		}
 		return customEmail;
 	}
->>>>>>> 17ececb8
 
 	const id = generateId();
 	if (options?.emailDomainName) {

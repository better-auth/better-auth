import { alphabet, generateRandomString } from "../../crypto/random";
import { z } from "zod";
import { createAuthEndpoint, createAuthMiddleware } from "../../api/call";
import { sessionMiddleware } from "../../api";
import { hs256, symmetricEncrypt } from "../../crypto";
import type { BetterAuthPlugin } from "../../types/plugins";
import { backupCode2fa, generateBackupCodes } from "./backup-codes";
import { otp2fa } from "./otp";
import { totp2fa } from "./totp";
import type { TwoFactorOptions, UserWithTwoFactor } from "./types";
import { mergeSchema, type Session } from "../../db/schema";
import { TWO_FACTOR_COOKIE_NAME, TRUST_DEVICE_COOKIE_NAME } from "./constant";
import { validatePassword } from "../../utils/password";
import { APIError } from "better-call";
import { createTOTPKeyURI } from "oslo/otp";
import { TimeSpan } from "oslo";
import { deleteSessionCookie, setSessionCookie } from "../../cookies";
<<<<<<< HEAD
import { getEndpointResponse } from "../../utils/plugin-helper";
=======
import { schema } from "./schema";
>>>>>>> 23fb7a18

export const twoFactor = (options?: TwoFactorOptions) => {
	const opts = {
		twoFactorTable: "twoFactor",
	};
	const totp = totp2fa(
		{
			issuer: options?.issuer,
			...options?.totpOptions,
		},
		opts.twoFactorTable,
	);
	const backupCode = backupCode2fa(
		{
			...options?.backupCodeOptions,
		},
		opts.twoFactorTable,
	);
	const otp = otp2fa(
		{
			...options?.otpOptions,
		},
		opts.twoFactorTable,
	);
	return {
		id: "two-factor",
		endpoints: {
			...totp.endpoints,
			...otp.endpoints,
			...backupCode.endpoints,
			enableTwoFactor: createAuthEndpoint(
				"/two-factor/enable",
				{
					method: "POST",
					body: z.object({
						password: z.string().min(8),
					}),
					use: [sessionMiddleware],
				},
				async (ctx) => {
					const user = ctx.context.session.user as UserWithTwoFactor;
					const { password } = ctx.body;
					const isPasswordValid = await validatePassword(ctx, {
						password,
						userId: user.id,
					});
					if (!isPasswordValid) {
						throw new APIError("BAD_REQUEST", {
							message: "Invalid password",
						});
					}
					const secret = generateRandomString(16, alphabet("a-z", "0-9", "-"));
					const encryptedSecret = await symmetricEncrypt({
						key: ctx.context.secret,
						data: secret,
					});
					const backupCodes = await generateBackupCodes(
						ctx.context.secret,
						options?.backupCodeOptions,
					);
					if (options?.skipVerificationOnEnable) {
						const updatedUser = await ctx.context.internalAdapter.updateUser(
							user.id,
							{
								twoFactorEnabled: true,
							},
						);
						const newSession = await ctx.context.internalAdapter.createSession(
							updatedUser.id,
							ctx.request,
						);
						/**
						 * Update the session cookie with the new user data
						 */
						await setSessionCookie(ctx, {
							session: newSession,
							user,
						});
					}
					//delete existing two factor
					await ctx.context.adapter.deleteMany({
						model: opts.twoFactorTable,
						where: [
							{
								field: "userId",
								value: user.id,
							},
						],
					});

					await ctx.context.adapter.create({
						model: opts.twoFactorTable,
						data: {
							id: ctx.context.uuid(),
							secret: encryptedSecret,
							backupCodes: backupCodes.encryptedBackupCodes,
							userId: user.id,
						},
					});
					const totpURI = createTOTPKeyURI(
						options?.issuer || "BetterAuth",
						user.email,
						Buffer.from(secret),
						{
							digits: options?.totpOptions?.digits || 6,
							period: new TimeSpan(options?.totpOptions?.period || 30, "s"),
						},
					);
					return ctx.json({ totpURI, backupCodes: backupCodes.backupCodes });
				},
			),
			disableTwoFactor: createAuthEndpoint(
				"/two-factor/disable",
				{
					method: "POST",
					body: z.object({
						password: z.string().min(8),
					}),
					use: [sessionMiddleware],
				},
				async (ctx) => {
					const user = ctx.context.session.user as UserWithTwoFactor;
					const { password } = ctx.body;
					const isPasswordValid = await validatePassword(ctx, {
						password,
						userId: user.id,
					});
					if (!isPasswordValid) {
						throw new APIError("BAD_REQUEST", {
							message: "Invalid password",
						});
					}
					await ctx.context.internalAdapter.updateUser(user.id, {
						twoFactorEnabled: false,
					});
					await ctx.context.adapter.delete({
						model: opts.twoFactorTable,
						where: [
							{
								field: "userId",
								value: user.id,
							},
						],
					});
					return ctx.json({ status: true });
				},
			),
		},
		options: options,
		hooks: {
			after: [
				{
					matcher(context) {
						return (
							context.path === "/sign-in/email" ||
							context.path === "/sign-in/username"
						);
					},
					handler: createAuthMiddleware(async (ctx) => {
						const response = await getEndpointResponse<{
							user: UserWithTwoFactor;
							session: Session;
						}>(ctx);
						if (!response) {
							return;
						}
						if (!response.user.twoFactorEnabled) {
							return;
						}
						// Check for trust device cookie
						const trustDeviceCookieName = ctx.context.createAuthCookie(
							TRUST_DEVICE_COOKIE_NAME,
						);
						const trustDeviceCookie = await ctx.getSignedCookie(
							trustDeviceCookieName.name,
							ctx.context.secret,
						);

						if (trustDeviceCookie) {
							const [token, sessionId] = trustDeviceCookie.split("!");
							const expectedToken = await hs256(
								ctx.context.secret,
								`${response.user.id}!${sessionId}`,
							);

							if (token === expectedToken) {
								// Trust device cookie is valid, refresh it and skip 2FA
								const newToken = await hs256(
									ctx.context.secret,
									`${response.user.id}!${response.session.id}`,
								);
								await ctx.setSignedCookie(
									trustDeviceCookieName.name,
									`${newToken}!${response.session.id}`,
									ctx.context.secret,
									trustDeviceCookieName.attributes,
								);
								return;
							}
						}

						/**
						 * remove the session cookie. It's set by the sign in credential
						 */
						deleteSessionCookie(ctx);
						await ctx.context.internalAdapter.deleteSession(
							response.session.id,
						);
						const twoFactorCookie = ctx.context.createAuthCookie(
							TWO_FACTOR_COOKIE_NAME,
							{
								maxAge: 60 * 10, // 10 minutes
							},
						);
						/**
						 * We set the user id and the session
						 * id as a hash. Later will fetch for
						 * sessions with the user id compare
						 * the hash and set that as session.
						 */
						await ctx.setSignedCookie(
							twoFactorCookie.name,
							response.user.id,
							ctx.context.secret,
							twoFactorCookie.attributes,
						);
						const res = {
							twoFactorRedirect: true,
						};

						return {
							response: res,
							responseHeader: ctx.responseHeader,
						};
					}),
				},
			],
		},
		schema: mergeSchema(schema, options?.schema),
		rateLimit: [
			{
				pathMatcher(path) {
					return path.startsWith("/two-factor/");
				},
				window: 10,
				max: 3,
			},
		],
	} satisfies BetterAuthPlugin;
};

export * from "./client";<|MERGE_RESOLUTION|>--- conflicted
+++ resolved
@@ -15,11 +15,8 @@
 import { createTOTPKeyURI } from "oslo/otp";
 import { TimeSpan } from "oslo";
 import { deleteSessionCookie, setSessionCookie } from "../../cookies";
-<<<<<<< HEAD
 import { getEndpointResponse } from "../../utils/plugin-helper";
-=======
 import { schema } from "./schema";
->>>>>>> 23fb7a18
 
 export const twoFactor = (options?: TwoFactorOptions) => {
 	const opts = {

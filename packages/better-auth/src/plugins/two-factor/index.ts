--- conflicted
+++ resolved
@@ -19,30 +19,16 @@
 	backupCode2fa,
 	generateBackupCodes,
 } from "./backup-codes";
-import { TRUST_DEVICE_COOKIE_NAME, TWO_FACTOR_COOKIE_NAME } from "./constant";
+import {
+	TWO_FACTOR_COOKIE_NAME,
+	TRUST_DEVICE_COOKIE_NAME,
+	TRUST_DEVICE_COOKIE_MAX_AGE,
+} from "./constant";
 import { TWO_FACTOR_ERROR_CODES } from "./error-code";
 import { otp2fa } from "./otp";
 import { schema } from "./schema";
 import { totp2fa } from "./totp";
 import type { TwoFactorOptions, UserWithTwoFactor } from "./types";
-<<<<<<< HEAD
-import { mergeSchema } from "../../db/schema";
-import {
-	TWO_FACTOR_COOKIE_NAME,
-	TRUST_DEVICE_COOKIE_NAME,
-	TRUST_DEVICE_COOKIE_MAX_AGE,
-} from "./constant";
-import { validatePassword } from "../../utils/password";
-import { APIError } from "better-call";
-import { deleteSessionCookie, setSessionCookie } from "../../cookies";
-import { schema } from "./schema";
-import { BASE_ERROR_CODES } from "@better-auth/core/error";
-import { createOTP } from "@better-auth/utils/otp";
-import { createHMAC } from "@better-auth/utils/hmac";
-import { TWO_FACTOR_ERROR_CODES } from "./error-code";
-=======
-
->>>>>>> b0cff5b2
 export * from "./error-code";
 
 export const twoFactor = (options?: TwoFactorOptions | undefined) => {

--- conflicted
+++ resolved
@@ -145,25 +145,11 @@
 								userId: user.id,
 							},
 						},
-<<<<<<< HEAD
-						ctx,
-					);
-					const totpURI = createTOTPKeyURI(
-						options?.issuer || "BetterAuth",
-						user.email,
-						Buffer.from(secret),
-						{
-							digits: options?.totpOptions?.digits || 6,
-							period: new TimeSpan(options?.totpOptions?.period || 30, "s"),
-						},
-					);
-=======
 					});
 					const totpURI = createOTP(secret, {
 						digits: options?.totpOptions?.digits || 6,
 						period: options?.totpOptions?.period,
 					}).url(options?.issuer || "Better Auth", user.email);
->>>>>>> ea482167
 					return ctx.json({ totpURI, backupCodes: backupCodes.backupCodes });
 				},
 			),

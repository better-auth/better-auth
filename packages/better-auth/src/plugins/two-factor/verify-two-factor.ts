import type { GenericEndpointContext } from "@better-auth/core";
import { createHMAC } from "@better-auth/utils/hmac";
import { APIError } from "better-call";
<<<<<<< HEAD
import {
	TRUST_DEVICE_COOKIE_MAX_AGE,
	TRUST_DEVICE_COOKIE_NAME,
	TWO_FACTOR_COOKIE_NAME,
} from "./constant";
import { setSessionCookie } from "../../cookies";
=======
>>>>>>> b0cff5b2
import { getSessionFromCtx } from "../../api";
import { setSessionCookie } from "../../cookies";
import { TRUST_DEVICE_COOKIE_NAME, TWO_FACTOR_COOKIE_NAME } from "./constant";
import { TWO_FACTOR_ERROR_CODES } from "./error-code";
import type { UserWithTwoFactor } from "./types";

export async function verifyTwoFactor(ctx: GenericEndpointContext) {
	const invalid = (errorKey: keyof typeof TWO_FACTOR_ERROR_CODES) => {
		throw new APIError("UNAUTHORIZED", {
			message: TWO_FACTOR_ERROR_CODES[errorKey],
		});
	};

	const session = await getSessionFromCtx(ctx);
	if (!session) {
		const cookieName = ctx.context.createAuthCookie(TWO_FACTOR_COOKIE_NAME);
		const twoFactorCookie = await ctx.getSignedCookie(
			cookieName.name,
			ctx.context.secret,
		);
		if (!twoFactorCookie) {
			throw new APIError("UNAUTHORIZED", {
				message: TWO_FACTOR_ERROR_CODES.INVALID_TWO_FACTOR_COOKIE,
			});
		}
		const verificationToken =
			await ctx.context.internalAdapter.findVerificationValue(twoFactorCookie);
		if (!verificationToken) {
			throw new APIError("UNAUTHORIZED", {
				message: TWO_FACTOR_ERROR_CODES.INVALID_TWO_FACTOR_COOKIE,
			});
		}
		const user = (await ctx.context.internalAdapter.findUserById(
			verificationToken.value,
		)) as UserWithTwoFactor;
		if (!user) {
			throw new APIError("UNAUTHORIZED", {
				message: TWO_FACTOR_ERROR_CODES.INVALID_TWO_FACTOR_COOKIE,
			});
		}
		const dontRememberMe = await ctx.getSignedCookie(
			ctx.context.authCookies.dontRememberToken.name,
			ctx.context.secret,
		);
		return {
			valid: async (ctx: GenericEndpointContext) => {
				const session = await ctx.context.internalAdapter.createSession(
					verificationToken.value,
					!!dontRememberMe,
				);
				if (!session) {
					throw new APIError("INTERNAL_SERVER_ERROR", {
						message: "failed to create session",
					});
				}
				await setSessionCookie(ctx, {
					session,
					user,
				});
				if (ctx.body.trustDevice) {
					const trustDeviceCookie = ctx.context.createAuthCookie(
						TRUST_DEVICE_COOKIE_NAME,
						{
							maxAge: TRUST_DEVICE_COOKIE_MAX_AGE,
						},
					);
					/**
					 * create a token that will be used to
					 * verify the device
					 */
					const token = await createHMAC("SHA-256", "base64urlnopad").sign(
						ctx.context.secret,
						`${user.id}!${session.token}`,
					);
					await ctx.setSignedCookie(
						trustDeviceCookie.name,
						`${token}!${session.token}`,
						ctx.context.secret,
						trustDeviceCookie.attributes,
					);
					// delete the dont remember me cookie
					ctx.setCookie(ctx.context.authCookies.dontRememberToken.name, "", {
						maxAge: 0,
					});
					// delete the two factor cookie
					ctx.setCookie(cookieName.name, "", {
						maxAge: 0,
					});
				}
				return ctx.json({
					token: session.token,
					user: {
						id: user.id,
						email: user.email,
						emailVerified: user.emailVerified,
						name: user.name,
						image: user.image,
						createdAt: user.createdAt,
						updatedAt: user.updatedAt,
					},
				});
			},
			invalid,
			session: {
				session: null,
				user,
			},
			key: twoFactorCookie,
		};
	}
	return {
		valid: async (ctx: GenericEndpointContext) => {
			return ctx.json({
				token: session.session.token,
				user: {
					id: session.user.id,
					email: session.user.email,
					emailVerified: session.user.emailVerified,
					name: session.user.name,
					image: session.user.image,
					createdAt: session.user.createdAt,
					updatedAt: session.user.updatedAt,
				},
			});
		},
		invalid,
		session,
		key: `${session.user.id}!${session.session.id}`,
	};
}<|MERGE_RESOLUTION|>--- conflicted
+++ resolved
@@ -1,18 +1,13 @@
 import type { GenericEndpointContext } from "@better-auth/core";
 import { createHMAC } from "@better-auth/utils/hmac";
 import { APIError } from "better-call";
-<<<<<<< HEAD
+import { getSessionFromCtx } from "../../api";
+import { setSessionCookie } from "../../cookies";
 import {
 	TRUST_DEVICE_COOKIE_MAX_AGE,
 	TRUST_DEVICE_COOKIE_NAME,
 	TWO_FACTOR_COOKIE_NAME,
 } from "./constant";
-import { setSessionCookie } from "../../cookies";
-=======
->>>>>>> b0cff5b2
-import { getSessionFromCtx } from "../../api";
-import { setSessionCookie } from "../../cookies";
-import { TRUST_DEVICE_COOKIE_NAME, TWO_FACTOR_COOKIE_NAME } from "./constant";
 import { TWO_FACTOR_ERROR_CODES } from "./error-code";
 import type { UserWithTwoFactor } from "./types";
 

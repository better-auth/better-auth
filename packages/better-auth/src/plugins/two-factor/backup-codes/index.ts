--- conflicted
+++ resolved
@@ -173,15 +173,9 @@
 						 * Disable setting the session cookie
 						 */
 						disableSession: z
-<<<<<<< HEAD
-							.boolean({
-								description:
-									"If true, the session cookie will not be set. Eg: false",
-=======
 							.boolean()
 							.meta({
 								description: "If true, the session cookie will not be set.",
->>>>>>> 8fa4c9ce
 							})
 							.optional(),
 						/**

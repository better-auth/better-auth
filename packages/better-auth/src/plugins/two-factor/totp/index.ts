import { APIError } from "better-call";
import * as z from "zod/v4";
import { createAuthEndpoint } from "../../../api/call";
import { sessionMiddleware } from "../../../api";
import { symmetricDecrypt } from "../../../crypto";
import type { BackupCodeOptions } from "../backup-codes";
import { verifyTwoFactor } from "../verify-two-factor";
import type {
	TwoFactorProvider,
	TwoFactorTable,
	UserWithTwoFactor,
} from "../types";
import { setSessionCookie } from "../../../cookies";
import { TWO_FACTOR_ERROR_CODES } from "../error-code";
import { createOTP } from "@better-auth/utils/otp";
import { BASE_ERROR_CODES } from "../../../error/codes";

export type TOTPOptions = {
	/**
	 * Issuer
	 */
	issuer?: string;
	/**
	 * How many digits the otp to be
	 *
	 * @default 6
	 */
	digits?: 6 | 8;
	/**
	 * Period for otp in seconds.
	 * @default 30
	 */
	period?: number;
	/**
	 * Backup codes configuration
	 */
	backupCodes?: BackupCodeOptions;
	/**
	 * Disable totp
	 */
	disable?: boolean;
};

export const totp2fa = (options?: TOTPOptions) => {
	const opts = {
		...options,
		digits: options?.digits || 6,
		period: options?.period || 30,
	};

	const twoFactorTable = "twoFactor";

	const generateTOTP = createAuthEndpoint(
		"/totp/generate",
		{
			method: "POST",
			body: z.object({
				secret: z.string().meta({
					description: "The secret to generate the TOTP code",
				}),
			}),
			metadata: {
				openapi: {
					summary: "Generate TOTP code",
					description: "Use this endpoint to generate a TOTP code",
					responses: {
						200: {
							description: "Successful response",
							content: {
								"application/json": {
									schema: {
										type: "object",
										properties: {
											code: {
												type: "string",
											},
										},
									},
								},
							},
						},
					},
				},
				SERVER_ONLY: true,
			},
		},
		async (ctx) => {
			if (options?.disable) {
				ctx.context.logger.error(
					"totp isn't configured. please pass totp option on two factor plugin to enable totp",
				);
				throw new APIError("BAD_REQUEST", {
					message: "totp isn't configured",
				});
			}
			const code = await createOTP(ctx.body.secret, {
				period: opts.period,
				digits: opts.digits,
			}).totp();
			return { code };
		},
	);

	const getTOTPURI = createAuthEndpoint(
		"/two-factor/get-totp-uri",
		{
			method: "POST",
			use: [sessionMiddleware],
			body: z.object({
<<<<<<< HEAD
				password: z.string({
					description: "User password.",
=======
				password: z.string().meta({
					description: "User password",
>>>>>>> 8fa4c9ce
				}),
			}),
			metadata: {
				openapi: {
					summary: "Get TOTP URI",
					description: "Use this endpoint to get the TOTP URI",
					responses: {
						200: {
							description: "Successful response",
							content: {
								"application/json": {
									schema: {
										type: "object",
										properties: {
											totpURI: {
												type: "string",
											},
										},
									},
								},
							},
						},
					},
				},
			},
		},
		async (ctx) => {
			if (options?.disable) {
				ctx.context.logger.error(
					"totp isn't configured. please pass totp option on two factor plugin to enable totp",
				);
				throw new APIError("BAD_REQUEST", {
					message: "totp isn't configured",
				});
			}
			const user = ctx.context.session.user as UserWithTwoFactor;
			const twoFactor = await ctx.context.adapter.findOne<TwoFactorTable>({
				model: twoFactorTable,
				where: [
					{
						field: "userId",
						value: user.id,
					},
				],
			});
			if (!twoFactor) {
				throw new APIError("BAD_REQUEST", {
					message: TWO_FACTOR_ERROR_CODES.TOTP_NOT_ENABLED,
				});
			}
			const secret = await symmetricDecrypt({
				key: ctx.context.secret,
				data: twoFactor.secret,
			});
			await ctx.context.password.checkPassword(user.id, ctx);
			const totpURI = createOTP(secret, {
				digits: opts.digits,
				period: opts.period,
			}).url(options?.issuer || ctx.context.appName, user.email);
			return {
				totpURI,
			};
		},
	);

	const verifyTOTP = createAuthEndpoint(
		"/two-factor/verify-totp",
		{
			method: "POST",
			body: z.object({
<<<<<<< HEAD
				code: z.string({
					description: 'The otp code to verify. Eg: "012345"',
=======
				code: z.string().meta({
					description: "The otp code to verify",
>>>>>>> 8fa4c9ce
				}),
				/**
				 * if true, the device will be trusted
				 * for 30 days. It'll be refreshed on
				 * every sign in request within this time.
				 */
				trustDevice: z
					.boolean()
					.meta({
						description:
							"If true, the device will be trusted for 30 days. It'll be refreshed on every sign in request within this time. Eg: true",
					})
					.optional(),
			}),
			metadata: {
				openapi: {
					summary: "Verify two factor TOTP",
					description: "Verify two factor TOTP",
					responses: {
						200: {
							description: "Successful response",
							content: {
								"application/json": {
									schema: {
										type: "object",
										properties: {
											status: {
												type: "boolean",
											},
										},
									},
								},
							},
						},
					},
				},
			},
		},
		async (ctx) => {
			if (options?.disable) {
				ctx.context.logger.error(
					"totp isn't configured. please pass totp option on two factor plugin to enable totp",
				);
				throw new APIError("BAD_REQUEST", {
					message: "totp isn't configured",
				});
			}
			const { session, valid, invalid } = await verifyTwoFactor(ctx);
			const user = session.user as UserWithTwoFactor;
			const twoFactor = await ctx.context.adapter.findOne<TwoFactorTable>({
				model: twoFactorTable,
				where: [
					{
						field: "userId",
						value: user.id,
					},
				],
			});

			if (!twoFactor) {
				throw new APIError("BAD_REQUEST", {
					message: TWO_FACTOR_ERROR_CODES.TOTP_NOT_ENABLED,
				});
			}
			const decrypted = await symmetricDecrypt({
				key: ctx.context.secret,
				data: twoFactor.secret,
			});
			const status = await createOTP(decrypted, {
				period: opts.period,
				digits: opts.digits,
			}).verify(ctx.body.code);
			if (!status) {
				return invalid("INVALID_CODE");
			}

			if (!user.twoFactorEnabled) {
				if (!session.session) {
					throw new APIError("BAD_REQUEST", {
						message: BASE_ERROR_CODES.FAILED_TO_CREATE_SESSION,
					});
				}
				const updatedUser = await ctx.context.internalAdapter.updateUser(
					user.id,
					{
						twoFactorEnabled: true,
					},
					ctx,
				);
				const newSession = await ctx.context.internalAdapter
					.createSession(user.id, ctx, false, session.session)
					.catch((e) => {
						throw e;
					});

				await ctx.context.internalAdapter.deleteSession(session.session.token);
				await setSessionCookie(ctx, {
					session: newSession,
					user: updatedUser,
				});
			}
			return valid(ctx);
		},
	);

	return {
		id: "totp",
		endpoints: {
			/**
			 * ### Endpoint
			 *
			 * POST `/totp/generate`
			 *
			 * ### API Methods
			 *
			 * **server:**
			 * `auth.api.generateTOTP`
			 *
			 * **client:**
			 * `authClient.totp.generate`
			 *
			 * @see [Read our docs to learn more.](https://better-auth.com/docs/plugins/totp#api-method-totp-generate)
			 */
			generateTOTP: generateTOTP,
			/**
			 * ### Endpoint
			 *
			 * POST `/two-factor/get-totp-uri`
			 *
			 * ### API Methods
			 *
			 * **server:**
			 * `auth.api.getTOTPURI`
			 *
			 * **client:**
			 * `authClient.twoFactor.getTotpUri`
			 *
			 * @see [Read our docs to learn more.](https://better-auth.com/docs/plugins/two-factor#api-method-two-factor-get-totp-uri)
			 */
			getTOTPURI: getTOTPURI,
			verifyTOTP,
		},
	} satisfies TwoFactorProvider;
};<|MERGE_RESOLUTION|>--- conflicted
+++ resolved
@@ -107,13 +107,8 @@
 			method: "POST",
 			use: [sessionMiddleware],
 			body: z.object({
-<<<<<<< HEAD
-				password: z.string({
-					description: "User password.",
-=======
 				password: z.string().meta({
 					description: "User password",
->>>>>>> 8fa4c9ce
 				}),
 			}),
 			metadata: {
@@ -184,13 +179,8 @@
 		{
 			method: "POST",
 			body: z.object({
-<<<<<<< HEAD
-				code: z.string({
+				code: z.string().meta({
 					description: 'The otp code to verify. Eg: "012345"',
-=======
-				code: z.string().meta({
-					description: "The otp code to verify",
->>>>>>> 8fa4c9ce
 				}),
 				/**
 				 * if true, the device will be trusted

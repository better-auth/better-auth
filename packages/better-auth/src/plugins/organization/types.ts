import type { AuthContext } from "@better-auth/core";
import type { DBFieldAttribute } from "@better-auth/core/db";
import type { Session, User } from "../../types";
import type { AccessControl, Role } from "../access";
import type {
	Invitation,
	Member,
	Organization,
	OrganizationRole,
	Team,
	TeamMember,
} from "./schema";

export interface OrganizationOptions {
	/**
	 * When the admin plugin is enabled, allow users with a super admin role
	 * to modify, create, and delete organizations as if they are members.
	 */
	allowSuperAdmin?: boolean;
	/**
	 * Configure whether new users are able to create new organizations.
	 * You can also pass a function that returns a boolean.
	 *
	 * 	@example
	 * ```ts
	 * allowUserToCreateOrganization: async (user) => {
	 * 		const plan = await getUserPlan(user);
	 *      return plan.name === "pro";
	 * }
	 * ```
	 * @default true
	 */
	allowUserToCreateOrganization?:
		| (
				| boolean
				| ((user: User & Record<string, any>) => Promise<boolean> | boolean)
		  )
		| undefined;
	/**
	 * The maximum number of organizations a user can create.
	 *
	 * You can also pass a function that returns a boolean
	 */
	organizationLimit?:
		| (number | ((user: User) => Promise<boolean> | boolean))
		| undefined;
	/**
	 * The role that is assigned to the creator of the
	 * organization.
	 *
	 * @default "owner"
	 */
	creatorRole?: string | undefined;
	/**
	 * The maximum number of members allowed in an organization.
	 *
	 * @default 100
	 */
	membershipLimit?: number | undefined;
	/**
	 * Configure the roles and permissions for the
	 * organization plugin.
	 */
	ac?: AccessControl | undefined;
	/**
	 * Custom permissions for roles.
	 */
	roles?:
		| {
				[key in string]?: Role<any>;
		  }
		| undefined;
	/**
	 * Dynamic access control for the organization plugin.
	 */
	dynamicAccessControl?:
		| {
				/**
				 * Whether to enable dynamic access control for the organization plugin.
				 *
				 * @default false
				 */
				enabled?: boolean;
				/**
				 * The maximum number of roles that can be created for an organization.
				 *
				 * @default Infinite
				 */
				maximumRolesPerOrganization?:
					| number
					| ((organizationId: string) => Promise<number> | number);
		  }
		| undefined;
	/**
	 * Support for team.
	 */
	teams?: {
		/**
		 * Enable team features.
		 */
		enabled: boolean;
		/**
		 * Default team configuration
		 */
		defaultTeam?: {
			/**
			 * Enable creating a default team when an organization is created
			 *
			 * @default true
			 */
			enabled: boolean;
			/**
			 * Pass a custom default team creator function
			 */
			customCreateDefaultTeam?: (
				organization: Organization & Record<string, any>,
				request?: Request,
			) => Promise<Team & Record<string, any>>;
		};
		/**
		 * Maximum number of teams an organization can have.
		 *
		 * You can pass a number or a function that returns a number
		 *
		 * @default "unlimited"
		 *
		 * @param organization
		 * @param request
		 * @returns
		 */
		maximumTeams?:
			| ((
					data: {
						organizationId: string;
						session: {
							user: User;
							session: Session;
						} | null;
					},
					request?: Request,
			  ) => number | Promise<number>)
			| number;

		/**
		 * The maximum number of members per team.
		 *
		 * if `undefined`, there is no limit.
		 *
		 * @default undefined
		 */
		maximumMembersPerTeam?:
			| number
			| ((data: {
					teamId: string;
					session: { user: User; session: Session };
					organizationId: string;
			  }) => Promise<number> | number)
			| undefined;
		/**
		 * By default, if an organization does only have one team, they'll not be able to remove it.
		 *
		 * You can disable this behavior by setting this to `false.
		 *
		 * @default false
		 */
		allowRemovingAllTeams?: boolean;
	};
	/**
	 * The expiration time for the invitation link.
	 *
	 * @default 48 hours
	 */
	invitationExpiresIn?: number | undefined;
	/**
	 * The maximum invitation a user can send.
	 *
	 * @default 100
	 */
	invitationLimit?:
		| (
				| number
				| ((
						data: {
							user: User;
							organization: Organization;
							member: Member;
						},
						ctx: AuthContext,
				  ) => Promise<number> | number)
		  )
		| undefined;
	/**
	 * Cancel pending invitations on re-invite.
	 *
	 * @default false
	 */
	cancelPendingInvitationsOnReInvite?: boolean | undefined;
	/**
	 * Require email verification on accepting or rejecting an invitation
	 *
	 * @default false
	 */
	requireEmailVerificationOnInvitation?: boolean | undefined;
	/**
	 * Send an email with the
	 * invitation link to the user.
	 *
	 * Note: Better Auth doesn't
	 * generate invitation URLs.
	 * You'll need to construct the
	 * URL using the invitation ID
	 * and pass it to the
	 * acceptInvitation endpoint for
	 * the user to accept the
	 * invitation.
	 *
	 * @example
	 * ```ts
	 * sendInvitationEmail: async (data) => {
	 * 	const url = `https://yourapp.com/organization/
	 * accept-invitation?id=${data.id}`;
	 * 	await sendEmail(data.email, "Invitation to join
	 * organization", `Click the link to join the
	 * organization: ${url}`);
	 * }
	 * ```
	 */
	sendInvitationEmail?:
		| ((
				data: {
					/**
					 * the invitation id
					 */
					id: string;
					/**
					 * the role of the user
					 */
					role: string;
					/**
					 * the email of the user
					 */
					email: string;
					/**
					 * the organization the user is invited to join
					 */
					organization: Organization;
					/**
					 * the invitation object
					 */
					invitation: Invitation;
					/**
					 * the member who is inviting the user
					 */
					inviter: Member & {
						user: User;
					};
				},
				/**
				 * The request object
				 */
				request?: Request,
		  ) => Promise<void>)
		| undefined;
	/**
	 * The schema for the organization plugin.
	 */
	schema?:
		| {
				session?: {
					fields?: {
						activeOrganizationId?: string;
						activeTeamId?: string;
					};
				};
				organization?: {
					modelName?: string;
					fields?: {
						[key in keyof Omit<Organization, "id">]?: string;
					};
					additionalFields?: {
						[key in string]: DBFieldAttribute;
					};
				};
				member?: {
					modelName?: string;
					fields?: {
						[key in keyof Omit<Member, "id">]?: string;
					};
					additionalFields?: {
						[key in string]: DBFieldAttribute;
					};
				};
				invitation?: {
					modelName?: string;
					fields?: {
						[key in keyof Omit<Invitation, "id">]?: string;
					};
					additionalFields?: {
						[key in string]: DBFieldAttribute;
					};
				};
				team?: {
					modelName?: string;
					fields?: {
						[key in keyof Omit<Team, "id">]?: string;
					};
					additionalFields?: {
						[key in string]: DBFieldAttribute;
					};
				};
				teamMember?: {
					modelName?: string;
					fields?: {
						[key in keyof Omit<TeamMember, "id">]?: string;
					};
				};
				organizationRole?: {
					modelName?: string;
					fields?: {
						[key in keyof Omit<OrganizationRole, "id">]?: string;
					};
					additionalFields?: {
						[key in string]: DBFieldAttribute;
					};
				};
		  }
		| undefined;
	/**
	 * Disable organization deletion
	 *
	 * @default false
	 */
	disableOrganizationDeletion?: boolean | undefined;
	/**
	 * Configure how organization deletion is handled
	 *
	 * @deprecated Use `organizationHooks` instead
	 */
	organizationDeletion?:
		| {
				/**
				 * disable deleting organization
				 *
				 * @deprecated Use `disableOrganizationDeletion` instead
				 */
				disabled?: boolean;
				/**
				 * A callback that runs before the organization is
				 * deleted
				 *
				 * @deprecated Use `organizationHooks` instead
				 * @param data - organization and user object
				 * @param request - the request object
				 * @returns
				 */
				beforeDelete?: (
					data: {
						organization: Organization;
						user: User;
					},
					request?: Request,
				) => Promise<void>;
				/**
				 * A callback that runs after the organization is
				 * deleted
				 *
				 * @deprecated Use `organizationHooks` instead
				 * @param data - organization and user object
				 * @param request - the request object
				 * @returns
				 */
				afterDelete?: (
					data: {
						organization: Organization;
						user: User;
					},
					request?: Request,
				) => Promise<void>;
		  }
		| undefined;
	/**
	 * @deprecated Use `organizationHooks` instead
	 */
	organizationCreation?:
		| {
				disabled?: boolean;
				beforeCreate?: (
					data: {
						organization: Omit<Organization, "id"> & Record<string, any>;
						user: User & Record<string, any>;
					},
					request?: Request,
				) => Promise<void | {
					data: Record<string, any>;
				}>;
				afterCreate?: (
					data: {
						organization: Organization & Record<string, any>;
						member: Member & Record<string, any>;
						user: User & Record<string, any>;
					},
					request?: Request,
				) => Promise<void>;
		  }
		| undefined;
	/**
	 * Hooks for organization
	 */
<<<<<<< HEAD
	organizationHooks?: {
		/**
		 * A callback that runs before the organization is created
		 *
		 * You can return a `data` object to override the default data.
		 *
		 * @example
		 * ```ts
		 * beforeCreateOrganization: async (data) => {
		 * 	return {
		 * 		data: {
		 * 			...data.organization,
		 * 		},
		 * 	};
		 * }
		 * ```
		 *
		 * You can also throw `new APIError` to stop the organization creation.
		 *
		 * @example
		 * ```ts
		 * beforeCreateOrganization: async (data) => {
		 * 	throw new APIError("BAD_REQUEST", {
		 * 		message: "Organization creation is disabled",
		 * 	});
		 * }
		 */
		beforeCreateOrganization?: (data: {
			organization: {
				name?: string;
				slug?: string;
				logo?: string;
				metadata?: Record<string, any>;
				[key: string]: any;
			};
			user: User & Record<string, any>;
		}) => Promise<void | {
			data: Record<string, any>;
		}>;
		/**
		 * A callback that runs after the organization is created
		 */
		afterCreateOrganization?: (data: {
			organization: Organization & Record<string, any>;
			member: Member & Record<string, any>;
			user: User & Record<string, any>;
		}) => Promise<void>;
		/**
		 * A callback that runs before the organization is updated
		 *
		 * You can return a `data` object to override the default data.
		 *
		 * @example
		 * ```ts
		 * beforeUpdateOrganization: async (data) => {
		 * 	return { data: { ...data.organization } };
		 * }
		 */
		beforeUpdateOrganization?: (data: {
			organization: {
				name?: string;
				slug?: string;
				logo?: string;
				metadata?: Record<string, any>;
				[key: string]: any;
			};
			user: User & Record<string, any>;
			member?: Member & Record<string, any>;
		}) => Promise<void | {
			data: {
				name?: string;
				slug?: string;
				logo?: string;
				metadata?: Record<string, any>;
				[key: string]: any;
			};
		}>;
		/**
		 * A callback that runs after the organization is updated
		 *
		 * @example
		 * ```ts
		 * afterUpdateOrganization: async (data) => {
		 * 	console.log(data.organization);
		 * }
		 * ```
		 */
		afterUpdateOrganization?: (data: {
			/**
			 * Updated organization object
			 *
			 * This could be `null` if an adapter doesn't return updated organization.
			 */
			organization: (Organization & Record<string, any>) | null;
			user: User & Record<string, any>;
			member?: Member & Record<string, any>;
		}) => Promise<void>;
		/**
		 * A callback that runs before the organization is deleted
		 */
		beforeDeleteOrganization?: (data: {
			organization: Organization & Record<string, any>;
			user: User & Record<string, any>;
		}) => Promise<void>;
		/**
		 * A callback that runs after the organization is deleted
		 */
		afterDeleteOrganization?: (data: {
			organization: Organization & Record<string, any>;
			user: User & Record<string, any>;
		}) => Promise<void>;
		/**
		 * Member hooks
		 */
=======
	organizationHooks?:
		| {
				/**
				 * A callback that runs before the organization is created
				 *
				 * You can return a `data` object to override the default data.
				 *
				 * @example
				 * ```ts
				 * beforeCreateOrganization: async (data) => {
				 * 	return {
				 * 		data: {
				 * 			...data.organization,
				 * 		},
				 * 	};
				 * }
				 * ```
				 *
				 * You can also throw `new APIError` to stop the organization creation.
				 *
				 * @example
				 * ```ts
				 * beforeCreateOrganization: async (data) => {
				 * 	throw new APIError("BAD_REQUEST", {
				 * 		message: "Organization creation is disabled",
				 * 	});
				 * }
				 */
				beforeCreateOrganization?: (data: {
					organization: {
						name?: string;
						slug?: string;
						logo?: string;
						metadata?: Record<string, any>;
						[key: string]: any;
					};
					user: User & Record<string, any>;
				}) => Promise<void | {
					data: Record<string, any>;
				}>;
				/**
				 * A callback that runs after the organization is created
				 */
				afterCreateOrganization?: (data: {
					organization: Organization & Record<string, any>;
					member: Member & Record<string, any>;
					user: User & Record<string, any>;
				}) => Promise<void>;
				/**
				 * A callback that runs before the organization is updated
				 *
				 * You can return a `data` object to override the default data.
				 *
				 * @example
				 * ```ts
				 * beforeUpdateOrganization: async (data) => {
				 * 	return { data: { ...data.organization } };
				 * }
				 */
				beforeUpdateOrganization?: (data: {
					organization: {
						name?: string;
						slug?: string;
						logo?: string;
						metadata?: Record<string, any>;
						[key: string]: any;
					};
					user: User & Record<string, any>;
					member: Member & Record<string, any>;
				}) => Promise<void | {
					data: {
						name?: string;
						slug?: string;
						logo?: string;
						metadata?: Record<string, any>;
						[key: string]: any;
					};
				}>;
				/**
				 * A callback that runs after the organization is updated
				 *
				 * @example
				 * ```ts
				 * afterUpdateOrganization: async (data) => {
				 * 	console.log(data.organization);
				 * }
				 * ```
				 */
				afterUpdateOrganization?: (data: {
					/**
					 * Updated organization object
					 *
					 * This could be `null` if an adapter doesn't return updated organization.
					 */
					organization: (Organization & Record<string, any>) | null;
					user: User & Record<string, any>;
					member: Member & Record<string, any>;
				}) => Promise<void>;
				/**
				 * A callback that runs before the organization is deleted
				 */
				beforeDeleteOrganization?: (data: {
					organization: Organization & Record<string, any>;
					user: User & Record<string, any>;
				}) => Promise<void>;
				/**
				 * A callback that runs after the organization is deleted
				 */
				afterDeleteOrganization?: (data: {
					organization: Organization & Record<string, any>;
					user: User & Record<string, any>;
				}) => Promise<void>;
				/**
				 * Member hooks
				 */
>>>>>>> 51be6a03

				/**
				 * A callback that runs before a member is added to an organization
				 *
				 * You can return a `data` object to override the default data.
				 *
				 * @example
				 * ```ts
				 * beforeAddMember: async (data) => {
				 * 	return {
				 * 		data: {
				 * 			...data.member,
				 * 			role: "custom-role"
				 * 		}
				 * 	};
				 * }
				 * ```
				 */
				beforeAddMember?: (data: {
					member: {
						userId: string;
						organizationId: string;
						role: string;
						[key: string]: any;
					};
					user: User & Record<string, any>;
					organization: Organization & Record<string, any>;
				}) => Promise<void | {
					data: Record<string, any>;
				}>;

				/**
				 * A callback that runs after a member is added to an organization
				 */
				afterAddMember?: (data: {
					member: Member & Record<string, any>;
					user: User & Record<string, any>;
					organization: Organization & Record<string, any>;
				}) => Promise<void>;

				/**
				 * A callback that runs before a member is removed from an organization
				 */
				beforeRemoveMember?: (data: {
					member: Member & Record<string, any>;
					user: User & Record<string, any>;
					organization: Organization & Record<string, any>;
				}) => Promise<void>;

				/**
				 * A callback that runs after a member is removed from an organization
				 */
				afterRemoveMember?: (data: {
					member: Member & Record<string, any>;
					user: User & Record<string, any>;
					organization: Organization & Record<string, any>;
				}) => Promise<void>;

				/**
				 * A callback that runs before a member's role is updated
				 *
				 * You can return a `data` object to override the default data.
				 */
				beforeUpdateMemberRole?: (data: {
					member: Member & Record<string, any>;
					newRole: string;
					user: User & Record<string, any>;
					organization: Organization & Record<string, any>;
				}) => Promise<void | {
					data: {
						role: string;
						[key: string]: any;
					};
				}>;

				/**
				 * A callback that runs after a member's role is updated
				 */
				afterUpdateMemberRole?: (data: {
					member: Member & Record<string, any>;
					previousRole: string;
					user: User & Record<string, any>;
					organization: Organization & Record<string, any>;
				}) => Promise<void>;

				/**
				 * Invitation hooks
				 */

				/**
				 * A callback that runs before an invitation is created
				 *
				 * You can return a `data` object to override the default data.
				 *
				 * @example
				 * ```ts
				 * beforeCreateInvitation: async (data) => {
				 * 	return {
				 * 		data: {
				 * 			...data.invitation,
				 * 			expiresAt: new Date(Date.now() + 1000 * 60 * 60 * 24 * 7) // 7 days
				 * 		}
				 * 	};
				 * }
				 * ```
				 */
				beforeCreateInvitation?: (data: {
					invitation: {
						email: string;
						role: string;
						organizationId: string;
						inviterId: string;
						teamId?: string;
						[key: string]: any;
					};
					inviter: User & Record<string, any>;
					organization: Organization & Record<string, any>;
				}) => Promise<void | {
					data: Record<string, any>;
				}>;

				/**
				 * A callback that runs after an invitation is created
				 */
				afterCreateInvitation?: (data: {
					invitation: Invitation & Record<string, any>;
					inviter: User & Record<string, any>;
					organization: Organization & Record<string, any>;
				}) => Promise<void>;

				/**
				 * A callback that runs before an invitation is accepted
				 */
				beforeAcceptInvitation?: (data: {
					invitation: Invitation & Record<string, any>;
					user: User & Record<string, any>;
					organization: Organization & Record<string, any>;
				}) => Promise<void>;

				/**
				 * A callback that runs after an invitation is accepted
				 */
				afterAcceptInvitation?: (data: {
					invitation: Invitation & Record<string, any>;
					member: Member & Record<string, any>;
					user: User & Record<string, any>;
					organization: Organization & Record<string, any>;
				}) => Promise<void>;

				/**
				 * A callback that runs before an invitation is rejected
				 */
				beforeRejectInvitation?: (data: {
					invitation: Invitation & Record<string, any>;
					user: User & Record<string, any>;
					organization: Organization & Record<string, any>;
				}) => Promise<void>;

				/**
				 * A callback that runs after an invitation is rejected
				 */
				afterRejectInvitation?: (data: {
					invitation: Invitation & Record<string, any>;
					user: User & Record<string, any>;
					organization: Organization & Record<string, any>;
				}) => Promise<void>;

				/**
				 * A callback that runs before an invitation is cancelled
				 */
				beforeCancelInvitation?: (data: {
					invitation: Invitation & Record<string, any>;
					cancelledBy: User & Record<string, any>;
					organization: Organization & Record<string, any>;
				}) => Promise<void>;

				/**
				 * A callback that runs after an invitation is cancelled
				 */
				afterCancelInvitation?: (data: {
					invitation: Invitation & Record<string, any>;
					cancelledBy: User & Record<string, any>;
					organization: Organization & Record<string, any>;
				}) => Promise<void>;

				/**
				 * Team hooks (when teams are enabled)
				 */

				/**
				 * A callback that runs before a team is created
				 *
				 * You can return a `data` object to override the default data.
				 */
				beforeCreateTeam?: (data: {
					team: {
						name: string;
						organizationId: string;
						[key: string]: any;
					};
					user?: User & Record<string, any>;
					organization: Organization & Record<string, any>;
				}) => Promise<void | {
					data: Record<string, any>;
				}>;

				/**
				 * A callback that runs after a team is created
				 */
				afterCreateTeam?: (data: {
					team: Team & Record<string, any>;
					user?: User & Record<string, any>;
					organization: Organization & Record<string, any>;
				}) => Promise<void>;

				/**
				 * A callback that runs before a team is updated
				 *
				 * You can return a `data` object to override the default data.
				 */
				beforeUpdateTeam?: (data: {
					team: Team & Record<string, any>;
					updates: {
						name?: string;
						[key: string]: any;
					};
					user: User & Record<string, any>;
					organization: Organization & Record<string, any>;
				}) => Promise<void | {
					data: Record<string, any>;
				}>;

				/**
				 * A callback that runs after a team is updated
				 */
				afterUpdateTeam?: (data: {
					team: (Team & Record<string, any>) | null;
					user: User & Record<string, any>;
					organization: Organization & Record<string, any>;
				}) => Promise<void>;

				/**
				 * A callback that runs before a team is deleted
				 */
				beforeDeleteTeam?: (data: {
					team: Team & Record<string, any>;
					user?: User & Record<string, any>;
					organization: Organization & Record<string, any>;
				}) => Promise<void>;

				/**
				 * A callback that runs after a team is deleted
				 */
				afterDeleteTeam?: (data: {
					team: Team & Record<string, any>;
					user?: User & Record<string, any>;
					organization: Organization & Record<string, any>;
				}) => Promise<void>;

				/**
				 * A callback that runs before a member is added to a team
				 */
				beforeAddTeamMember?: (data: {
					teamMember: {
						teamId: string;
						userId: string;
						[key: string]: any;
					};
					team: Team & Record<string, any>;
					user: User & Record<string, any>;
					organization: Organization & Record<string, any>;
				}) => Promise<void | {
					data: Record<string, any>;
				}>;

				/**
				 * A callback that runs after a member is added to a team
				 */
				afterAddTeamMember?: (data: {
					teamMember: TeamMember & Record<string, any>;
					team: Team & Record<string, any>;
					user: User & Record<string, any>;
					organization: Organization & Record<string, any>;
				}) => Promise<void>;

				/**
				 * A callback that runs before a member is removed from a team
				 */
				beforeRemoveTeamMember?: (data: {
					teamMember: TeamMember & Record<string, any>;
					team: Team & Record<string, any>;
					user: User & Record<string, any>;
					organization: Organization & Record<string, any>;
				}) => Promise<void>;

				/**
				 * A callback that runs after a member is removed from a team
				 */
				afterRemoveTeamMember?: (data: {
					teamMember: TeamMember & Record<string, any>;
					team: Team & Record<string, any>;
					user: User & Record<string, any>;
					organization: Organization & Record<string, any>;
				}) => Promise<void>;
		  }
		| undefined;
}<|MERGE_RESOLUTION|>--- conflicted
+++ resolved
@@ -406,122 +406,6 @@
 	/**
 	 * Hooks for organization
 	 */
-<<<<<<< HEAD
-	organizationHooks?: {
-		/**
-		 * A callback that runs before the organization is created
-		 *
-		 * You can return a `data` object to override the default data.
-		 *
-		 * @example
-		 * ```ts
-		 * beforeCreateOrganization: async (data) => {
-		 * 	return {
-		 * 		data: {
-		 * 			...data.organization,
-		 * 		},
-		 * 	};
-		 * }
-		 * ```
-		 *
-		 * You can also throw `new APIError` to stop the organization creation.
-		 *
-		 * @example
-		 * ```ts
-		 * beforeCreateOrganization: async (data) => {
-		 * 	throw new APIError("BAD_REQUEST", {
-		 * 		message: "Organization creation is disabled",
-		 * 	});
-		 * }
-		 */
-		beforeCreateOrganization?: (data: {
-			organization: {
-				name?: string;
-				slug?: string;
-				logo?: string;
-				metadata?: Record<string, any>;
-				[key: string]: any;
-			};
-			user: User & Record<string, any>;
-		}) => Promise<void | {
-			data: Record<string, any>;
-		}>;
-		/**
-		 * A callback that runs after the organization is created
-		 */
-		afterCreateOrganization?: (data: {
-			organization: Organization & Record<string, any>;
-			member: Member & Record<string, any>;
-			user: User & Record<string, any>;
-		}) => Promise<void>;
-		/**
-		 * A callback that runs before the organization is updated
-		 *
-		 * You can return a `data` object to override the default data.
-		 *
-		 * @example
-		 * ```ts
-		 * beforeUpdateOrganization: async (data) => {
-		 * 	return { data: { ...data.organization } };
-		 * }
-		 */
-		beforeUpdateOrganization?: (data: {
-			organization: {
-				name?: string;
-				slug?: string;
-				logo?: string;
-				metadata?: Record<string, any>;
-				[key: string]: any;
-			};
-			user: User & Record<string, any>;
-			member?: Member & Record<string, any>;
-		}) => Promise<void | {
-			data: {
-				name?: string;
-				slug?: string;
-				logo?: string;
-				metadata?: Record<string, any>;
-				[key: string]: any;
-			};
-		}>;
-		/**
-		 * A callback that runs after the organization is updated
-		 *
-		 * @example
-		 * ```ts
-		 * afterUpdateOrganization: async (data) => {
-		 * 	console.log(data.organization);
-		 * }
-		 * ```
-		 */
-		afterUpdateOrganization?: (data: {
-			/**
-			 * Updated organization object
-			 *
-			 * This could be `null` if an adapter doesn't return updated organization.
-			 */
-			organization: (Organization & Record<string, any>) | null;
-			user: User & Record<string, any>;
-			member?: Member & Record<string, any>;
-		}) => Promise<void>;
-		/**
-		 * A callback that runs before the organization is deleted
-		 */
-		beforeDeleteOrganization?: (data: {
-			organization: Organization & Record<string, any>;
-			user: User & Record<string, any>;
-		}) => Promise<void>;
-		/**
-		 * A callback that runs after the organization is deleted
-		 */
-		afterDeleteOrganization?: (data: {
-			organization: Organization & Record<string, any>;
-			user: User & Record<string, any>;
-		}) => Promise<void>;
-		/**
-		 * Member hooks
-		 */
-=======
 	organizationHooks?:
 		| {
 				/**
@@ -637,7 +521,6 @@
 				/**
 				 * Member hooks
 				 */
->>>>>>> 51be6a03
 
 				/**
 				 * A callback that runs before a member is added to an organization

--- conflicted
+++ resolved
@@ -574,59 +574,41 @@
 					organization: Organization & Record<string, any>;
 				}) => Promise<void>;
 
-<<<<<<< HEAD
-		/**
-		 * A callback that runs before a member leaves an organization
-		 */
-		beforeLeaveOrganization?: (data: {
-			member: Member & Record<string, any>;
-			user: User & Record<string, any>;
-			organization: Organization & Record<string, any>;
-		}) => Promise<void>;
-
-		/**
-		 * A callback that runs after a member leaves an organization
-		 */
-		afterLeaveOrganization?: (data: {
-			member: Member & Record<string, any>;
-			user: User & Record<string, any>;
-			organization: Organization & Record<string, any>;
-		}) => Promise<void>;
-
-		/**
-		 * A callback that runs before a member's role is updated
-		 *
-		 * You can return a `data` object to override the default data.
-		 */
-		beforeUpdateMemberRole?: (data: {
-			member: Member & Record<string, any>;
-			newRole: string;
-			user: User & Record<string, any>;
-			organization: Organization & Record<string, any>;
-		}) => Promise<void | {
-			data: {
-				role: string;
-				[key: string]: any;
-			};
-		}>;
-=======
-				/**
-				 * A callback that runs before a member's role is updated
-				 *
-				 * You can return a `data` object to override the default data.
-				 */
-				beforeUpdateMemberRole?: (data: {
-					member: Member & Record<string, any>;
-					newRole: string;
-					user: User & Record<string, any>;
-					organization: Organization & Record<string, any>;
-				}) => Promise<void | {
-					data: {
-						role: string;
-						[key: string]: any;
-					};
-				}>;
->>>>>>> 073053c8
+
+			/**
+			 * A callback that runs before a member leaves an organization
+			 */
+			beforeLeaveOrganization?: (data: {
+				member: Member & Record<string, any>;
+				user: User & Record<string, any>;
+				organization: Organization & Record<string, any>;
+			}) => Promise<void>;
+
+			/**
+			 * A callback that runs after a member leaves an organization
+			 */
+			afterLeaveOrganization?: (data: {
+				member: Member & Record<string, any>;
+				user: User & Record<string, any>;
+				organization: Organization & Record<string, any>;
+			}) => Promise<void>;
+
+			/**
+			 * A callback that runs before a member's role is updated
+			 *
+			 * You can return a `data` object to override the default data.
+			 */
+			beforeUpdateMemberRole?: (data: {
+				member: Member & Record<string, any>;
+				newRole: string;
+				user: User & Record<string, any>;
+				organization: Organization & Record<string, any>;
+			}) => Promise<void | {
+				data: {
+					role: string;
+					[key: string]: any;
+				};
+			}>;
 
 				/**
 				 * A callback that runs after a member's role is updated

import { APIError } from "better-call";
import * as z from "zod/v4";
import type { AuthPluginSchema } from "../../types";
import { createAuthEndpoint } from "../../api/call";
import { getSessionFromCtx } from "../../api/routes";
import type { AuthContext } from "../../init";
import type { BetterAuthPlugin } from "../../types/plugins";
import { shimContext } from "../../utils/shim";
import { type AccessControl } from "../access";
import { getOrgAdapter } from "./adapter";
import { orgSessionMiddleware } from "./call";
import {
	acceptInvitation,
	cancelInvitation,
	createInvitation,
	getInvitation,
	listInvitations,
	rejectInvitation,
	listUserInvitations,
} from "./routes/crud-invites";
import {
	addMember,
	getActiveMember,
	leaveOrganization,
	removeMember,
	updateMemberRole,
} from "./routes/crud-members";
import {
	checkOrganizationSlug,
	createOrganization,
	deleteOrganization,
	getFullOrganization,
	listOrganizations,
	setActiveOrganization,
	updateOrganization,
} from "./routes/crud-org";
import {
	createTeam,
	listOrganizationTeams,
	removeTeam,
	updateTeam,
	setActiveTeam,
	listUserTeams,
	listTeamMembers,
} from "./routes/crud-team";
import type {
	InferInvitation,
	InferMember,
	InferOrganization,
	Team,
} from "./schema";
import { ORGANIZATION_ERROR_CODES } from "./error-codes";
import { defaultRoles, defaultStatements } from "./access";
import { hasPermission } from "./has-permission";
import type { OrganizationOptions } from "./types";

export function parseRoles(roles: string | string[]): string {
	return Array.isArray(roles) ? roles.join(",") : roles;
}

/**
 * Organization plugin for Better Auth. Organization allows you to create teams, members,
 * and manage access control for your users.
 *
 * @example
 * ```ts
 * const auth = betterAuth({
 * 	plugins: [
 * 		organization({
 * 			allowUserToCreateOrganization: true,
 * 		}),
 * 	],
 * });
 * ```
 */
export const organization = <O extends OrganizationOptions>(
	options?: OrganizationOptions & O,
) => {
	let endpoints = {
		/**
		 * ### Endpoint
		 *
		 * POST `/organization/create`
		 *
		 * ### API Methods
		 *
		 * **server:**
		 * `auth.api.createOrganization`
		 *
		 * **client:**
		 * `authClient.organization.create`
		 *
		 * @see [Read our docs to learn more.](https://better-auth.com/docs/plugins/organization#api-method-organization-create)
		 */
		createOrganization: createOrganization(options as O),
		/**
		 * ### Endpoint
		 *
		 * POST `/organization/update`
		 *
		 * ### API Methods
		 *
		 * **server:**
		 * `auth.api.updateOrganization`
		 *
		 * **client:**
		 * `authClient.organization.update`
		 *
		 * @see [Read our docs to learn more.](https://better-auth.com/docs/plugins/organization#api-method-organization-update)
		 */
		updateOrganization: updateOrganization(options as O),
		/**
		 * ### Endpoint
		 *
		 * POST `/organization/delete`
		 *
		 * ### API Methods
		 *
		 * **server:**
		 * `auth.api.deleteOrganization`
		 *
		 * **client:**
		 * `authClient.organization.delete`
		 *
		 * @see [Read our docs to learn more.](https://better-auth.com/docs/plugins/organization#api-method-organization-delete)
		 */
		deleteOrganization: deleteOrganization(options as O),
		/**
		 * ### Endpoint
		 *
		 * POST `/organization/set-active`
		 *
		 * ### API Methods
		 *
		 * **server:**
		 * `auth.api.setActiveOrganization`
		 *
		 * **client:**
		 * `authClient.organization.setActive`
		 *
		 * @see [Read our docs to learn more.](https://better-auth.com/docs/plugins/organization#api-method-organization-set-active)
		 */
		setActiveOrganization: setActiveOrganization(options as O),
		/**
		 * ### Endpoint
		 *
		 * GET `/organization/get-full-organization`
		 *
		 * ### API Methods
		 *
		 * **server:**
		 * `auth.api.getFullOrganization`
		 *
		 * **client:**
		 * `authClient.organization.getFullOrganization`
		 *
		 * @see [Read our docs to learn more.](https://better-auth.com/docs/plugins/organization#api-method-organization-get-full-organization)
		 */
		getFullOrganization: getFullOrganization(options as O),
		/**
		 * ### Endpoint
		 *
		 * GET `/organization/list`
		 *
		 * ### API Methods
		 *
		 * **server:**
		 * `auth.api.listOrganizations`
		 *
		 * **client:**
		 * `authClient.organization.list`
		 *
		 * @see [Read our docs to learn more.](https://better-auth.com/docs/plugins/organization#api-method-organization-list)
		 */
		listOrganizations: listOrganizations(options as O),
		/**
		 * ### Endpoint
		 *
		 * POST `/organization/invite-member`
		 *
		 * ### API Methods
		 *
		 * **server:**
		 * `auth.api.createInvitation`
		 *
		 * **client:**
		 * `authClient.organization.inviteMember`
		 *
		 * @see [Read our docs to learn more.](https://better-auth.com/docs/plugins/organization#api-method-organization-invite-member)
		 */
		createInvitation: createInvitation(options as O),
		/**
		 * ### Endpoint
		 *
		 * POST `/organization/cancel-invitation`
		 *
		 * ### API Methods
		 *
		 * **server:**
		 * `auth.api.cancelInvitation`
		 *
		 * **client:**
		 * `authClient.organization.cancelInvitation`
		 *
		 * @see [Read our docs to learn more.](https://better-auth.com/docs/plugins/organization#api-method-organization-cancel-invitation)
		 */
		cancelInvitation: cancelInvitation(options as O),
		/**
		 * ### Endpoint
		 *
		 * POST `/organization/accept-invitation`
		 *
		 * ### API Methods
		 *
		 * **server:**
		 * `auth.api.acceptInvitation`
		 *
		 * **client:**
		 * `authClient.organization.acceptInvitation`
		 *
		 * @see [Read our docs to learn more.](https://better-auth.com/docs/plugins/organization#api-method-organization-accept-invitation)
		 */
		acceptInvitation: acceptInvitation(options as O),
		/**
		 * ### Endpoint
		 *
		 * GET `/organization/get-invitation`
		 *
		 * ### API Methods
		 *
		 * **server:**
		 * `auth.api.getInvitation`
		 *
		 * **client:**
		 * `authClient.organization.getInvitation`
		 *
		 * @see [Read our docs to learn more.](https://better-auth.com/docs/plugins/organization#api-method-organization-get-invitation)
		 */
		getInvitation: getInvitation(options as O),
		/**
		 * ### Endpoint
		 *
		 * POST `/organization/reject-invitation`
		 *
		 * ### API Methods
		 *
		 * **server:**
		 * `auth.api.rejectInvitation`
		 *
		 * **client:**
		 * `authClient.organization.rejectInvitation`
		 *
		 * @see [Read our docs to learn more.](https://better-auth.com/docs/plugins/organization#api-method-organization-reject-invitation)
		 */
		rejectInvitation: rejectInvitation(options as O),
		/**
		 * ### Endpoint
		 *
		 * GET `/organization/list-invitations`
		 *
		 * ### API Methods
		 *
		 * **server:**
		 * `auth.api.listInvitations`
		 *
		 * **client:**
		 * `authClient.organization.listInvitations`
		 *
		 * @see [Read our docs to learn more.](https://better-auth.com/docs/plugins/organization#api-method-organization-list-invitations)
		 */
		listInvitations: listInvitations(options as O),
		/**
		 * ### Endpoint
		 *
		 * GET `/organization/get-active-member`
		 *
		 * ### API Methods
		 *
		 * **server:**
		 * `auth.api.getActiveMember`
		 *
		 * **client:**
		 * `authClient.organization.getActiveMember`
		 *
		 * @see [Read our docs to learn more.](https://better-auth.com/docs/plugins/organization#api-method-organization-get-active-member)
		 */
		getActiveMember: getActiveMember(options as O),
		/**
		 * ### Endpoint
		 *
		 * POST `/organization/check-slug`
		 *
		 * ### API Methods
		 *
		 * **server:**
		 * `auth.api.checkOrganizationSlug`
		 *
		 * **client:**
		 * `authClient.organization.checkSlug`
		 *
		 * @see [Read our docs to learn more.](https://better-auth.com/docs/plugins/organization#api-method-organization-check-slug)
		 */
		checkOrganizationSlug: checkOrganizationSlug(options as O),
		/**
		 * ### Endpoint
		 *
		 * POST `/organization/add-member`
		 *
		 * ### API Methods
		 *
		 * **server:**
		 * `auth.api.addMember`
		 *
		 * **client:**
		 * `authClient.organization.addMember`
		 *
		 * @see [Read our docs to learn more.](https://better-auth.com/docs/plugins/organization#api-method-organization-add-member)
		 */

		addMember: addMember<O>(options as O),
		/**
		 * ### Endpoint
		 *
		 * POST `/organization/remove-member`
		 *
		 * ### API Methods
		 *
		 * **server:**
		 * `auth.api.removeMember`
		 *
		 * **client:**
		 * `authClient.organization.removeMember`
		 *
		 * @see [Read our docs to learn more.](https://better-auth.com/docs/plugins/organization#api-method-organization-remove-member)
		 */
		removeMember: removeMember(options as O),
		/**
		 * ### Endpoint
		 *
		 * POST `/organization/update-member-role`
		 *
		 * ### API Methods
		 *
		 * **server:**
		 * `auth.api.updateMemberRole`
		 *
		 * **client:**
		 * `authClient.organization.updateMemberRole`
		 *
		 * @see [Read our docs to learn more.](https://better-auth.com/docs/plugins/organization#api-method-organization-update-member-role)
		 */
		updateMemberRole: updateMemberRole(options as O),
		/**
		 * ### Endpoint
		 *
		 * POST `/organization/leave`
		 *
		 * ### API Methods
		 *
		 * **server:**
		 * `auth.api.leaveOrganization`
		 *
		 * **client:**
		 * `authClient.organization.leave`
		 *
		 * @see [Read our docs to learn more.](https://better-auth.com/docs/plugins/organization#api-method-organization-leave)
		 */
		leaveOrganization: leaveOrganization(options as O),
		listUserInvitations: listUserInvitations(options as O),
	};
	const teamSupport = options?.teams?.enabled;
	const teamEndpoints = {
		/**
		 * ### Endpoint
		 *
		 * POST `/organization/create-team`
		 *
		 * ### API Methods
		 *
		 * **server:**
		 * `auth.api.createTeam`
		 *
		 * **client:**
		 * `authClient.organization.createTeam`
		 *
		 * @see [Read our docs to learn more.](https://better-auth.com/docs/plugins/organization#api-method-organization-create-team)
		 */
		createTeam: createTeam(options as O),
<<<<<<< HEAD
		listOrganizationTeams,
		removeTeam,
		updateTeam,
		setActiveTeam,
		listUserTeams,
		listTeamMembers,
=======
		/**
		 * ### Endpoint
		 *
		 * GET `/organization/list-teams`
		 *
		 * ### API Methods
		 *
		 * **server:**
		 * `auth.api.listOrganizationTeams`
		 *
		 * **client:**
		 * `authClient.organization.listTeams`
		 *
		 * @see [Read our docs to learn more.](https://better-auth.com/docs/plugins/organization#api-method-organization-list-teams)
		 */
		listOrganizationTeams: listOrganizationTeams(options as O),
		/**
		 * ### Endpoint
		 *
		 * POST `/organization/remove-team`
		 *
		 * ### API Methods
		 *
		 * **server:**
		 * `auth.api.removeTeam`
		 *
		 * **client:**
		 * `authClient.organization.removeTeam`
		 *
		 * @see [Read our docs to learn more.](https://better-auth.com/docs/plugins/organization#api-method-organization-remove-team)
		 */
		removeTeam: removeTeam(options as O),
		/**
		 * ### Endpoint
		 *
		 * POST `/organization/update-team`
		 *
		 * ### API Methods
		 *
		 * **server:**
		 * `auth.api.updateTeam`
		 *
		 * **client:**
		 * `authClient.organization.updateTeam`
		 *
		 * @see [Read our docs to learn more.](https://better-auth.com/docs/plugins/organization#api-method-organization-update-team)
		 */
		updateTeam: updateTeam(options as O),
>>>>>>> 93698afd
	};
	if (teamSupport) {
		endpoints = {
			...endpoints,
			...teamEndpoints,
		};
	}
	const roles = {
		...defaultRoles,
		...options?.roles,
	};

	const teamSchema = teamSupport
		? ({
				team: {
					modelName: options?.schema?.team?.modelName,
					fields: {
						name: {
							type: "string",
							required: true,
							fieldName: options?.schema?.team?.fields?.name,
						},
						organizationId: {
							type: "string",
							required: true,
							references: {
								model: "organization",
								field: "id",
							},
							fieldName: options?.schema?.team?.fields?.organizationId,
						},
						createdAt: {
							type: "date",
							required: true,
							fieldName: options?.schema?.team?.fields?.createdAt,
						},
						updatedAt: {
							type: "date",
							required: false,
							fieldName: options?.schema?.team?.fields?.updatedAt,
						},
						...(options?.schema?.team?.additionalFields || {}),
					},
				},
				teamMember: {
					modelName: options?.schema?.teamMember?.modelName,
					fields: {
						teamId: {
							type: "string",
							required: true,
							fieldName: options?.schema?.teamMember?.fields?.teamId,
						},
						userId: {
							type: "string",
							required: true,
							references: {
								model: "user",
								field: "id",
							},
							fieldName: options?.schema?.teamMember?.fields?.userId,
						},
						createdAt: {
							type: "date",
							required: false,
							fieldName: options?.schema?.teamMember?.fields?.createdAt,
						},
					},
				},
			} satisfies AuthPluginSchema)
		: undefined;

	/**
	 * the orgMiddleware type-asserts an empty object representing org options, roles, and a getSession function.
	 * This `shimContext` function is used to add those missing properties to the context object.
	 */
	const api = shimContext(endpoints, {
		orgOptions: options || {},
		roles,
		getSession: async (context: AuthContext) => {
			//@ts-expect-error
			return await getSessionFromCtx(context);
		},
	});

	type DefaultStatements = typeof defaultStatements;
	type Statements = O["ac"] extends AccessControl<infer S>
		? S
		: DefaultStatements;
	type PermissionType = {
		[key in keyof Statements]?: Array<
			Statements[key] extends readonly unknown[]
				? Statements[key][number]
				: never
		>;
	};
	type PermissionExclusive =
		| {
				/**
				 * @deprecated Use `permissions` instead
				 */
				permission: PermissionType;
				permissions?: never;
		  }
		| {
				permissions: PermissionType;
				permission?: never;
		  };

	return {
		id: "organization",
		endpoints: {
			// ...endpoints,
			...(api as O["teams"] extends { enabled: true }
				? typeof teamEndpoints & typeof endpoints
				: typeof endpoints),
			hasPermission: createAuthEndpoint(
				"/organization/has-permission",
				{
					method: "POST",
					requireHeaders: true,
					body: z
						.object({
							organizationId: z.string().optional(),
						})
						.and(
							z.union([
								z.object({
									permission: z.record(z.string(), z.array(z.string())),
									permissions: z.undefined(),
								}),
								z.object({
									permission: z.undefined(),
									permissions: z.record(z.string(), z.array(z.string())),
								}),
							]),
						),
					use: [orgSessionMiddleware],
					metadata: {
						$Infer: {
							body: {} as PermissionExclusive & {
								organizationId?: string;
							},
						},
						openapi: {
							description: "Check if the user has permission",
							requestBody: {
								content: {
									"application/json": {
										schema: {
											type: "object",
											properties: {
												permission: {
													type: "object",
													description: "The permission to check",
													deprecated: true,
												},
												permissions: {
													type: "object",
													description: "The permission to check",
												},
											},
											required: ["permissions"],
										},
									},
								},
							},
							responses: {
								"200": {
									description: "Success",
									content: {
										"application/json": {
											schema: {
												type: "object",
												properties: {
													error: {
														type: "string",
													},
													success: {
														type: "boolean",
													},
												},
												required: ["success"],
											},
										},
									},
								},
							},
						},
					},
				},
				async (ctx) => {
					const activeOrganizationId =
						ctx.body.organizationId ||
						ctx.context.session.session.activeOrganizationId;
					if (!activeOrganizationId) {
						throw new APIError("BAD_REQUEST", {
							message: ORGANIZATION_ERROR_CODES.NO_ACTIVE_ORGANIZATION,
						});
					}
					const adapter = getOrgAdapter<O>(ctx.context, options);
					const member = await adapter.findMemberByOrgId({
						userId: ctx.context.session.user.id,
						organizationId: activeOrganizationId,
					});
					if (!member) {
						throw new APIError("UNAUTHORIZED", {
							message:
								ORGANIZATION_ERROR_CODES.USER_IS_NOT_A_MEMBER_OF_THE_ORGANIZATION,
						});
					}
					const result = hasPermission({
						role: member.role,
						options: options || {},
						permissions: (ctx.body.permissions ?? ctx.body.permission) as any,
					});
					return ctx.json({
						error: null,
						success: result,
					});
				},
			),
		},
		schema: {
			session: {
				fields: {
					activeOrganizationId: {
						type: "string",
						required: false,
						fieldName: options?.schema?.session?.fields?.activeOrganizationId,
					},
					...(teamSupport
						? {
								activeTeamId: {
									type: "string",
									required: false,
									fieldName: options?.schema?.session?.fields?.activeTeamId,
								},
							}
						: {}),
				},
			},
			organization: {
				modelName: options?.schema?.organization?.modelName,
				fields: {
					name: {
						type: "string",
						required: true,
						sortable: true,
						fieldName: options?.schema?.organization?.fields?.name,
					},
					slug: {
						type: "string",
						unique: true,
						sortable: true,
						fieldName: options?.schema?.organization?.fields?.slug,
					},
					logo: {
						type: "string",
						required: false,
						fieldName: options?.schema?.organization?.fields?.logo,
					},
					createdAt: {
						type: "date",
						required: true,
						fieldName: options?.schema?.organization?.fields?.createdAt,
					},
					metadata: {
						type: "string",
						required: false,
						fieldName: options?.schema?.organization?.fields?.metadata,
					},
					...(options?.schema?.organization?.additionalFields || {}),
				},
			},
			member: {
				modelName: options?.schema?.member?.modelName,
				fields: {
					organizationId: {
						type: "string",
						required: true,
						references: {
							model: "organization",
							field: "id",
						},
						fieldName: options?.schema?.member?.fields?.organizationId,
					},
					userId: {
						type: "string",
						required: true,
						fieldName: options?.schema?.member?.fields?.userId,
						references: {
							model: "user",
							field: "id",
						},
					},
					role: {
						type: "string",
						required: true,
						sortable: true,
						defaultValue: "member",
						fieldName: options?.schema?.member?.fields?.role,
					},
					createdAt: {
						type: "date",
						required: true,
						fieldName: options?.schema?.member?.fields?.createdAt,
					},
					...(options?.schema?.member?.additionalFields || {}),
				},
			},
			invitation: {
				modelName: options?.schema?.invitation?.modelName,
				fields: {
					organizationId: {
						type: "string",
						required: true,
						references: {
							model: "organization",
							field: "id",
						},
						fieldName: options?.schema?.invitation?.fields?.organizationId,
					},
					email: {
						type: "string",
						required: true,
						sortable: true,
						fieldName: options?.schema?.invitation?.fields?.email,
					},
					role: {
						type: "string",
						required: false,
						sortable: true,
						fieldName: options?.schema?.invitation?.fields?.role,
					},
					...(teamSupport
						? {
								teamId: {
									type: "string",
									required: false,
									sortable: true,
									fieldName: options?.schema?.invitation?.fields?.teamId,
								},
							}
						: {}),
					status: {
						type: "string",
						required: true,
						sortable: true,
						defaultValue: "pending",
						fieldName: options?.schema?.invitation?.fields?.status,
					},
					expiresAt: {
						type: "date",
						required: true,
						fieldName: options?.schema?.invitation?.fields?.expiresAt,
					},
					inviterId: {
						type: "string",
						references: {
							model: "user",
							field: "id",
						},
						fieldName: options?.schema?.invitation?.fields?.inviterId,
						required: true,
					},
					...(options?.schema?.invitation?.additionalFields || {}),
				},
			},
			...(teamSupport ? teamSchema : {}),
		},
		$Infer: {
			Organization: {} as InferOrganization<O>,
			Invitation: {} as InferInvitation<O>,
			Member: {} as InferMember<O>,
			Team: teamSupport ? ({} as Team) : ({} as any),
			ActiveOrganization: {} as Awaited<
				ReturnType<ReturnType<typeof getFullOrganization<O>>>
			>,
		},
		$ERROR_CODES: ORGANIZATION_ERROR_CODES,
		options: options as O,
	} satisfies BetterAuthPlugin;
};<|MERGE_RESOLUTION|>--- conflicted
+++ resolved
@@ -386,14 +386,6 @@
 		 * @see [Read our docs to learn more.](https://better-auth.com/docs/plugins/organization#api-method-organization-create-team)
 		 */
 		createTeam: createTeam(options as O),
-<<<<<<< HEAD
-		listOrganizationTeams,
-		removeTeam,
-		updateTeam,
-		setActiveTeam,
-		listUserTeams,
-		listTeamMembers,
-=======
 		/**
 		 * ### Endpoint
 		 *
@@ -442,7 +434,54 @@
 		 * @see [Read our docs to learn more.](https://better-auth.com/docs/plugins/organization#api-method-organization-update-team)
 		 */
 		updateTeam: updateTeam(options as O),
->>>>>>> 93698afd
+		/**
+		 * ### Endpoint
+		 *
+		 * POST `/organization/set-active-team`
+		 *
+		 * ### API Methods
+		 *
+		 * **server:**
+		 * `auth.api.setActiveTeam`
+		 *
+		 * **client:**
+		 * `authClient.organization.setActiveTeam`
+		 *
+		 * @see [Read our docs to learn more.](https://better-auth.com/docs/plugins/organization#api-set-active-team)
+		 */
+		setActiveTeam: setActiveTeam(options as O),
+		/**
+		 * ### Endpoint
+		 *
+		 * POST `/organization/list-user-teams`
+		 *
+		 * ### API Methods
+		 *
+		 * **server:**
+		 * `auth.api.listUserTeams`
+		 *
+		 * **client:**
+		 * `authClient.organization.listUserTeams`
+		 *
+		 * @see [Read our docs to learn more.](https://better-auth.com/docs/plugins/organization#api-set-active-team)
+		 */
+		listUserTeams: listUserTeams(options as O),
+		/**
+		 * ### Endpoint
+		 *
+		 * POST `/organization/list-team-members`
+		 *
+		 * ### API Methods
+		 *
+		 * **server:**
+		 * `auth.api.listTeamMembers`
+		 *
+		 * **client:**
+		 * `authClient.organization.listTeamMembers`
+		 *
+		 * @see [Read our docs to learn more.](https://better-auth.com/docs/plugins/organization#api-set-active-team)
+		 */
+		listTeamMembers: listTeamMembers(options as O)
 	};
 	if (teamSupport) {
 		endpoints = {

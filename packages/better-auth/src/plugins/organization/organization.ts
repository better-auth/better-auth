--- conflicted
+++ resolved
@@ -1142,7 +1142,6 @@
 	return {
 		id: "organization",
 		endpoints: {
-<<<<<<< HEAD
 			...(api as OrganizationEndpoints),
 			hasPermission: createAuthEndpoint(
 				"/organization/has-permission",
@@ -1254,10 +1253,6 @@
 					});
 				},
 			),
-=======
-			...(api as unknown as OrganizationEndpoints<O>),
-			hasPermission: createHasPermission(options as O),
->>>>>>> 4b5f637b
 		},
 		schema: {
 			...(schema as BetterAuthPluginDBSchema),

--- conflicted
+++ resolved
@@ -1178,123 +1178,8 @@
 	return {
 		id: "organization",
 		endpoints: {
-<<<<<<< HEAD
-			...(api as AllEndpoints),
-			hasPermission: createAuthEndpoint(
-				"/organization/has-permission",
-				{
-					method: "POST",
-					requireHeaders: true,
-					body: z
-						.object({
-							organizationId: z.string().optional(),
-						})
-						.and(
-							z.union([
-								z.object({
-									permission: z.record(z.string(), z.array(z.string())),
-									permissions: z.undefined(),
-								}),
-								z.object({
-									permission: z.undefined(),
-									permissions: z.record(z.string(), z.array(z.string())),
-								}),
-							]),
-						),
-					use: [orgSessionMiddleware],
-					metadata: {
-						$Infer: {
-							body: {} as PermissionExclusive & {
-								organizationId?: string;
-							},
-						},
-						openapi: {
-							description: "Check if the user has permission",
-							requestBody: {
-								content: {
-									"application/json": {
-										schema: {
-											type: "object",
-											properties: {
-												permission: {
-													type: "object",
-													description: "The permission to check",
-													deprecated: true,
-												},
-												permissions: {
-													type: "object",
-													description: "The permission to check",
-												},
-											},
-											required: ["permissions"],
-										},
-									},
-								},
-							},
-							responses: {
-								"200": {
-									description: "Success",
-									content: {
-										"application/json": {
-											schema: {
-												type: "object",
-												properties: {
-													error: {
-														type: "string",
-													},
-													success: {
-														type: "boolean",
-													},
-												},
-												required: ["success"],
-											},
-										},
-									},
-								},
-							},
-						},
-					},
-				},
-				async (ctx) => {
-					const activeOrganizationId =
-						ctx.body.organizationId ||
-						ctx.context.session.session.activeOrganizationId;
-					if (!activeOrganizationId) {
-						throw new APIError("BAD_REQUEST", {
-							message: ORGANIZATION_ERROR_CODES.NO_ACTIVE_ORGANIZATION,
-						});
-					}
-					const adapter = getOrgAdapter<O>(ctx.context, options);
-					const member = await adapter.findMemberByOrgId({
-						userId: ctx.context.session.user.id,
-						organizationId: activeOrganizationId,
-					});
-					if (!member && !isSuperAdmin(options, ctx)) {
-						throw new APIError("UNAUTHORIZED", {
-							message:
-								ORGANIZATION_ERROR_CODES.USER_IS_NOT_A_MEMBER_OF_THE_ORGANIZATION,
-						});
-					}
-					const result = await hasPermission(
-						{
-							role: member.role,
-							options: options || {},
-							permissions: (ctx.body.permissions ?? ctx.body.permission) as any,
-							organizationId: activeOrganizationId,
-						},
-						ctx,
-					);
-
-					return ctx.json({
-						error: null,
-						success: result,
-					});
-				},
-			),
-=======
 			...(api as unknown as OrganizationEndpoints<O>),
 			hasPermission: createHasPermission(options as O),
->>>>>>> 51be6a03
 		},
 		schema: {
 			...(schema as BetterAuthPluginDBSchema),

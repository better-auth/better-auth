import { APIError } from "better-call";
import { z } from "zod";
import type { AuthPluginSchema } from "../../types";
import { createAuthEndpoint } from "../../api/call";
import { getSessionFromCtx } from "../../api/routes";
import type { AuthContext } from "../../init";
import type { BetterAuthPlugin } from "../../types/plugins";
import { shimContext } from "../../utils/shim";
import { type AccessControl } from "../access";
import { getOrgAdapter } from "./adapter";
import { orgSessionMiddleware } from "./call";
import {
	acceptInvitation,
	cancelInvitation,
	createInvitation,
	getInvitation,
	listInvitations,
	rejectInvitation,
	listUserInvitations,
} from "./routes/crud-invites";
import {
	addMember,
	getActiveMember,
	leaveOrganization,
	removeMember,
	updateMemberRole,
} from "./routes/crud-members";
import {
	checkOrganizationSlug,
	createOrganization,
	deleteOrganization,
	getFullOrganization,
	listOrganizations,
	setActiveOrganization,
	updateOrganization,
} from "./routes/crud-org";
import {
	createTeam,
	listOrganizationTeams,
	removeTeam,
	updateTeam,
} from "./routes/crud-team";
import type {
	InferInvitation,
	InferMember,
	Organization,
	Team,
} from "./schema";
import { ORGANIZATION_ERROR_CODES } from "./error-codes";
import { defaultRoles, defaultStatements } from "./access";
import { hasPermission } from "./has-permission";
import type { OrganizationOptions } from "./types";

export function parseRoles(roles: string | string[]): string {
	return Array.isArray(roles) ? roles.join(",") : roles;
}

/**
 * Organization plugin for Better Auth. Organization allows you to create teams, members,
 * and manage access control for your users.
 *
 * @example
 * ```ts
 * const auth = betterAuth({
 * 	plugins: [
 * 		organization({
 * 			allowUserToCreateOrganization: true,
 * 		}),
 * 	],
 * });
 * ```
 */
export const organization = <O extends OrganizationOptions>(
	options?: OrganizationOptions & O,
) => {
	let endpoints = {
		/**
		 * ### Endpoint
		 *
		 * POST `/organization/create`
		 *
		 * ### API Methods
		 *
		 * **server:**
		 * `auth.api.createOrganization`
		 *
		 * **client:**
		 * `authClient.organization.create`
		 *
		 * @see [Read our docs to learn more.](https://better-auth.com/docs/plugins/organization#api-method-organization-create)
		 */
		createOrganization: createOrganization,
		/**
		 * ### Endpoint
		 *
		 * POST `/organization/update`
		 *
		 * ### API Methods
		 *
		 * **server:**
		 * `auth.api.updateOrganization`
		 *
		 * **client:**
		 * `authClient.organization.update`
		 *
		 * @see [Read our docs to learn more.](https://better-auth.com/docs/plugins/organization#api-method-organization-update)
		 */
		updateOrganization: updateOrganization,
		/**
		 * ### Endpoint
		 *
		 * POST `/organization/delete`
		 *
		 * ### API Methods
		 *
		 * **server:**
		 * `auth.api.deleteOrganization`
		 *
		 * **client:**
		 * `authClient.organization.delete`
		 *
		 * @see [Read our docs to learn more.](https://better-auth.com/docs/plugins/organization#api-method-organization-delete)
		 */
		deleteOrganization: deleteOrganization,
		/**
		 * ### Endpoint
		 *
		 * POST `/organization/set-active`
		 *
		 * ### API Methods
		 *
		 * **server:**
		 * `auth.api.setActiveOrganization`
		 *
		 * **client:**
		 * `authClient.organization.setActive`
		 *
		 * @see [Read our docs to learn more.](https://better-auth.com/docs/plugins/organization#api-method-organization-set-active)
		 */
		setActiveOrganization: setActiveOrganization<O>(),
		/**
		 * ### Endpoint
		 *
		 * GET `/organization/get-full-organization`
		 *
		 * ### API Methods
		 *
		 * **server:**
		 * `auth.api.getFullOrganization`
		 *
		 * **client:**
		 * `authClient.organization.getFullOrganization`
		 *
		 * @see [Read our docs to learn more.](https://better-auth.com/docs/plugins/organization#api-method-organization-get-full-organization)
		 */
		getFullOrganization: getFullOrganization<O>(),
		/**
		 * ### Endpoint
		 *
		 * GET `/organization/list`
		 *
		 * ### API Methods
		 *
		 * **server:**
		 * `auth.api.listOrganizations`
		 *
		 * **client:**
		 * `authClient.organization.list`
		 *
		 * @see [Read our docs to learn more.](https://better-auth.com/docs/plugins/organization#api-method-organization-list)
		 */
		listOrganizations: listOrganizations,
		/**
		 * ### Endpoint
		 *
		 * POST `/organization/invite-member`
		 *
		 * ### API Methods
		 *
		 * **server:**
		 * `auth.api.createInvitation`
		 *
		 * **client:**
		 * `authClient.organization.inviteMember`
		 *
		 * @see [Read our docs to learn more.](https://better-auth.com/docs/plugins/organization#api-method-organization-invite-member)
		 */
		createInvitation: createInvitation(options as O),
<<<<<<< HEAD
		/**
		 * ### Endpoint
		 *
		 * POST `/organization/cancel-invitation`
		 *
		 * ### API Methods
		 *
		 * **server:**
		 * `auth.api.cancelInvitation`
		 *
		 * **client:**
		 * `authClient.organization.cancelInvitation`
		 *
		 * @see [Read our docs to learn more.](https://better-auth.com/docs/plugins/organization#api-method-organization-cancel-invitation)
		 */
		cancelInvitation: cancelInvitation,
		/**
		 * ### Endpoint
		 *
		 * POST `/organization/accept-invitation`
		 *
		 * ### API Methods
		 *
		 * **server:**
		 * `auth.api.acceptInvitation`
		 *
		 * **client:**
		 * `authClient.organization.acceptInvitation`
		 *
		 * @see [Read our docs to learn more.](https://better-auth.com/docs/plugins/organization#api-method-organization-accept-invitation)
		 */
		acceptInvitation: acceptInvitation,
		/**
		 * ### Endpoint
		 *
		 * GET `/organization/get-invitation`
		 *
		 * ### API Methods
		 *
		 * **server:**
		 * `auth.api.getInvitation`
		 *
		 * **client:**
		 * `authClient.organization.getInvitation`
		 *
		 * @see [Read our docs to learn more.](https://better-auth.com/docs/plugins/organization#api-method-organization-get-invitation)
		 */
		getInvitation: getInvitation,
		/**
		 * ### Endpoint
		 *
		 * POST `/organization/reject-invitation`
		 *
		 * ### API Methods
		 *
		 * **server:**
		 * `auth.api.rejectInvitation`
		 *
		 * **client:**
		 * `authClient.organization.rejectInvitation`
		 *
		 * @see [Read our docs to learn more.](https://better-auth.com/docs/plugins/organization#api-method-organization-reject-invitation)
		 */
		rejectInvitation: rejectInvitation,
		/**
		 * ### Endpoint
		 *
		 * GET `/organization/list-invitations`
		 *
		 * ### API Methods
		 *
		 * **server:**
		 * `auth.api.listInvitations`
		 *
		 * **client:**
		 * `authClient.organization.listInvitations`
		 *
		 * @see [Read our docs to learn more.](https://better-auth.com/docs/plugins/organization#api-method-organization-list-invitations)
		 */
		listInvitations: listInvitations,
		/**
		 * ### Endpoint
		 *
		 * GET `/organization/get-active-member`
		 *
		 * ### API Methods
		 *
		 * **server:**
		 * `auth.api.getActiveMember`
		 *
		 * **client:**
		 * `authClient.organization.getActiveMember`
		 *
		 * @see [Read our docs to learn more.](https://better-auth.com/docs/plugins/organization#api-method-organization-get-active-member)
		 */
		getActiveMember: getActiveMember,
		/**
		 * ### Endpoint
		 *
		 * POST `/organization/check-slug`
		 *
		 * ### API Methods
		 *
		 * **server:**
		 * `auth.api.checkOrganizationSlug`
		 *
		 * **client:**
		 * `authClient.organization.checkSlug`
		 *
		 * @see [Read our docs to learn more.](https://better-auth.com/docs/plugins/organization#api-method-organization-check-slug)
		 */
		checkOrganizationSlug: checkOrganizationSlug,
		/**
		 * ### Endpoint
		 *
		 * POST `/organization/add-member`
		 *
		 * ### API Methods
		 *
		 * **server:**
		 * `auth.api.addMember`
		 *
		 * **client:**
		 * `authClient.organization.addMember`
		 *
		 * @see [Read our docs to learn more.](https://better-auth.com/docs/plugins/organization#api-method-organization-add-member)
		 */
=======
		cancelInvitation,
		acceptInvitation,
		getInvitation,
		rejectInvitation,
		listUserInvitations,
		checkOrganizationSlug,
>>>>>>> 8223ddd3
		addMember: addMember<O>(),
		/**
		 * ### Endpoint
		 *
		 * POST `/organization/remove-member`
		 *
		 * ### API Methods
		 *
		 * **server:**
		 * `auth.api.removeMember`
		 *
		 * **client:**
		 * `authClient.organization.removeMember`
		 *
		 * @see [Read our docs to learn more.](https://better-auth.com/docs/plugins/organization#api-method-organization-remove-member)
		 */
		removeMember: removeMember,
		/**
		 * ### Endpoint
		 *
		 * POST `/organization/update-member-role`
		 *
		 * ### API Methods
		 *
		 * **server:**
		 * `auth.api.updateMemberRole`
		 *
		 * **client:**
		 * `authClient.organization.updateMemberRole`
		 *
		 * @see [Read our docs to learn more.](https://better-auth.com/docs/plugins/organization#api-method-organization-update-member-role)
		 */
		updateMemberRole: updateMemberRole(options as O),
		/**
		 * ### Endpoint
		 *
		 * POST `/organization/leave`
		 *
		 * ### API Methods
		 *
		 * **server:**
		 * `auth.api.leaveOrganization`
		 *
		 * **client:**
		 * `authClient.organization.leave`
		 *
		 * @see [Read our docs to learn more.](https://better-auth.com/docs/plugins/organization#api-method-organization-leave)
		 */
		leaveOrganization: leaveOrganization,
	};
	const teamSupport = options?.teams?.enabled;
	const teamEndpoints = {
		/**
		 * ### Endpoint
		 *
		 * POST `/organization/create-team`
		 *
		 * ### API Methods
		 *
		 * **server:**
		 * `auth.api.createTeam`
		 *
		 * **client:**
		 * `authClient.organization.createTeam`
		 *
		 * @see [Read our docs to learn more.](https://better-auth.com/docs/plugins/organization#api-method-organization-create-team)
		 */
		createTeam: createTeam(options as O),
		/**
		 * ### Endpoint
		 *
		 * GET `/organization/list-teams`
		 *
		 * ### API Methods
		 *
		 * **server:**
		 * `auth.api.listOrganizationTeams`
		 *
		 * **client:**
		 * `authClient.organization.listTeams`
		 *
		 * @see [Read our docs to learn more.](https://better-auth.com/docs/plugins/organization#api-method-organization-list-teams)
		 */
		listOrganizationTeams: listOrganizationTeams,
		/**
		 * ### Endpoint
		 *
		 * POST `/organization/remove-team`
		 *
		 * ### API Methods
		 *
		 * **server:**
		 * `auth.api.removeTeam`
		 *
		 * **client:**
		 * `authClient.organization.removeTeam`
		 *
		 * @see [Read our docs to learn more.](https://better-auth.com/docs/plugins/organization#api-method-organization-remove-team)
		 */
		removeTeam: removeTeam,
		/**
		 * ### Endpoint
		 *
		 * POST `/organization/update-team`
		 *
		 * ### API Methods
		 *
		 * **server:**
		 * `auth.api.updateTeam`
		 *
		 * **client:**
		 * `authClient.organization.updateTeam`
		 *
		 * @see [Read our docs to learn more.](https://better-auth.com/docs/plugins/organization#api-method-organization-update-team)
		 */
		updateTeam: updateTeam,
	};
	if (teamSupport) {
		endpoints = {
			...endpoints,
			...teamEndpoints,
		};
	}
	const roles = {
		...defaultRoles,
		...options?.roles,
	};

	const teamSchema = teamSupport
		? ({
				team: {
					modelName: options?.schema?.team?.modelName,
					fields: {
						name: {
							type: "string",
							required: true,
							fieldName: options?.schema?.team?.fields?.name,
						},
						organizationId: {
							type: "string",
							required: true,
							references: {
								model: "organization",
								field: "id",
							},
							fieldName: options?.schema?.team?.fields?.organizationId,
						},
						createdAt: {
							type: "date",
							required: true,
							fieldName: options?.schema?.team?.fields?.createdAt,
						},
						updatedAt: {
							type: "date",
							required: false,
							fieldName: options?.schema?.team?.fields?.updatedAt,
						},
					},
				},
			} satisfies AuthPluginSchema)
		: undefined;

	/**
	 * the orgMiddleware type-asserts an empty object representing org options, roles, and a getSession function.
	 * This `shimContext` function is used to add those missing properties to the context object.
	 */
	const api = shimContext(endpoints, {
		orgOptions: options || {},
		roles,
		getSession: async (context: AuthContext) => {
			//@ts-expect-error
			return await getSessionFromCtx(context);
		},
	});

	type DefaultStatements = typeof defaultStatements;
	type Statements = O["ac"] extends AccessControl<infer S>
		? S
		: DefaultStatements;
	type PermissionType = {
		[key in keyof Statements]?: Array<
			Statements[key] extends readonly unknown[]
				? Statements[key][number]
				: never
		>;
	};
	type PermissionExclusive =
		| {
				/**
				 * @deprecated Use `permissions` instead
				 */
				permission: PermissionType;
				permissions?: never;
		  }
		| {
				permissions: PermissionType;
				permission?: never;
		  };

	return {
		id: "organization",
		endpoints: {
			...(api as O["teams"] extends { enabled: true }
				? typeof teamEndpoints & typeof endpoints
				: typeof endpoints),
			hasPermission: createAuthEndpoint(
				"/organization/has-permission",
				{
					method: "POST",
					requireHeaders: true,
					body: z
						.object({
							organizationId: z.string().optional(),
						})
						.and(
							z.union([
								z.object({
									permission: z.record(z.string(), z.array(z.string())),
									permissions: z.undefined(),
								}),
								z.object({
									permission: z.undefined(),
									permissions: z.record(z.string(), z.array(z.string())),
								}),
							]),
						),
					use: [orgSessionMiddleware],
					metadata: {
						$Infer: {
							body: {} as PermissionExclusive & {
								organizationId?: string;
							},
						},
						openapi: {
							description: "Check if the user has permission",
							requestBody: {
								content: {
									"application/json": {
										schema: {
											type: "object",
											properties: {
												permission: {
													type: "object",
													description: "The permission to check",
													deprecated: true,
												},
												permissions: {
													type: "object",
													description: "The permission to check",
												},
											},
											required: ["permissions"],
										},
									},
								},
							},
							responses: {
								"200": {
									description: "Success",
									content: {
										"application/json": {
											schema: {
												type: "object",
												properties: {
													error: {
														type: "string",
													},
													success: {
														type: "boolean",
													},
												},
												required: ["success"],
											},
										},
									},
								},
							},
						},
					},
				},
				async (ctx) => {
					const activeOrganizationId =
						ctx.body.organizationId ||
						ctx.context.session.session.activeOrganizationId;
					if (!activeOrganizationId) {
						throw new APIError("BAD_REQUEST", {
							message: ORGANIZATION_ERROR_CODES.NO_ACTIVE_ORGANIZATION,
						});
					}
					const adapter = getOrgAdapter(ctx.context);
					const member = await adapter.findMemberByOrgId({
						userId: ctx.context.session.user.id,
						organizationId: activeOrganizationId,
					});
					if (!member) {
						throw new APIError("UNAUTHORIZED", {
							message:
								ORGANIZATION_ERROR_CODES.USER_IS_NOT_A_MEMBER_OF_THE_ORGANIZATION,
						});
					}
					const result = hasPermission({
						role: member.role,
						options: options || {},
						permissions: (ctx.body.permissions ?? ctx.body.permission) as any,
					});
					return ctx.json({
						error: null,
						success: result,
					});
				},
			),
		},
		schema: {
			session: {
				fields: {
					activeOrganizationId: {
						type: "string",
						required: false,
						fieldName: options?.schema?.session?.fields?.activeOrganizationId,
					},
				},
			},
			organization: {
				modelName: options?.schema?.organization?.modelName,
				fields: {
					name: {
						type: "string",
						required: true,
						sortable: true,
						fieldName: options?.schema?.organization?.fields?.name,
					},
					slug: {
						type: "string",
						unique: true,
						sortable: true,
						fieldName: options?.schema?.organization?.fields?.slug,
					},
					logo: {
						type: "string",
						required: false,
						fieldName: options?.schema?.organization?.fields?.logo,
					},
					createdAt: {
						type: "date",
						required: true,
						fieldName: options?.schema?.organization?.fields?.createdAt,
					},
					metadata: {
						type: "string",
						required: false,
						fieldName: options?.schema?.organization?.fields?.metadata,
					},
				},
			},
			member: {
				modelName: options?.schema?.member?.modelName,
				fields: {
					organizationId: {
						type: "string",
						required: true,
						references: {
							model: "organization",
							field: "id",
						},
						fieldName: options?.schema?.member?.fields?.organizationId,
					},
					userId: {
						type: "string",
						required: true,
						fieldName: options?.schema?.member?.fields?.userId,
						references: {
							model: "user",
							field: "id",
						},
					},
					role: {
						type: "string",
						required: true,
						sortable: true,
						defaultValue: "member",
						fieldName: options?.schema?.member?.fields?.role,
					},
					...(teamSupport
						? {
								teamId: {
									type: "string",
									required: false,
									sortable: true,
									fieldName: options?.schema?.member?.fields?.teamId,
								},
							}
						: {}),
					createdAt: {
						type: "date",
						required: true,
						fieldName: options?.schema?.member?.fields?.createdAt,
					},
				},
			},
			invitation: {
				modelName: options?.schema?.invitation?.modelName,
				fields: {
					organizationId: {
						type: "string",
						required: true,
						references: {
							model: "organization",
							field: "id",
						},
						fieldName: options?.schema?.invitation?.fields?.organizationId,
					},
					email: {
						type: "string",
						required: true,
						sortable: true,
						fieldName: options?.schema?.invitation?.fields?.email,
					},
					role: {
						type: "string",
						required: false,
						sortable: true,
						fieldName: options?.schema?.invitation?.fields?.role,
					},
					...(teamSupport
						? {
								teamId: {
									type: "string",
									required: false,
									sortable: true,
									fieldName: options?.schema?.invitation?.fields?.teamId,
								},
							}
						: {}),
					status: {
						type: "string",
						required: true,
						sortable: true,
						defaultValue: "pending",
						fieldName: options?.schema?.invitation?.fields?.status,
					},
					expiresAt: {
						type: "date",
						required: true,
						fieldName: options?.schema?.invitation?.fields?.expiresAt,
					},
					inviterId: {
						type: "string",
						references: {
							model: "user",
							field: "id",
						},
						fieldName: options?.schema?.invitation?.fields?.inviterId,
						required: true,
					},
				},
			},
			...(teamSupport ? teamSchema : {}),
		},
		$Infer: {
			Organization: {} as Organization,
			Invitation: {} as InferInvitation<O>,
			Member: {} as InferMember<O>,
			Team: teamSupport ? ({} as Team) : ({} as any),
			ActiveOrganization: {} as Awaited<
				ReturnType<ReturnType<typeof getFullOrganization<O>>>
			>,
		},
		$ERROR_CODES: ORGANIZATION_ERROR_CODES,
		options,
	} satisfies BetterAuthPlugin;
};<|MERGE_RESOLUTION|>--- conflicted
+++ resolved
@@ -186,7 +186,6 @@
 		 * @see [Read our docs to learn more.](https://better-auth.com/docs/plugins/organization#api-method-organization-invite-member)
 		 */
 		createInvitation: createInvitation(options as O),
-<<<<<<< HEAD
 		/**
 		 * ### Endpoint
 		 *
@@ -314,14 +313,7 @@
 		 *
 		 * @see [Read our docs to learn more.](https://better-auth.com/docs/plugins/organization#api-method-organization-add-member)
 		 */
-=======
-		cancelInvitation,
-		acceptInvitation,
-		getInvitation,
-		rejectInvitation,
-		listUserInvitations,
-		checkOrganizationSlug,
->>>>>>> 8223ddd3
+
 		addMember: addMember<O>(),
 		/**
 		 * ### Endpoint

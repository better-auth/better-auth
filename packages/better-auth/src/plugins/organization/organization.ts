import { APIError } from "better-call";
<<<<<<< HEAD
import {
	type ZodArray,
	type ZodLiteral,
	type ZodObject,
	type ZodOptional,
	ZodString,
	z,
} from "zod";
import type { AuthPluginSchema, Session, User } from "../../types";
=======
import { z } from "zod";
import type { User } from "../../types";
>>>>>>> da1ee9e2
import { createAuthEndpoint } from "../../api/call";
import { getSessionFromCtx } from "../../api/routes";
import type { AuthContext } from "../../init";
import type { BetterAuthPlugin } from "../../types/plugins";
import { shimContext } from "../../utils/shim";
import { type AccessControl, type Role } from "../access";
import { getOrgAdapter } from "./adapter";
import { orgSessionMiddleware } from "./call";
import {
	acceptInvitation,
	cancelInvitation,
	createInvitation,
	getInvitation,
	rejectInvitation,
} from "./routes/crud-invites";
import {
	addMember,
	getActiveMember,
	leaveOrganization,
	removeMember,
	updateMemberRole,
} from "./routes/crud-members";
import {
	checkOrganizationSlug,
	createOrganization,
	deleteOrganization,
	getFullOrganization,
	listOrganizations,
	setActiveOrganization,
	updateOrganization,
} from "./routes/crud-org";
import {
	createTeam,
	listOrganizationTeams,
	removeTeam,
	updateTeam,
} from "./routes/crud-team";
import type { Invitation, Member, Organization, Team } from "./schema";
import type { Prettify } from "../../types/helper";
import { ORGANIZATION_ERROR_CODES } from "./error-codes";
import { defaultRoles, defaultStatements } from "./access";
import { hasPermission } from "./has-permission";

type Schema<T> = {
	modelName?: string;
	fields?: {
		[key in keyof Omit<T, "id">]?: string;
	};
};
export interface OrganizationOptions {
	/**
	 * Configure whether new users are able to create new organizations.
	 * You can also pass a function that returns a boolean.
	 *
	 * 	@example
	 * ```ts
	 * allowUserToCreateOrganization: async (user) => {
	 * 		const plan = await getUserPlan(user);
	 *      return plan.name === "pro";
	 * }
	 * ```
	 * @default true
	 */
	allowUserToCreateOrganization?:
		| boolean
		| ((user: User) => Promise<boolean> | boolean);
	/**
	 * The maximum number of organizations a user can create.
	 *
	 * You can also pass a function that returns a boolean
	 */
	organizationLimit?: number | ((user: User) => Promise<boolean> | boolean);
	/**
	 * The role that is assigned to the creator of the
	 * organization.
	 *
	 * @default "owner"
	 */
	creatorRole?: string;
	/**
	 * The number of memberships a user can have in an organization.
	 *
	 * @default "unlimited"
	 */
	membershipLimit?: number;
	/**
	 * Configure the roles and permissions for the
	 * organization plugin.
	 */
	ac?: AccessControl;
	/**
	 * Custom permissions for roles.
	 */
	roles?: {
		[key in string]?: Role<any>;
	};
	/**
	 * Support for team.
	 */
	teams?: {
		/**
		 * Enable team features.
		 */
		enabled: boolean;
		/**
		 * Default team configuration
		 */
		defaultTeam?: {
			/**
			 * Enable creating a default team when an organization is created
			 *
			 * @default true
			 */
			enabled: boolean;
			/**
			 * Pass a custom default team creator function
			 */
			customCreateDefaultTeam: (
				organization: Organization & Record<string, any>,
				request?: Request,
			) => Promise<Team & Record<string, any>>;
		};
		/**
		 * Maximum number of teams an organization can have.
		 *
		 * You can pass a number or a function that returns a number
		 *
		 * @default "unlimited"
		 *
		 * @param organization
		 * @param request
		 * @returns
		 */
		maximumTeams?:
			| ((
					data: {
						organizationId: string;
						session: {
							user: User;
							session: Session;
						} | null;
					},
					request?: Request,
			  ) => number | Promise<number>)
			| number;
		/**
		 * By default, if an organization does only have one team, they'll not be able to remove it.
		 *
		 * You can disable this behavior by setting this to `false.
		 *
		 * @default false
		 */
		allowRemovingAllTeams?: boolean;
	};
	/**
	 * The expiration time for the invitation link.
	 *
	 * @default 48 hours
	 */
	invitationExpiresIn?: number;
	/**
	 * Send an email with the
	 * invitation link to the user.
	 *
	 * Note: Better Auth doesn't
	 * generate invitation URLs.
	 * You'll need to construct the
	 * URL using the invitation ID
	 * and pass it to the
	 * acceptInvitation endpoint for
	 * the user to accept the
	 * invitation.
	 *
	 * @example
	 * ```ts
	 * sendInvitationEmail: async (data) => {
	 * 	const url = `https://yourapp.com/organization/
	 * accept-invitation?id=${data.id}`;
	 * 	await sendEmail(data.email, "Invitation to join
	 * organization", `Click the link to join the
	 * organization: ${url}`);
	 * }
	 * ```
	 */
	sendInvitationEmail?: (
		data: {
			/**
			 * the invitation id
			 */
			id: string;
			/**
			 * the role of the user
			 */
			role: string;
			/**
			 * the email of the user
			 */
			email: string;
			/**
			 * the organization the user is invited to join
			 */
			organization: Organization;
			/**
			 * the invitation object
			 */
			invitation: Invitation;
			/**
			 * the member who is inviting the user
			 */
			inviter: Member & {
				user: User;
			};
		},
		/**
		 * The request object
		 */
		request?: Request,
	) => Promise<void>;

	/**
	 * The schema for the organization plugin.
	 */
	schema?: {
		session?: {
			fields?: {
				activeOrganizationId?: string;
			};
		};
		organization?: {
			modelName?: string;
			fields?: {
				[key in keyof Omit<Organization, "id">]?: string;
			};
		};
		member?: {
			modelName?: string;
			fields?: {
				[key in keyof Omit<Member, "id">]?: string;
			};
		};
		invitation?: {
			modelName?: string;
			fields?: {
				[key in keyof Omit<Invitation, "id">]?: string;
			};
		};

		team?: {
			modelName?: string;
			fields?: {
				[key in keyof Omit<Team, "id">]?: string;
			};
		};
	};
	/**
	 * Configure how organization deletion is handled
	 */
	organizationDeletion?: {
		/**
		 * disable deleting organization
		 */
		disabled?: boolean;
		/**
		 * A callback that runs before the organization is
		 * deleted
		 *
		 * @param data - organization and user object
		 * @param request - the request object
		 * @returns
		 */
		beforeDelete?: (
			data: {
				organization: Organization;
				user: User;
			},
			request?: Request,
		) => Promise<void>;
		/**
		 * A callback that runs after the organization is
		 * deleted
		 *
		 * @param data - organization and user object
		 * @param request - the request object
		 * @returns
		 */
		afterDelete?: (
			data: {
				organization: Organization;
				user: User;
			},
			request?: Request,
		) => Promise<void>;
	};
}
/**
 * Organization plugin for Better Auth. Organization allows you to create teams, members,
 * and manage access control for your users.
 *
 * @example
 * ```ts
 * const auth = createAuth({
 * 	plugins: [
 * 		organization({
 * 			allowUserToCreateOrganization: true,
 * 		}),
 * 	],
 * });
 * ```
 */
export const organization = <O extends OrganizationOptions>(options?: O) => {
	let endpoints = {
		createOrganization,
		updateOrganization,
		deleteOrganization,
		setActiveOrganization,
		getFullOrganization: getFullOrganization<O>(),
		listOrganizations,
		createInvitation: createInvitation(options as O),
		cancelInvitation,
		acceptInvitation,
		getInvitation,
		rejectInvitation,
		checkOrganizationSlug,
		addMember: addMember<O>(),
		removeMember,
		updateMemberRole: updateMemberRole(options as O),
		getActiveMember,
		leaveOrganization,
	};
	const teamSupport = options?.teams?.enabled;
	const teamEndpoints = {
		createTeam: createTeam(options as O),
		listOrganizationTeams,
		removeTeam,
		updateTeam,
	};
	if (teamSupport) {
		endpoints = {
			...endpoints,
			...teamEndpoints,
		};
	}
	const roles = {
		...defaultRoles,
		...options?.roles,
	};

	const teamSchema = teamSupport
		? ({
				team: {
					modelName: options?.schema?.team?.modelName,
					fields: {
						name: {
							type: "string",
							required: true,
							fieldName: options?.schema?.team?.fields?.name,
						},
						organizationId: {
							type: "string",
							required: true,
							references: {
								model: "organization",
								field: "id",
							},
							fieldName: options?.schema?.team?.fields?.organizationId,
						},
						createdAt: {
							type: "date",
							required: true,
							fieldName: options?.schema?.team?.fields?.createdAt,
						},
						updatedAt: {
							type: "date",
							required: false,
							fieldName: options?.schema?.team?.fields?.updatedAt,
						},
					},
				},
			} satisfies AuthPluginSchema)
		: undefined;

	const api = shimContext(endpoints, {
		orgOptions: options || {},
		roles,
		getSession: async (context: AuthContext) => {
			//@ts-expect-error
			return await getSessionFromCtx(context);
		},
	});

	type DefaultStatements = typeof defaultStatements;
	type Statements = O["ac"] extends AccessControl<infer S>
		? S
		: DefaultStatements;
	return {
		id: "organization",
		endpoints: {
<<<<<<< HEAD
			...(api as O["teams"] extends { enabled: true }
				? typeof teamEndpoints & typeof endpoints
				: typeof endpoints),
			hasPermission: createAuthEndpoint(
=======
			...api,
			organizationHasPermission: createAuthEndpoint(
>>>>>>> da1ee9e2
				"/organization/has-permission",
				{
					method: "POST",
					requireHeaders: true,
					body: z.object({
						organizationId: z.string().optional(),
						permission: z.record(z.string(), z.array(z.string())),
					}),
					use: [orgSessionMiddleware],
					metadata: {
						$Infer: {
							body: {} as {
								permission: {
									//@ts-expect-error
									[key in keyof Statements]?: Array<Statements[key][number]>;
								};
								organizationId?: string;
							},
						},
						openapi: {
							description: "Check if the user has permission",
							requestBody: {
								content: {
									"application/json": {
										schema: {
											type: "object",
											properties: {
												permission: {
													type: "object",
													description: "The permission to check",
												},
											},
											required: ["permission"],
										},
									},
								},
							},
							responses: {
								"200": {
									description: "Success",
									content: {
										"application/json": {
											schema: {
												type: "object",
												properties: {
													error: {
														type: "string",
													},
													success: {
														type: "boolean",
													},
												},
												required: ["success"],
											},
										},
									},
								},
							},
						},
					},
				},
				async (ctx) => {
					if (
						!ctx.body.permission ||
						Object.keys(ctx.body.permission).length > 1
					) {
						throw new APIError("BAD_REQUEST", {
							message:
								"invalid permission check. you can only check one resource permission at a time.",
						});
					}
					const activeOrganizationId =
						ctx.body.organizationId ||
						ctx.context.session.session.activeOrganizationId;
					if (!activeOrganizationId) {
						throw new APIError("BAD_REQUEST", {
							message: ORGANIZATION_ERROR_CODES.NO_ACTIVE_ORGANIZATION,
						});
					}
					const adapter = getOrgAdapter(ctx.context);
					const member = await adapter.findMemberByOrgId({
						userId: ctx.context.session.user.id,
						organizationId: activeOrganizationId,
					});
					if (!member) {
						throw new APIError("UNAUTHORIZED", {
							message:
								ORGANIZATION_ERROR_CODES.USER_IS_NOT_A_MEMBER_OF_THE_ORGANIZATION,
						});
					}
					const result = hasPermission({
						role: member.role,
						options: options as OrganizationOptions,
						permission: ctx.body.permission as any,
					});
					return ctx.json({
						error: null,
						success: true,
					});
				},
			),
		},
		schema: {
			session: {
				fields: {
					activeOrganizationId: {
						type: "string",
						required: false,
						fieldName: options?.schema?.session?.fields?.activeOrganizationId,
					},
				},
			},
			organization: {
				modelName: options?.schema?.organization?.modelName,
				fields: {
					name: {
						type: "string",
						required: true,
						sortable: true,
						fieldName: options?.schema?.organization?.fields?.name,
					},
					slug: {
						type: "string",
						unique: true,
						sortable: true,
						fieldName: options?.schema?.organization?.fields?.slug,
					},
					logo: {
						type: "string",
						required: false,
						fieldName: options?.schema?.organization?.fields?.logo,
					},
					createdAt: {
						type: "date",
						required: true,
						fieldName: options?.schema?.organization?.fields?.createdAt,
					},
					metadata: {
						type: "string",
						required: false,
						fieldName: options?.schema?.organization?.fields?.metadata,
					},
				},
			},
			member: {
				modelName: options?.schema?.member?.modelName,
				fields: {
					organizationId: {
						type: "string",
						required: true,
						references: {
							model: "organization",
							field: "id",
						},
						fieldName: options?.schema?.member?.fields?.organizationId,
					},
					userId: {
						type: "string",
						required: true,
						fieldName: options?.schema?.member?.fields?.userId,
						references: {
							model: "user",
							field: "id",
						},
					},
					role: {
						type: "string",
						required: true,
						sortable: true,
						defaultValue: "member",
						fieldName: options?.schema?.member?.fields?.role,
					},
					teamId: {
						type: "string",
						required: false,
						sortable: true,
						fieldName: options?.schema?.member?.fields?.teamId,
					},
					createdAt: {
						type: "date",
						required: true,
						fieldName: options?.schema?.member?.fields?.createdAt,
					},
				},
			},
			invitation: {
				modelName: options?.schema?.invitation?.modelName,
				fields: {
					organizationId: {
						type: "string",
						required: true,
						references: {
							model: "organization",
							field: "id",
						},
						fieldName: options?.schema?.invitation?.fields?.organizationId,
					},
					email: {
						type: "string",
						required: true,
						sortable: true,
						fieldName: options?.schema?.invitation?.fields?.email,
					},
					role: {
						type: "string",
						required: false,
						sortable: true,
						fieldName: options?.schema?.invitation?.fields?.role,
					},
					teamId: {
						type: "string",
						required: false,
						sortable: true,
						fieldName: options?.schema?.invitation?.fields?.teamId,
					},
					status: {
						type: "string",
						required: true,
						sortable: true,
						defaultValue: "pending",
						fieldName: options?.schema?.invitation?.fields?.status,
					},
					expiresAt: {
						type: "date",
						required: true,
						fieldName: options?.schema?.invitation?.fields?.expiresAt,
					},
					inviterId: {
						type: "string",
						references: {
							model: "user",
							field: "id",
						},
						fieldName: options?.schema?.invitation?.fields?.inviterId,
						required: true,
					},
				},
			},
			...(teamSupport ? teamSchema : {}),
		},
		$Infer: {
			Organization: {} as Organization,
			Invitation: {} as Invitation,
			Member: {} as Member,
			Team: teamSupport ? ({} as Team) : ({} as any),
			ActiveOrganization: {} as Prettify<
				Organization & {
					members: Prettify<
						Member & {
							user: {
								id: string;
								name: string;
								email: string;
								image?: string | null;
							};
						}
					>[];
					invitations: Invitation[];
				}
			>,
		},
		$ERROR_CODES: ORGANIZATION_ERROR_CODES,
	} satisfies BetterAuthPlugin;
};<|MERGE_RESOLUTION|>--- conflicted
+++ resolved
@@ -1,5 +1,4 @@
 import { APIError } from "better-call";
-<<<<<<< HEAD
 import {
 	type ZodArray,
 	type ZodLiteral,
@@ -9,10 +8,6 @@
 	z,
 } from "zod";
 import type { AuthPluginSchema, Session, User } from "../../types";
-=======
-import { z } from "zod";
-import type { User } from "../../types";
->>>>>>> da1ee9e2
 import { createAuthEndpoint } from "../../api/call";
 import { getSessionFromCtx } from "../../api/routes";
 import type { AuthContext } from "../../init";
@@ -53,8 +48,6 @@
 import type { Invitation, Member, Organization, Team } from "./schema";
 import type { Prettify } from "../../types/helper";
 import { ORGANIZATION_ERROR_CODES } from "./error-codes";
-import { defaultRoles, defaultStatements } from "./access";
-import { hasPermission } from "./has-permission";
 
 type Schema<T> = {
 	modelName?: string;
@@ -340,7 +333,6 @@
 		removeMember,
 		updateMemberRole: updateMemberRole(options as O),
 		getActiveMember,
-		leaveOrganization,
 	};
 	const teamSupport = options?.teams?.enabled;
 	const teamEndpoints = {
@@ -410,15 +402,10 @@
 	return {
 		id: "organization",
 		endpoints: {
-<<<<<<< HEAD
 			...(api as O["teams"] extends { enabled: true }
 				? typeof teamEndpoints & typeof endpoints
 				: typeof endpoints),
 			hasPermission: createAuthEndpoint(
-=======
-			...api,
-			organizationHasPermission: createAuthEndpoint(
->>>>>>> da1ee9e2
 				"/organization/has-permission",
 				{
 					method: "POST",

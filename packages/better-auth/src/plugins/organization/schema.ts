--- conflicted
+++ resolved
@@ -369,7 +369,6 @@
 
 export type InvitationStatus = "pending" | "accepted" | "rejected" | "canceled";
 
-<<<<<<< HEAD
 export type InferMember<
 	O extends OrganizationOptions,
 	isClientSide extends boolean = true,
@@ -383,12 +382,12 @@
 				role: InferOrganizationRolesFromOption<O>;
 				createdAt: Date;
 				userId: string;
-				teamId?: string;
+				teamId?: string | undefined;
 				user: {
 					id: string;
 					email: string;
 					name: string;
-					image?: string;
+					image?: string | undefined;
 				};
 			}
 		: {
@@ -401,41 +400,11 @@
 					id: string;
 					email: string;
 					name: string;
-					image?: string;
+					image?: string | undefined;
 				};
 			}) &
 		InferAdditionalFieldsFromPluginOptions<"member", O, isClientSide>
 >;
-=======
-export type InferMember<O extends OrganizationOptions> = O["teams"] extends {
-	enabled: true;
-}
-	? {
-			id: string;
-			organizationId: string;
-			role: InferOrganizationRolesFromOption<O>;
-			createdAt: Date;
-			userId: string;
-			teamId?: string | undefined;
-			user: {
-				email: string;
-				name: string;
-				image?: string | undefined;
-			};
-		}
-	: {
-			id: string;
-			organizationId: string;
-			role: InferOrganizationRolesFromOption<O>;
-			createdAt: Date;
-			userId: string;
-			user: {
-				email: string;
-				name: string;
-				image?: string | undefined;
-			};
-		};
->>>>>>> cd567659
 
 export type InferOrganization<
 	O extends OrganizationOptions,

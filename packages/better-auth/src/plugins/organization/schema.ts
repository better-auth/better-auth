import * as z from "zod/v4";
import { generateId } from "../../utils";
import type { OrganizationOptions } from "./types";
import type { InferAdditionalFieldsFromPluginOptions } from "../../db";
import type { Prettify } from "better-call";

export const role = z.string();
export const invitationStatus = z
	.enum(["pending", "accepted", "rejected", "canceled"])
	.default("pending");

export const organizationSchema = z.object({
	id: z.string().default(generateId),
	name: z.string(),
	slug: z.string(),
	logo: z.string().nullish().optional(),
	metadata: z
		.record(z.string(), z.unknown())
		.or(z.string().transform((v) => JSON.parse(v)))
		.optional(),
	createdAt: z.date(),
});

export const memberSchema = z.object({
	id: z.string().default(generateId),
	organizationId: z.string(),
	userId: z.coerce.string(),
	role,
	createdAt: z.date().default(() => new Date()),
});

export const invitationSchema = z.object({
	id: z.string().default(generateId),
	organizationId: z.string(),
	email: z.string(),
	role,
	status: invitationStatus,
	teamId: z.string().optional(),
	inviterId: z.string(),
	expiresAt: z.date(),
});

export const teamSchema = z.object({
	id: z.string().default(generateId),
	name: z.string().min(1),
	organizationId: z.string(),
	createdAt: z.date(),
	updatedAt: z.date().optional(),
});

<<<<<<< HEAD
export const teamMemberSchema = z.object({
	id: z.string().default(generateId),
	teamId: z.string(),
	userId: z.coerce.string(),
	createdAt: z.date().default(() => new Date()),
});

=======
>>>>>>> 93698afd
export type Organization = z.infer<typeof organizationSchema>;
export type Member = z.infer<typeof memberSchema>;
export type TeamMember = z.infer<typeof teamMemberSchema>;
export type Team = z.infer<typeof teamSchema>;
export type Invitation = z.infer<typeof invitationSchema>;
export type InvitationInput = z.input<typeof invitationSchema>;
export type MemberInput = z.input<typeof memberSchema>;
export type TeamMemberInput = z.input<typeof teamMemberSchema>;
export type OrganizationInput = z.input<typeof organizationSchema>;
export type TeamInput = z.infer<typeof teamSchema>;

const defaultRoles = ["admin", "member", "owner"] as const;
export const defaultRolesSchema = z.union([
	z.enum(defaultRoles),
	z.array(z.enum(defaultRoles)),
]);

type CustomRolesSchema<O> = O extends { roles: { [key: string]: any } }
	? z.ZodType<keyof O["roles"] | Array<keyof O["roles"]>>
	: typeof defaultRolesSchema;

export type InferOrganizationZodRolesFromOption<
	O extends OrganizationOptions | undefined,
> = CustomRolesSchema<O>;

export type InferOrganizationRolesFromOption<
	O extends OrganizationOptions | undefined,
> = O extends { roles: any } ? keyof O["roles"] : "admin" | "member" | "owner";

export type InvitationStatus = "pending" | "accepted" | "rejected" | "canceled";

export type InferMember<O extends OrganizationOptions> = O["teams"] extends {
	enabled: true;
}
	? {
			id: string;
			organizationId: string;
			role: InferOrganizationRolesFromOption<O>;
			createdAt: Date;
			userId: string;
			teamId?: string;
			user: {
				email: string;
				name: string;
				image?: string;
			};
		}
	: {
			id: string;
			organizationId: string;
			role: InferOrganizationRolesFromOption<O>;
			createdAt: Date;
			userId: string;
			user: {
				email: string;
				name: string;
				image?: string;
			};
		};

export type InferOrganization<
	O extends OrganizationOptions,
	isClientSide extends boolean = true,
> = Prettify<
	Organization &
		InferAdditionalFieldsFromPluginOptions<"organization", O, isClientSide>
>;

export type InferTeam<O extends OrganizationOptions> = Prettify<
	Team & InferAdditionalFieldsFromPluginOptions<"team", O>
>;

export type InferInvitation<O extends OrganizationOptions> =
	(O["teams"] extends {
		enabled: true;
	}
		? {
				id: string;
				organizationId: string;
				email: string;
				role: InferOrganizationRolesFromOption<O>;
				status: InvitationStatus;
				inviterId: string;
				expiresAt: Date;
				teamId?: string;
			}
		: {
				id: string;
				organizationId: string;
				email: string;
				role: InferOrganizationRolesFromOption<O>;
				status: InvitationStatus;
				inviterId: string;
				expiresAt: Date;
			}) &
		InferAdditionalFieldsFromPluginOptions<"invitation", O, false>;<|MERGE_RESOLUTION|>--- conflicted
+++ resolved
@@ -48,7 +48,6 @@
 	updatedAt: z.date().optional(),
 });
 
-<<<<<<< HEAD
 export const teamMemberSchema = z.object({
 	id: z.string().default(generateId),
 	teamId: z.string(),
@@ -56,8 +55,6 @@
 	createdAt: z.date().default(() => new Date()),
 });
 
-=======
->>>>>>> 93698afd
 export type Organization = z.infer<typeof organizationSchema>;
 export type Member = z.infer<typeof memberSchema>;
 export type TeamMember = z.infer<typeof teamMemberSchema>;

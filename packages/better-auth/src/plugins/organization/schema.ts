import { z, ZodLiteral } from "zod";
import { generateId } from "../../utils";
import type { OrganizationOptions } from "./organization";

export const role = z.string();
export const invitationStatus = z
	.enum(["pending", "accepted", "rejected", "canceled"])
	.default("pending");

export const organizationSchema = z.object({
	id: z.string().default(generateId),
	name: z.string(),
	slug: z.string(),
	logo: z.string().nullish(),
	metadata: z
		.record(z.string())
		.or(z.string().transform((v) => JSON.parse(v)))

		.nullish(),
	createdAt: z.date(),
});

export const memberSchema = z.object({
	id: z.string().default(generateId),
	organizationId: z.string(),
	userId: z.string(),
	role,
	createdAt: z.date().default(() => new Date()),
	teamId: z.string().optional(),
});

export const invitationSchema = z.object({
	id: z.string().default(generateId),
	organizationId: z.string(),
	email: z.string(),
	role,
	status: invitationStatus,
	teamId: z.string().optional(),
	inviterId: z.string(),
	expiresAt: z.date(),
});
export const teamSchema = z.object({
	id: z.string().default(generateId),
	name: z.string().min(1),
	organizationId: z.string(),
	createdAt: z.date(),
	updatedAt: z.date().optional(),
});
export type Organization = z.infer<typeof organizationSchema> &
	Record<string, any>;
export type Member = z.infer<typeof memberSchema>;
export type Team = z.infer<typeof teamSchema>;
export type Invitation = z.infer<typeof invitationSchema>;
export type InvitationInput = z.input<typeof invitationSchema>;
export type MemberInput = z.input<typeof memberSchema>;
export type OrganizationInput = z.input<typeof organizationSchema>;
export type TeamInput = z.infer<typeof teamSchema>;
export type InferZodRolesFromOption<O extends OrganizationOptions | undefined> =
	ZodLiteral<
<<<<<<< HEAD
		O extends { roles: any } ? keyof O["roles"] : "admin" | "member" | "owner"
	>;
export type InferRolesFromOption<O extends OrganizationOptions | undefined> =
	O extends { roles: any } ? keyof O["roles"] : "admin" | "member" | "owner";

export type InvitationStatus = "pending" | "accepted" | "rejected" | "canceled";

export type InferMember<O extends OrganizationOptions> = O["teams"] extends {
	enabled: true;
}
	? {
			id: string;
			organizationId: string;
			role: InferRolesFromOption<O>;
			createdAt: Date;
		}
	: {
			id: string;
			organizationId: string;
			createdAt: Date;
			role: InferRolesFromOption<O>;
			teamId?: string;
		};

export type InferInvitation<O extends OrganizationOptions> =
	O["teams"] extends {
		enabled: true;
	}
		? {
				id: string;
				organizationId: string;
				email: string;
				role: InferRolesFromOption<O>;
				status: InvitationStatus;
				inviterId: string;
				expiresAt: Date;
			}
		: {
				id: string;
				organizationId: string;
				email: string;
				role: InferRolesFromOption<O>;
				status: InvitationStatus;
				inviterId: string;
				expiresAt: Date;
				teamId?: string;
			};
=======
		O extends {
			roles: {
				[key: string]: any;
			};
		}
			? keyof O["roles"] | (keyof O["roles"])[]
			: "admin" | "member" | "owner" | ("admin" | "member" | "owner")[]
	>;
>>>>>>> da1ee9e2
<|MERGE_RESOLUTION|>--- conflicted
+++ resolved
@@ -57,8 +57,13 @@
 export type TeamInput = z.infer<typeof teamSchema>;
 export type InferZodRolesFromOption<O extends OrganizationOptions | undefined> =
 	ZodLiteral<
-<<<<<<< HEAD
-		O extends { roles: any } ? keyof O["roles"] : "admin" | "member" | "owner"
+		O extends {
+			roles: {
+				[key: string]: any;
+			};
+		}
+			? keyof O["roles"] | (keyof O["roles"])[]
+			: "admin" | "member" | "owner" | ("admin" | "member" | "owner")[]
 	>;
 export type InferRolesFromOption<O extends OrganizationOptions | undefined> =
 	O extends { roles: any } ? keyof O["roles"] : "admin" | "member" | "owner";
@@ -104,14 +109,4 @@
 				inviterId: string;
 				expiresAt: Date;
 				teamId?: string;
-			};
-=======
-		O extends {
-			roles: {
-				[key: string]: any;
-			};
-		}
-			? keyof O["roles"] | (keyof O["roles"])[]
-			: "admin" | "member" | "owner" | ("admin" | "member" | "owner")[]
-	>;
->>>>>>> da1ee9e2
+			};
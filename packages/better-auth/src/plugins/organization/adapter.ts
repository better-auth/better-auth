import type { GenericEndpointContext, Session, User } from "../../types";
import { getDate } from "../../utils/date";
import type { OrganizationOptions } from "./types";
import type {
	InferInvitation,
	InferMember,
	InferOrganization,
	InferTeam,
	InvitationInput,
	Member,
	MemberInput,
	OrganizationInput,
	Team,
	TeamInput,
	TeamMember,
} from "./schema";
import { BetterAuthError } from "../../error";
import type { AuthContext } from "../../init";
import parseJSON from "../../client/parser";
import { type InferAdditionalFieldsFromPluginOptions } from "../../db";
import { getCurrentAdapter } from "../../context/transaction";

export const getOrgAdapter = <O extends OrganizationOptions>(
	context: AuthContext,
	options?: O,
) => {
	const baseAdapter = context.adapter;
	return {
		findOrganizationBySlug: async (slug: string) => {
			const adapter = await getCurrentAdapter(baseAdapter);
			const organization = await adapter.findOne<InferOrganization<O>>({
				model: "organization",
				where: [
					{
						field: "slug",
						value: slug,
					},
				],
			});
			return organization;
		},
		createOrganization: async (data: {
			organization: OrganizationInput &
				// This represents the additional fields from the plugin options
				Record<string, any>;
		}) => {
			const adapter = await getCurrentAdapter(baseAdapter);
			const organization = await adapter.create<
				OrganizationInput,
				InferOrganization<O, false>
			>({
				model: "organization",
				data: {
					...data.organization,
					metadata: data.organization.metadata
						? JSON.stringify(data.organization.metadata)
						: undefined,
				},
				forceAllowId: true,
			});

			return {
				...organization,
				metadata:
					organization.metadata && typeof organization.metadata === "string"
						? JSON.parse(organization.metadata)
						: undefined,
			} as typeof organization;
		},
		findMemberByEmail: async (data: {
			email: string;
			organizationId: string;
		}) => {
			const adapter = await getCurrentAdapter(baseAdapter);
			const user = await adapter.findOne<User>({
				model: "user",
				where: [
					{
						field: "email",
						value: data.email.toLowerCase(),
					},
				],
			});
			if (!user) {
				return null;
			}
			const member = await adapter.findOne<Member>({
				model: "member",
				where: [
					{
						field: "organizationId",
						value: data.organizationId,
					},
					{
						field: "userId",
						value: user.id,
					},
				],
			});
			if (!member) {
				return null;
			}
			return {
				...member,
				user: {
					id: user.id,
					name: user.name,
					email: user.email,
					image: user.image,
				},
			};
		},
		listMembers: async (data: {
			organizationId?: string;
			limit?: number;
			offset?: number;
			sortBy?: string;
			sortOrder?: "asc" | "desc";
			filter?: {
				field: string;
				operator?: "eq" | "ne" | "lt" | "lte" | "gt" | "gte" | "contains";
				value: any;
			};
		}) => {
			const adapter = await getCurrentAdapter(baseAdapter);
			const members = await Promise.all([
				adapter.findMany<Member>({
					model: "member",
					where: [
						{ field: "organizationId", value: data.organizationId },
						...(data.filter?.field
							? [
									{
										field: data.filter?.field,
										value: data.filter?.value,
									},
								]
							: []),
					],
					limit: data.limit || options?.membershipLimit || 100,
					offset: data.offset || 0,
					sortBy: data.sortBy
						? { field: data.sortBy, direction: data.sortOrder || "asc" }
						: undefined,
				}),
				adapter.count({
					model: "member",
					where: [
						{ field: "organizationId", value: data.organizationId },
						...(data.filter?.field
							? [
									{
										field: data.filter?.field,
										value: data.filter?.value,
									},
								]
							: []),
					],
				}),
			]);
			const users = await adapter.findMany<User>({
				model: "user",
				where: [
					{
						field: "id",
						value: members[0].map((member) => member.userId),
						operator: "in",
					},
				],
			});
			return {
				members: members[0].map((member) => {
					const user = users.find((user) => user.id === member.userId);
					if (!user) {
						throw new BetterAuthError(
							"Unexpected error: User not found for member",
						);
					}
					return {
						...member,
						user: {
							id: user.id,
							name: user.name,
							email: user.email,
							image: user.image,
						},
					};
				}),
				total: members[1],
			};
		},
		findMemberByOrgId: async (data: {
			userId: string;
			organizationId: string;
		}) => {
			const adapter = await getCurrentAdapter(baseAdapter);
			const [member, user] = await Promise.all([
				await adapter.findOne<Member>({
					model: "member",
					where: [
						{
							field: "userId",
							value: data.userId,
						},
						{
							field: "organizationId",
							value: data.organizationId,
						},
					],
				}),
				await adapter.findOne<User>({
					model: "user",
					where: [
						{
							field: "id",
							value: data.userId,
						},
					],
				}),
			]);
			if (!user || !member) {
				return null;
			}
			return {
				...member,
				user: {
					id: user.id,
					name: user.name,
					email: user.email,
					image: user.image,
				},
			};
		},
		findMemberById: async (memberId: string) => {
			const adapter = await getCurrentAdapter(baseAdapter);
			const member = await adapter.findOne<Member>({
				model: "member",
				where: [
					{
						field: "id",
						value: memberId,
					},
				],
			});
			if (!member) {
				return null;
			}
			const user = await adapter.findOne<User>({
				model: "user",
				where: [
					{
						field: "id",
						value: member.userId,
					},
				],
			});
			if (!user) {
				return null;
			}
			return {
				...member,
				user: {
					id: user.id,
					name: user.name,
					email: user.email,
					image: user.image,
				},
			};
		},
		createMember: async (
			data: Omit<MemberInput, "id"> &
				// Additional fields from the plugin options
				Record<string, any>,
		) => {
			const adapter = await getCurrentAdapter(baseAdapter);
			const member = await adapter.create<
				typeof data,
				Member & InferAdditionalFieldsFromPluginOptions<"member", O, false>
			>({
				model: "member",
				data: {
					...data,
					createdAt: new Date(),
				},
			});
			return member;
		},
		updateMember: async (memberId: string, role: string) => {
			const adapter = await getCurrentAdapter(baseAdapter);
			const member = await adapter.update<InferMember<O>>({
				model: "member",
				where: [
					{
						field: "id",
						value: memberId,
					},
				],
				update: {
					role,
				},
			});
			return member;
		},
		deleteMember: async (memberId: string) => {
			const adapter = await getCurrentAdapter(baseAdapter);
			const member = await adapter.delete<InferMember<O>>({
				model: "member",
				where: [
					{
						field: "id",
						value: memberId,
					},
				],
			});
			return member;
		},
		updateOrganization: async (
			organizationId: string,
			data: Partial<OrganizationInput>,
		) => {
			const adapter = await getCurrentAdapter(baseAdapter);
			const organization = await adapter.update<InferOrganization<O>>({
				model: "organization",
				where: [
					{
						field: "id",
						value: organizationId,
					},
				],
				update: {
					...data,
					metadata:
						typeof data.metadata === "object"
							? JSON.stringify(data.metadata)
							: data.metadata,
				},
			});
			if (!organization) {
				return null;
			}
			return {
				...organization,
				metadata: organization.metadata
					? parseJSON<Record<string, any>>(organization.metadata)
					: undefined,
			};
		},
		deleteOrganization: async (organizationId: string) => {
			const adapter = await getCurrentAdapter(baseAdapter);
			await adapter.delete({
				model: "member",
				where: [
					{
						field: "organizationId",
						value: organizationId,
					},
				],
			});
			await adapter.delete({
				model: "invitation",
				where: [
					{
						field: "organizationId",
						value: organizationId,
					},
				],
			});
			await adapter.delete<InferOrganization<O>>({
				model: "organization",
				where: [
					{
						field: "id",
						value: organizationId,
					},
				],
			});
			return organizationId;
		},
		setActiveOrganization: async (
			sessionToken: string,
			organizationId: string | null,
			ctx: GenericEndpointContext,
		) => {
			const session = await context.internalAdapter.updateSession(
				sessionToken,
				{
					activeOrganizationId: organizationId,
				},
				ctx,
			);
			return session as Session;
		},
		findOrganizationById: async (organizationId: string) => {
			const adapter = await getCurrentAdapter(baseAdapter);
			const organization = await adapter.findOne<InferOrganization<O>>({
				model: "organization",
				where: [
					{
						field: "id",
						value: organizationId,
					},
				],
			});
			return organization;
		},
		checkMembership: async ({
			userId,
			organizationId,
		}: {
			userId: string;
			organizationId: string;
		}) => {
			const adapter = await getCurrentAdapter(baseAdapter);
			const member = await adapter.findOne<InferMember<O>>({
				model: "member",
				where: [
					{
						field: "userId",
						value: userId,
					},
					{
						field: "organizationId",
						value: organizationId,
					},
				],
			});
			return member;
		},
		/**
		 * @requires db
		 */
		findFullOrganization: async ({
			organizationId,
			isSlug,
			includeTeams,
			membersLimit,
		}: {
			organizationId: string;
			isSlug?: boolean;
			includeTeams?: boolean;
			membersLimit?: number;
		}) => {
			const adapter = await getCurrentAdapter(baseAdapter);
			const org = await adapter.findOne<InferOrganization<O>>({
				model: "organization",
				where: [{ field: isSlug ? "slug" : "id", value: organizationId }],
			});
			if (!org) {
				return null;
			}
			const [invitations, members, teams] = await Promise.all([
				adapter.findMany<InferInvitation<O>>({
					model: "invitation",
					where: [{ field: "organizationId", value: org.id }],
				}),
				adapter.findMany<InferMember<O>>({
					model: "member",
					where: [{ field: "organizationId", value: org.id }],
					limit: membersLimit ?? options?.membershipLimit ?? 100,
				}),
				includeTeams
					? adapter.findMany<InferTeam<O>>({
							model: "team",
							where: [{ field: "organizationId", value: org.id }],
						})
					: null,
			]);

			if (!org) return null;

			const userIds = members.map((member) => member.userId);
			const users =
				userIds.length > 0
					? await adapter.findMany<User>({
							model: "user",
							where: [{ field: "id", value: userIds, operator: "in" }],
							limit: options?.membershipLimit || 100,
						})
					: [];

			const userMap = new Map(users.map((user) => [user.id, user]));
			const membersWithUsers = members.map((member) => {
				const user = userMap.get(member.userId);
				if (!user) {
					throw new BetterAuthError(
						"Unexpected error: User not found for member",
					);
				}
				return {
					...member,
					user: {
						id: user.id,
						name: user.name,
						email: user.email,
						image: user.image,
					},
				};
			});

			return {
				...org,
				invitations,
				members: membersWithUsers,
				teams,
			};
		},
		listOrganizations: async (userId: string) => {
			const adapter = await getCurrentAdapter(baseAdapter);
			const members = await adapter.findMany<InferMember<O>>({
				model: "member",
				where: [
					{
						field: "userId",
						value: userId,
					},
				],
			});

			if (!members || members.length === 0) {
				return [];
			}

			const organizationIds = members.map((member) => member.organizationId);

			const organizations = await adapter.findMany<InferOrganization<O>>({
				model: "organization",
				where: [
					{
						field: "id",
						value: organizationIds,
						operator: "in",
					},
				],
			});
			return organizations;
		},
		createTeam: async (data: Omit<TeamInput, "id">) => {
			const adapter = await getCurrentAdapter(baseAdapter);
			const team = await adapter.create<Omit<TeamInput, "id">, InferTeam<O>>({
				model: "team",
				data,
			});
			return team;
		},
		findTeamById: async <IncludeMembers extends boolean>({
			teamId,
			organizationId,
			includeTeamMembers,
		}: {
			teamId: string;
			organizationId?: string;
			includeTeamMembers?: IncludeMembers;
		}): Promise<
			| (InferTeam<O> &
					(IncludeMembers extends true ? { members: TeamMember[] } : {}))
			| null
		> => {
			const adapter = await getCurrentAdapter(baseAdapter);
			const team = await adapter.findOne<InferTeam<O>>({
				model: "team",
				where: [
					{
						field: "id",
						value: teamId,
					},
					...(organizationId
						? [
								{
									field: "organizationId",
									value: organizationId,
								},
							]
						: []),
				],
			});
			if (!team) {
				return null;
			}

			let members: TeamMember[] = [];
			if (includeTeamMembers) {
				members = await adapter.findMany<TeamMember>({
					model: "teamMember",
					where: [
						{
							field: "teamId",
							value: teamId,
						},
					],
					limit: options?.membershipLimit || 100,
				});
				return {
					...team,
					members,
				};
			}

			return team as InferTeam<O> &
				(IncludeMembers extends true ? { members: TeamMember[] } : {});
		},
		updateTeam: async (
			teamId: string,
			data: { name?: string; description?: string; status?: string },
		) => {
			const adapter = await getCurrentAdapter(baseAdapter);
			if ("id" in data) data.id = undefined;
			const team = await adapter.update<
				Team & InferAdditionalFieldsFromPluginOptions<"team", O>
			>({
				model: "team",
				where: [
					{
						field: "id",
						value: teamId,
					},
				],
				update: {
					...data,
				},
			});
			return team;
		},

		deleteTeam: async (teamId: string) => {
			const adapter = await getCurrentAdapter(baseAdapter);
			await adapter.deleteMany({
				model: "teamMember",
				where: [
					{
						field: "teamId",
						value: teamId,
					},
				],
			});
			const team = await adapter.delete<Team>({
				model: "team",
				where: [
					{
						field: "id",
						value: teamId,
					},
				],
			});
			return team;
		},

		listTeams: async (organizationId: string) => {
			const adapter = await getCurrentAdapter(baseAdapter);
			const teams = await adapter.findMany<Team>({
				model: "team",
				where: [
					{
						field: "organizationId",
						value: organizationId,
					},
				],
			});
			return teams;
		},

		createTeamInvitation: async ({
			email,
			role,
			teamId,
			organizationId,
			inviterId,
			expiresIn = 1000 * 60 * 60 * 48, // Default expiration: 48 hours
		}: {
			email: string;
			role: string;
			teamId: string;
			organizationId: string;
			inviterId: string;
			expiresIn?: number;
		}) => {
			const adapter = await getCurrentAdapter(baseAdapter);
			const expiresAt = getDate(expiresIn); // Get expiration date

			const invitation = await adapter.create<
				InvitationInput,
				InferInvitation<O>
			>({
				model: "invitation",
				data: {
					email,
					role,
					organizationId,
					teamId,
					inviterId,
					status: "pending",
					expiresAt,
				},
			});

			return invitation;
		},

		setActiveTeam: async (
			sessionToken: string,
			teamId: string | null,
			ctx: GenericEndpointContext,
		) => {
			const session = await context.internalAdapter.updateSession(
				sessionToken,
				{
					activeTeamId: teamId,
				},
				ctx,
			);
			return session as Session;
		},

		listTeamMembers: async (data: { teamId: string }) => {
<<<<<<< HEAD
=======
			const adapter = await getCurrentAdapter(baseAdapter);
>>>>>>> 350ccfd3
			const members = await adapter.findMany<TeamMember>({
				model: "teamMember",
				where: [
					{
						field: "teamId",
						value: data.teamId,
					},
				],
			});

			return members;
		},
		countTeamMembers: async (data: { teamId: string }) => {
<<<<<<< HEAD
=======
			const adapter = await getCurrentAdapter(baseAdapter);
>>>>>>> 350ccfd3
			const count = await adapter.count({
				model: "teamMember",
				where: [{ field: "teamId", value: data.teamId }],
			});
			return count;
		},
		countMembers: async (data: { organizationId: string }) => {
<<<<<<< HEAD
=======
			const adapter = await getCurrentAdapter(baseAdapter);
>>>>>>> 350ccfd3
			const count = await adapter.count({
				model: "member",
				where: [{ field: "organizationId", value: data.organizationId }],
			});
			return count;
		},
		listTeamsByUser: async (data: { userId: string }) => {
<<<<<<< HEAD
=======
			const adapter = await getCurrentAdapter(baseAdapter);
>>>>>>> 350ccfd3
			const members = await adapter.findMany<TeamMember>({
				model: "teamMember",
				where: [
					{
						field: "userId",
						value: data.userId,
					},
				],
			});

			const teams = await adapter.findMany<Team>({
				model: "team",
				where: [
					{
						field: "id",
						operator: "in",
						value: members.map((m) => m.teamId),
					},
				],
			});

			return teams;
		},

		findTeamMember: async (data: { teamId: string; userId: string }) => {
<<<<<<< HEAD
=======
			const adapter = await getCurrentAdapter(baseAdapter);
>>>>>>> 350ccfd3
			const member = await adapter.findOne<TeamMember>({
				model: "teamMember",
				where: [
					{
						field: "teamId",
						value: data.teamId,
					},
					{
						field: "userId",
						value: data.userId,
					},
				],
			});

			return member;
		},

		findOrCreateTeamMember: async (data: {
			teamId: string;
			userId: string;
		}) => {
			const adapter = await getCurrentAdapter(baseAdapter);
			const member = await adapter.findOne<TeamMember>({
				model: "teamMember",
				where: [
					{
						field: "teamId",
						value: data.teamId,
					},
					{
						field: "userId",
						value: data.userId,
					},
				],
			});

			if (member) return member;

			return await adapter.create<Omit<TeamMember, "id">, TeamMember>({
				model: "teamMember",
				data: {
					teamId: data.teamId,
					userId: data.userId,
					createdAt: new Date(),
				},
			});
		},

		removeTeamMember: async (data: { teamId: string; userId: string }) => {
<<<<<<< HEAD
=======
			const adapter = await getCurrentAdapter(baseAdapter);
>>>>>>> 350ccfd3
			await adapter.delete({
				model: "teamMember",
				where: [
					{
						field: "teamId",
						value: data.teamId,
					},
					{
						field: "userId",
						value: data.userId,
					},
				],
			});
		},

		findInvitationsByTeamId: async (teamId: string) => {
			const adapter = await getCurrentAdapter(baseAdapter);
			const invitations = await adapter.findMany<InferInvitation<O>>({
				model: "invitation",
				where: [
					{
						field: "teamId",
						value: teamId,
					},
				],
			});
			return invitations;
		},
		listUserInvitations: async (email: string) => {
			const adapter = await getCurrentAdapter(baseAdapter);
			const invitations = await adapter.findMany<InferInvitation<O>>({
				model: "invitation",
				where: [{ field: "email", value: email.toLowerCase() }],
			});
			return invitations;
		},
		createInvitation: async ({
			invitation,
			user,
		}: {
			invitation: {
				email: string;
				role: string;
				organizationId: string;
				teamIds: string[];
			} & Record<string, any>; // This represents the additionalFields for the invitation
			user: User;
		}) => {
			const adapter = await getCurrentAdapter(baseAdapter);
			const defaultExpiration = 60 * 60 * 48;
			const expiresAt = getDate(
				options?.invitationExpiresIn || defaultExpiration,
				"sec",
			);
			const invite = await adapter.create<
				Omit<InvitationInput, "id">,
				InferInvitation<O>
			>({
				model: "invitation",
				data: {
					status: "pending",
					expiresAt,
					inviterId: user.id,
					...invitation,
					teamId:
						invitation.teamIds.length > 0 ? invitation.teamIds.join(",") : null,
				},
			});

			return invite;
		},
		findInvitationById: async (id: string) => {
			const adapter = await getCurrentAdapter(baseAdapter);
			const invitation = await adapter.findOne<InferInvitation<O>>({
				model: "invitation",
				where: [
					{
						field: "id",
						value: id,
					},
				],
			});
			return invitation;
		},
		findPendingInvitation: async (data: {
			email: string;
			organizationId: string;
		}) => {
			const adapter = await getCurrentAdapter(baseAdapter);
			const invitation = await adapter.findMany<InferInvitation<O>>({
				model: "invitation",
				where: [
					{
						field: "email",
						value: data.email.toLowerCase(),
					},
					{
						field: "organizationId",
						value: data.organizationId,
					},
					{
						field: "status",
						value: "pending",
					},
				],
			});
			return invitation.filter(
				(invite) => new Date(invite.expiresAt) > new Date(),
			);
		},
		findPendingInvitations: async (data: { organizationId: string }) => {
<<<<<<< HEAD
=======
			const adapter = await getCurrentAdapter(baseAdapter);
>>>>>>> 350ccfd3
			const invitations = await adapter.findMany<InferInvitation<O>>({
				model: "invitation",
				where: [
					{
						field: "organizationId",
						value: data.organizationId,
					},
					{
						field: "status",
						value: "pending",
					},
				],
			});
			return invitations.filter(
				(invite) => new Date(invite.expiresAt) > new Date(),
			);
		},
		listInvitations: async (data: { organizationId: string }) => {
<<<<<<< HEAD
=======
			const adapter = await getCurrentAdapter(baseAdapter);
>>>>>>> 350ccfd3
			const invitations = await adapter.findMany<InferInvitation<O>>({
				model: "invitation",
				where: [
					{
						field: "organizationId",
						value: data.organizationId,
					},
				],
			});
			return invitations;
		},
		updateInvitation: async (data: {
			invitationId: string;
			status: "accepted" | "canceled" | "rejected";
		}) => {
			const adapter = await getCurrentAdapter(baseAdapter);
			const invitation = await adapter.update<InferInvitation<O>>({
				model: "invitation",
				where: [
					{
						field: "id",
						value: data.invitationId,
					},
				],
				update: {
					status: data.status,
				},
			});
			return invitation;
		},
	};
};<|MERGE_RESOLUTION|>--- conflicted
+++ resolved
@@ -711,10 +711,7 @@
 		},
 
 		listTeamMembers: async (data: { teamId: string }) => {
-<<<<<<< HEAD
-=======
-			const adapter = await getCurrentAdapter(baseAdapter);
->>>>>>> 350ccfd3
+			const adapter = await getCurrentAdapter(baseAdapter);
 			const members = await adapter.findMany<TeamMember>({
 				model: "teamMember",
 				where: [
@@ -728,10 +725,7 @@
 			return members;
 		},
 		countTeamMembers: async (data: { teamId: string }) => {
-<<<<<<< HEAD
-=======
-			const adapter = await getCurrentAdapter(baseAdapter);
->>>>>>> 350ccfd3
+			const adapter = await getCurrentAdapter(baseAdapter);
 			const count = await adapter.count({
 				model: "teamMember",
 				where: [{ field: "teamId", value: data.teamId }],
@@ -739,10 +733,7 @@
 			return count;
 		},
 		countMembers: async (data: { organizationId: string }) => {
-<<<<<<< HEAD
-=======
-			const adapter = await getCurrentAdapter(baseAdapter);
->>>>>>> 350ccfd3
+			const adapter = await getCurrentAdapter(baseAdapter);
 			const count = await adapter.count({
 				model: "member",
 				where: [{ field: "organizationId", value: data.organizationId }],
@@ -750,10 +741,7 @@
 			return count;
 		},
 		listTeamsByUser: async (data: { userId: string }) => {
-<<<<<<< HEAD
-=======
-			const adapter = await getCurrentAdapter(baseAdapter);
->>>>>>> 350ccfd3
+			const adapter = await getCurrentAdapter(baseAdapter);
 			const members = await adapter.findMany<TeamMember>({
 				model: "teamMember",
 				where: [
@@ -779,10 +767,7 @@
 		},
 
 		findTeamMember: async (data: { teamId: string; userId: string }) => {
-<<<<<<< HEAD
-=======
-			const adapter = await getCurrentAdapter(baseAdapter);
->>>>>>> 350ccfd3
+			const adapter = await getCurrentAdapter(baseAdapter);
 			const member = await adapter.findOne<TeamMember>({
 				model: "teamMember",
 				where: [
@@ -832,10 +817,7 @@
 		},
 
 		removeTeamMember: async (data: { teamId: string; userId: string }) => {
-<<<<<<< HEAD
-=======
-			const adapter = await getCurrentAdapter(baseAdapter);
->>>>>>> 350ccfd3
+			const adapter = await getCurrentAdapter(baseAdapter);
 			await adapter.delete({
 				model: "teamMember",
 				where: [
@@ -947,10 +929,7 @@
 			);
 		},
 		findPendingInvitations: async (data: { organizationId: string }) => {
-<<<<<<< HEAD
-=======
-			const adapter = await getCurrentAdapter(baseAdapter);
->>>>>>> 350ccfd3
+			const adapter = await getCurrentAdapter(baseAdapter);
 			const invitations = await adapter.findMany<InferInvitation<O>>({
 				model: "invitation",
 				where: [
@@ -969,10 +948,7 @@
 			);
 		},
 		listInvitations: async (data: { organizationId: string }) => {
-<<<<<<< HEAD
-=======
-			const adapter = await getCurrentAdapter(baseAdapter);
->>>>>>> 350ccfd3
+			const adapter = await getCurrentAdapter(baseAdapter);
 			const invitations = await adapter.findMany<InferInvitation<O>>({
 				model: "invitation",
 				where: [

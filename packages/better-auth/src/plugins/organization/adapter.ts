--- conflicted
+++ resolved
@@ -846,7 +846,8 @@
 			});
 			return invitations;
 		},
-<<<<<<< HEAD
+		listUserInvitations: async (email: string) => {
+			const adapter = await getCurrentAdapter(baseAdapter);
 		listUserInvitations: async (
 			email: string,
 			data: {
@@ -861,10 +862,6 @@
 				};
 			},
 		) => {
-=======
-		listUserInvitations: async (email: string) => {
-			const adapter = await getCurrentAdapter(baseAdapter);
->>>>>>> 181acde1
 			const invitations = await adapter.findMany<InferInvitation<O>>({
 				model: "invitation",
 				where: [
@@ -985,7 +982,8 @@
 				(invite) => new Date(invite.expiresAt) > new Date(),
 			);
 		},
-<<<<<<< HEAD
+		listInvitations: async (data: { organizationId: string }) => {
+			const adapter = await getCurrentAdapter(baseAdapter);
 		listInvitations: async (data: {
 			organizationId: string;
 			limit?: number;
@@ -998,10 +996,6 @@
 				value: any;
 			};
 		}) => {
-=======
-		listInvitations: async (data: { organizationId: string }) => {
-			const adapter = await getCurrentAdapter(baseAdapter);
->>>>>>> 181acde1
 			const invitations = await adapter.findMany<InferInvitation<O>>({
 				model: "invitation",
 				where: [

--- conflicted
+++ resolved
@@ -562,8 +562,7 @@
 
 			const organizationIds = members.map((member) => member.organizationId);
 
-<<<<<<< HEAD
-			const organizations = await adapter.findMany<InferOrganization<O>>({
+			const organizations = await adapter.findMany<InferOrganization<O, false>>({
 				model: "organization",
 				where: [
 					{
@@ -575,32 +574,18 @@
 			});
 
 			if (options?.trackLastActiveOrganization) {
-				const membersMap = new Map(
-					members.map((member) => [member.organizationId, member]),
+				const membersMap = new Map<string, typeof members[0]>(
+					members.map((member) => [member.organizationId as string, member]),
 				);
 				organizations.sort((a, b) => {
-					const memberA = membersMap.get(a.id);
-					const memberB = membersMap.get(b.id);
+					const memberA = membersMap.get(a.id as string);
+					const memberB = membersMap.get(b.id as string);
 					const lastActiveA = (memberA as any)?.lastActiveOrganization === true ? 1 : 0;
 					const lastActiveB = (memberB as any)?.lastActiveOrganization === true ? 1 : 0;
 					return lastActiveB - lastActiveA;
 				});
 			}
 
-=======
-			const organizations = await adapter.findMany<InferOrganization<O, false>>(
-				{
-					model: "organization",
-					where: [
-						{
-							field: "id",
-							value: organizationIds,
-							operator: "in",
-						},
-					],
-				},
-			);
->>>>>>> a7682acc
 			return organizations;
 		},
 		createTeam: async (data: Omit<TeamInput, "id">) => {

--- conflicted
+++ resolved
@@ -26,12 +26,8 @@
 	const baseAdapter = context.adapter;
 	return {
 		findOrganizationBySlug: async (slug: string) => {
-<<<<<<< HEAD
+			const adapter = await getCurrentAdapter(baseAdapter);
 			const organization = await adapter.findOne<InferOrganization<O, false>>({
-=======
-			const adapter = await getCurrentAdapter(baseAdapter);
-			const organization = await adapter.findOne<InferOrganization<O>>({
->>>>>>> 19f39cb4
 				model: "organization",
 				where: [
 					{
@@ -235,12 +231,8 @@
 			};
 		},
 		findMemberById: async (memberId: string) => {
-<<<<<<< HEAD
+			const adapter = await getCurrentAdapter(baseAdapter);
 			const member = await adapter.findOne<InferMember<O, false>>({
-=======
-			const adapter = await getCurrentAdapter(baseAdapter);
-			const member = await adapter.findOne<Member>({
->>>>>>> 19f39cb4
 				model: "member",
 				where: [
 					{
@@ -293,12 +285,7 @@
 			return member;
 		},
 		updateMember: async (memberId: string, role: string) => {
-<<<<<<< HEAD
 			const member = await adapter.update<InferMember<O, false>>({
-=======
-			const adapter = await getCurrentAdapter(baseAdapter);
-			const member = await adapter.update<InferMember<O>>({
->>>>>>> 19f39cb4
 				model: "member",
 				where: [
 					{
@@ -313,12 +300,8 @@
 			return member;
 		},
 		deleteMember: async (memberId: string) => {
-<<<<<<< HEAD
+			const adapter = await getCurrentAdapter(baseAdapter);
 			const member = await adapter.delete<InferMember<O, false>>({
-=======
-			const adapter = await getCurrentAdapter(baseAdapter);
-			const member = await adapter.delete<InferMember<O>>({
->>>>>>> 19f39cb4
 				model: "member",
 				where: [
 					{
@@ -333,12 +316,8 @@
 			organizationId: string,
 			data: Partial<OrganizationInput>,
 		) => {
-<<<<<<< HEAD
+			const adapter = await getCurrentAdapter(baseAdapter);
 			const organization = await adapter.update<InferOrganization<O, false>>({
-=======
-			const adapter = await getCurrentAdapter(baseAdapter);
-			const organization = await adapter.update<InferOrganization<O>>({
->>>>>>> 19f39cb4
 				model: "organization",
 				where: [
 					{
@@ -410,12 +389,8 @@
 			return session as Session;
 		},
 		findOrganizationById: async (organizationId: string) => {
-<<<<<<< HEAD
+			const adapter = await getCurrentAdapter(baseAdapter);
 			const organization = await adapter.findOne<InferOrganization<O, false>>({
-=======
-			const adapter = await getCurrentAdapter(baseAdapter);
-			const organization = await adapter.findOne<InferOrganization<O>>({
->>>>>>> 19f39cb4
 				model: "organization",
 				where: [
 					{
@@ -433,12 +408,8 @@
 			userId: string;
 			organizationId: string;
 		}) => {
-<<<<<<< HEAD
+			const adapter = await getCurrentAdapter(baseAdapter);
 			const member = await adapter.findOne<InferMember<O, false>>({
-=======
-			const adapter = await getCurrentAdapter(baseAdapter);
-			const member = await adapter.findOne<InferMember<O>>({
->>>>>>> 19f39cb4
 				model: "member",
 				where: [
 					{
@@ -467,12 +438,8 @@
 			includeTeams?: boolean;
 			membersLimit?: number;
 		}) => {
-<<<<<<< HEAD
+			const adapter = await getCurrentAdapter(baseAdapter);
 			const org = await adapter.findOne<InferOrganization<O, false>>({
-=======
-			const adapter = await getCurrentAdapter(baseAdapter);
-			const org = await adapter.findOne<InferOrganization<O>>({
->>>>>>> 19f39cb4
 				model: "organization",
 				where: [{ field: isSlug ? "slug" : "id", value: organizationId }],
 			});
@@ -536,12 +503,8 @@
 			};
 		},
 		listOrganizations: async (userId: string) => {
-<<<<<<< HEAD
+			const adapter = await getCurrentAdapter(baseAdapter);
 			const members = await adapter.findMany<InferMember<O, false>>({
-=======
-			const adapter = await getCurrentAdapter(baseAdapter);
-			const members = await adapter.findMany<InferMember<O>>({
->>>>>>> 19f39cb4
 				model: "member",
 				where: [
 					{
@@ -572,15 +535,11 @@
 			return organizations;
 		},
 		createTeam: async (data: Omit<TeamInput, "id">) => {
-<<<<<<< HEAD
+			const adapter = await getCurrentAdapter(baseAdapter);
 			const team = await adapter.create<
 				Omit<TeamInput, "id">,
 				InferTeam<O, false>
 			>({
-=======
-			const adapter = await getCurrentAdapter(baseAdapter);
-			const team = await adapter.create<Omit<TeamInput, "id">, InferTeam<O>>({
->>>>>>> 19f39cb4
 				model: "team",
 				data,
 			});
@@ -690,12 +649,8 @@
 		},
 
 		listTeams: async (organizationId: string) => {
-<<<<<<< HEAD
+			const adapter = await getCurrentAdapter(baseAdapter);
 			const teams = await adapter.findMany<InferTeam<O, false>>({
-=======
-			const adapter = await getCurrentAdapter(baseAdapter);
-			const teams = await adapter.findMany<Team>({
->>>>>>> 19f39cb4
 				model: "team",
 				where: [
 					{
@@ -883,12 +838,8 @@
 		},
 
 		findInvitationsByTeamId: async (teamId: string) => {
-<<<<<<< HEAD
+			const adapter = await getCurrentAdapter(baseAdapter);
 			const invitations = await adapter.findMany<InferInvitation<O, false>>({
-=======
-			const adapter = await getCurrentAdapter(baseAdapter);
-			const invitations = await adapter.findMany<InferInvitation<O>>({
->>>>>>> 19f39cb4
 				model: "invitation",
 				where: [
 					{
@@ -900,12 +851,8 @@
 			return invitations;
 		},
 		listUserInvitations: async (email: string) => {
-<<<<<<< HEAD
+			const adapter = await getCurrentAdapter(baseAdapter);
 			const invitations = await adapter.findMany<InferInvitation<O, false>>({
-=======
-			const adapter = await getCurrentAdapter(baseAdapter);
-			const invitations = await adapter.findMany<InferInvitation<O>>({
->>>>>>> 19f39cb4
 				model: "invitation",
 				where: [{ field: "email", value: email.toLowerCase() }],
 			});
@@ -947,12 +894,8 @@
 			return invite;
 		},
 		findInvitationById: async (id: string) => {
-<<<<<<< HEAD
+			const adapter = await getCurrentAdapter(baseAdapter);
 			const invitation = await adapter.findOne<InferInvitation<O, false>>({
-=======
-			const adapter = await getCurrentAdapter(baseAdapter);
-			const invitation = await adapter.findOne<InferInvitation<O>>({
->>>>>>> 19f39cb4
 				model: "invitation",
 				where: [
 					{
@@ -967,12 +910,8 @@
 			email: string;
 			organizationId: string;
 		}) => {
-<<<<<<< HEAD
+			const adapter = await getCurrentAdapter(baseAdapter);
 			const invitation = await adapter.findMany<InferInvitation<O, false>>({
-=======
-			const adapter = await getCurrentAdapter(baseAdapter);
-			const invitation = await adapter.findMany<InferInvitation<O>>({
->>>>>>> 19f39cb4
 				model: "invitation",
 				where: [
 					{
@@ -994,12 +933,8 @@
 			);
 		},
 		findPendingInvitations: async (data: { organizationId: string }) => {
-<<<<<<< HEAD
+			const adapter = await getCurrentAdapter(baseAdapter);
 			const invitations = await adapter.findMany<InferInvitation<O, false>>({
-=======
-			const adapter = await getCurrentAdapter(baseAdapter);
-			const invitations = await adapter.findMany<InferInvitation<O>>({
->>>>>>> 19f39cb4
 				model: "invitation",
 				where: [
 					{
@@ -1017,12 +952,8 @@
 			);
 		},
 		listInvitations: async (data: { organizationId: string }) => {
-<<<<<<< HEAD
+			const adapter = await getCurrentAdapter(baseAdapter);
 			const invitations = await adapter.findMany<InferInvitation<O, false>>({
-=======
-			const adapter = await getCurrentAdapter(baseAdapter);
-			const invitations = await adapter.findMany<InferInvitation<O>>({
->>>>>>> 19f39cb4
 				model: "invitation",
 				where: [
 					{
@@ -1037,12 +968,8 @@
 			invitationId: string;
 			status: "accepted" | "canceled" | "rejected";
 		}) => {
-<<<<<<< HEAD
+			const adapter = await getCurrentAdapter(baseAdapter);
 			const invitation = await adapter.update<InferInvitation<O, false>>({
-=======
-			const adapter = await getCurrentAdapter(baseAdapter);
-			const invitation = await adapter.update<InferInvitation<O>>({
->>>>>>> 19f39cb4
 				model: "invitation",
 				where: [
 					{

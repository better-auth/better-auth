--- conflicted
+++ resolved
@@ -829,7 +829,6 @@
 				},
 			});
 		},
-<<<<<<< HEAD
 
 		updateTeamMemberRole: async (data: {
 			teamId: string;
@@ -850,8 +849,6 @@
 			return teamMember;
 		},
 
-=======
->>>>>>> f671bfd3
 		removeTeamMember: async (data: { teamId: string; userId: string }) => {
 			const adapter = await getCurrentAdapter(baseAdapter);
 			// use `deleteMany` instead of `delete` since Prisma requires 1 unique field for normal `delete` operations

import * as z from "zod/v4";
import { createAuthEndpoint } from "../../../api/call";
import { getOrgAdapter } from "../adapter";
import { orgMiddleware, orgSessionMiddleware } from "../call";
import type { InferOrganizationRolesFromOption, Member } from "../schema";
import { APIError } from "better-call";
import { parseRoles } from "../organization";
import { getSessionFromCtx, sessionMiddleware } from "../../../api";
import { ORGANIZATION_ERROR_CODES } from "../error-codes";
import { BASE_ERROR_CODES } from "../../../error/codes";
import { hasPermission } from "../has-permission";
import type { OrganizationOptions } from "../types";
import { toZodSchema } from "../../../db/to-zod";
import type { InferAdditionalFieldsFromPluginOptions } from "../../../db";
import type { LiteralString } from "../../../types/helper";

export const addMember = <O extends OrganizationOptions>(option: O) => {
	const additionalFieldsSchema = toZodSchema({
		fields: option?.schema?.member?.additionalFields || {},
		isClientSide: true,
	});
	const baseSchema = z.object({
		userId: z.coerce.string().meta({
			description:
				'The user Id which represents the user to be added as a member. If `null` is provided, then it\'s expected to provide session headers. Eg: "user-id"',
		}),
		role: z.union([z.string(), z.array(z.string())]).meta({
			description:
				'The role(s) to assign to the new member. Eg: ["admin", "sale"]',
		}),
		organizationId: z
			.string()
			.meta({
				description:
					'An optional organization ID to pass. If not provided, will default to the user\'s active organization. Eg: "org-id"',
			})
			.optional(),
		teamId: z
			.string()
			.meta({
				description: 'An optional team ID to add the member to. Eg: "team-id"',
			})
			.optional(),
	});
	return createAuthEndpoint(
		"/organization/add-member",
		{
			method: "POST",
			body: z.object({
				...baseSchema.shape,
				...additionalFieldsSchema.shape,
			}),
			use: [orgMiddleware],
			metadata: {
				SERVER_ONLY: true,
				$Infer: {
					body: {} as {
						userId: string;
						role:
							| InferOrganizationRolesFromOption<O>
							| InferOrganizationRolesFromOption<O>[];
						organizationId?: string;
					} & (O extends { teams: { enabled: true } }
						? { teamId?: string }
						: {}) &
						InferAdditionalFieldsFromPluginOptions<"member", O>,
				},
			},
		},
		async (ctx) => {
			const session = ctx.body.userId
				? await getSessionFromCtx<{
						session: {
							activeOrganizationId?: string;
						};
					}>(ctx).catch((e) => null)
				: null;
			const orgId =
				ctx.body.organizationId || session?.session.activeOrganizationId;
			if (!orgId) {
				return ctx.json(null, {
					status: 400,
					body: {
						message: ORGANIZATION_ERROR_CODES.NO_ACTIVE_ORGANIZATION,
					},
				});
			}

			const teamId =
				"teamId" in ctx.body ? (ctx.body.teamId as string) : undefined;
			if (teamId && !ctx.context.orgOptions.teams?.enabled) {
				ctx.context.logger.error("Teams are not enabled");
				throw new APIError("BAD_REQUEST", {
					message: "Teams are not enabled",
				});
			}

			const adapter = getOrgAdapter<O>(ctx.context, option);

			const user = await ctx.context.internalAdapter.findUserById(
				ctx.body.userId,
			);

			if (!user) {
				throw new APIError("BAD_REQUEST", {
					message: BASE_ERROR_CODES.USER_NOT_FOUND,
				});
			}

			const alreadyMember = await adapter.findMemberByEmail({
				email: user.email,
				organizationId: orgId,
			});

			if (alreadyMember) {
				throw new APIError("BAD_REQUEST", {
					message:
						ORGANIZATION_ERROR_CODES.USER_IS_ALREADY_A_MEMBER_OF_THIS_ORGANIZATION,
				});
			}

			if (teamId) {
				const team = await adapter.findTeamById({
					teamId,
					organizationId: orgId,
				});
				if (!team || team.organizationId !== orgId) {
					throw new APIError("BAD_REQUEST", {
						message: ORGANIZATION_ERROR_CODES.TEAM_NOT_FOUND,
					});
				}
			}

			const membershipLimit = ctx.context.orgOptions?.membershipLimit || 100;
			const count = await adapter.countMembers({ organizationId: orgId });

			if (count >= membershipLimit) {
				throw new APIError("FORBIDDEN", {
					message:
						ORGANIZATION_ERROR_CODES.ORGANIZATION_MEMBERSHIP_LIMIT_REACHED,
				});
			}

			const {
				role: _,
				userId: __,
				organizationId: ___,
				...additionalFields
			} = ctx.body;

			const organization = await adapter.findOrganizationById(orgId);
			if (!organization) {
				throw new APIError("BAD_REQUEST", {
					message: ORGANIZATION_ERROR_CODES.ORGANIZATION_NOT_FOUND,
				});
			}

			let memberData = {
				organizationId: orgId,
				userId: user.id,
				role: parseRoles(ctx.body.role as string | string[]),
				createdAt: new Date(),
				...(additionalFields ? additionalFields : {}),
			};

			// Run beforeAddMember hook
			if (option?.organizationHooks?.beforeAddMember) {
				const response = await option?.organizationHooks.beforeAddMember({
					member: {
						userId: user.id,
						organizationId: orgId,
						role: parseRoles(ctx.body.role as string | string[]),
						...additionalFields,
					},
					user,
					organization,
				});
				if (response && typeof response === "object" && "data" in response) {
					memberData = {
						...memberData,
						...response.data,
					};
				}
			}

			const createdMember = await adapter.createMember(memberData);

			if (teamId) {
				await adapter.findOrCreateTeamMember({
					userId: user.id,
					teamId,
				});
			}

			// Run afterAddMember hook
			if (option?.organizationHooks?.afterAddMember) {
				await option?.organizationHooks.afterAddMember({
					member: createdMember,
					user,
					organization,
				});
			}

			return ctx.json(createdMember);
		},
	);
};

export const removeMember = <O extends OrganizationOptions>(options: O) =>
	createAuthEndpoint(
		"/organization/remove-member",
		{
			method: "POST",
			body: z.object({
				memberIdOrEmail: z.string().meta({
					description: "The ID or email of the member to remove",
				}),
				/**
				 * If not provided, the active organization will be used
				 */
				organizationId: z
					.string()
					.meta({
						description:
							'The ID of the organization to remove the member from. If not provided, the active organization will be used. Eg: "org-id"',
					})
					.optional(),
			}),
			use: [orgMiddleware, orgSessionMiddleware],
			metadata: {
				openapi: {
					description: "Remove a member from an organization",
					responses: {
						"200": {
							description: "Success",
							content: {
								"application/json": {
									schema: {
										type: "object",
										properties: {
											member: {
												type: "object",
												properties: {
													id: {
														type: "string",
													},
													userId: {
														type: "string",
													},
													organizationId: {
														type: "string",
													},
													role: {
														type: "string",
													},
												},
												required: ["id", "userId", "organizationId", "role"],
											},
										},
										required: ["member"],
									},
								},
							},
						},
					},
				},
			},
		},
		async (ctx) => {
			const session = ctx.context.session;
			const organizationId =
				ctx.body.organizationId || session.session.activeOrganizationId;
			if (!organizationId) {
				return ctx.json(null, {
					status: 400,
					body: {
						message: ORGANIZATION_ERROR_CODES.NO_ACTIVE_ORGANIZATION,
					},
				});
			}
			const adapter = getOrgAdapter<O>(ctx.context, options);
			const member = await adapter.findMemberByOrgId({
				userId: session.user.id,
				organizationId: organizationId,
			});
			if (!member) {
				throw new APIError("BAD_REQUEST", {
					message: ORGANIZATION_ERROR_CODES.MEMBER_NOT_FOUND,
				});
			}
			let toBeRemovedMember: Member | null = null;
			if (ctx.body.memberIdOrEmail.includes("@")) {
				toBeRemovedMember = await adapter.findMemberByEmail({
					email: ctx.body.memberIdOrEmail,
					organizationId: organizationId,
				});
			} else {
				toBeRemovedMember = await adapter.findMemberById(
					ctx.body.memberIdOrEmail,
				);
			}
			if (!toBeRemovedMember) {
				throw new APIError("BAD_REQUEST", {
					message: ORGANIZATION_ERROR_CODES.MEMBER_NOT_FOUND,
				});
			}
			const roles = toBeRemovedMember.role.split(",");
			const creatorRole = ctx.context.orgOptions?.creatorRole || "owner";
			const isOwner = roles.includes(creatorRole);
			if (isOwner) {
				if (member.role !== creatorRole) {
					throw new APIError("BAD_REQUEST", {
						message:
							ORGANIZATION_ERROR_CODES.YOU_CANNOT_LEAVE_THE_ORGANIZATION_AS_THE_ONLY_OWNER,
					});
				}
				const { members } = await adapter.listMembers({
					organizationId: organizationId,
				});
				const owners = members.filter((member: Member) => {
					const roles = member.role.split(",");
					return roles.includes(creatorRole);
				});
				if (owners.length <= 1) {
					throw new APIError("BAD_REQUEST", {
						message:
							ORGANIZATION_ERROR_CODES.YOU_CANNOT_LEAVE_THE_ORGANIZATION_AS_THE_ONLY_OWNER,
					});
				}
			}
			const canDeleteMember = await hasPermission(
				{
					role: member.role,
					options: ctx.context.orgOptions,
					permissions: {
						member: ["delete"],
					},
					organizationId,
				},
				ctx,
			);

			if (!canDeleteMember) {
				throw new APIError("UNAUTHORIZED", {
					message:
						ORGANIZATION_ERROR_CODES.YOU_ARE_NOT_ALLOWED_TO_DELETE_THIS_MEMBER,
				});
			}

			if (toBeRemovedMember?.organizationId !== organizationId) {
				throw new APIError("BAD_REQUEST", {
					message: ORGANIZATION_ERROR_CODES.MEMBER_NOT_FOUND,
				});
			}

			const organization = await adapter.findOrganizationById(organizationId);
			if (!organization) {
				throw new APIError("BAD_REQUEST", {
					message: ORGANIZATION_ERROR_CODES.ORGANIZATION_NOT_FOUND,
				});
			}

			const userBeingRemoved = await ctx.context.internalAdapter.findUserById(
				toBeRemovedMember.userId,
			);
			if (!userBeingRemoved) {
				throw new APIError("BAD_REQUEST", {
					message: "User not found",
				});
			}

			// Run beforeRemoveMember hook
			if (options?.organizationHooks?.beforeRemoveMember) {
				await options?.organizationHooks.beforeRemoveMember({
					member: toBeRemovedMember,
					user: userBeingRemoved,
					organization,
				});
			}

			await adapter.deleteMember(toBeRemovedMember.id);
			if (
				session.user.id === toBeRemovedMember.userId &&
				session.session.activeOrganizationId ===
					toBeRemovedMember.organizationId
			) {
				await adapter.setActiveOrganization(session.session.token, null);
			}

			// Run afterRemoveMember hook
			if (options?.organizationHooks?.afterRemoveMember) {
				await options?.organizationHooks.afterRemoveMember({
					member: toBeRemovedMember,
					user: userBeingRemoved,
					organization,
				});
			}

			return ctx.json({
				member: toBeRemovedMember,
			});
		},
	);

export const updateMemberRole = <O extends OrganizationOptions>(option: O) =>
	createAuthEndpoint(
		"/organization/update-member-role",
		{
			method: "POST",
			body: z.object({
				role: z.union([z.string(), z.array(z.string())]).meta({
					description:
						'The new role to be applied. This can be a string or array of strings representing the roles. Eg: ["admin", "sale"]',
				}),
				memberId: z.string().meta({
					description:
						'The member id to apply the role update to. Eg: "member-id"',
				}),
				organizationId: z
					.string()
					.meta({
						description:
							'An optional organization ID which the member is a part of to apply the role update. If not provided, you must provide session headers to get the active organization. Eg: "organization-id"',
					})
					.optional(),
			}),
			use: [orgMiddleware, orgSessionMiddleware],
			metadata: {
				$Infer: {
					body: {} as {
						role:
							| InferOrganizationRolesFromOption<O>
							| InferOrganizationRolesFromOption<O>[]
							| LiteralString
							| LiteralString[];
						memberId: string;
						/**
						 * If not provided, the active organization will be used
						 */
						organizationId?: string;
					},
				},
				openapi: {
					description: "Update the role of a member in an organization",
					responses: {
						"200": {
							description: "Success",
							content: {
								"application/json": {
									schema: {
										type: "object",
										properties: {
											member: {
												type: "object",
												properties: {
													id: {
														type: "string",
													},
													userId: {
														type: "string",
													},
													organizationId: {
														type: "string",
													},
													role: {
														type: "string",
													},
												},
												required: ["id", "userId", "organizationId", "role"],
											},
										},
										required: ["member"],
									},
								},
							},
						},
					},
				},
			},
		},
		async (ctx) => {
			const session = ctx.context.session;

			if (!ctx.body.role) {
				throw new APIError("BAD_REQUEST");
			}

			const organizationId =
				ctx.body.organizationId || session.session.activeOrganizationId;

			if (!organizationId) {
				throw new APIError("BAD_REQUEST", {
					message: ORGANIZATION_ERROR_CODES.NO_ACTIVE_ORGANIZATION,
				});
			}

			const adapter = getOrgAdapter(ctx.context, ctx.context.orgOptions);
			const roleToSet: string[] = Array.isArray(ctx.body.role)
				? (ctx.body.role as string[])
				: ctx.body.role
					? [ctx.body.role as string]
					: [];

			const member = await adapter.findMemberByOrgId({
				userId: session.user.id,
				organizationId: organizationId,
			});

			if (!member) {
				throw new APIError("BAD_REQUEST", {
					message: ORGANIZATION_ERROR_CODES.MEMBER_NOT_FOUND,
				});
			}

			const toBeUpdatedMember =
				member.id !== ctx.body.memberId
					? await adapter.findMemberById(ctx.body.memberId)
					: member;

			if (!toBeUpdatedMember) {
				throw new APIError("BAD_REQUEST", {
					message: ORGANIZATION_ERROR_CODES.MEMBER_NOT_FOUND,
				});
			}

			const memberBelongsToOrganization =
				toBeUpdatedMember.organizationId === organizationId;

			if (!memberBelongsToOrganization) {
				throw new APIError("FORBIDDEN", {
					message:
						ORGANIZATION_ERROR_CODES.YOU_ARE_NOT_ALLOWED_TO_UPDATE_THIS_MEMBER,
				});
			}

			const creatorRole = ctx.context.orgOptions?.creatorRole || "owner";

			const updatingMemberRoles = member.role.split(",");
			const toBeUpdatedMemberRoles = toBeUpdatedMember.role.split(",");

			const isUpdatingCreator = toBeUpdatedMemberRoles.includes(creatorRole);
			const updaterIsCreator = updatingMemberRoles.includes(creatorRole);

			const isSettingCreatorRole = roleToSet.includes(creatorRole);

			const memberIsUpdatingThemselves = member.id === toBeUpdatedMember.id;

			if (
				(isUpdatingCreator && !updaterIsCreator) ||
				(isSettingCreatorRole && !updaterIsCreator)
			) {
				throw new APIError("FORBIDDEN", {
					message:
						ORGANIZATION_ERROR_CODES.YOU_ARE_NOT_ALLOWED_TO_UPDATE_THIS_MEMBER,
				});
			}

<<<<<<< HEAD
			if (updaterIsCreator && memberIsUpdatingThemselves) {
				const members = await ctx.context.adapter.findMany<Member>({
					model: "member",
					where: [
						{
							field: "organizationId",
							value: organizationId,
						},
					],
				});
				const owners = members.filter((member: Member) => {
					const roles = member.role.split(",");
					return roles.includes(creatorRole);
				});
				if (owners.length <= 1 && !isSettingCreatorRole) {
					throw new APIError("BAD_REQUEST", {
						message:
							ORGANIZATION_ERROR_CODES.YOU_CANNOT_LEAVE_THE_ORGANIZATION_WITHOUT_AN_OWNER,
					});
				}
			}

			const canUpdateMember = hasPermission({
				role: member.role,
				options: ctx.context.orgOptions,
				permissions: {
					member: ["update"],
=======
			const canUpdateMember = await hasPermission(
				{
					role: member.role,
					options: ctx.context.orgOptions,
					permissions: {
						member: ["update"],
					},
					allowCreatorAllPermissions: true,
					organizationId,
>>>>>>> 9db29660
				},
				ctx,
			);

			if (!canUpdateMember) {
				throw new APIError("FORBIDDEN", {
					message:
						ORGANIZATION_ERROR_CODES.YOU_ARE_NOT_ALLOWED_TO_UPDATE_THIS_MEMBER,
				});
			}

			const organization = await adapter.findOrganizationById(organizationId);
			if (!organization) {
				throw new APIError("BAD_REQUEST", {
					message: ORGANIZATION_ERROR_CODES.ORGANIZATION_NOT_FOUND,
				});
			}

			const userBeingUpdated = await ctx.context.internalAdapter.findUserById(
				toBeUpdatedMember.userId,
			);
			if (!userBeingUpdated) {
				throw new APIError("BAD_REQUEST", {
					message: "User not found",
				});
			}

			const previousRole = toBeUpdatedMember.role;
			const newRole = parseRoles(ctx.body.role as string | string[]);

			// Run beforeUpdateMemberRole hook
			if (option?.organizationHooks?.beforeUpdateMemberRole) {
				const response = await option?.organizationHooks.beforeUpdateMemberRole(
					{
						member: toBeUpdatedMember,
						newRole,
						user: userBeingUpdated,
						organization,
					},
				);
				if (response && typeof response === "object" && "data" in response) {
					// Allow the hook to modify the role
					const updatedMember = await adapter.updateMember(
						ctx.body.memberId,
						response.data.role || newRole,
					);
					if (!updatedMember) {
						throw new APIError("BAD_REQUEST", {
							message: ORGANIZATION_ERROR_CODES.MEMBER_NOT_FOUND,
						});
					}

					// Run afterUpdateMemberRole hook
					if (option?.organizationHooks?.afterUpdateMemberRole) {
						await option?.organizationHooks.afterUpdateMemberRole({
							member: updatedMember,
							previousRole,
							user: userBeingUpdated,
							organization,
						});
					}

					return ctx.json(updatedMember);
				}
			}

			const updatedMember = await adapter.updateMember(
				ctx.body.memberId,
				newRole,
			);
			if (!updatedMember) {
				throw new APIError("BAD_REQUEST", {
					message: ORGANIZATION_ERROR_CODES.MEMBER_NOT_FOUND,
				});
			}

			// Run afterUpdateMemberRole hook
			if (option?.organizationHooks?.afterUpdateMemberRole) {
				await option?.organizationHooks.afterUpdateMemberRole({
					member: updatedMember,
					previousRole,
					user: userBeingUpdated,
					organization,
				});
			}

			return ctx.json(updatedMember);
		},
	);

export const getActiveMember = <O extends OrganizationOptions>(options: O) =>
	createAuthEndpoint(
		"/organization/get-active-member",
		{
			method: "GET",
			use: [orgMiddleware, orgSessionMiddleware],
			requireHeaders: true,
			metadata: {
				openapi: {
					description: "Get the member details of the active organization",
					responses: {
						"200": {
							description: "Success",
							content: {
								"application/json": {
									schema: {
										type: "object",
										properties: {
											id: {
												type: "string",
											},
											userId: {
												type: "string",
											},
											organizationId: {
												type: "string",
											},
											role: {
												type: "string",
											},
										},
										required: ["id", "userId", "organizationId", "role"],
									},
								},
							},
						},
					},
				},
			},
		},
		async (ctx) => {
			const session = ctx.context.session;
			const organizationId = session.session.activeOrganizationId;
			if (!organizationId) {
				return ctx.json(null, {
					status: 400,
					body: {
						message: ORGANIZATION_ERROR_CODES.NO_ACTIVE_ORGANIZATION,
					},
				});
			}
			const adapter = getOrgAdapter<O>(ctx.context, options);
			const member = await adapter.findMemberByOrgId({
				userId: session.user.id,
				organizationId: organizationId,
			});
			if (!member) {
				return ctx.json(null, {
					status: 400,
					body: {
						message: ORGANIZATION_ERROR_CODES.MEMBER_NOT_FOUND,
					},
				});
			}
			return ctx.json(member);
		},
	);

export const leaveOrganization = <O extends OrganizationOptions>(options: O) =>
	createAuthEndpoint(
		"/organization/leave",
		{
			method: "POST",
			body: z.object({
				organizationId: z.string().meta({
					description:
						'The organization Id for the member to leave. Eg: "organization-id"',
				}),
			}),
			requireHeaders: true,
			use: [sessionMiddleware, orgMiddleware],
		},
		async (ctx) => {
			const session = ctx.context.session;
			const adapter = getOrgAdapter<O>(ctx.context, options);
			const member = await adapter.findMemberByOrgId({
				userId: session.user.id,
				organizationId: ctx.body.organizationId,
			});
			if (!member) {
				throw new APIError("BAD_REQUEST", {
					message: ORGANIZATION_ERROR_CODES.MEMBER_NOT_FOUND,
				});
			}
			const creatorRole = ctx.context.orgOptions?.creatorRole || "owner";
			const isOwnerLeaving = member.role.split(",").includes(creatorRole);
			if (isOwnerLeaving) {
				const members = await ctx.context.adapter.findMany<Member>({
					model: "member",
					where: [
						{
							field: "organizationId",
							value: ctx.body.organizationId,
						},
					],
				});
				const owners = members.filter((member) =>
					member.role.split(",").includes(creatorRole),
				);
				if (owners.length <= 1) {
					throw new APIError("BAD_REQUEST", {
						message:
							ORGANIZATION_ERROR_CODES.YOU_CANNOT_LEAVE_THE_ORGANIZATION_AS_THE_ONLY_OWNER,
					});
				}
			}
			await adapter.deleteMember(member.id);
			if (session.session.activeOrganizationId === ctx.body.organizationId) {
				await adapter.setActiveOrganization(session.session.token, null);
			}
			return ctx.json(member);
		},
	);

export const listMembers = <O extends OrganizationOptions>(options: O) =>
	createAuthEndpoint(
		"/organization/list-members",
		{
			method: "GET",
			query: z
				.object({
					limit: z
						.string()
						.meta({
							description: "The number of users to return",
						})
						.or(z.number())
						.optional(),
					offset: z
						.string()
						.meta({
							description: "The offset to start from",
						})
						.or(z.number())
						.optional(),
					sortBy: z
						.string()
						.meta({
							description: "The field to sort by",
						})
						.optional(),
					sortDirection: z
						.enum(["asc", "desc"])
						.meta({
							description: "The direction to sort by",
						})
						.optional(),
					filterField: z
						.string()
						.meta({
							description: "The field to filter by",
						})
						.optional(),
					filterValue: z
						.string()
						.meta({
							description: "The value to filter by",
						})
						.or(z.number())
						.or(z.boolean())
						.optional(),
					filterOperator: z
						.enum(["eq", "ne", "lt", "lte", "gt", "gte", "contains"])
						.meta({
							description: "The operator to use for the filter",
						})
						.optional(),
					organizationId: z
						.string()
						.meta({
							description:
								'The organization ID to list members for. If not provided, will default to the user\'s active organization. Eg: "organization-id"',
						})
						.optional(),
				})
				.optional(),
			use: [orgMiddleware, orgSessionMiddleware],
		},
		async (ctx) => {
			const session = ctx.context.session;
			const organizationId =
				ctx.query?.organizationId || session.session.activeOrganizationId;
			if (!organizationId) {
				throw new APIError("BAD_REQUEST", {
					message: ORGANIZATION_ERROR_CODES.NO_ACTIVE_ORGANIZATION,
				});
			}
			const adapter = getOrgAdapter<O>(ctx.context, options);
			const isMember = await adapter.findMemberByOrgId({
				userId: session.user.id,
				organizationId,
			});
			if (!isMember) {
				throw new APIError("FORBIDDEN", {
					message:
						ORGANIZATION_ERROR_CODES.YOU_ARE_NOT_A_MEMBER_OF_THIS_ORGANIZATION,
				});
			}
			const { members, total } = await adapter.listMembers({
				organizationId,
				limit: ctx.query?.limit ? Number(ctx.query.limit) : undefined,
				offset: ctx.query?.offset ? Number(ctx.query.offset) : undefined,
				sortBy: ctx.query?.sortBy,
				sortOrder: ctx.query?.sortDirection,
				filter: ctx.query?.filterField
					? {
							field: ctx.query?.filterField,
							operator: ctx.query.filterOperator,
							value: ctx.query.filterValue,
						}
					: undefined,
			});
			return ctx.json({
				members,
				total,
			});
		},
	);<|MERGE_RESOLUTION|>--- conflicted
+++ resolved
@@ -555,7 +555,6 @@
 				});
 			}
 
-<<<<<<< HEAD
 			if (updaterIsCreator && memberIsUpdatingThemselves) {
 				const members = await ctx.context.adapter.findMany<Member>({
 					model: "member",
@@ -578,12 +577,6 @@
 				}
 			}
 
-			const canUpdateMember = hasPermission({
-				role: member.role,
-				options: ctx.context.orgOptions,
-				permissions: {
-					member: ["update"],
-=======
 			const canUpdateMember = await hasPermission(
 				{
 					role: member.role,
@@ -593,7 +586,6 @@
 					},
 					allowCreatorAllPermissions: true,
 					organizationId,
->>>>>>> 9db29660
 				},
 				ctx,
 			);

import * as z from "zod/v4";
import { createAuthEndpoint } from "../../../api/call";
import { getOrgAdapter } from "../adapter";
import { orgMiddleware, orgSessionMiddleware } from "../call";
import type { InferOrganizationRolesFromOption, Member } from "../schema";
import { APIError } from "better-call";
import { parseRoles } from "../organization";
import { getSessionFromCtx, sessionMiddleware } from "../../../api";
import { ORGANIZATION_ERROR_CODES } from "../error-codes";
import { BASE_ERROR_CODES } from "../../../error/codes";
import { hasPermission } from "../has-permission";
import type { OrganizationOptions } from "../types";

export const addMember = <O extends OrganizationOptions>() =>
	createAuthEndpoint(
		"/organization/add-member",
		{
			method: "POST",
			body: z.object({
				userId: z.coerce.string({
					description:
						'The user Id which represents the user to be added as a member. If `null` is provided, then it\'s expected to provide session headers. Eg: "user-id"',
				}),
				role: z.union([z.string(), z.array(z.string())], {
					description:
						'The role(s) to assign to the new member. Eg: ["admin", "sale"]',
				}),
				organizationId: z
					.string({
						description:
							'An optional organization ID to pass. If not provided, will default to the user\'s active organization. Eg: "org-id"',
					})
					.optional(),
				teamId: z
					.string({
						description:
							'An optional team ID to add the member to. Eg: "team-id"',
					})
					.optional(),
			}),
			use: [orgMiddleware],
			metadata: {
				SERVER_ONLY: true,
				$Infer: {
					body: {} as {
						userId: string;
						role:
							| InferOrganizationRolesFromOption<O>
							| InferOrganizationRolesFromOption<O>[];
						organizationId?: string;
					} & (O extends { teams: { enabled: true } }
						? { teamId?: string }
						: {}),
				},
			},
		},
		async (ctx) => {
			const session = ctx.body.userId
				? await getSessionFromCtx<{
						session: {
							activeOrganizationId?: string;
						};
					}>(ctx).catch((e) => null)
				: null;
			const orgId =
				ctx.body.organizationId || session?.session.activeOrganizationId;
			if (!orgId) {
				return ctx.json(null, {
					status: 400,
					body: {
						message: ORGANIZATION_ERROR_CODES.NO_ACTIVE_ORGANIZATION,
					},
				});
			}

			const teamId = "teamId" in ctx.body ? ctx.body.teamId : undefined;
			if (teamId && !ctx.context.orgOptions.teams?.enabled) {
				ctx.context.logger.error("Teams are not enabled");
				throw new APIError("BAD_REQUEST", {
					message: "Teams are not enabled",
				});
			}

			const adapter = getOrgAdapter(ctx.context, ctx.context.orgOptions);

			const user = await ctx.context.internalAdapter.findUserById(
				ctx.body.userId,
			);

			if (!user) {
				throw new APIError("BAD_REQUEST", {
					message: BASE_ERROR_CODES.USER_NOT_FOUND,
				});
			}

			const alreadyMember = await adapter.findMemberByEmail({
				email: user.email,
				organizationId: orgId,
			});

			if (alreadyMember) {
				throw new APIError("BAD_REQUEST", {
					message:
						ORGANIZATION_ERROR_CODES.USER_IS_ALREADY_A_MEMBER_OF_THIS_ORGANIZATION,
				});
			}

			if (teamId) {
				const team = await adapter.findTeamById({
					teamId,
					organizationId: orgId,
				});
				if (!team || team.organizationId !== orgId) {
					throw new APIError("BAD_REQUEST", {
						message: ORGANIZATION_ERROR_CODES.TEAM_NOT_FOUND,
					});
				}
			}

			const membershipLimit = ctx.context.orgOptions?.membershipLimit || 100;
			const members = await adapter.listMembers({ organizationId: orgId });

			if (members.length >= membershipLimit) {
				throw new APIError("FORBIDDEN", {
					message:
						ORGANIZATION_ERROR_CODES.ORGANIZATION_MEMBERSHIP_LIMIT_REACHED,
				});
			}

			const createdMember = await adapter.createMember({
				organizationId: orgId,
				userId: user.id,
				role: parseRoles(ctx.body.role as string | string[]),
				createdAt: new Date(),
				...(teamId ? { teamId: teamId } : {}),
			});

			return ctx.json(createdMember);
		},
	);

export const removeMember = createAuthEndpoint(
	"/organization/remove-member",
	{
		method: "POST",
		body: z.object({
<<<<<<< HEAD
			memberIdOrEmail: z.string({
				description:
					'The ID or email of the member to remove. Eg: "user@example.com"',
=======
			memberIdOrEmail: z.string().meta({
				description: "The ID or email of the member to remove",
>>>>>>> 8fa4c9ce
			}),
			/**
			 * If not provided, the active organization will be used
			 */
			organizationId: z
				.string()
				.meta({
					description:
						'The ID of the organization to remove the member from. If not provided, the active organization will be used. Eg: "org-id"',
				})
				.optional(),
		}),
		use: [orgMiddleware, orgSessionMiddleware],
		metadata: {
			openapi: {
				description: "Remove a member from an organization",
				responses: {
					"200": {
						description: "Success",
						content: {
							"application/json": {
								schema: {
									type: "object",
									properties: {
										member: {
											type: "object",
											properties: {
												id: {
													type: "string",
												},
												userId: {
													type: "string",
												},
												organizationId: {
													type: "string",
												},
												role: {
													type: "string",
												},
											},
											required: ["id", "userId", "organizationId", "role"],
										},
									},
									required: ["member"],
								},
							},
						},
					},
				},
			},
		},
	},
	async (ctx) => {
		const session = ctx.context.session;
		const organizationId =
			ctx.body.organizationId || session.session.activeOrganizationId;
		if (!organizationId) {
			return ctx.json(null, {
				status: 400,
				body: {
					message: ORGANIZATION_ERROR_CODES.NO_ACTIVE_ORGANIZATION,
				},
			});
		}
		const adapter = getOrgAdapter(ctx.context, ctx.context.orgOptions);
		const member = await adapter.findMemberByOrgId({
			userId: session.user.id,
			organizationId: organizationId,
		});
		if (!member) {
			throw new APIError("BAD_REQUEST", {
				message: ORGANIZATION_ERROR_CODES.MEMBER_NOT_FOUND,
			});
		}
		let toBeRemovedMember: Member | null = null;
		if (ctx.body.memberIdOrEmail.includes("@")) {
			toBeRemovedMember = await adapter.findMemberByEmail({
				email: ctx.body.memberIdOrEmail,
				organizationId: organizationId,
			});
		} else {
			toBeRemovedMember = await adapter.findMemberById(
				ctx.body.memberIdOrEmail,
			);
		}
		if (!toBeRemovedMember) {
			throw new APIError("BAD_REQUEST", {
				message: ORGANIZATION_ERROR_CODES.MEMBER_NOT_FOUND,
			});
		}
		const roles = toBeRemovedMember.role.split(",");
		const creatorRole = ctx.context.orgOptions?.creatorRole || "owner";
		const isOwner = roles.includes(creatorRole);
		if (isOwner) {
			if (member.role !== creatorRole) {
				throw new APIError("BAD_REQUEST", {
					message:
						ORGANIZATION_ERROR_CODES.YOU_CANNOT_LEAVE_THE_ORGANIZATION_AS_THE_ONLY_OWNER,
				});
			}
			const members = await adapter.listMembers({
				organizationId: organizationId,
			});
			const owners = members.filter((member) => {
				const roles = member.role.split(",");
				return roles.includes(creatorRole);
			});
			if (owners.length <= 1) {
				throw new APIError("BAD_REQUEST", {
					message:
						ORGANIZATION_ERROR_CODES.YOU_CANNOT_LEAVE_THE_ORGANIZATION_AS_THE_ONLY_OWNER,
				});
			}
		}
		const canDeleteMember = hasPermission({
			role: member.role,
			options: ctx.context.orgOptions,
			permissions: {
				member: ["delete"],
			},
		});
		if (!canDeleteMember) {
			throw new APIError("UNAUTHORIZED", {
				message:
					ORGANIZATION_ERROR_CODES.YOU_ARE_NOT_ALLOWED_TO_DELETE_THIS_MEMBER,
			});
		}

		if (toBeRemovedMember?.organizationId !== organizationId) {
			throw new APIError("BAD_REQUEST", {
				message: ORGANIZATION_ERROR_CODES.MEMBER_NOT_FOUND,
			});
		}
		await adapter.deleteMember(toBeRemovedMember.id);
		if (
			session.user.id === toBeRemovedMember.userId &&
			session.session.activeOrganizationId === toBeRemovedMember.organizationId
		) {
			await adapter.setActiveOrganization(session.session.token, null);
		}
		return ctx.json({
			member: toBeRemovedMember,
		});
	},
);

export const updateMemberRole = <O extends OrganizationOptions>(option: O) =>
	createAuthEndpoint(
		"/organization/update-member-role",
		{
			method: "POST",
			body: z.object({
				role: z.union([z.string(), z.array(z.string())], {
					description:
						'The new role to be applied. This can be a string or array of strings representing the roles. Eg: ["admin", "sale"]',
				}),
				memberId: z.string({
					description:
						'The member id to apply the role update to. Eg: "member-id"',
				}),
				organizationId: z
					.string({
						description:
							'An optional organization ID which the member is a part of to apply the role update. If not provided, you must provide session headers to get the active organization. Eg: "organization-id"',
					})
					.optional(),
			}),
			use: [orgMiddleware, orgSessionMiddleware],
			metadata: {
				$Infer: {
					body: {} as {
						role:
							| InferOrganizationRolesFromOption<O>
							| InferOrganizationRolesFromOption<O>[];
						memberId: string;
						/**
						 * If not provided, the active organization will be used
						 */
						organizationId?: string;
					},
				},
				openapi: {
					description: "Update the role of a member in an organization",
					responses: {
						"200": {
							description: "Success",
							content: {
								"application/json": {
									schema: {
										type: "object",
										properties: {
											member: {
												type: "object",
												properties: {
													id: {
														type: "string",
													},
													userId: {
														type: "string",
													},
													organizationId: {
														type: "string",
													},
													role: {
														type: "string",
													},
												},
												required: ["id", "userId", "organizationId", "role"],
											},
										},
										required: ["member"],
									},
								},
							},
						},
					},
				},
			},
		},
		async (ctx) => {
			const session = ctx.context.session;

			if (!ctx.body.role) {
				throw new APIError("BAD_REQUEST");
			}

			const organizationId =
				ctx.body.organizationId || session.session.activeOrganizationId;

			if (!organizationId) {
				throw new APIError("BAD_REQUEST", {
					message: ORGANIZATION_ERROR_CODES.NO_ACTIVE_ORGANIZATION,
				});
			}

			const adapter = getOrgAdapter(ctx.context, ctx.context.orgOptions);
			const roleToSet: string[] = Array.isArray(ctx.body.role)
				? (ctx.body.role as string[])
				: ctx.body.role
					? [ctx.body.role as string]
					: [];

			const member = await adapter.findMemberByOrgId({
				userId: session.user.id,
				organizationId: organizationId,
			});

			if (!member) {
				throw new APIError("BAD_REQUEST", {
					message: ORGANIZATION_ERROR_CODES.MEMBER_NOT_FOUND,
				});
			}

			const toBeUpdatedMember =
				member.id !== ctx.body.memberId
					? await adapter.findMemberById(ctx.body.memberId)
					: member;

			if (!toBeUpdatedMember) {
				throw new APIError("BAD_REQUEST", {
					message: ORGANIZATION_ERROR_CODES.MEMBER_NOT_FOUND,
				});
			}

			const toBeUpdatedMemberRoles = toBeUpdatedMember.role.split(",");
			const updatingMemberRoles = member.role.split(",");
			const creatorRole = ctx.context.orgOptions?.creatorRole || "owner";

			if (
				(toBeUpdatedMemberRoles.includes(creatorRole) &&
					!updatingMemberRoles.includes(creatorRole)) ||
				(roleToSet.includes(creatorRole) &&
					!updatingMemberRoles.includes(creatorRole))
			) {
				throw new APIError("FORBIDDEN", {
					message:
						ORGANIZATION_ERROR_CODES.YOU_ARE_NOT_ALLOWED_TO_UPDATE_THIS_MEMBER,
				});
			}

			const canUpdateMember = hasPermission({
				role: member.role,
				options: ctx.context.orgOptions,
				permissions: {
					member: ["update"],
				},
			});

			if (!canUpdateMember) {
				throw new APIError("FORBIDDEN", {
					message:
						ORGANIZATION_ERROR_CODES.YOU_ARE_NOT_ALLOWED_TO_UPDATE_THIS_MEMBER,
				});
			}
			const updatedMember = await adapter.updateMember(
				ctx.body.memberId,
				parseRoles(ctx.body.role as string | string[]),
			);
			if (!updatedMember) {
				throw new APIError("BAD_REQUEST", {
					message: ORGANIZATION_ERROR_CODES.MEMBER_NOT_FOUND,
				});
			}
			return ctx.json(updatedMember);
		},
	);

export const getActiveMember = createAuthEndpoint(
	"/organization/get-active-member",
	{
		method: "GET",
		use: [orgMiddleware, orgSessionMiddleware],
		requireHeaders: true,
		metadata: {
			openapi: {
				description: "Get the member details of the active organization",
				responses: {
					"200": {
						description: "Success",
						content: {
							"application/json": {
								schema: {
									type: "object",
									properties: {
										id: {
											type: "string",
										},
										userId: {
											type: "string",
										},
										organizationId: {
											type: "string",
										},
										role: {
											type: "string",
										},
									},
									required: ["id", "userId", "organizationId", "role"],
								},
							},
						},
					},
				},
			},
		},
	},
	async (ctx) => {
		const session = ctx.context.session;
		const organizationId = session.session.activeOrganizationId;
		if (!organizationId) {
			return ctx.json(null, {
				status: 400,
				body: {
					message: ORGANIZATION_ERROR_CODES.NO_ACTIVE_ORGANIZATION,
				},
			});
		}
		const adapter = getOrgAdapter(ctx.context, ctx.context.orgOptions);
		const member = await adapter.findMemberByOrgId({
			userId: session.user.id,
			organizationId: organizationId,
		});
		if (!member) {
			return ctx.json(null, {
				status: 400,
				body: {
					message: ORGANIZATION_ERROR_CODES.MEMBER_NOT_FOUND,
				},
			});
		}
		return ctx.json(member);
	},
);

export const leaveOrganization = createAuthEndpoint(
	"/organization/leave",
	{
		method: "POST",
		body: z.object({
			organizationId: z.string({
				description:
					'The organization Id for the member to leave. Eg: "organization-id"',
			}),
		}),
		requireHeaders: true,
		use: [sessionMiddleware, orgMiddleware],
	},
	async (ctx) => {
		const session = ctx.context.session;
		const adapter = getOrgAdapter(ctx.context);
		const member = await adapter.findMemberByOrgId({
			userId: session.user.id,
			organizationId: ctx.body.organizationId,
		});
		if (!member) {
			throw new APIError("BAD_REQUEST", {
				message: ORGANIZATION_ERROR_CODES.MEMBER_NOT_FOUND,
			});
		}
		const isOwnerLeaving =
			member.role === (ctx.context.orgOptions?.creatorRole || "owner");
		if (isOwnerLeaving) {
			const members = await ctx.context.adapter.findMany<Member>({
				model: "member",
				where: [
					{
						field: "organizationId",
						value: ctx.body.organizationId,
					},
				],
			});
			const owners = members.filter(
				(member) =>
					member.role === (ctx.context.orgOptions?.creatorRole || "owner"),
			);
			if (owners.length <= 1) {
				throw new APIError("BAD_REQUEST", {
					message:
						ORGANIZATION_ERROR_CODES.YOU_CANNOT_LEAVE_THE_ORGANIZATION_AS_THE_ONLY_OWNER,
				});
			}
		}
		await adapter.deleteMember(member.id);
		if (session.session.activeOrganizationId === ctx.body.organizationId) {
			await adapter.setActiveOrganization(session.session.token, null);
		}
		return ctx.json(member);
	},
);<|MERGE_RESOLUTION|>--- conflicted
+++ resolved
@@ -144,14 +144,8 @@
 	{
 		method: "POST",
 		body: z.object({
-<<<<<<< HEAD
-			memberIdOrEmail: z.string({
-				description:
-					'The ID or email of the member to remove. Eg: "user@example.com"',
-=======
 			memberIdOrEmail: z.string().meta({
 				description: "The ID or email of the member to remove",
->>>>>>> 8fa4c9ce
 			}),
 			/**
 			 * If not provided, the active organization will be used

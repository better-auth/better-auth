import * as z from "zod/v4";
import { createAuthEndpoint } from "../../../api/call";
import { getOrgAdapter } from "../adapter";
import { orgMiddleware, orgSessionMiddleware } from "../call";
import type { InferOrganizationRolesFromOption, Member } from "../schema";
import { APIError } from "better-call";
import { parseRoles } from "../organization";
import { getSessionFromCtx, sessionMiddleware } from "../../../api";
import { ORGANIZATION_ERROR_CODES } from "../error-codes";
import { BASE_ERROR_CODES } from "../../../error/codes";
import { hasPermission } from "../has-permission";
import type { OrganizationOptions } from "../types";
import { toZodSchema } from "../../../db/to-zod";
import type { InferAdditionalFieldsFromPluginOptions } from "../../../db";

export const addMember = <O extends OrganizationOptions>(option: O) => {
	const additionalFieldsSchema = toZodSchema({
		fields: option?.schema?.member?.additionalFields || {},
		isClientSide: true,
	});
	const baseSchema = z.object({
		userId: z.coerce.string().meta({
			description:
				'The user Id which represents the user to be added as a member. If `null` is provided, then it\'s expected to provide session headers. Eg: "user-id"',
		}),
		role: z.union([z.string(), z.array(z.string())]).meta({
			description:
				'The role(s) to assign to the new member. Eg: ["admin", "sale"]',
		}),
		organizationId: z
			.string()
			.meta({
				description:
					'An optional organization ID to pass. If not provided, will default to the user\'s active organization. Eg: "org-id"',
			})
			.optional(),
		teamId: z
			.string()
			.meta({
				description: 'An optional team ID to add the member to. Eg: "team-id"',
			})
			.optional(),
	});
	return createAuthEndpoint(
		"/organization/add-member",
		{
			method: "POST",
			body: z.object({
				...baseSchema.shape,
				...additionalFieldsSchema.shape,
			}),
			use: [orgMiddleware],
			metadata: {
				SERVER_ONLY: true,
				$Infer: {
					body: {} as {
						userId: string;
						role:
							| InferOrganizationRolesFromOption<O>
							| InferOrganizationRolesFromOption<O>[];
						organizationId?: string;
					} & (O extends { teams: { enabled: true } }
						? { teamId?: string }
						: {}) &
						InferAdditionalFieldsFromPluginOptions<"member", O>,
				},
			},
		},
		async (ctx) => {
			const session = ctx.body.userId
				? await getSessionFromCtx<{
						session: {
							activeOrganizationId?: string;
						};
					}>(ctx).catch((e) => null)
				: null;
			const orgId =
				ctx.body.organizationId || session?.session.activeOrganizationId;
			if (!orgId) {
				return ctx.json(null, {
					status: 400,
					body: {
						message: ORGANIZATION_ERROR_CODES.NO_ACTIVE_ORGANIZATION,
					},
				});
			}

			const teamId =
				"teamId" in ctx.body ? (ctx.body.teamId as string) : undefined;
			if (teamId && !ctx.context.orgOptions.teams?.enabled) {
				ctx.context.logger.error("Teams are not enabled");
				throw new APIError("BAD_REQUEST", {
					message: "Teams are not enabled",
				});
			}

			const adapter = getOrgAdapter<O>(ctx.context, option);

			const user = await ctx.context.internalAdapter.findUserById(
				ctx.body.userId,
			);

			if (!user) {
				throw new APIError("BAD_REQUEST", {
					message: BASE_ERROR_CODES.USER_NOT_FOUND,
				});
			}

			const alreadyMember = await adapter.findMemberByEmail({
				email: user.email,
				organizationId: orgId,
			});

			if (alreadyMember) {
				throw new APIError("BAD_REQUEST", {
					message:
						ORGANIZATION_ERROR_CODES.USER_IS_ALREADY_A_MEMBER_OF_THIS_ORGANIZATION,
				});
			}

			if (teamId) {
				const team = await adapter.findTeamById({
					teamId,
					organizationId: orgId,
				});
				if (!team || team.organizationId !== orgId) {
					throw new APIError("BAD_REQUEST", {
						message: ORGANIZATION_ERROR_CODES.TEAM_NOT_FOUND,
					});
				}
			}

			const membershipLimit = ctx.context.orgOptions?.membershipLimit || 100;
			const members = await adapter.listMembers({ organizationId: orgId });

			if (members.length >= membershipLimit) {
				throw new APIError("FORBIDDEN", {
					message:
						ORGANIZATION_ERROR_CODES.ORGANIZATION_MEMBERSHIP_LIMIT_REACHED,
				});
			}

			const {
				role: _,
				userId: __,
				organizationId: ___,
				...additionalFields
			} = ctx.body;

			const createdMember = await adapter.createMember({
				organizationId: orgId,
				userId: user.id,
				role: parseRoles(ctx.body.role as string | string[]),
				createdAt: new Date(),
<<<<<<< HEAD
=======
				...(additionalFields ? additionalFields : {}),
				...(teamId ? { teamId } : {}),
>>>>>>> 93698afd
			});

			if (teamId) {
				await adapter.createTeamMember({
					userId: user.id,
					teamId,
				});
			}

			return ctx.json(createdMember);
		},
	);
};

export const removeMember = <O extends OrganizationOptions>(options: O) =>
	createAuthEndpoint(
		"/organization/remove-member",
		{
			method: "POST",
			body: z.object({
				memberIdOrEmail: z.string().meta({
					description: "The ID or email of the member to remove",
				}),
				/**
				 * If not provided, the active organization will be used
				 */
				organizationId: z.string().meta({
					description:
						'The ID of the organization to remove the member from. If not provided, the active organization will be used. Eg: "org-id"',
				}),
			}),
			use: [orgMiddleware, orgSessionMiddleware],
			metadata: {
				openapi: {
					description: "Remove a member from an organization",
					responses: {
						"200": {
							description: "Success",
							content: {
								"application/json": {
									schema: {
										type: "object",
										properties: {
											member: {
												type: "object",
												properties: {
													id: {
														type: "string",
													},
													userId: {
														type: "string",
													},
													organizationId: {
														type: "string",
													},
													role: {
														type: "string",
													},
												},
												required: ["id", "userId", "organizationId", "role"],
											},
										},
										required: ["member"],
									},
								},
							},
						},
					},
				},
			},
		},
		async (ctx) => {
			const session = ctx.context.session;
			const organizationId =
				ctx.body.organizationId || session.session.activeOrganizationId;
			if (!organizationId) {
				return ctx.json(null, {
					status: 400,
					body: {
						message: ORGANIZATION_ERROR_CODES.NO_ACTIVE_ORGANIZATION,
					},
				});
			}
			const adapter = getOrgAdapter<O>(ctx.context, options);
			const member = await adapter.findMemberByOrgId({
				userId: session.user.id,
				organizationId: organizationId,
			});
			if (!member) {
				throw new APIError("BAD_REQUEST", {
					message: ORGANIZATION_ERROR_CODES.MEMBER_NOT_FOUND,
				});
			}
			let toBeRemovedMember: Member | null = null;
			if (ctx.body.memberIdOrEmail.includes("@")) {
				toBeRemovedMember = await adapter.findMemberByEmail({
					email: ctx.body.memberIdOrEmail,
					organizationId: organizationId,
				});
			} else {
				toBeRemovedMember = await adapter.findMemberById(
					ctx.body.memberIdOrEmail,
				);
			}
			if (!toBeRemovedMember) {
				throw new APIError("BAD_REQUEST", {
					message: ORGANIZATION_ERROR_CODES.MEMBER_NOT_FOUND,
				});
			}
			const roles = toBeRemovedMember.role.split(",");
			const creatorRole = ctx.context.orgOptions?.creatorRole || "owner";
			const isOwner = roles.includes(creatorRole);
			if (isOwner) {
				if (member.role !== creatorRole) {
					throw new APIError("BAD_REQUEST", {
						message:
							ORGANIZATION_ERROR_CODES.YOU_CANNOT_LEAVE_THE_ORGANIZATION_AS_THE_ONLY_OWNER,
					});
				}
				const members = await adapter.listMembers({
					organizationId: organizationId,
				});
				const owners = members.filter((member) => {
					const roles = member.role.split(",");
					return roles.includes(creatorRole);
				});
				if (owners.length <= 1) {
					throw new APIError("BAD_REQUEST", {
						message:
							ORGANIZATION_ERROR_CODES.YOU_CANNOT_LEAVE_THE_ORGANIZATION_AS_THE_ONLY_OWNER,
					});
				}
			}
			const canDeleteMember = hasPermission({
				role: member.role,
				options: ctx.context.orgOptions,
				permissions: {
					member: ["delete"],
				},
			});
			if (!canDeleteMember) {
				throw new APIError("UNAUTHORIZED", {
					message:
						ORGANIZATION_ERROR_CODES.YOU_ARE_NOT_ALLOWED_TO_DELETE_THIS_MEMBER,
				});
			}

			if (toBeRemovedMember?.organizationId !== organizationId) {
				throw new APIError("BAD_REQUEST", {
					message: ORGANIZATION_ERROR_CODES.MEMBER_NOT_FOUND,
				});
			}
			await adapter.deleteMember(toBeRemovedMember.id);
			if (
				session.user.id === toBeRemovedMember.userId &&
				session.session.activeOrganizationId ===
					toBeRemovedMember.organizationId
			) {
				await adapter.setActiveOrganization(session.session.token, null);
			}
			return ctx.json({
				member: toBeRemovedMember,
			});
		},
	);

export const updateMemberRole = <O extends OrganizationOptions>(option: O) =>
	createAuthEndpoint(
		"/organization/update-member-role",
		{
			method: "POST",
			body: z.object({
				role: z.union([z.string(), z.array(z.string())]).meta({
					description:
						'The new role to be applied. This can be a string or array of strings representing the roles. Eg: ["admin", "sale"]',
				}),
				memberId: z.string().meta({
					description:
						'The member id to apply the role update to. Eg: "member-id"',
				}),
				organizationId: z
					.string()
					.meta({
						description:
							'An optional organization ID which the member is a part of to apply the role update. If not provided, you must provide session headers to get the active organization. Eg: "organization-id"',
					})
					.optional(),
			}),
			use: [orgMiddleware, orgSessionMiddleware],
			metadata: {
				$Infer: {
					body: {} as {
						role:
							| InferOrganizationRolesFromOption<O>
							| InferOrganizationRolesFromOption<O>[];
						memberId: string;
						/**
						 * If not provided, the active organization will be used
						 */
						organizationId?: string;
					},
				},
				openapi: {
					description: "Update the role of a member in an organization",
					responses: {
						"200": {
							description: "Success",
							content: {
								"application/json": {
									schema: {
										type: "object",
										properties: {
											member: {
												type: "object",
												properties: {
													id: {
														type: "string",
													},
													userId: {
														type: "string",
													},
													organizationId: {
														type: "string",
													},
													role: {
														type: "string",
													},
												},
												required: ["id", "userId", "organizationId", "role"],
											},
										},
										required: ["member"],
									},
								},
							},
						},
					},
				},
			},
		},
		async (ctx) => {
			const session = ctx.context.session;

			if (!ctx.body.role) {
				throw new APIError("BAD_REQUEST");
			}

			const organizationId =
				ctx.body.organizationId || session.session.activeOrganizationId;

			if (!organizationId) {
				throw new APIError("BAD_REQUEST", {
					message: ORGANIZATION_ERROR_CODES.NO_ACTIVE_ORGANIZATION,
				});
			}

			const adapter = getOrgAdapter(ctx.context, ctx.context.orgOptions);
			const roleToSet: string[] = Array.isArray(ctx.body.role)
				? (ctx.body.role as string[])
				: ctx.body.role
					? [ctx.body.role as string]
					: [];

			const member = await adapter.findMemberByOrgId({
				userId: session.user.id,
				organizationId: organizationId,
			});

			if (!member) {
				throw new APIError("BAD_REQUEST", {
					message: ORGANIZATION_ERROR_CODES.MEMBER_NOT_FOUND,
				});
			}

			const toBeUpdatedMember =
				member.id !== ctx.body.memberId
					? await adapter.findMemberById(ctx.body.memberId)
					: member;

			if (!toBeUpdatedMember) {
				throw new APIError("BAD_REQUEST", {
					message: ORGANIZATION_ERROR_CODES.MEMBER_NOT_FOUND,
				});
			}

			const toBeUpdatedMemberRoles = toBeUpdatedMember.role.split(",");
			const updatingMemberRoles = member.role.split(",");
			const creatorRole = ctx.context.orgOptions?.creatorRole || "owner";

			if (
				(toBeUpdatedMemberRoles.includes(creatorRole) &&
					!updatingMemberRoles.includes(creatorRole)) ||
				(roleToSet.includes(creatorRole) &&
					!updatingMemberRoles.includes(creatorRole))
			) {
				throw new APIError("FORBIDDEN", {
					message:
						ORGANIZATION_ERROR_CODES.YOU_ARE_NOT_ALLOWED_TO_UPDATE_THIS_MEMBER,
				});
			}

			const canUpdateMember = hasPermission({
				role: member.role,
				options: ctx.context.orgOptions,
				permissions: {
					member: ["update"],
				},
			});

			if (!canUpdateMember) {
				throw new APIError("FORBIDDEN", {
					message:
						ORGANIZATION_ERROR_CODES.YOU_ARE_NOT_ALLOWED_TO_UPDATE_THIS_MEMBER,
				});
			}
			const updatedMember = await adapter.updateMember(
				ctx.body.memberId,
				parseRoles(ctx.body.role as string | string[]),
			);
			if (!updatedMember) {
				throw new APIError("BAD_REQUEST", {
					message: ORGANIZATION_ERROR_CODES.MEMBER_NOT_FOUND,
				});
			}
			return ctx.json(updatedMember);
		},
	);

export const getActiveMember = <O extends OrganizationOptions>(options: O) =>
	createAuthEndpoint(
		"/organization/get-active-member",
		{
			method: "GET",
			use: [orgMiddleware, orgSessionMiddleware],
			requireHeaders: true,
			metadata: {
				openapi: {
					description: "Get the member details of the active organization",
					responses: {
						"200": {
							description: "Success",
							content: {
								"application/json": {
									schema: {
										type: "object",
										properties: {
											id: {
												type: "string",
											},
											userId: {
												type: "string",
											},
											organizationId: {
												type: "string",
											},
											role: {
												type: "string",
											},
										},
										required: ["id", "userId", "organizationId", "role"],
									},
								},
							},
						},
					},
				},
			},
		},
		async (ctx) => {
			const session = ctx.context.session;
			const organizationId = session.session.activeOrganizationId;
			if (!organizationId) {
				return ctx.json(null, {
					status: 400,
					body: {
						message: ORGANIZATION_ERROR_CODES.NO_ACTIVE_ORGANIZATION,
					},
				});
			}
			const adapter = getOrgAdapter<O>(ctx.context, options);
			const member = await adapter.findMemberByOrgId({
				userId: session.user.id,
				organizationId: organizationId,
			});
			if (!member) {
				return ctx.json(null, {
					status: 400,
					body: {
						message: ORGANIZATION_ERROR_CODES.MEMBER_NOT_FOUND,
					},
				});
			}
			return ctx.json(member);
		},
	);

export const leaveOrganization = <O extends OrganizationOptions>(options: O) =>
	createAuthEndpoint(
		"/organization/leave",
		{
			method: "POST",
			body: z.object({
				organizationId: z.string().meta({
					description:
						'The organization Id for the member to leave. Eg: "organization-id"',
				}),
			}),
			requireHeaders: true,
			use: [sessionMiddleware, orgMiddleware],
		},
		async (ctx) => {
			const session = ctx.context.session;
			const adapter = getOrgAdapter<O>(ctx.context, options);
			const member = await adapter.findMemberByOrgId({
				userId: session.user.id,
				organizationId: ctx.body.organizationId,
			});
			if (!member) {
				throw new APIError("BAD_REQUEST", {
					message: ORGANIZATION_ERROR_CODES.MEMBER_NOT_FOUND,
				});
			}
			const isOwnerLeaving =
				member.role === (ctx.context.orgOptions?.creatorRole || "owner");
			if (isOwnerLeaving) {
				const members = await ctx.context.adapter.findMany<Member>({
					model: "member",
					where: [
						{
							field: "organizationId",
							value: ctx.body.organizationId,
						},
					],
				});
				const owners = members.filter(
					(member) =>
						member.role === (ctx.context.orgOptions?.creatorRole || "owner"),
				);
				if (owners.length <= 1) {
					throw new APIError("BAD_REQUEST", {
						message:
							ORGANIZATION_ERROR_CODES.YOU_CANNOT_LEAVE_THE_ORGANIZATION_AS_THE_ONLY_OWNER,
					});
				}
			}
			await adapter.deleteMember(member.id);
			if (session.session.activeOrganizationId === ctx.body.organizationId) {
				await adapter.setActiveOrganization(session.session.token, null);
			}
			return ctx.json(member);
		},
	);<|MERGE_RESOLUTION|>--- conflicted
+++ resolved
@@ -152,11 +152,7 @@
 				userId: user.id,
 				role: parseRoles(ctx.body.role as string | string[]),
 				createdAt: new Date(),
-<<<<<<< HEAD
-=======
 				...(additionalFields ? additionalFields : {}),
-				...(teamId ? { teamId } : {}),
->>>>>>> 93698afd
 			});
 
 			if (teamId) {

import * as z from "zod";
import { createAuthEndpoint } from "../../../api/call";
import { getOrgAdapter } from "../adapter";
import { orgMiddleware, orgSessionMiddleware } from "../call";
import { APIError } from "better-call";
import { getSessionFromCtx } from "../../../api";
import { ORGANIZATION_ERROR_CODES } from "../error-codes";
import type { OrganizationOptions } from "../types";
import { teamSchema } from "../schema";
import { hasPermission } from "../has-permission";
import { setSessionCookie } from "../../../cookies";
import {
	toZodSchema,
	type InferAdditionalFieldsFromPluginOptions,
} from "../../../db";
import type { PrettifyDeep } from "../../../types/helper";

export const createTeam = <O extends OrganizationOptions>(options: O) => {
	const additionalFieldsSchema = toZodSchema({
		fields: options?.schema?.team?.additionalFields ?? {},
		isClientSide: true,
	});
	const baseSchema = z.object({
		name: z.string().meta({
			description: 'The name of the team. Eg: "my-team"',
		}),
		organizationId: z
			.string()
			.meta({
				description:
					'The organization ID which the team will be created in. Defaults to the active organization. Eg: "organization-id"',
			})
			.optional(),
	});
	return createAuthEndpoint(
		"/organization/create-team",
		{
			method: "POST",
			body: z.object({
				...baseSchema.shape,
				...additionalFieldsSchema.shape,
			}),
			use: [orgMiddleware],
			metadata: {
				$Infer: {
					body: {} as z.infer<typeof baseSchema> &
						InferAdditionalFieldsFromPluginOptions<"team", O>,
				},
				openapi: {
					description: "Create a new team within an organization",
					responses: {
						"200": {
							description: "Team created successfully",
							content: {
								"application/json": {
									schema: {
										type: "object",
										properties: {
											id: {
												type: "string",
												description: "Unique identifier of the created team",
											},
											name: {
												type: "string",
												description: "Name of the team",
											},
											organizationId: {
												type: "string",
												description:
													"ID of the organization the team belongs to",
											},
											createdAt: {
												type: "string",
												format: "date-time",
												description: "Timestamp when the team was created",
											},
											updatedAt: {
												type: "string",
												format: "date-time",
												description: "Timestamp when the team was last updated",
											},
										},
										required: [
											"id",
											"name",
											"organizationId",
											"createdAt",
											"updatedAt",
										],
									},
								},
							},
						},
					},
				},
			},
		},
		async (ctx) => {
			const session = await getSessionFromCtx(ctx);
			const organizationId =
				ctx.body.organizationId || session?.session.activeOrganizationId;
			if (!session && (ctx.request || ctx.headers)) {
				throw new APIError("UNAUTHORIZED");
			}

			if (!organizationId) {
				throw new APIError("BAD_REQUEST", {
					message: ORGANIZATION_ERROR_CODES.NO_ACTIVE_ORGANIZATION,
				});
			}
			const adapter = getOrgAdapter<O>(ctx.context, options as O);
			if (session) {
				const member = await adapter.findMemberByOrgId({
					userId: session.user.id,
					organizationId,
				});
				if (!member) {
					throw new APIError("FORBIDDEN", {
						message:
							ORGANIZATION_ERROR_CODES.YOU_ARE_NOT_ALLOWED_TO_INVITE_USERS_TO_THIS_ORGANIZATION,
					});
				}
				const canCreate = await hasPermission(
					{
						role: member.role,
						options: ctx.context.orgOptions,
						permissions: {
							team: ["create"],
						},
						organizationId,
					},
					ctx,
				);

				if (!canCreate) {
					throw new APIError("FORBIDDEN", {
						message:
							ORGANIZATION_ERROR_CODES.YOU_ARE_NOT_ALLOWED_TO_CREATE_TEAMS_IN_THIS_ORGANIZATION,
					});
				}
			}

			const existingTeams = await adapter.listTeams(organizationId);
			const maximum =
				typeof ctx.context.orgOptions.teams?.maximumTeams === "function"
					? await ctx.context.orgOptions.teams?.maximumTeams(
							{
								organizationId,
								session,
							},
							ctx.request,
						)
					: ctx.context.orgOptions.teams?.maximumTeams;

			const maxTeamsReached = maximum ? existingTeams.length >= maximum : false;
			if (maxTeamsReached) {
				throw new APIError("BAD_REQUEST", {
					message:
						ORGANIZATION_ERROR_CODES.YOU_HAVE_REACHED_THE_MAXIMUM_NUMBER_OF_TEAMS,
				});
			}
			const { name, organizationId: _, ...additionalFields } = ctx.body;

			const organization = await adapter.findOrganizationById(organizationId);
			if (!organization) {
				throw new APIError("BAD_REQUEST", {
					message: ORGANIZATION_ERROR_CODES.ORGANIZATION_NOT_FOUND,
				});
			}

			let teamData = {
				name,
				organizationId,
				createdAt: new Date(),
				updatedAt: new Date(),
				...additionalFields,
			};

			// Run beforeCreateTeam hook
			if (options?.organizationHooks?.beforeCreateTeam) {
				const response = await options?.organizationHooks.beforeCreateTeam({
					team: {
						name,
						organizationId,
						...additionalFields,
					},
					user: session?.user,
					organization,
				});
				if (response && typeof response === "object" && "data" in response) {
					teamData = {
						...teamData,
						...response.data,
					};
				}
			}

			const createdTeam = await adapter.createTeam(teamData);

			// Run afterCreateTeam hook
			if (options?.organizationHooks?.afterCreateTeam) {
				await options?.organizationHooks.afterCreateTeam({
					team: createdTeam,
					user: session?.user,
					organization,
				});
			}

			return ctx.json(createdTeam);
		},
	);
};

export const removeTeam = <O extends OrganizationOptions>(options: O) =>
	createAuthEndpoint(
		"/organization/remove-team",
		{
			method: "POST",
			body: z.object({
				teamId: z.string().meta({
					description: `The team ID of the team to remove. Eg: "team-id"`,
				}),
				organizationId: z
					.string()
					.meta({
						description: `The organization ID which the team falls under. If not provided, it will default to the user's active organization. Eg: "organization-id"`,
					})
					.optional(),
			}),
			use: [orgMiddleware],
			metadata: {
				openapi: {
					description: "Remove a team from an organization",
					responses: {
						"200": {
							description: "Team removed successfully",
							content: {
								"application/json": {
									schema: {
										type: "object",
										properties: {
											message: {
												type: "string",
												description:
													"Confirmation message indicating successful removal",
												enum: ["Team removed successfully."],
											},
										},
										required: ["message"],
									},
								},
							},
						},
					},
				},
			},
		},
		async (ctx) => {
			const session = await getSessionFromCtx(ctx);
			const organizationId =
				ctx.body.organizationId || session?.session.activeOrganizationId;
			if (!organizationId) {
				return ctx.json(null, {
					status: 400,
					body: {
						message: ORGANIZATION_ERROR_CODES.NO_ACTIVE_ORGANIZATION,
					},
				});
			}
			if (!session && (ctx.request || ctx.headers)) {
				throw new APIError("UNAUTHORIZED");
			}
			const adapter = getOrgAdapter<O>(ctx.context, options);
			if (session) {
				const member = await adapter.findMemberByOrgId({
					userId: session.user.id,
					organizationId,
				});

				if (!member || session.session?.activeTeamId === ctx.body.teamId) {
					throw new APIError("FORBIDDEN", {
						message:
							ORGANIZATION_ERROR_CODES.YOU_ARE_NOT_ALLOWED_TO_DELETE_THIS_TEAM,
					});
				}

<<<<<<< HEAD
				const canRemove = hasPermission({
					role: member.role as string,
					options: ctx.context.orgOptions,
					permissions: {
						team: ["delete"],
=======
				const canRemove = await hasPermission(
					{
						role: member.role,
						options: ctx.context.orgOptions,
						permissions: {
							team: ["delete"],
						},
						organizationId,
>>>>>>> 19f39cb4
					},
					ctx,
				);

				if (!canRemove) {
					throw new APIError("FORBIDDEN", {
						message:
							ORGANIZATION_ERROR_CODES.YOU_ARE_NOT_ALLOWED_TO_DELETE_TEAMS_IN_THIS_ORGANIZATION,
					});
				}
			}
			const team = await adapter.findTeamById({
				teamId: ctx.body.teamId,
				organizationId,
			});
			if (!team || team.organizationId !== organizationId) {
				throw new APIError("BAD_REQUEST", {
					message: ORGANIZATION_ERROR_CODES.TEAM_NOT_FOUND,
				});
			}

			if (!ctx.context.orgOptions.teams?.allowRemovingAllTeams) {
				const teams = await adapter.listTeams(organizationId);
				if (teams.length <= 1) {
					throw new APIError("BAD_REQUEST", {
						message: ORGANIZATION_ERROR_CODES.UNABLE_TO_REMOVE_LAST_TEAM,
					});
				}
			}

			const organization = await adapter.findOrganizationById(organizationId);
			if (!organization) {
				throw new APIError("BAD_REQUEST", {
					message: ORGANIZATION_ERROR_CODES.ORGANIZATION_NOT_FOUND,
				});
			}

			// Run beforeDeleteTeam hook
			if (options?.organizationHooks?.beforeDeleteTeam) {
				await options?.organizationHooks.beforeDeleteTeam({
					team,
					user: session?.user,
					organization,
				});
			}

			await adapter.deleteTeam(team.id);

			// Run afterDeleteTeam hook
			if (options?.organizationHooks?.afterDeleteTeam) {
				await options?.organizationHooks.afterDeleteTeam({
					team,
					user: session?.user,
					organization,
				});
			}

			return ctx.json({ message: "Team removed successfully." });
		},
	);

export const updateTeam = <O extends OrganizationOptions>(options: O) => {
	const additionalFieldsSchema = toZodSchema({
		fields: options?.schema?.team?.additionalFields ?? {},
		isClientSide: true,
	});

	type Body = {
		teamId: string;
		data: Partial<
			PrettifyDeep<
				Omit<z.infer<typeof teamSchema>, "id" | "createdAt" | "updatedAt">
			> &
				InferAdditionalFieldsFromPluginOptions<"team", O>
		>;
	};

	return createAuthEndpoint(
		"/organization/update-team",
		{
			method: "POST",
			body: z.object({
				teamId: z.string().meta({
					description: `The ID of the team to be updated. Eg: "team-id"`,
				}),
				data: z
					.object({
						...teamSchema.shape,
						...additionalFieldsSchema.shape,
					})
					.partial(),
			}),
			requireHeaders: true,
			use: [orgMiddleware, orgSessionMiddleware],
			metadata: {
				$Infer: { body: {} as Body },
				openapi: {
					description: "Update an existing team in an organization",
					responses: {
						"200": {
							description: "Team updated successfully",
							content: {
								"application/json": {
									schema: {
										type: "object",
										properties: {
											id: {
												type: "string",
												description: "Unique identifier of the updated team",
											},
											name: {
												type: "string",
												description: "Updated name of the team",
											},
											organizationId: {
												type: "string",
												description:
													"ID of the organization the team belongs to",
											},
											createdAt: {
												type: "string",
												format: "date-time",
												description: "Timestamp when the team was created",
											},
											updatedAt: {
												type: "string",
												format: "date-time",
												description: "Timestamp when the team was last updated",
											},
										},
										required: [
											"id",
											"name",
											"organizationId",
											"createdAt",
											"updatedAt",
										],
									},
								},
							},
						},
					},
				},
			},
		},
		async (ctx) => {
			const session = ctx.context.session;
			const organizationId =
				ctx.body.data.organizationId || session.session.activeOrganizationId;
			if (!organizationId) {
				return ctx.json(null, {
					status: 400,
					body: {
						message: ORGANIZATION_ERROR_CODES.NO_ACTIVE_ORGANIZATION,
					},
				});
			}
			const adapter = getOrgAdapter<O>(ctx.context, options);
			const member = await adapter.findMemberByOrgId({
				userId: session.user.id,
				organizationId,
			});

			if (!member) {
				throw new APIError("FORBIDDEN", {
					message:
						ORGANIZATION_ERROR_CODES.YOU_ARE_NOT_ALLOWED_TO_UPDATE_THIS_TEAM,
				});
			}

<<<<<<< HEAD
			const canUpdate = hasPermission({
				role: member.role as string,
				options: ctx.context.orgOptions,
				permissions: {
					team: ["update"],
=======
			const canUpdate = await hasPermission(
				{
					role: member.role,
					options: ctx.context.orgOptions,
					permissions: {
						team: ["update"],
					},
					organizationId,
>>>>>>> 19f39cb4
				},
				ctx,
			);

			if (!canUpdate) {
				throw new APIError("FORBIDDEN", {
					message:
						ORGANIZATION_ERROR_CODES.YOU_ARE_NOT_ALLOWED_TO_UPDATE_THIS_TEAM,
				});
			}

			const team = await adapter.findTeamById({
				teamId: ctx.body.teamId,
				organizationId,
			});

			if (!team || team.organizationId !== organizationId) {
				throw new APIError("BAD_REQUEST", {
					message: ORGANIZATION_ERROR_CODES.TEAM_NOT_FOUND,
				});
			}

			const { name, organizationId: __, ...additionalFields } = ctx.body.data;

			const organization = await adapter.findOrganizationById(organizationId);
			if (!organization) {
				throw new APIError("BAD_REQUEST", {
					message: ORGANIZATION_ERROR_CODES.ORGANIZATION_NOT_FOUND,
				});
			}

			const updates = {
				name,
				...additionalFields,
			};

			// Run beforeUpdateTeam hook
			if (options?.organizationHooks?.beforeUpdateTeam) {
				const response = await options?.organizationHooks.beforeUpdateTeam({
					team,
					updates,
					user: session.user,
					organization,
				});
				if (response && typeof response === "object" && "data" in response) {
					// Allow the hook to modify the updates
					const modifiedUpdates = response.data;
					const updatedTeam = await adapter.updateTeam(
						team.id,
						modifiedUpdates,
					);

					// Run afterUpdateTeam hook
					if (options?.organizationHooks?.afterUpdateTeam) {
						await options?.organizationHooks.afterUpdateTeam({
							team: updatedTeam,
							user: session.user,
							organization,
						});
					}

					return ctx.json(updatedTeam);
				}
			}

			const updatedTeam = await adapter.updateTeam(team.id, updates);

			// Run afterUpdateTeam hook
			if (options?.organizationHooks?.afterUpdateTeam) {
				await options?.organizationHooks.afterUpdateTeam({
					team: updatedTeam,
					user: session.user,
					organization,
				});
			}

			return ctx.json(updatedTeam);
		},
	);
};

export const listOrganizationTeams = <O extends OrganizationOptions>(
	options: O,
) =>
	createAuthEndpoint(
		"/organization/list-teams",
		{
			method: "GET",
			query: z.optional(
				z.object({
					organizationId: z
						.string()
						.meta({
							description: `The organization ID which the teams are under to list. Defaults to the users active organization. Eg: "organziation-id"`,
						})
						.optional(),
				}),
			),
			requireHeaders: true,
			metadata: {
				openapi: {
					description: "List all teams in an organization",
					responses: {
						"200": {
							description: "Teams retrieved successfully",
							content: {
								"application/json": {
									schema: {
										type: "array",
										items: {
											type: "object",
											properties: {
												id: {
													type: "string",
													description: "Unique identifier of the team",
												},
												name: {
													type: "string",
													description: "Name of the team",
												},
												organizationId: {
													type: "string",
													description:
														"ID of the organization the team belongs to",
												},
												createdAt: {
													type: "string",
													format: "date-time",
													description: "Timestamp when the team was created",
												},
												updatedAt: {
													type: "string",
													format: "date-time",
													description:
														"Timestamp when the team was last updated",
												},
											},
											required: [
												"id",
												"name",
												"organizationId",
												"createdAt",
												"updatedAt",
											],
										},
										description:
											"Array of team objects within the organization",
									},
								},
							},
						},
					},
				},
			},
			use: [orgMiddleware, orgSessionMiddleware],
		},
		async (ctx) => {
			const session = ctx.context.session;
			const organizationId =
				ctx.query?.organizationId || session?.session.activeOrganizationId;
			if (!organizationId) {
				throw ctx.error("BAD_REQUEST", {
					message: ORGANIZATION_ERROR_CODES.NO_ACTIVE_ORGANIZATION,
				});
			}
			const adapter = getOrgAdapter<O>(ctx.context, options);
			const member = await adapter.findMemberByOrgId({
				userId: session.user.id,
				organizationId: organizationId || "",
			});
			if (!member) {
				throw new APIError("FORBIDDEN", {
					message:
						ORGANIZATION_ERROR_CODES.YOU_ARE_NOT_ALLOWED_TO_ACCESS_THIS_ORGANIZATION,
				});
			}
			const teams = await adapter.listTeams(organizationId);
			return ctx.json(teams);
		},
	);

export const setActiveTeam = <O extends OrganizationOptions>(options: O) =>
	createAuthEndpoint(
		"/organization/set-active-team",
		{
			method: "POST",
			body: z.object({
				teamId: z
					.string()
					.meta({
						description:
							"The team id to set as active. It can be null to unset the active team",
					})
					.nullable()
					.optional(),
			}),
			use: [orgSessionMiddleware, orgMiddleware],
			metadata: {
				openapi: {
					description: "Set the active team",
					responses: {
						"200": {
							description: "Success",
							content: {
								"application/json": {
									schema: {
										type: "object",
										description: "The team",
										$ref: "#/components/schemas/Team",
									},
								},
							},
						},
					},
				},
			},
		},
		async (ctx) => {
			const adapter = getOrgAdapter(ctx.context, ctx.context.orgOptions);
			const session = ctx.context.session;

			if (ctx.body.teamId === null) {
				const sessionTeamId = session.session.activeTeamId;
				if (!sessionTeamId) {
					return ctx.json(null);
				}

				const updatedSession = await adapter.setActiveTeam(
					session.session.token,
					null,
					ctx,
				);

				await setSessionCookie(ctx, {
					session: updatedSession,
					user: session.user,
				});

				return ctx.json(null);
			}

			let teamId: string;

			if (!ctx.body.teamId) {
				const sessionTeamId = session.session.activeTeamId;
				if (!sessionTeamId) {
					return ctx.json(null);
				} else {
					teamId = sessionTeamId;
				}
			} else {
				teamId = ctx.body.teamId;
			}

			const team = await adapter.findTeamById({ teamId });

			if (!team) {
				throw new APIError("BAD_REQUEST", {
					message: ORGANIZATION_ERROR_CODES.TEAM_NOT_FOUND,
				});
			}

			const member = await adapter.findTeamMember({
				teamId,
				userId: session.user.id,
			});

			if (!member) {
				throw new APIError("FORBIDDEN", {
					message: ORGANIZATION_ERROR_CODES.USER_IS_NOT_A_MEMBER_OF_THE_TEAM,
				});
			}

			const updatedSession = await adapter.setActiveTeam(
				session.session.token,
				team.id,
				ctx,
			);

			await setSessionCookie(ctx, {
				session: updatedSession,
				user: session.user,
			});

			return ctx.json(team);
		},
	);

export const listUserTeams = <O extends OrganizationOptions>(options: O) =>
	createAuthEndpoint(
		"/organization/list-user-teams",
		{
			method: "GET",
			metadata: {
				openapi: {
					description: "List all teams that the current user is a part of.",
					responses: {
						"200": {
							description: "Teams retrieved successfully",
							content: {
								"application/json": {
									schema: {
										type: "array",
										items: {
											type: "object",
											description: "The team",
											$ref: "#/components/schemas/Team",
										},
										description:
											"Array of team objects within the organization",
									},
								},
							},
						},
					},
				},
			},
			use: [orgMiddleware, orgSessionMiddleware],
		},
		async (ctx) => {
			const session = ctx.context.session;
			const adapter = getOrgAdapter(ctx.context, ctx.context.orgOptions);
			const teams = await adapter.listTeamsByUser({
				userId: session.user.id,
			});

			return ctx.json(teams);
		},
	);

export const listTeamMembers = <O extends OrganizationOptions>(options: O) =>
	createAuthEndpoint(
		"/organization/list-team-members",
		{
			method: "GET",
			query: z.optional(
				z.object({
					teamId: z.string().optional().meta({
						description:
							"The team whose members we should return. If this is not provided the members of the current active team get returned.",
					}),
				}),
			),
			metadata: {
				openapi: {
					description: "List the members of the given team.",
					responses: {
						"200": {
							description: "Teams retrieved successfully",
							content: {
								"application/json": {
									schema: {
										type: "array",
										items: {
											type: "object",
											description: "The team member",
											properties: {
												id: {
													type: "string",
													description: "Unique identifier of the team member",
												},
												userId: {
													type: "string",
													description: "The user ID of the team member",
												},
												teamId: {
													type: "string",
													description:
														"The team ID of the team the team member is in",
												},
												createdAt: {
													type: "string",
													format: "date-time",
													description:
														"Timestamp when the team member was created",
												},
											},
											required: ["id", "userId", "teamId", "createdAt"],
										},
										description: "Array of team member objects within the team",
									},
								},
							},
						},
					},
				},
			},
			use: [orgMiddleware, orgSessionMiddleware],
		},
		async (ctx) => {
			const session = ctx.context.session;
			const adapter = getOrgAdapter(ctx.context, ctx.context.orgOptions);
			let teamId = ctx.query?.teamId || session?.session.activeTeamId;
			if (!teamId) {
				throw new APIError("BAD_REQUEST", {
					message: ORGANIZATION_ERROR_CODES.YOU_DO_NOT_HAVE_AN_ACTIVE_TEAM,
				});
			}
			const member = await adapter.findTeamMember({
				userId: session.user.id,
				teamId,
			});

			if (!member) {
				throw new APIError("BAD_REQUEST", {
					message: ORGANIZATION_ERROR_CODES.USER_IS_NOT_A_MEMBER_OF_THE_TEAM,
				});
			}
			const members = await adapter.listTeamMembers({
				teamId,
			});
			return ctx.json(members);
		},
	);

export const addTeamMember = <O extends OrganizationOptions>(options: O) =>
	createAuthEndpoint(
		"/organization/add-team-member",
		{
			method: "POST",
			body: z.object({
				teamId: z.string().meta({
					description: "The team the user should be a member of.",
				}),

				userId: z.coerce.string().meta({
					description:
						"The user Id which represents the user to be added as a member.",
				}),
			}),
			metadata: {
				openapi: {
					description: "The newly created member",
					responses: {
						"200": {
							description: "Team member created successfully",
							content: {
								"application/json": {
									schema: {
										type: "object",
										description: "The team member",
										properties: {
											id: {
												type: "string",
												description: "Unique identifier of the team member",
											},
											userId: {
												type: "string",
												description: "The user ID of the team member",
											},
											teamId: {
												type: "string",
												description:
													"The team ID of the team the team member is in",
											},
											createdAt: {
												type: "string",
												format: "date-time",
												description:
													"Timestamp when the team member was created",
											},
										},
										required: ["id", "userId", "teamId", "createdAt"],
									},
								},
							},
						},
					},
				},
			},
			use: [orgMiddleware, orgSessionMiddleware],
		},
		async (ctx) => {
			const session = ctx.context.session;
			const adapter = getOrgAdapter(ctx.context, ctx.context.orgOptions);

			if (!session.session.activeOrganizationId) {
				throw new APIError("BAD_REQUEST", {
					message: ORGANIZATION_ERROR_CODES.NO_ACTIVE_ORGANIZATION,
				});
			}

			const currentMember = await adapter.findMemberByOrgId({
				userId: session.user.id,
				organizationId: session.session.activeOrganizationId,
			});

			if (!currentMember) {
				throw new APIError("BAD_REQUEST", {
					message:
						ORGANIZATION_ERROR_CODES.USER_IS_NOT_A_MEMBER_OF_THE_ORGANIZATION,
				});
			}

			const canUpdateMember = await hasPermission(
				{
					role: currentMember.role,
					options: ctx.context.orgOptions,
					permissions: {
						member: ["update"],
					},
					organizationId: session.session.activeOrganizationId,
				},
				ctx,
			);

			if (!canUpdateMember) {
				throw new APIError("FORBIDDEN", {
					message:
						ORGANIZATION_ERROR_CODES.YOU_ARE_NOT_ALLOWED_TO_CREATE_A_NEW_TEAM_MEMBER,
				});
			}

			const toBeAddedMember = await adapter.findMemberByOrgId({
				userId: ctx.body.userId,
				organizationId: session.session.activeOrganizationId,
			});

			if (!toBeAddedMember) {
				throw new APIError("BAD_REQUEST", {
					message:
						ORGANIZATION_ERROR_CODES.USER_IS_NOT_A_MEMBER_OF_THE_ORGANIZATION,
				});
			}

			const team = await adapter.findTeamById({
				teamId: ctx.body.teamId,
				organizationId: session.session.activeOrganizationId,
			});

			if (!team) {
				throw new APIError("BAD_REQUEST", {
					message: ORGANIZATION_ERROR_CODES.TEAM_NOT_FOUND,
				});
			}

			const organization = await adapter.findOrganizationById(
				session.session.activeOrganizationId,
			);
			if (!organization) {
				throw new APIError("BAD_REQUEST", {
					message: ORGANIZATION_ERROR_CODES.ORGANIZATION_NOT_FOUND,
				});
			}

			const userBeingAdded = await ctx.context.internalAdapter.findUserById(
				ctx.body.userId,
			);
			if (!userBeingAdded) {
				throw new APIError("BAD_REQUEST", {
					message: "User not found",
				});
			}

			// Run beforeAddTeamMember hook
			if (options?.organizationHooks?.beforeAddTeamMember) {
				const response = await options?.organizationHooks.beforeAddTeamMember({
					teamMember: {
						teamId: ctx.body.teamId,
						userId: ctx.body.userId,
					},
					team,
					user: userBeingAdded,
					organization,
				});
				if (response && typeof response === "object" && "data" in response) {
					// Allow the hook to modify the data
				}
			}

			const teamMember = await adapter.findOrCreateTeamMember({
				teamId: ctx.body.teamId,
				userId: ctx.body.userId,
			});

			// Run afterAddTeamMember hook
			if (options?.organizationHooks?.afterAddTeamMember) {
				await options?.organizationHooks.afterAddTeamMember({
					teamMember,
					team,
					user: userBeingAdded,
					organization,
				});
			}

			return ctx.json(teamMember);
		},
	);

export const removeTeamMember = <O extends OrganizationOptions>(options: O) =>
	createAuthEndpoint(
		"/organization/remove-team-member",
		{
			method: "POST",
			body: z.object({
				teamId: z.string().meta({
					description: "The team the user should be removed from.",
				}),

				userId: z.coerce.string().meta({
					description: "The user which should be removed from the team.",
				}),
			}),
			metadata: {
				openapi: {
					description: "Remove a member from a team",
					responses: {
						"200": {
							description: "Team member removed successfully",
							content: {
								"application/json": {
									schema: {
										type: "object",
										properties: {
											message: {
												type: "string",
												description:
													"Confirmation message indicating successful removal",
												enum: ["Team member removed successfully."],
											},
										},
										required: ["message"],
									},
								},
							},
						},
					},
				},
			},
			use: [orgMiddleware, orgSessionMiddleware],
		},
		async (ctx) => {
			const session = ctx.context.session;
			const adapter = getOrgAdapter(ctx.context, ctx.context.orgOptions);

			if (!session.session.activeOrganizationId) {
				throw new APIError("BAD_REQUEST", {
					message: ORGANIZATION_ERROR_CODES.NO_ACTIVE_ORGANIZATION,
				});
			}

			const currentMember = await adapter.findMemberByOrgId({
				userId: session.user.id,
				organizationId: session.session.activeOrganizationId,
			});

			if (!currentMember) {
				throw new APIError("BAD_REQUEST", {
					message:
						ORGANIZATION_ERROR_CODES.USER_IS_NOT_A_MEMBER_OF_THE_ORGANIZATION,
				});
			}

			const canDeleteMember = await hasPermission(
				{
					role: currentMember.role,
					options: ctx.context.orgOptions,
					permissions: {
						member: ["delete"],
					},
					organizationId: session.session.activeOrganizationId,
				},
				ctx,
			);

			if (!canDeleteMember) {
				throw new APIError("FORBIDDEN", {
					message:
						ORGANIZATION_ERROR_CODES.YOU_ARE_NOT_ALLOWED_TO_REMOVE_A_TEAM_MEMBER,
				});
			}

			const toBeAddedMember = await adapter.findMemberByOrgId({
				userId: ctx.body.userId,
				organizationId: session.session.activeOrganizationId,
			});

			if (!toBeAddedMember) {
				throw new APIError("BAD_REQUEST", {
					message:
						ORGANIZATION_ERROR_CODES.USER_IS_NOT_A_MEMBER_OF_THE_ORGANIZATION,
				});
			}

			const team = await adapter.findTeamById({
				teamId: ctx.body.teamId,
				organizationId: session.session.activeOrganizationId,
			});

			if (!team) {
				throw new APIError("BAD_REQUEST", {
					message: ORGANIZATION_ERROR_CODES.TEAM_NOT_FOUND,
				});
			}

			const organization = await adapter.findOrganizationById(
				session.session.activeOrganizationId,
			);
			if (!organization) {
				throw new APIError("BAD_REQUEST", {
					message: ORGANIZATION_ERROR_CODES.ORGANIZATION_NOT_FOUND,
				});
			}

			const userBeingRemoved = await ctx.context.internalAdapter.findUserById(
				ctx.body.userId,
			);
			if (!userBeingRemoved) {
				throw new APIError("BAD_REQUEST", {
					message: "User not found",
				});
			}

			const teamMember = await adapter.findTeamMember({
				teamId: ctx.body.teamId,
				userId: ctx.body.userId,
			});

			if (!teamMember) {
				throw new APIError("BAD_REQUEST", {
					message: ORGANIZATION_ERROR_CODES.USER_IS_NOT_A_MEMBER_OF_THE_TEAM,
				});
			}

			// Run beforeRemoveTeamMember hook
			if (options?.organizationHooks?.beforeRemoveTeamMember) {
				await options?.organizationHooks.beforeRemoveTeamMember({
					teamMember,
					team,
					user: userBeingRemoved,
					organization,
				});
			}

			await adapter.removeTeamMember({
				teamId: ctx.body.teamId,
				userId: ctx.body.userId,
			});

			// Run afterRemoveTeamMember hook
			if (options?.organizationHooks?.afterRemoveTeamMember) {
				await options?.organizationHooks.afterRemoveTeamMember({
					teamMember,
					team,
					user: userBeingRemoved,
					organization,
				});
			}

			return ctx.json({ message: "Team member removed successfully." });
		},
	);<|MERGE_RESOLUTION|>--- conflicted
+++ resolved
@@ -284,13 +284,6 @@
 					});
 				}
 
-<<<<<<< HEAD
-				const canRemove = hasPermission({
-					role: member.role as string,
-					options: ctx.context.orgOptions,
-					permissions: {
-						team: ["delete"],
-=======
 				const canRemove = await hasPermission(
 					{
 						role: member.role,
@@ -299,7 +292,6 @@
 							team: ["delete"],
 						},
 						organizationId,
->>>>>>> 19f39cb4
 					},
 					ctx,
 				);
@@ -470,13 +462,6 @@
 				});
 			}
 
-<<<<<<< HEAD
-			const canUpdate = hasPermission({
-				role: member.role as string,
-				options: ctx.context.orgOptions,
-				permissions: {
-					team: ["update"],
-=======
 			const canUpdate = await hasPermission(
 				{
 					role: member.role,
@@ -485,7 +470,6 @@
 						team: ["update"],
 					},
 					organizationId,
->>>>>>> 19f39cb4
 				},
 				ctx,
 			);

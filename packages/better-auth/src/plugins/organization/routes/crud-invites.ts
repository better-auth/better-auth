--- conflicted
+++ resolved
@@ -19,16 +19,6 @@
 			method: "POST",
 			use: [orgMiddleware, orgSessionMiddleware],
 			body: z.object({
-<<<<<<< HEAD
-				email: z.string({
-					description:
-						'The email address of the user to invite. Eg: "example@gmail.com"',
-				}),
-				role: z.union(
-					[
-						z.string({
-							description: "The role to assign to the user.",
-=======
 				email: z.string().meta({
 					description: "The email address of the user to invite",
 				}),
@@ -39,7 +29,6 @@
 					z.array(
 						z.string().meta({
 							description: "The roles to assign to the user",
->>>>>>> 8fa4c9ce
 						}),
 						z.array(
 							z.string({
@@ -53,15 +42,9 @@
 					},
 				),
 				organizationId: z
-<<<<<<< HEAD
-					.string({
-						description:
-							'The organization ID to invite the user to. Defaults to the active organization. Eg: "org-id"',
-=======
 					.string()
 					.meta({
 						description: "The organization ID to invite the user to",
->>>>>>> 8fa4c9ce
 					})
 					.optional(),
 				resend: z
@@ -72,14 +55,9 @@
 					})
 					.optional(),
 				teamId: z
-<<<<<<< HEAD
-					.string({
-						description: 'The team ID to invite the user to. Eg: "team-id"',
-=======
 					.string()
 					.meta({
 						description: "The team ID to invite the user to",
->>>>>>> 8fa4c9ce
 					})
 					.optional(),
 			}),
@@ -342,13 +320,8 @@
 	{
 		method: "POST",
 		body: z.object({
-<<<<<<< HEAD
-			invitationId: z.string({
-				description: 'The ID of the invitation to accept. Eg: "invitation-id"',
-=======
 			invitationId: z.string().meta({
 				description: "The ID of the invitation to accept",
->>>>>>> 8fa4c9ce
 			}),
 		}),
 		use: [orgMiddleware, orgSessionMiddleware],
@@ -485,13 +458,8 @@
 	{
 		method: "POST",
 		body: z.object({
-<<<<<<< HEAD
-			invitationId: z.string({
-				description: 'The ID of the invitation to reject. Eg: "invitation-id"',
-=======
 			invitationId: z.string().meta({
 				description: "The ID of the invitation to reject",
->>>>>>> 8fa4c9ce
 			}),
 		}),
 		use: [orgMiddleware, orgSessionMiddleware],
@@ -556,13 +524,8 @@
 	{
 		method: "POST",
 		body: z.object({
-<<<<<<< HEAD
-			invitationId: z.string({
-				description: 'The ID of the invitation to cancel. Eg: "invitation-id"',
-=======
 			invitationId: z.string().meta({
 				description: "The ID of the invitation to cancel",
->>>>>>> 8fa4c9ce
 			}),
 		}),
 		use: [orgMiddleware, orgSessionMiddleware],
@@ -633,13 +596,8 @@
 		use: [orgMiddleware],
 		requireHeaders: true,
 		query: z.object({
-<<<<<<< HEAD
-			id: z.string({
-				description: 'The ID of the invitation to get. Eg: "invitation-id"',
-=======
 			id: z.string().meta({
 				description: "The ID of the invitation to get",
->>>>>>> 8fa4c9ce
 			}),
 		}),
 		metadata: {
@@ -764,15 +722,9 @@
 		query: z
 			.object({
 				organizationId: z
-<<<<<<< HEAD
-					.string({
-						description:
-							'An optional ID of the organization to list invitations for. If not provided, will default to the users active organization. Eg: "organization-id"',
-=======
 					.string()
 					.meta({
 						description: "The ID of the organization to list invitations for",
->>>>>>> 8fa4c9ce
 					})
 					.optional(),
 			})

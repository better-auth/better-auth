import { createAuthEndpoint } from "@better-auth/core/api";
import { getCurrentAdapter } from "@better-auth/core/context";
import { BASE_ERROR_CODES } from "@better-auth/core/error";
import { APIError } from "better-call";
import { z } from "zod";
import { getSessionFromCtx } from "../../../api/routes";
import { setSessionCookie } from "../../../cookies";
import {
	type InferAdditionalFieldsFromPluginOptions,
	toZodSchema,
} from "../../../db";
import { getDate } from "../../../utils/date";
import { getOrgAdapter } from "../adapter";
import { orgMiddleware, orgSessionMiddleware } from "../call";
import { ORGANIZATION_ERROR_CODES } from "../error-codes";
import { hasPermission } from "../has-permission";
import { parseRoles } from "../organization";
import {
<<<<<<< HEAD
	type InferMember,
=======
	type InferInvitation,
>>>>>>> a7682acc
	type InferOrganizationRolesFromOption,
	type Invitation,
	type Member,
} from "../schema";
import { type OrganizationOptions } from "../types";

export const createInvitation = <O extends OrganizationOptions>(option: O) => {
	const additionalFieldsSchema = toZodSchema({
		fields: option?.schema?.invitation?.additionalFields || {},
		isClientSide: true,
	});

	const baseSchema = z.object({
		email: z.string().meta({
			description: "The email address of the user to invite",
		}),
		role: z
			.union([
				z.string().meta({
					description: "The role to assign to the user",
				}),
				z.array(
					z.string().meta({
						description: "The roles to assign to the user",
					}),
				),
			])
			.meta({
				description:
					'The role(s) to assign to the user. It can be `admin`, `member`, owner. Eg: "member"',
			}),
		organizationId: z
			.string()
			.meta({
				description: "The organization ID to invite the user to",
			})
			.optional(),
		resend: z
			.boolean()
			.meta({
				description:
					"Resend the invitation email, if the user is already invited. Eg: true",
			})
			.optional(),
		teamId: z.union([
			z
				.string()
				.meta({
					description: "The team ID to invite the user to",
				})
				.optional(),
			z
				.array(z.string())
				.meta({
					description: "The team IDs to invite the user to",
				})
				.optional(),
		]),
	});

	return createAuthEndpoint(
		"/organization/invite-member",
		{
			method: "POST",
			use: [orgMiddleware, orgSessionMiddleware],
			body: z.object({
				...baseSchema.shape,
				...additionalFieldsSchema.shape,
			}),
			metadata: {
				$Infer: {
					body: {} as {
						/**
						 * The email address of the user
						 * to invite
						 */
						email: string;
						/**
						 * The role to assign to the user
						 */
						role:
							| InferOrganizationRolesFromOption<O>
							| InferOrganizationRolesFromOption<O>[];
						/**
						 * The organization ID to invite
						 * the user to
						 */
						organizationId?: string | undefined;
						/**
						 * Resend the invitation email, if
						 * the user is already invited
						 */
						resend?: boolean | undefined;
					} & (O extends { teams: { enabled: true } }
						? {
								/**
								 * The team the user is
								 * being invited to.
								 */
								teamId?: (string | string[]) | undefined;
							}
						: {}) &
						InferAdditionalFieldsFromPluginOptions<"invitation", O, false>,
				},
				openapi: {
					description: "Invite a user to an organization",
					responses: {
						"200": {
							description: "Success",
							content: {
								"application/json": {
									schema: {
										type: "object",
										properties: {
											id: {
												type: "string",
											},
											email: {
												type: "string",
											},
											role: {
												type: "string",
											},
											organizationId: {
												type: "string",
											},
											inviterId: {
												type: "string",
											},
											status: {
												type: "string",
											},
											expiresAt: {
												type: "string",
											},
											createdAt: {
												type: "string",
											},
										},
										required: [
											"id",
											"email",
											"role",
											"organizationId",
											"inviterId",
											"status",
											"expiresAt",
											"createdAt",
										],
									},
								},
							},
						},
					},
				},
			},
		},
		async (ctx) => {
			const session = ctx.context.session;
			const organizationId =
				ctx.body.organizationId || session.session.activeOrganizationId;
			if (!organizationId) {
				throw new APIError("BAD_REQUEST", {
					message: ORGANIZATION_ERROR_CODES.ORGANIZATION_NOT_FOUND,
				});
			}

			const email = ctx.body.email.toLowerCase();
			const isValidEmail = z.string().email().safeParse(email);
			if (!isValidEmail.success) {
				throw new APIError("BAD_REQUEST", {
					message: BASE_ERROR_CODES.INVALID_EMAIL,
				});
			}

			const adapter = getOrgAdapter<O>(ctx.context, option as O);
			const member = await adapter.findMemberByOrgId({
				userId: session.user.id,
				organizationId: organizationId,
			});
			if (!member) {
				throw new APIError("BAD_REQUEST", {
					message: ORGANIZATION_ERROR_CODES.MEMBER_NOT_FOUND,
				});
			}
			const canInvite = await hasPermission(
				{
					role: member.role,
					options: ctx.context.orgOptions,
					permissions: {
						invitation: ["create"],
					},
					organizationId,
				},
				ctx,
			);

			if (!canInvite) {
				throw new APIError("FORBIDDEN", {
					message:
						ORGANIZATION_ERROR_CODES.YOU_ARE_NOT_ALLOWED_TO_INVITE_USERS_TO_THIS_ORGANIZATION,
				});
			}

			const creatorRole = ctx.context.orgOptions.creatorRole || "owner";

			const roles = parseRoles(ctx.body.role);

			if (
				member.role !== creatorRole &&
				roles.split(",").includes(creatorRole)
			) {
				throw new APIError("FORBIDDEN", {
					message:
						ORGANIZATION_ERROR_CODES.YOU_ARE_NOT_ALLOWED_TO_INVITE_USER_WITH_THIS_ROLE,
				});
			}

			const alreadyMember = await adapter.findMemberByEmail({
				email: email,
				organizationId: organizationId,
			});
			if (alreadyMember) {
				throw new APIError("BAD_REQUEST", {
					message:
						ORGANIZATION_ERROR_CODES.USER_IS_ALREADY_A_MEMBER_OF_THIS_ORGANIZATION,
				});
			}
			const alreadyInvited = await adapter.findPendingInvitation({
				email: email,
				organizationId: organizationId,
			});
			if (alreadyInvited.length && !ctx.body.resend) {
				throw new APIError("BAD_REQUEST", {
					message:
						ORGANIZATION_ERROR_CODES.USER_IS_ALREADY_INVITED_TO_THIS_ORGANIZATION,
				});
			}

			const organization = await adapter.findOrganizationById(organizationId);
			if (!organization) {
				throw new APIError("BAD_REQUEST", {
					message: ORGANIZATION_ERROR_CODES.ORGANIZATION_NOT_FOUND,
				});
			}

			// If resend is true and there's an existing invitation, reuse it
			if (alreadyInvited.length && ctx.body.resend) {
				const existingInvitation = alreadyInvited[0];

				// Update the invitation's expiration date using the same logic as createInvitation
				const defaultExpiration = 60 * 60 * 48; // 48 hours in seconds
				const newExpiresAt = getDate(
					ctx.context.orgOptions.invitationExpiresIn || defaultExpiration,
					"sec",
				);

				await ctx.context.adapter.update({
					model: "invitation",
					where: [
						{
							field: "id",
							value: existingInvitation!.id,
						},
					],
					update: {
						expiresAt: newExpiresAt,
					},
				});

				const updatedInvitation = {
					...existingInvitation,
					expiresAt: newExpiresAt,
				};

				await ctx.context.orgOptions.sendInvitationEmail?.(
					{
						id: updatedInvitation.id!,
						role: updatedInvitation.role! as string,
						email: updatedInvitation.email!.toLowerCase(),
						organization: organization,
						inviter: {
							...member,
							user: session.user,
						},
						invitation: updatedInvitation as unknown as Invitation,
					},
					ctx.request,
				);

				return ctx.json(updatedInvitation as InferInvitation<O, false>);
			}

			if (
				alreadyInvited.length &&
				ctx.context.orgOptions.cancelPendingInvitationsOnReInvite
			) {
				await adapter.updateInvitation({
					invitationId: alreadyInvited[0]!.id,
					status: "canceled",
				});
			}

			const invitationLimit =
				typeof ctx.context.orgOptions.invitationLimit === "function"
					? await ctx.context.orgOptions.invitationLimit(
							{
								user: session.user,
								organization,
								member: member as Member,
							},
							ctx.context,
						)
					: (ctx.context.orgOptions.invitationLimit ?? 100);

			const pendingInvitations = await adapter.findPendingInvitations({
				organizationId: organizationId,
			});

			if (pendingInvitations.length >= invitationLimit) {
				throw new APIError("FORBIDDEN", {
					message: ORGANIZATION_ERROR_CODES.INVITATION_LIMIT_REACHED,
				});
			}

			if (
				ctx.context.orgOptions.teams &&
				ctx.context.orgOptions.teams.enabled &&
				typeof ctx.context.orgOptions.teams.maximumMembersPerTeam !==
					"undefined" &&
				"teamId" in ctx.body &&
				ctx.body.teamId
			) {
				const teamIds =
					typeof ctx.body.teamId === "string"
						? [ctx.body.teamId as string]
						: (ctx.body.teamId as string[]);

				for (const teamId of teamIds) {
					const team = await adapter.findTeamById({
						teamId,
						organizationId: organizationId,
						includeTeamMembers: true,
					});

					if (!team) {
						throw new APIError("BAD_REQUEST", {
							message: ORGANIZATION_ERROR_CODES.TEAM_NOT_FOUND,
						});
					}

					const maximumMembersPerTeam =
						typeof ctx.context.orgOptions.teams.maximumMembersPerTeam ===
						"function"
							? await ctx.context.orgOptions.teams.maximumMembersPerTeam({
									teamId,
									session: session,
									organizationId: organizationId,
								})
							: ctx.context.orgOptions.teams.maximumMembersPerTeam;
					if (team.members.length >= maximumMembersPerTeam) {
						throw new APIError("FORBIDDEN", {
							message: ORGANIZATION_ERROR_CODES.TEAM_MEMBER_LIMIT_REACHED,
						});
					}
				}
			}

			const teamIds: string[] =
				"teamId" in ctx.body
					? typeof ctx.body.teamId === "string"
						? [ctx.body.teamId as string]
						: ((ctx.body.teamId as string[]) ?? [])
					: [];

			const {
				email: _,
				role: __,
				organizationId: ___,
				resend: ____,
				...additionalFields
			} = ctx.body;

			let invitationData = {
				role: roles,
				email: email,
				organizationId: organizationId,
				teamIds,
				...(additionalFields ? additionalFields : {}),
			};

			// Run beforeCreateInvitation hook
			if (option?.organizationHooks?.beforeCreateInvitation) {
				const response = await option?.organizationHooks.beforeCreateInvitation(
					{
						invitation: {
							...invitationData,
							inviterId: session.user.id,
							teamId: teamIds.length > 0 ? teamIds[0] : undefined,
						},
						inviter: session.user,
						organization,
					},
				);
				if (response && typeof response === "object" && "data" in response) {
					invitationData = {
						...invitationData,
						...response.data,
					};
				}
			}

			const invitation = await adapter.createInvitation({
				invitation: invitationData,
				user: session.user,
			});

			await ctx.context.orgOptions.sendInvitationEmail?.(
				{
					id: invitation.id,
					role: invitation.role,
					email: invitation.email.toLowerCase(),
					organization: organization,
					inviter: {
						...(member as Member),
						user: session.user,
					},
					invitation,
				},
				ctx.request,
			);

			// Run afterCreateInvitation hook
			if (option?.organizationHooks?.afterCreateInvitation) {
				await option?.organizationHooks.afterCreateInvitation({
					invitation: invitation as unknown as Invitation,
					inviter: session.user,
					organization,
				});
			}

			return ctx.json(invitation);
		},
	);
};

export const acceptInvitation = <O extends OrganizationOptions>(options: O) =>
	createAuthEndpoint(
		"/organization/accept-invitation",
		{
			method: "POST",
			body: z.object({
				invitationId: z.string().meta({
					description: "The ID of the invitation to accept",
				}),
			}),
			use: [orgMiddleware, orgSessionMiddleware],
			metadata: {
				openapi: {
					description: "Accept an invitation to an organization",
					responses: {
						"200": {
							description: "Success",
							content: {
								"application/json": {
									schema: {
										type: "object",
										properties: {
											invitation: {
												type: "object",
											},
											member: {
												type: "object",
											},
										},
									},
								},
							},
						},
					},
				},
			},
		},
		async (ctx) => {
			const session = ctx.context.session;
			const adapter = getOrgAdapter<O>(ctx.context, options);
			const invitation = await adapter.findInvitationById(
				ctx.body.invitationId,
			);

			if (
				!invitation ||
				invitation.expiresAt < new Date() ||
				invitation.status !== "pending"
			) {
				throw new APIError("BAD_REQUEST", {
					message: ORGANIZATION_ERROR_CODES.INVITATION_NOT_FOUND,
				});
			}

			if (invitation.email.toLowerCase() !== session.user.email.toLowerCase()) {
				throw new APIError("FORBIDDEN", {
					message:
						ORGANIZATION_ERROR_CODES.YOU_ARE_NOT_THE_RECIPIENT_OF_THE_INVITATION,
				});
			}

			if (
				ctx.context.orgOptions.requireEmailVerificationOnInvitation &&
				!session.user.emailVerified
			) {
				throw new APIError("FORBIDDEN", {
					message:
						ORGANIZATION_ERROR_CODES.EMAIL_VERIFICATION_REQUIRED_BEFORE_ACCEPTING_OR_REJECTING_INVITATION,
				});
			}

			const membershipLimit = ctx.context.orgOptions?.membershipLimit || 100;
			const membersCount = await adapter.countMembers({
				organizationId: invitation.organizationId,
			});

			if (membersCount >= membershipLimit) {
				throw new APIError("FORBIDDEN", {
					message:
						ORGANIZATION_ERROR_CODES.ORGANIZATION_MEMBERSHIP_LIMIT_REACHED,
				});
			}

			const organization = await adapter.findOrganizationById(
				invitation.organizationId,
			);
			if (!organization) {
				throw new APIError("BAD_REQUEST", {
					message: ORGANIZATION_ERROR_CODES.ORGANIZATION_NOT_FOUND,
				});
			}

			// Run beforeAcceptInvitation hook
			if (options?.organizationHooks?.beforeAcceptInvitation) {
				await options?.organizationHooks.beforeAcceptInvitation({
					invitation: invitation as unknown as Invitation,
					user: session.user,
					organization,
				});
			}

			const acceptedI = await adapter.updateInvitation({
				invitationId: ctx.body.invitationId,
				status: "accepted",
			});
			if (!acceptedI) {
				throw new APIError("BAD_REQUEST", {
					message: ORGANIZATION_ERROR_CODES.FAILED_TO_RETRIEVE_INVITATION,
				});
			}
			if (
				ctx.context.orgOptions.teams &&
				ctx.context.orgOptions.teams.enabled &&
				"teamId" in acceptedI &&
				acceptedI.teamId
			) {
				const teamIds = (acceptedI.teamId as string).split(",");
				const onlyOne = teamIds.length === 1;

				for (const teamId of teamIds) {
					await adapter.findOrCreateTeamMember({
						teamId: teamId,
						userId: session.user.id,
					});

					if (
						typeof ctx.context.orgOptions.teams.maximumMembersPerTeam !==
						"undefined"
					) {
						const members = await adapter.countTeamMembers({ teamId });

						const maximumMembersPerTeam =
							typeof ctx.context.orgOptions.teams.maximumMembersPerTeam ===
							"function"
								? await ctx.context.orgOptions.teams.maximumMembersPerTeam({
										teamId,
										session: session,
										organizationId: invitation.organizationId,
									})
								: ctx.context.orgOptions.teams.maximumMembersPerTeam;

						if (members >= maximumMembersPerTeam) {
							throw new APIError("FORBIDDEN", {
								message: ORGANIZATION_ERROR_CODES.TEAM_MEMBER_LIMIT_REACHED,
							});
						}
					}
				}

				if (onlyOne) {
					const teamId = teamIds[0]!;
					const updatedSession = await adapter.setActiveTeam(
						session.session.token,
						teamId,
						ctx,
					);

					await setSessionCookie(ctx, {
						session: updatedSession,
						user: session.user,
					});
				}
			}

			const orgOptions = ctx.context.orgOptions as any;
			const member = await adapter.createMember({
				organizationId: invitation.organizationId,
				userId: session.user.id,
				role: invitation.role,
				createdAt: new Date(),
				...(orgOptions?.trackLastActiveOrganization
					? { lastActiveOrganization: true }
					: {}),
			});

			await adapter.setActiveOrganization(
				session.session.token,
				invitation.organizationId,
				ctx,
			);

			if (orgOptions?.trackLastActiveOrganization) {
				const baseAdapter = await getCurrentAdapter(ctx.context.adapter);
				const allMembers = await baseAdapter.findMany<InferMember<O>>({
					model: "member",
					where: [
						{
							field: "userId",
							value: session.user.id,
						},
					],
				});
				await Promise.all(
					allMembers.map((m) =>
						baseAdapter.update<InferMember<O>>({
							model: "member",
							where: [{ field: "id", value: m.id }],
							update: {
								lastActiveOrganization:
									m.organizationId === invitation.organizationId,
							},
						}),
					),
				);
			}

			if (!acceptedI) {
				return ctx.json(null, {
					status: 400,
					body: {
						message: ORGANIZATION_ERROR_CODES.INVITATION_NOT_FOUND,
					},
				});
			}
			if (options?.organizationHooks?.afterAcceptInvitation) {
				await options?.organizationHooks.afterAcceptInvitation({
					invitation: acceptedI as unknown as Invitation,
					member,
					user: session.user,
					organization,
				});
			}
			return ctx.json({
				invitation: acceptedI,
				member,
			});
		},
	);

export const rejectInvitation = <O extends OrganizationOptions>(options: O) =>
	createAuthEndpoint(
		"/organization/reject-invitation",
		{
			method: "POST",
			body: z.object({
				invitationId: z.string().meta({
					description: "The ID of the invitation to reject",
				}),
			}),
			use: [orgMiddleware, orgSessionMiddleware],
			metadata: {
				openapi: {
					description: "Reject an invitation to an organization",
					responses: {
						"200": {
							description: "Success",
							content: {
								"application/json": {
									schema: {
										type: "object",
										properties: {
											invitation: {
												type: "object",
											},
											member: {
												type: "null",
											},
										},
									},
								},
							},
						},
					},
				},
			},
		},
		async (ctx) => {
			const session = ctx.context.session;
			const adapter = getOrgAdapter(ctx.context, ctx.context.orgOptions);
			const invitation = await adapter.findInvitationById(
				ctx.body.invitationId,
			);
			if (
				!invitation ||
				invitation.expiresAt < new Date() ||
				invitation.status !== "pending"
			) {
				throw new APIError("BAD_REQUEST", {
					message: "Invitation not found!",
				});
			}
			if (invitation.email.toLowerCase() !== session.user.email.toLowerCase()) {
				throw new APIError("FORBIDDEN", {
					message:
						ORGANIZATION_ERROR_CODES.YOU_ARE_NOT_THE_RECIPIENT_OF_THE_INVITATION,
				});
			}

			if (
				ctx.context.orgOptions.requireEmailVerificationOnInvitation &&
				!session.user.emailVerified
			) {
				throw new APIError("FORBIDDEN", {
					message:
						ORGANIZATION_ERROR_CODES.EMAIL_VERIFICATION_REQUIRED_BEFORE_ACCEPTING_OR_REJECTING_INVITATION,
				});
			}

			const organization = await adapter.findOrganizationById(
				invitation.organizationId,
			);
			if (!organization) {
				throw new APIError("BAD_REQUEST", {
					message: ORGANIZATION_ERROR_CODES.ORGANIZATION_NOT_FOUND,
				});
			}

			// Run beforeRejectInvitation hook
			if (options?.organizationHooks?.beforeRejectInvitation) {
				await options?.organizationHooks.beforeRejectInvitation({
					invitation: invitation as unknown as Invitation,
					user: session.user,
					organization,
				});
			}

			const rejectedI = await adapter.updateInvitation({
				invitationId: ctx.body.invitationId,
				status: "rejected",
			});

			// Run afterRejectInvitation hook
			if (options?.organizationHooks?.afterRejectInvitation) {
				await options?.organizationHooks.afterRejectInvitation({
					invitation: rejectedI || (invitation as unknown as Invitation),
					user: session.user,
					organization,
				});
			}

			return ctx.json({
				invitation: rejectedI,
				member: null,
			});
		},
	);

export const cancelInvitation = <O extends OrganizationOptions>(options: O) =>
	createAuthEndpoint(
		"/organization/cancel-invitation",
		{
			method: "POST",
			body: z.object({
				invitationId: z.string().meta({
					description: "The ID of the invitation to cancel",
				}),
			}),
			use: [orgMiddleware, orgSessionMiddleware],
			openapi: {
				description: "Cancel an invitation to an organization",
				responses: {
					"200": {
						description: "Success",
						content: {
							"application/json": {
								schema: {
									type: "object",
									properties: {
										invitation: {
											type: "object",
										},
									},
								},
							},
						},
					},
				},
			},
		},
		async (ctx) => {
			const session = ctx.context.session;
			const adapter = getOrgAdapter<O>(ctx.context, options);
			const invitation = await adapter.findInvitationById(
				ctx.body.invitationId,
			);
			if (!invitation) {
				throw new APIError("BAD_REQUEST", {
					message: ORGANIZATION_ERROR_CODES.INVITATION_NOT_FOUND,
				});
			}
			const member = await adapter.findMemberByOrgId({
				userId: session.user.id,
				organizationId: invitation.organizationId,
			});
			if (!member) {
				throw new APIError("BAD_REQUEST", {
					message: ORGANIZATION_ERROR_CODES.MEMBER_NOT_FOUND,
				});
			}
			const canCancel = await hasPermission(
				{
					role: member.role,
					options: ctx.context.orgOptions,
					permissions: {
						invitation: ["cancel"],
					},
					organizationId: invitation.organizationId,
				},
				ctx,
			);

			if (!canCancel) {
				throw new APIError("FORBIDDEN", {
					message:
						ORGANIZATION_ERROR_CODES.YOU_ARE_NOT_ALLOWED_TO_CANCEL_THIS_INVITATION,
				});
			}

			const organization = await adapter.findOrganizationById(
				invitation.organizationId,
			);
			if (!organization) {
				throw new APIError("BAD_REQUEST", {
					message: ORGANIZATION_ERROR_CODES.ORGANIZATION_NOT_FOUND,
				});
			}

			// Run beforeCancelInvitation hook
			if (options?.organizationHooks?.beforeCancelInvitation) {
				await options?.organizationHooks.beforeCancelInvitation({
					invitation: invitation as unknown as Invitation,
					cancelledBy: session.user,
					organization,
				});
			}

			const canceledI = await adapter.updateInvitation({
				invitationId: ctx.body.invitationId,
				status: "canceled",
			});

			// Run afterCancelInvitation hook
			if (options?.organizationHooks?.afterCancelInvitation) {
				await options?.organizationHooks.afterCancelInvitation({
					invitation: (canceledI as unknown as Invitation) || invitation,
					cancelledBy: session.user,
					organization,
				});
			}

			return ctx.json(canceledI);
		},
	);

export const getInvitation = <O extends OrganizationOptions>(options: O) =>
	createAuthEndpoint(
		"/organization/get-invitation",
		{
			method: "GET",
			use: [orgMiddleware],
			requireHeaders: true,
			query: z.object({
				id: z.string().meta({
					description: "The ID of the invitation to get",
				}),
			}),
			metadata: {
				openapi: {
					description: "Get an invitation by ID",
					responses: {
						"200": {
							description: "Success",
							content: {
								"application/json": {
									schema: {
										type: "object",
										properties: {
											id: {
												type: "string",
											},
											email: {
												type: "string",
											},
											role: {
												type: "string",
											},
											organizationId: {
												type: "string",
											},
											inviterId: {
												type: "string",
											},
											status: {
												type: "string",
											},
											expiresAt: {
												type: "string",
											},
											organizationName: {
												type: "string",
											},
											organizationSlug: {
												type: "string",
											},
											inviterEmail: {
												type: "string",
											},
										},
										required: [
											"id",
											"email",
											"role",
											"organizationId",
											"inviterId",
											"status",
											"expiresAt",
											"organizationName",
											"organizationSlug",
											"inviterEmail",
										],
									},
								},
							},
						},
					},
				},
			},
		},
		async (ctx) => {
			const session = await getSessionFromCtx(ctx);
			if (!session) {
				throw new APIError("UNAUTHORIZED", {
					message: "Not authenticated",
				});
			}
			const adapter = getOrgAdapter<O>(ctx.context, options);
			const invitation = await adapter.findInvitationById(ctx.query.id);
			if (
				!invitation ||
				invitation.status !== "pending" ||
				invitation.expiresAt < new Date()
			) {
				throw new APIError("BAD_REQUEST", {
					message: "Invitation not found!",
				});
			}
			if (invitation.email.toLowerCase() !== session.user.email.toLowerCase()) {
				throw new APIError("FORBIDDEN", {
					message:
						ORGANIZATION_ERROR_CODES.YOU_ARE_NOT_THE_RECIPIENT_OF_THE_INVITATION,
				});
			}
			const organization = await adapter.findOrganizationById(
				invitation.organizationId,
			);
			if (!organization) {
				throw new APIError("BAD_REQUEST", {
					message: ORGANIZATION_ERROR_CODES.ORGANIZATION_NOT_FOUND,
				});
			}
			const member = await adapter.findMemberByOrgId({
				userId: invitation.inviterId,
				organizationId: invitation.organizationId,
			});
			if (!member) {
				throw new APIError("BAD_REQUEST", {
					message:
						ORGANIZATION_ERROR_CODES.INVITER_IS_NO_LONGER_A_MEMBER_OF_THE_ORGANIZATION,
				});
			}

			return ctx.json({
				...invitation,
				organizationName: organization.name,
				organizationSlug: organization.slug,
				inviterEmail: member.user.email,
			});
		},
	);

export const listInvitations = <O extends OrganizationOptions>(options: O) =>
	createAuthEndpoint(
		"/organization/list-invitations",
		{
			method: "GET",
			use: [orgMiddleware, orgSessionMiddleware],
			query: z
				.object({
					organizationId: z
						.string()
						.meta({
							description: "The ID of the organization to list invitations for",
						})
						.optional(),
				})
				.optional(),
		},
		async (ctx) => {
			const session = await getSessionFromCtx(ctx);
			if (!session) {
				throw new APIError("UNAUTHORIZED", {
					message: "Not authenticated",
				});
			}
			const orgId =
				ctx.query?.organizationId || session.session.activeOrganizationId;
			if (!orgId) {
				throw new APIError("BAD_REQUEST", {
					message: "Organization ID is required",
				});
			}
			const adapter = getOrgAdapter<O>(ctx.context, options);
			const isMember = await adapter.findMemberByOrgId({
				userId: session.user.id,
				organizationId: orgId,
			});
			if (!isMember) {
				throw new APIError("FORBIDDEN", {
					message: "You are not a member of this organization",
				});
			}
			const invitations = await adapter.listInvitations({
				organizationId: orgId,
			});
			return ctx.json(invitations);
		},
	);

/**
 * List all invitations a user has received
 */
export const listUserInvitations = <O extends OrganizationOptions>(
	options: O,
) =>
	createAuthEndpoint(
		"/organization/list-user-invitations",
		{
			method: "GET",
			use: [orgMiddleware],
			query: z
				.object({
					email: z
						.string()
						.meta({
							description:
								"The email of the user to list invitations for. This only works for server side API calls.",
						})
						.optional(),
				})
				.optional(),
		},
		async (ctx) => {
			const session = await getSessionFromCtx(ctx);

			if (ctx.request && ctx.query?.email) {
				throw new APIError("BAD_REQUEST", {
					message: "User email cannot be passed for client side API calls.",
				});
			}

			const userEmail = session?.user.email || ctx.query?.email;
			if (!userEmail) {
				throw new APIError("BAD_REQUEST", {
					message: "Missing session headers, or email query parameter.",
				});
			}
			const adapter = getOrgAdapter<O>(ctx.context, options);

			const invitations = await adapter.listUserInvitations(userEmail);
			return ctx.json(invitations);
		},
	);<|MERGE_RESOLUTION|>--- conflicted
+++ resolved
@@ -16,11 +16,8 @@
 import { hasPermission } from "../has-permission";
 import { parseRoles } from "../organization";
 import {
-<<<<<<< HEAD
 	type InferMember,
-=======
 	type InferInvitation,
->>>>>>> a7682acc
 	type InferOrganizationRolesFromOption,
 	type Invitation,
 	type Member,
@@ -666,7 +663,7 @@
 							where: [{ field: "id", value: m.id }],
 							update: {
 								lastActiveOrganization:
-									m.organizationId === invitation.organizationId,
+									m.organizationId === invitation.organizationId as string,
 							},
 						}),
 					),

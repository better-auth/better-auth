--- conflicted
+++ resolved
@@ -715,8 +715,6 @@
 				});
 			}
 
-<<<<<<< HEAD
-=======
 			const organization = await adapter.findOrganizationById(
 				invitation.organizationId,
 			);
@@ -735,7 +733,6 @@
 				});
 			}
 
->>>>>>> 350ccfd3
 			const rejectedI = await adapter.updateInvitation({
 				invitationId: ctx.body.invitationId,
 				status: "rejected",

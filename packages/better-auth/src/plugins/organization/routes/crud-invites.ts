import * as z from "zod";
import { createAuthEndpoint } from "../../../api/call";
import { getSessionFromCtx } from "../../../api/routes";
import { getOrgAdapter } from "../adapter";
import { orgMiddleware, orgSessionMiddleware } from "../call";
<<<<<<< HEAD
import { type InferOrganizationRolesFromOption, type Member } from "../schema";
=======
import {
	type InferOrganizationRolesFromOption,
	type Invitation,
} from "../schema";
>>>>>>> 19f39cb4
import { APIError } from "better-call";
import { parseRoles } from "../organization";
import { type OrganizationOptions } from "../types";
import { ORGANIZATION_ERROR_CODES } from "../error-codes";
import { hasPermission } from "../has-permission";
import { setSessionCookie } from "../../../cookies";
import {
	toZodSchema,
	type InferAdditionalFieldsFromPluginOptions,
} from "../../../db";
import { getDate } from "../../../utils/date";

export const createInvitation = <O extends OrganizationOptions>(option: O) => {
	const additionalFieldsSchema = toZodSchema({
		fields: option?.schema?.invitation?.additionalFields || {},
		isClientSide: true,
	});

	const baseSchema = z.object({
		email: z.string().meta({
			description: "The email address of the user to invite",
		}),
		role: z
			.union([
				z.string().meta({
					description: "The role to assign to the user",
				}),
				z.array(
					z.string().meta({
						description: "The roles to assign to the user",
					}),
				),
			])
			.meta({
				description:
					'The role(s) to assign to the user. It can be `admin`, `member`, or `guest`. Eg: "member"',
			}),
		organizationId: z
			.string()
			.meta({
				description: "The organization ID to invite the user to",
			})
			.optional(),
		resend: z
			.boolean()
			.meta({
				description:
					"Resend the invitation email, if the user is already invited. Eg: true",
			})
			.optional(),
		teamId: z.union([
			z
				.string()
				.meta({
					description: "The team ID to invite the user to",
				})
				.optional(),
			z
				.array(z.string())
				.meta({
					description: "The team IDs to invite the user to",
				})
				.optional(),
		]),
	});

	return createAuthEndpoint(
		"/organization/invite-member",
		{
			method: "POST",
			use: [orgMiddleware, orgSessionMiddleware],
			body: z.object({
				...baseSchema.shape,
				...additionalFieldsSchema.shape,
			}),
			metadata: {
				$Infer: {
					body: {} as {
						/**
						 * The email address of the user
						 * to invite
						 */
						email: string;
						/**
						 * The role to assign to the user
						 */
						role:
							| InferOrganizationRolesFromOption<O>
							| InferOrganizationRolesFromOption<O>[];
						/**
						 * The organization ID to invite
						 * the user to
						 */
						organizationId?: string | undefined;
						/**
						 * Resend the invitation email, if
						 * the user is already invited
						 */
						resend?: boolean;
					} & (O extends { teams: { enabled: true } }
						? {
								/**
								 * The team the user is
								 * being invited to.
								 */
								teamId?: string | string[];
							}
						: {}) &
						InferAdditionalFieldsFromPluginOptions<"invitation", O, false>,
				},
				openapi: {
					description: "Invite a user to an organization",
					responses: {
						"200": {
							description: "Success",
							content: {
								"application/json": {
									schema: {
										type: "object",
										properties: {
											id: {
												type: "string",
											},
											email: {
												type: "string",
											},
											role: {
												type: "string",
											},
											organizationId: {
												type: "string",
											},
											inviterId: {
												type: "string",
											},
											status: {
												type: "string",
											},
											expiresAt: {
												type: "string",
											},
										},
										required: [
											"id",
											"email",
											"role",
											"organizationId",
											"inviterId",
											"status",
											"expiresAt",
										],
									},
								},
							},
						},
					},
				},
			},
		},
		async (ctx) => {
			const session = ctx.context.session;
			const organizationId =
				ctx.body.organizationId || session.session.activeOrganizationId;
			if (!organizationId) {
				throw new APIError("BAD_REQUEST", {
					message: ORGANIZATION_ERROR_CODES.ORGANIZATION_NOT_FOUND,
				});
			}
			const adapter = getOrgAdapter<O>(ctx.context, option as O);
			const member = await adapter.findMemberByOrgId({
				userId: session.user.id,
				organizationId: organizationId,
			});
			if (!member) {
				throw new APIError("BAD_REQUEST", {
					message: ORGANIZATION_ERROR_CODES.MEMBER_NOT_FOUND,
				});
			}
			const canInvite = await hasPermission(
				{
					role: member.role,
					options: ctx.context.orgOptions,
					permissions: {
						invitation: ["create"],
					},
					organizationId,
				},
				ctx,
			);

			if (!canInvite) {
				throw new APIError("FORBIDDEN", {
					message:
						ORGANIZATION_ERROR_CODES.YOU_ARE_NOT_ALLOWED_TO_INVITE_USERS_TO_THIS_ORGANIZATION,
				});
			}

			const creatorRole = ctx.context.orgOptions.creatorRole || "owner";

			const roles = parseRoles(ctx.body.role);

			if (
				member.role !== creatorRole &&
				roles.split(",").includes(creatorRole)
			) {
				throw new APIError("FORBIDDEN", {
					message:
						ORGANIZATION_ERROR_CODES.YOU_ARE_NOT_ALLOWED_TO_INVITE_USER_WITH_THIS_ROLE,
				});
			}

			const alreadyMember = await adapter.findMemberByEmail({
				email: ctx.body.email,
				organizationId: organizationId,
			});
			if (alreadyMember) {
				throw new APIError("BAD_REQUEST", {
					message:
						ORGANIZATION_ERROR_CODES.USER_IS_ALREADY_A_MEMBER_OF_THIS_ORGANIZATION,
				});
			}
			const alreadyInvited = await adapter.findPendingInvitation({
				email: ctx.body.email,
				organizationId: organizationId,
			});
			if (alreadyInvited.length && !ctx.body.resend) {
				throw new APIError("BAD_REQUEST", {
					message:
						ORGANIZATION_ERROR_CODES.USER_IS_ALREADY_INVITED_TO_THIS_ORGANIZATION,
				});
			}

			const organization = await adapter.findOrganizationById(organizationId);
			if (!organization) {
				throw new APIError("BAD_REQUEST", {
					message: ORGANIZATION_ERROR_CODES.ORGANIZATION_NOT_FOUND,
				});
			}

			// If resend is true and there's an existing invitation, reuse it
			if (alreadyInvited.length && ctx.body.resend) {
				const existingInvitation = alreadyInvited[0];

				// Update the invitation's expiration date using the same logic as createInvitation
				const defaultExpiration = 60 * 60 * 48; // 48 hours in seconds
				const newExpiresAt = getDate(
					ctx.context.orgOptions.invitationExpiresIn || defaultExpiration,
					"sec",
				);

				await ctx.context.adapter.update({
					model: "invitation",
					where: [
						{
							field: "id",
							value: existingInvitation!.id,
						},
					],
					update: {
						expiresAt: newExpiresAt,
					},
				});

				const updatedInvitation = {
					...existingInvitation,
					expiresAt: newExpiresAt,
				};

				await ctx.context.orgOptions.sendInvitationEmail?.(
					{
						id: updatedInvitation.id!,
						role: updatedInvitation.role! as string,
						email: updatedInvitation.email!.toLowerCase(),
						organization: organization,
						inviter: {
							...member,
							user: session.user,
						},
						invitation: updatedInvitation as unknown as Invitation,
					},
					ctx.request,
				);

				return ctx.json(updatedInvitation);
			}

			if (
				alreadyInvited.length &&
				ctx.context.orgOptions.cancelPendingInvitationsOnReInvite
			) {
				await adapter.updateInvitation({
					invitationId: alreadyInvited[0]!.id,
					status: "canceled",
				});
			}

			const invitationLimit =
				typeof ctx.context.orgOptions.invitationLimit === "function"
					? await ctx.context.orgOptions.invitationLimit(
							{
								user: session.user,
								organization,
								member: member as Member,
							},
							ctx.context,
						)
					: (ctx.context.orgOptions.invitationLimit ?? 100);

			const pendingInvitations = await adapter.findPendingInvitations({
				organizationId: organizationId,
			});

			if (pendingInvitations.length >= invitationLimit) {
				throw new APIError("FORBIDDEN", {
					message: ORGANIZATION_ERROR_CODES.INVITATION_LIMIT_REACHED,
				});
			}

			if (
				ctx.context.orgOptions.teams &&
				ctx.context.orgOptions.teams.enabled &&
				typeof ctx.context.orgOptions.teams.maximumMembersPerTeam !==
					"undefined" &&
				"teamId" in ctx.body &&
				ctx.body.teamId
			) {
				const teamIds =
					typeof ctx.body.teamId === "string"
						? [ctx.body.teamId as string]
						: (ctx.body.teamId as string[]);

				for (const teamId of teamIds) {
					const team = await adapter.findTeamById({
						teamId,
						organizationId: organizationId,
						includeTeamMembers: true,
					});

					if (!team) {
						throw new APIError("BAD_REQUEST", {
							message: ORGANIZATION_ERROR_CODES.TEAM_NOT_FOUND,
						});
					}

					const maximumMembersPerTeam =
						typeof ctx.context.orgOptions.teams.maximumMembersPerTeam ===
						"function"
							? await ctx.context.orgOptions.teams.maximumMembersPerTeam({
									teamId,
									session: session,
									organizationId: organizationId,
								})
							: ctx.context.orgOptions.teams.maximumMembersPerTeam;
					if (team.members.length >= maximumMembersPerTeam) {
						throw new APIError("FORBIDDEN", {
							message: ORGANIZATION_ERROR_CODES.TEAM_MEMBER_LIMIT_REACHED,
						});
					}
				}
			}

			const teamIds: string[] =
				"teamId" in ctx.body
					? typeof ctx.body.teamId === "string"
						? [ctx.body.teamId as string]
						: ((ctx.body.teamId as string[]) ?? [])
					: [];

			const {
				email: _,
				role: __,
				organizationId: ___,
				resend: ____,
				...additionalFields
			} = ctx.body;

			let invitationData = {
				role: roles,
				email: ctx.body.email.toLowerCase(),
				organizationId: organizationId,
				teamIds,
				...(additionalFields ? additionalFields : {}),
			};

			// Run beforeCreateInvitation hook
			if (option?.organizationHooks?.beforeCreateInvitation) {
				const response = await option?.organizationHooks.beforeCreateInvitation(
					{
						invitation: {
							...invitationData,
							inviterId: session.user.id,
							teamId: teamIds.length > 0 ? teamIds[0] : undefined,
						},
						inviter: session.user,
						organization,
					},
				);
				if (response && typeof response === "object" && "data" in response) {
					invitationData = {
						...invitationData,
						...response.data,
					};
				}
			}

			const invitation = await adapter.createInvitation({
				invitation: invitationData,
				user: session.user,
			});

			await ctx.context.orgOptions.sendInvitationEmail?.(
				{
					id: invitation.id,
					role: invitation.role,
					email: invitation.email.toLowerCase(),
					organization: organization,
					inviter: {
						...(member as Member),
						user: session.user,
					},
					invitation,
				},
				ctx.request,
			);

			// Run afterCreateInvitation hook
			if (option?.organizationHooks?.afterCreateInvitation) {
				await option?.organizationHooks.afterCreateInvitation({
					invitation: invitation as unknown as Invitation,
					inviter: session.user,
					organization,
				});
			}

			return ctx.json(invitation);
		},
	);
};

export const acceptInvitation = <O extends OrganizationOptions>(options: O) =>
	createAuthEndpoint(
		"/organization/accept-invitation",
		{
			method: "POST",
			body: z.object({
				invitationId: z.string().meta({
					description: "The ID of the invitation to accept",
				}),
			}),
			use: [orgMiddleware, orgSessionMiddleware],
			metadata: {
				openapi: {
					description: "Accept an invitation to an organization",
					responses: {
						"200": {
							description: "Success",
							content: {
								"application/json": {
									schema: {
										type: "object",
										properties: {
											invitation: {
												type: "object",
											},
											member: {
												type: "object",
											},
										},
									},
								},
							},
						},
					},
				},
			},
		},
		async (ctx) => {
			const session = ctx.context.session;
			const adapter = getOrgAdapter<O>(ctx.context, options);
			const invitation = await adapter.findInvitationById(
				ctx.body.invitationId,
			);

			if (
				!invitation ||
				invitation.expiresAt < new Date() ||
				invitation.status !== "pending"
			) {
				throw new APIError("BAD_REQUEST", {
					message: ORGANIZATION_ERROR_CODES.INVITATION_NOT_FOUND,
				});
			}

			if (invitation.email.toLowerCase() !== session.user.email.toLowerCase()) {
				throw new APIError("FORBIDDEN", {
					message:
						ORGANIZATION_ERROR_CODES.YOU_ARE_NOT_THE_RECIPIENT_OF_THE_INVITATION,
				});
			}

			if (
				ctx.context.orgOptions.requireEmailVerificationOnInvitation &&
				!session.user.emailVerified
			) {
				throw new APIError("FORBIDDEN", {
					message:
						ORGANIZATION_ERROR_CODES.EMAIL_VERIFICATION_REQUIRED_BEFORE_ACCEPTING_OR_REJECTING_INVITATION,
				});
			}

			const membershipLimit = ctx.context.orgOptions?.membershipLimit || 100;
			const membersCount = await adapter.countMembers({
				organizationId: invitation.organizationId,
			});

			if (membersCount >= membershipLimit) {
				throw new APIError("FORBIDDEN", {
					message:
						ORGANIZATION_ERROR_CODES.ORGANIZATION_MEMBERSHIP_LIMIT_REACHED,
				});
			}

			const organization = await adapter.findOrganizationById(
				invitation.organizationId,
			);
			if (!organization) {
				throw new APIError("BAD_REQUEST", {
					message: ORGANIZATION_ERROR_CODES.ORGANIZATION_NOT_FOUND,
				});
			}

			// Run beforeAcceptInvitation hook
			if (options?.organizationHooks?.beforeAcceptInvitation) {
				await options?.organizationHooks.beforeAcceptInvitation({
					invitation: invitation as unknown as Invitation,
					user: session.user,
					organization,
				});
			}

			const acceptedI = await adapter.updateInvitation({
				invitationId: ctx.body.invitationId,
				status: "accepted",
			});
			if (!acceptedI) {
				throw new APIError("BAD_REQUEST", {
					message: ORGANIZATION_ERROR_CODES.FAILED_TO_RETRIEVE_INVITATION,
				});
			}
			if (
				ctx.context.orgOptions.teams &&
				ctx.context.orgOptions.teams.enabled &&
				"teamId" in acceptedI &&
				acceptedI.teamId
			) {
				const teamIds = (acceptedI.teamId as string).split(",");
				const onlyOne = teamIds.length === 1;

				for (const teamId of teamIds) {
					await adapter.findOrCreateTeamMember({
						teamId: teamId,
						userId: session.user.id,
					});

					if (
						typeof ctx.context.orgOptions.teams.maximumMembersPerTeam !==
						"undefined"
					) {
						const members = await adapter.countTeamMembers({ teamId });

						const maximumMembersPerTeam =
							typeof ctx.context.orgOptions.teams.maximumMembersPerTeam ===
							"function"
								? await ctx.context.orgOptions.teams.maximumMembersPerTeam({
										teamId,
										session: session,
										organizationId: invitation.organizationId,
									})
								: ctx.context.orgOptions.teams.maximumMembersPerTeam;

						if (members >= maximumMembersPerTeam) {
							throw new APIError("FORBIDDEN", {
								message: ORGANIZATION_ERROR_CODES.TEAM_MEMBER_LIMIT_REACHED,
							});
						}
					}
				}

				if (onlyOne) {
					const teamId = teamIds[0]!;
					const updatedSession = await adapter.setActiveTeam(
						session.session.token,
						teamId,
						ctx,
					);

					await setSessionCookie(ctx, {
						session: updatedSession,
						user: session.user,
					});
				}
			}

			const member = await adapter.createMember({
				organizationId: invitation.organizationId,
				userId: session.user.id,
				role: invitation.role,
				createdAt: new Date(),
			});

			await adapter.setActiveOrganization(
				session.session.token,
				invitation.organizationId,
				ctx,
			);
			if (!acceptedI) {
				return ctx.json(null, {
					status: 400,
					body: {
						message: ORGANIZATION_ERROR_CODES.INVITATION_NOT_FOUND,
					},
				});
			}
			if (options?.organizationHooks?.afterAcceptInvitation) {
				await options?.organizationHooks.afterAcceptInvitation({
					invitation: acceptedI as unknown as Invitation,
					member,
					user: session.user,
					organization,
				});
			}
			return ctx.json({
				invitation: acceptedI,
				member,
			});
		},
	);

export const rejectInvitation = <O extends OrganizationOptions>(options: O) =>
	createAuthEndpoint(
		"/organization/reject-invitation",
		{
			method: "POST",
			body: z.object({
				invitationId: z.string().meta({
					description: "The ID of the invitation to reject",
				}),
			}),
			use: [orgMiddleware, orgSessionMiddleware],
			metadata: {
				openapi: {
					description: "Reject an invitation to an organization",
					responses: {
						"200": {
							description: "Success",
							content: {
								"application/json": {
									schema: {
										type: "object",
										properties: {
											invitation: {
												type: "object",
											},
											member: {
												type: "null",
											},
										},
									},
								},
							},
						},
					},
				},
			},
		},
		async (ctx) => {
			const session = ctx.context.session;
			const adapter = getOrgAdapter(ctx.context, ctx.context.orgOptions);
			const invitation = await adapter.findInvitationById(
				ctx.body.invitationId,
			);
			if (
				!invitation ||
				invitation.expiresAt < new Date() ||
				invitation.status !== "pending"
			) {
				throw new APIError("BAD_REQUEST", {
					message: "Invitation not found!",
				});
			}
			if (invitation.email.toLowerCase() !== session.user.email.toLowerCase()) {
				throw new APIError("FORBIDDEN", {
					message:
						ORGANIZATION_ERROR_CODES.YOU_ARE_NOT_THE_RECIPIENT_OF_THE_INVITATION,
				});
			}

			if (
				ctx.context.orgOptions.requireEmailVerificationOnInvitation &&
				!session.user.emailVerified
			) {
				throw new APIError("FORBIDDEN", {
					message:
						ORGANIZATION_ERROR_CODES.EMAIL_VERIFICATION_REQUIRED_BEFORE_ACCEPTING_OR_REJECTING_INVITATION,
				});
			}

			const organization = await adapter.findOrganizationById(
				invitation.organizationId,
			);
			if (!organization) {
				throw new APIError("BAD_REQUEST", {
					message: ORGANIZATION_ERROR_CODES.ORGANIZATION_NOT_FOUND,
				});
			}

			// Run beforeRejectInvitation hook
			if (options?.organizationHooks?.beforeRejectInvitation) {
				await options?.organizationHooks.beforeRejectInvitation({
					invitation: invitation as unknown as Invitation,
					user: session.user,
					organization,
				});
			}

			const rejectedI = await adapter.updateInvitation({
				invitationId: ctx.body.invitationId,
				status: "rejected",
			});

			// Run afterRejectInvitation hook
			if (options?.organizationHooks?.afterRejectInvitation) {
				await options?.organizationHooks.afterRejectInvitation({
					invitation: rejectedI || (invitation as unknown as Invitation),
					user: session.user,
					organization,
				});
			}

			return ctx.json({
				invitation: rejectedI,
				member: null,
			});
		},
	);

export const cancelInvitation = <O extends OrganizationOptions>(options: O) =>
	createAuthEndpoint(
		"/organization/cancel-invitation",
		{
			method: "POST",
			body: z.object({
				invitationId: z.string().meta({
					description: "The ID of the invitation to cancel",
				}),
			}),
			use: [orgMiddleware, orgSessionMiddleware],
			openapi: {
				description: "Cancel an invitation to an organization",
				responses: {
					"200": {
						description: "Success",
						content: {
							"application/json": {
								schema: {
									type: "object",
									properties: {
										invitation: {
											type: "object",
										},
									},
								},
							},
						},
					},
				},
			},
		},
		async (ctx) => {
			const session = ctx.context.session;
			const adapter = getOrgAdapter<O>(ctx.context, options);
			const invitation = await adapter.findInvitationById(
				ctx.body.invitationId,
			);
			if (!invitation) {
				throw new APIError("BAD_REQUEST", {
					message: ORGANIZATION_ERROR_CODES.INVITATION_NOT_FOUND,
				});
			}
			const member = await adapter.findMemberByOrgId({
				userId: session.user.id,
				organizationId: invitation.organizationId,
			});
			if (!member) {
				throw new APIError("BAD_REQUEST", {
					message: ORGANIZATION_ERROR_CODES.MEMBER_NOT_FOUND,
				});
			}
			const canCancel = await hasPermission(
				{
					role: member.role,
					options: ctx.context.orgOptions,
					permissions: {
						invitation: ["cancel"],
					},
					organizationId: invitation.organizationId,
				},
				ctx,
			);

			if (!canCancel) {
				throw new APIError("FORBIDDEN", {
					message:
						ORGANIZATION_ERROR_CODES.YOU_ARE_NOT_ALLOWED_TO_CANCEL_THIS_INVITATION,
				});
			}

			const organization = await adapter.findOrganizationById(
				invitation.organizationId,
			);
			if (!organization) {
				throw new APIError("BAD_REQUEST", {
					message: ORGANIZATION_ERROR_CODES.ORGANIZATION_NOT_FOUND,
				});
			}

			// Run beforeCancelInvitation hook
			if (options?.organizationHooks?.beforeCancelInvitation) {
				await options?.organizationHooks.beforeCancelInvitation({
					invitation: invitation as unknown as Invitation,
					cancelledBy: session.user,
					organization,
				});
			}

			const canceledI = await adapter.updateInvitation({
				invitationId: ctx.body.invitationId,
				status: "canceled",
			});

			// Run afterCancelInvitation hook
			if (options?.organizationHooks?.afterCancelInvitation) {
				await options?.organizationHooks.afterCancelInvitation({
					invitation: (canceledI as unknown as Invitation) || invitation,
					cancelledBy: session.user,
					organization,
				});
			}

			return ctx.json(canceledI);
		},
	);

export const getInvitation = <O extends OrganizationOptions>(options: O) =>
	createAuthEndpoint(
		"/organization/get-invitation",
		{
			method: "GET",
			use: [orgMiddleware],
			requireHeaders: true,
			query: z.object({
				id: z.string().meta({
					description: "The ID of the invitation to get",
				}),
			}),
			metadata: {
				openapi: {
					description: "Get an invitation by ID",
					responses: {
						"200": {
							description: "Success",
							content: {
								"application/json": {
									schema: {
										type: "object",
										properties: {
											id: {
												type: "string",
											},
											email: {
												type: "string",
											},
											role: {
												type: "string",
											},
											organizationId: {
												type: "string",
											},
											inviterId: {
												type: "string",
											},
											status: {
												type: "string",
											},
											expiresAt: {
												type: "string",
											},
											organizationName: {
												type: "string",
											},
											organizationSlug: {
												type: "string",
											},
											inviterEmail: {
												type: "string",
											},
										},
										required: [
											"id",
											"email",
											"role",
											"organizationId",
											"inviterId",
											"status",
											"expiresAt",
											"organizationName",
											"organizationSlug",
											"inviterEmail",
										],
									},
								},
							},
						},
					},
				},
			},
		},
		async (ctx) => {
			const session = await getSessionFromCtx(ctx);
			if (!session) {
				throw new APIError("UNAUTHORIZED", {
					message: "Not authenticated",
				});
			}
			const adapter = getOrgAdapter<O>(ctx.context, options);
			const invitation = await adapter.findInvitationById(ctx.query.id);
			if (
				!invitation ||
				invitation.status !== "pending" ||
				invitation.expiresAt < new Date()
			) {
				throw new APIError("BAD_REQUEST", {
					message: "Invitation not found!",
				});
			}
			if (invitation.email.toLowerCase() !== session.user.email.toLowerCase()) {
				throw new APIError("FORBIDDEN", {
					message:
						ORGANIZATION_ERROR_CODES.YOU_ARE_NOT_THE_RECIPIENT_OF_THE_INVITATION,
				});
			}
			const organization = await adapter.findOrganizationById(
				invitation.organizationId,
			);
			if (!organization) {
				throw new APIError("BAD_REQUEST", {
					message: ORGANIZATION_ERROR_CODES.ORGANIZATION_NOT_FOUND,
				});
			}
			const member = await adapter.findMemberByOrgId({
				userId: invitation.inviterId,
				organizationId: invitation.organizationId,
			});
			if (!member) {
				throw new APIError("BAD_REQUEST", {
					message:
						ORGANIZATION_ERROR_CODES.INVITER_IS_NO_LONGER_A_MEMBER_OF_THE_ORGANIZATION,
				});
			}

			return ctx.json({
				...invitation,
				organizationName: organization.name,
				organizationSlug: organization.slug,
				inviterEmail: member.user.email,
			});
		},
	);

export const listInvitations = <O extends OrganizationOptions>(options: O) =>
	createAuthEndpoint(
		"/organization/list-invitations",
		{
			method: "GET",
			use: [orgMiddleware, orgSessionMiddleware],
			query: z
				.object({
					organizationId: z
						.string()
						.meta({
							description: "The ID of the organization to list invitations for",
						})
						.optional(),
				})
				.optional(),
		},
		async (ctx) => {
			const session = await getSessionFromCtx(ctx);
			if (!session) {
				throw new APIError("UNAUTHORIZED", {
					message: "Not authenticated",
				});
			}
			const orgId =
				ctx.query?.organizationId || session.session.activeOrganizationId;
			if (!orgId) {
				throw new APIError("BAD_REQUEST", {
					message: "Organization ID is required",
				});
			}
			const adapter = getOrgAdapter<O>(ctx.context, options);
			const isMember = await adapter.findMemberByOrgId({
				userId: session.user.id,
				organizationId: orgId,
			});
			if (!isMember) {
				throw new APIError("FORBIDDEN", {
					message: "You are not a member of this organization",
				});
			}
			const invitations = await adapter.listInvitations({
				organizationId: orgId,
			});
			return ctx.json(invitations);
		},
	);

/**
 * List all invitations a user has received
 */
export const listUserInvitations = <O extends OrganizationOptions>(
	options: O,
) =>
	createAuthEndpoint(
		"/organization/list-user-invitations",
		{
			method: "GET",
			use: [orgMiddleware],
			query: z
				.object({
					email: z
						.string()
						.meta({
							description:
								"The email of the user to list invitations for. This only works for server side API calls.",
						})
						.optional(),
				})
				.optional(),
		},
		async (ctx) => {
			const session = await getSessionFromCtx(ctx);

			if (ctx.request && ctx.query?.email) {
				throw new APIError("BAD_REQUEST", {
					message: "User email cannot be passed for client side API calls.",
				});
			}

			const userEmail = session?.user.email || ctx.query?.email;
			if (!userEmail) {
				throw new APIError("BAD_REQUEST", {
					message: "Missing session headers, or email query parameter.",
				});
			}
			const adapter = getOrgAdapter<O>(ctx.context, options);

			const invitations = await adapter.listUserInvitations(userEmail);
			return ctx.json(invitations);
		},
	);<|MERGE_RESOLUTION|>--- conflicted
+++ resolved
@@ -3,14 +3,11 @@
 import { getSessionFromCtx } from "../../../api/routes";
 import { getOrgAdapter } from "../adapter";
 import { orgMiddleware, orgSessionMiddleware } from "../call";
-<<<<<<< HEAD
-import { type InferOrganizationRolesFromOption, type Member } from "../schema";
-=======
 import {
 	type InferOrganizationRolesFromOption,
 	type Invitation,
+  type Member,
 } from "../schema";
->>>>>>> 19f39cb4
 import { APIError } from "better-call";
 import { parseRoles } from "../organization";
 import { type OrganizationOptions } from "../types";

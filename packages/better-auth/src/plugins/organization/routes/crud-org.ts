import * as z from "zod/v4";
import { createAuthEndpoint } from "../../../api/call";
import { getOrgAdapter } from "../adapter";
import { orgMiddleware, orgSessionMiddleware } from "../call";
import { APIError } from "better-call";
import { setSessionCookie } from "../../../cookies";
import { ORGANIZATION_ERROR_CODES } from "../error-codes";
import { getSessionFromCtx, requestOnlySessionMiddleware } from "../../../api";
import type { OrganizationOptions } from "../types";
import type {
	InferInvitation,
	InferMember,
	Member,
	Organization,
	Team,
} from "../schema";
import { hasPermission } from "../has-permission";

export const createOrganization = createAuthEndpoint(
	"/organization/create",
	{
		method: "POST",
		body: z.object({
<<<<<<< HEAD
			name: z.string({
				description: 'The name of the organization. Eg: "My Organization"',
			}),
			slug: z.string({
				description: 'The slug of the organization. Eg: "my-org"',
=======
			name: z.string().meta({
				description: "The name of the organization",
			}),
			slug: z.string().meta({
				description: "The slug of the organization",
>>>>>>> 8fa4c9ce
			}),
			userId: z.coerce
				.string()
				.meta({
					description:
						'The user id of the organization creator. If not provided, the current user will be used. Should only be used by admins or when called by the server. server-only. Eg: "user-id"',
				})
				.optional(),
			logo: z
<<<<<<< HEAD
				.string({
					description: 'The logo of the organization. Eg: "my-logo.url"',
				})
				.optional(),
			metadata: z
				.record(z.string(), z.any(), {
					description:
						'The metadata of the organization. Eg: { customerId: "123" }',
=======
				.string()
				.meta({
					description: "The logo of the organization",
				})
				.optional(),
			metadata: z
				.record(z.string(), z.any())
				.meta({
					description: "The metadata of the organization",
>>>>>>> 8fa4c9ce
				})
				.optional(),
			keepCurrentActiveOrganization: z
				.boolean()
				.meta({
					description:
						"Whether to keep the current active organization active after creating a new one. Eg: true",
				})
				.optional(),
		}),
		use: [orgMiddleware],
		metadata: {
			openapi: {
				description: "Create an organization",
				responses: {
					"200": {
						description: "Success",
						content: {
							"application/json": {
								schema: {
									type: "object",
									description: "The organization that was created",
									$ref: "#/components/schemas/Organization",
								},
							},
						},
					},
				},
			},
		},
	},
	async (ctx) => {
		const session = await getSessionFromCtx(ctx);

		if (!session && (ctx.request || ctx.headers)) {
			throw new APIError("UNAUTHORIZED");
		}
		let user = session?.user || null;
		if (!user) {
			if (!ctx.body.userId) {
				throw new APIError("UNAUTHORIZED");
			}
			user = await ctx.context.internalAdapter.findUserById(ctx.body.userId);
		}
		if (!user) {
			return ctx.json(null, {
				status: 401,
			});
		}
		const options = ctx.context.orgOptions;
		const canCreateOrg =
			typeof options?.allowUserToCreateOrganization === "function"
				? await options.allowUserToCreateOrganization(user)
				: options?.allowUserToCreateOrganization === undefined
					? true
					: options.allowUserToCreateOrganization;

		if (!canCreateOrg) {
			throw new APIError("FORBIDDEN", {
				message:
					ORGANIZATION_ERROR_CODES.YOU_ARE_NOT_ALLOWED_TO_CREATE_A_NEW_ORGANIZATION,
			});
		}
		const adapter = getOrgAdapter(ctx.context, options);

		const userOrganizations = await adapter.listOrganizations(user.id);
		const hasReachedOrgLimit =
			typeof options.organizationLimit === "number"
				? userOrganizations.length >= options.organizationLimit
				: typeof options.organizationLimit === "function"
					? await options.organizationLimit(user)
					: false;

		if (hasReachedOrgLimit) {
			throw new APIError("FORBIDDEN", {
				message:
					ORGANIZATION_ERROR_CODES.YOU_HAVE_REACHED_THE_MAXIMUM_NUMBER_OF_ORGANIZATIONS,
			});
		}

		const existingOrganization = await adapter.findOrganizationBySlug(
			ctx.body.slug,
		);
		if (existingOrganization) {
			throw new APIError("BAD_REQUEST", {
				message: ORGANIZATION_ERROR_CODES.ORGANIZATION_ALREADY_EXISTS,
			});
		}

		let hookResponse:
			| {
					data: Omit<Organization, "id">;
			  }
			| undefined = undefined;
		if (options.organizationCreation?.beforeCreate) {
			const response = await options.organizationCreation.beforeCreate(
				{
					organization: {
						slug: ctx.body.slug,
						name: ctx.body.name,
						logo: ctx.body.logo,
						createdAt: new Date(),
						metadata: ctx.body.metadata,
					},
					user,
				},
				ctx.request,
			);
			if (response && typeof response === "object" && "data" in response) {
				hookResponse = response;
			}
		}

		const organization = await adapter.createOrganization({
			organization: {
				slug: ctx.body.slug,
				name: ctx.body.name,
				logo: ctx.body.logo,
				createdAt: new Date(),
				metadata: ctx.body.metadata,
				...(hookResponse?.data || {}),
			},
		});
		let member: Member | undefined;
		if (
			options?.teams?.enabled &&
			options.teams.defaultTeam?.enabled !== false
		) {
			const defaultTeam =
				(await options.teams.defaultTeam?.customCreateDefaultTeam?.(
					organization,
					ctx.request,
				)) ||
				(await adapter.createTeam({
					organizationId: organization.id,
					name: `${organization.name}`,
					createdAt: new Date(),
				}));

			member = await adapter.createMember({
				teamId: defaultTeam.id,
				userId: user.id,
				organizationId: organization.id,
				role: ctx.context.orgOptions.creatorRole || "owner",
			});
		} else {
			member = await adapter.createMember({
				userId: user.id,
				organizationId: organization.id,
				role: ctx.context.orgOptions.creatorRole || "owner",
			});
		}

		if (options.organizationCreation?.afterCreate) {
			await options.organizationCreation.afterCreate(
				{
					organization,
					user,
					member,
				},
				ctx.request,
			);
		}

		if (ctx.context.session && !ctx.body.keepCurrentActiveOrganization) {
			await adapter.setActiveOrganization(
				ctx.context.session.session.token,
				organization.id,
			);
		}

		return ctx.json({
			...organization,
			metadata: ctx.body.metadata,
			members: [member],
		});
	},
);

export const checkOrganizationSlug = createAuthEndpoint(
	"/organization/check-slug",
	{
		method: "POST",
		body: z.object({
			slug: z.string({
				description: 'The organization slug to check. Eg: "my-org"',
			}),
		}),
		use: [requestOnlySessionMiddleware, orgMiddleware],
	},
	async (ctx) => {
		const orgAdapter = getOrgAdapter(ctx.context);
		const org = await orgAdapter.findOrganizationBySlug(ctx.body.slug);
		if (!org) {
			return ctx.json({
				status: true,
			});
		}
		throw new APIError("BAD_REQUEST", {
			message: "slug is taken",
		});
	},
);

export const updateOrganization = createAuthEndpoint(
	"/organization/update",
	{
		method: "POST",
		body: z.object({
			data: z
<<<<<<< HEAD
				.object(
					{
						name: z
							.string({
								description: 'The name of the organization. Eg: "updated-name"',
							})
							.optional(),
						slug: z
							.string({
								description: 'The slug of the organization. Eg: "updated-slug"',
							})
							.optional(),
						logo: z
							.string({
								description: 'The logo of the organization. Eg: "new-logo.url"',
							})
							.optional(),
						metadata: z
							.record(z.string(), z.any(), {
								description:
									'The metadata of the organization. Eg: { customerId: "test" }',
							})
							.optional(),
					},
					{ description: "A partial list of data to update the organization." },
				)
=======
				.object({
					name: z
						.string()
						.meta({
							description: "The name of the organization",
						})
						.optional(),
					slug: z
						.string()
						.meta({
							description: "The slug of the organization",
						})
						.optional(),
					logo: z
						.string()
						.meta({
							description: "The logo of the organization",
						})
						.optional(),
					metadata: z
						.record(z.string(), z.any())
						.meta({
							description: "The metadata of the organization",
						})
						.optional(),
				})
>>>>>>> 8fa4c9ce
				.partial(),
			organizationId: z
				.string({ description: 'The organization ID. Eg: "org-id"' })
				.optional(),
		}),
		requireHeaders: true,
		use: [orgMiddleware],
		metadata: {
			openapi: {
				description: "Update an organization",
				responses: {
					"200": {
						description: "Success",
						content: {
							"application/json": {
								schema: {
									type: "object",
									description: "The updated organization",
									$ref: "#/components/schemas/Organization",
								},
							},
						},
					},
				},
			},
		},
	},
	async (ctx) => {
		const session = await ctx.context.getSession(ctx);
		if (!session) {
			throw new APIError("UNAUTHORIZED", {
				message: "User not found",
			});
		}
		const organizationId =
			ctx.body.organizationId || session.session.activeOrganizationId;
		if (!organizationId) {
			throw new APIError("BAD_REQUEST", {
				message: ORGANIZATION_ERROR_CODES.ORGANIZATION_NOT_FOUND,
			});
		}
		const adapter = getOrgAdapter(ctx.context, ctx.context.orgOptions);
		const member = await adapter.findMemberByOrgId({
			userId: session.user.id,
			organizationId: organizationId,
		});
		if (!member) {
			throw new APIError("BAD_REQUEST", {
				message:
					ORGANIZATION_ERROR_CODES.USER_IS_NOT_A_MEMBER_OF_THE_ORGANIZATION,
			});
		}
		const canUpdateOrg = hasPermission({
			permissions: {
				organization: ["update"],
			},
			role: member.role,
			options: ctx.context.orgOptions,
		});
		if (!canUpdateOrg) {
			throw new APIError("FORBIDDEN", {
				message:
					ORGANIZATION_ERROR_CODES.YOU_ARE_NOT_ALLOWED_TO_UPDATE_THIS_ORGANIZATION,
			});
		}
		const updatedOrg = await adapter.updateOrganization(
			organizationId,
			ctx.body.data,
		);
		return ctx.json(updatedOrg);
	},
);

export const deleteOrganization = createAuthEndpoint(
	"/organization/delete",
	{
		method: "POST",
		body: z.object({
<<<<<<< HEAD
			organizationId: z.string({
				description: 'The organization id to delete. Eg: "org-id"',
=======
			organizationId: z.string().meta({
				description: "The organization id to delete",
>>>>>>> 8fa4c9ce
			}),
		}),
		requireHeaders: true,
		use: [orgMiddleware],
		metadata: {
			openapi: {
				description: "Delete an organization",
				responses: {
					"200": {
						description: "Success",
						content: {
							"application/json": {
								schema: {
									type: "string",
									description: "The organization id that was deleted",
								},
							},
						},
					},
				},
			},
		},
	},
	async (ctx) => {
		const session = await ctx.context.getSession(ctx);
		if (!session) {
			return ctx.json(null, {
				status: 401,
			});
		}
		const organizationId = ctx.body.organizationId;
		if (!organizationId) {
			return ctx.json(null, {
				status: 400,
				body: {
					message: ORGANIZATION_ERROR_CODES.ORGANIZATION_NOT_FOUND,
				},
			});
		}
		const adapter = getOrgAdapter(ctx.context, ctx.context.orgOptions);
		const member = await adapter.findMemberByOrgId({
			userId: session.user.id,
			organizationId: organizationId,
		});
		if (!member) {
			return ctx.json(null, {
				status: 400,
				body: {
					message:
						ORGANIZATION_ERROR_CODES.USER_IS_NOT_A_MEMBER_OF_THE_ORGANIZATION,
				},
			});
		}
		const canDeleteOrg = hasPermission({
			role: member.role,
			permissions: {
				organization: ["delete"],
			},
			options: ctx.context.orgOptions,
		});
		if (!canDeleteOrg) {
			throw new APIError("FORBIDDEN", {
				message:
					ORGANIZATION_ERROR_CODES.YOU_ARE_NOT_ALLOWED_TO_DELETE_THIS_ORGANIZATION,
			});
		}
		if (organizationId === session.session.activeOrganizationId) {
			/**
			 * If the organization is deleted, we set the active organization to null
			 */
			await adapter.setActiveOrganization(session.session.token, null);
		}
		const option = ctx.context.orgOptions.organizationDeletion;
		if (option?.disabled) {
			throw new APIError("FORBIDDEN");
		}
		const org = await adapter.findOrganizationById(organizationId);
		if (!org) {
			throw new APIError("BAD_REQUEST");
		}
		if (option?.beforeDelete) {
			await option.beforeDelete({
				organization: org,
				user: session.user,
			});
		}
		await adapter.deleteOrganization(organizationId);
		if (option?.afterDelete) {
			await option.afterDelete({
				organization: org,
				user: session.user,
			});
		}
		return ctx.json(org);
	},
);

export const getFullOrganization = <O extends OrganizationOptions>() =>
	createAuthEndpoint(
		"/organization/get-full-organization",
		{
			method: "GET",
			query: z.optional(
				z.object({
					organizationId: z
<<<<<<< HEAD
						.string({
							description:
								'The organization id to get. By default, it will use the active organization. Eg: "org-id"',
						})
						.optional(),
					organizationSlug: z
						.string({
							description: 'The organization slug to get. Eg: "org-slug"',
=======
						.string()
						.meta({
							description: "The organization id to get",
						})
						.optional(),
					organizationSlug: z
						.string()
						.meta({
							description: "The organization slug to get",
>>>>>>> 8fa4c9ce
						})
						.optional(),
				}),
			),
			requireHeaders: true,
			use: [orgMiddleware, orgSessionMiddleware],
			metadata: {
				openapi: {
					description: "Get the full organization",
					responses: {
						"200": {
							description: "Success",
							content: {
								"application/json": {
									schema: {
										type: "object",
										description: "The organization",
										$ref: "#/components/schemas/Organization",
									},
								},
							},
						},
					},
				},
			},
		},
		async (ctx) => {
			const session = ctx.context.session;
			const organizationId =
				ctx.query?.organizationSlug ||
				ctx.query?.organizationId ||
				session.session.activeOrganizationId;
			if (!organizationId) {
				return ctx.json(null, {
					status: 200,
				});
			}
			const adapter = getOrgAdapter(ctx.context, ctx.context.orgOptions);
			const organization = await adapter.findFullOrganization({
				organizationId,
				isSlug: !!ctx.query?.organizationSlug,
				includeTeams: ctx.context.orgOptions.teams?.enabled,
			});
			const isMember = organization?.members.find(
				(member) => member.userId === session.user.id,
			);
			if (!isMember) {
				await adapter.setActiveOrganization(session.session.token, null);
				throw new APIError("FORBIDDEN", {
					message:
						ORGANIZATION_ERROR_CODES.USER_IS_NOT_A_MEMBER_OF_THE_ORGANIZATION,
				});
			}
			if (!organization) {
				throw new APIError("BAD_REQUEST", {
					message: ORGANIZATION_ERROR_CODES.ORGANIZATION_NOT_FOUND,
				});
			}
			type OrganizationReturn = O["teams"] extends { enabled: true }
				? {
						members: InferMember<O>[];
						invitations: InferInvitation<O>[];
						teams: Team[];
					} & Organization
				: {
						members: InferMember<O>[];
						invitations: InferInvitation<O>[];
					} & Organization;
			return ctx.json(organization as unknown as OrganizationReturn);
		},
	);

export const setActiveOrganization = <O extends OrganizationOptions>() => {
	return createAuthEndpoint(
		"/organization/set-active",
		{
			method: "POST",
			body: z.object({
				organizationId: z
					.string()
					.meta({
						description:
							'The organization id to set as active. It can be null to unset the active organization. Eg: "org-id"',
					})
					.nullable()
					.optional(),
				organizationSlug: z
					.string()
					.meta({
						description:
							'The organization slug to set as active. It can be null to unset the active organization if organizationId is not provided. Eg: "org-slug"',
					})
					.optional(),
			}),
			use: [orgSessionMiddleware, orgMiddleware],
			metadata: {
				openapi: {
					description: "Set the active organization",
					responses: {
						"200": {
							description: "Success",
							content: {
								"application/json": {
									schema: {
										type: "object",
										description: "The organization",
										$ref: "#/components/schemas/Organization",
									},
								},
							},
						},
					},
				},
			},
		},
		async (ctx) => {
			const adapter = getOrgAdapter(ctx.context, ctx.context.orgOptions);
			const session = ctx.context.session;
			let organizationId = ctx.body.organizationSlug || ctx.body.organizationId;
			if (organizationId === null) {
				const sessionOrgId = session.session.activeOrganizationId;
				if (!sessionOrgId) {
					return ctx.json(null);
				}
				const updatedSession = await adapter.setActiveOrganization(
					session.session.token,
					null,
				);
				await setSessionCookie(ctx, {
					session: updatedSession,
					user: session.user,
				});
				return ctx.json(null);
			}
			if (!organizationId) {
				const sessionOrgId = session.session.activeOrganizationId;
				if (!sessionOrgId) {
					return ctx.json(null);
				}
				organizationId = sessionOrgId;
			}
			const organization = await adapter.findFullOrganization({
				organizationId,
				isSlug: !!ctx.body.organizationSlug,
			});
			const isMember = organization?.members.find(
				(member) => member.userId === session.user.id,
			);
			if (!isMember) {
				await adapter.setActiveOrganization(session.session.token, null);
				throw new APIError("FORBIDDEN", {
					message:
						ORGANIZATION_ERROR_CODES.USER_IS_NOT_A_MEMBER_OF_THE_ORGANIZATION,
				});
			}
			if (!organization) {
				throw new APIError("BAD_REQUEST", {
					message: ORGANIZATION_ERROR_CODES.ORGANIZATION_NOT_FOUND,
				});
			}
			const updatedSession = await adapter.setActiveOrganization(
				session.session.token,
				organization.id,
			);
			await setSessionCookie(ctx, {
				session: updatedSession,
				user: session.user,
			});
			type OrganizationReturn = O["teams"] extends { enabled: true }
				? {
						members: InferMember<O>[];
						invitations: InferInvitation<O>[];
						teams: Team[];
					} & Organization
				: {
						members: InferMember<O>[];
						invitations: InferInvitation<O>[];
					} & Organization;
			return ctx.json(organization as unknown as OrganizationReturn);
		},
	);
};

export const listOrganizations = createAuthEndpoint(
	"/organization/list",
	{
		method: "GET",
		use: [orgMiddleware, orgSessionMiddleware],
		metadata: {
			openapi: {
				description: "List all organizations",
				responses: {
					"200": {
						description: "Success",
						content: {
							"application/json": {
								schema: {
									type: "array",
									items: {
										$ref: "#/components/schemas/Organization",
									},
								},
							},
						},
					},
				},
			},
		},
	},
	async (ctx) => {
		const adapter = getOrgAdapter(ctx.context, ctx.context.orgOptions);
		const organizations = await adapter.listOrganizations(
			ctx.context.session.user.id,
		);
		return ctx.json(organizations);
	},
);<|MERGE_RESOLUTION|>--- conflicted
+++ resolved
@@ -21,19 +21,11 @@
 	{
 		method: "POST",
 		body: z.object({
-<<<<<<< HEAD
-			name: z.string({
-				description: 'The name of the organization. Eg: "My Organization"',
-			}),
-			slug: z.string({
-				description: 'The slug of the organization. Eg: "my-org"',
-=======
 			name: z.string().meta({
 				description: "The name of the organization",
 			}),
 			slug: z.string().meta({
 				description: "The slug of the organization",
->>>>>>> 8fa4c9ce
 			}),
 			userId: z.coerce
 				.string()
@@ -43,16 +35,6 @@
 				})
 				.optional(),
 			logo: z
-<<<<<<< HEAD
-				.string({
-					description: 'The logo of the organization. Eg: "my-logo.url"',
-				})
-				.optional(),
-			metadata: z
-				.record(z.string(), z.any(), {
-					description:
-						'The metadata of the organization. Eg: { customerId: "123" }',
-=======
 				.string()
 				.meta({
 					description: "The logo of the organization",
@@ -62,7 +44,6 @@
 				.record(z.string(), z.any())
 				.meta({
 					description: "The metadata of the organization",
->>>>>>> 8fa4c9ce
 				})
 				.optional(),
 			keepCurrentActiveOrganization: z
@@ -273,34 +254,6 @@
 		method: "POST",
 		body: z.object({
 			data: z
-<<<<<<< HEAD
-				.object(
-					{
-						name: z
-							.string({
-								description: 'The name of the organization. Eg: "updated-name"',
-							})
-							.optional(),
-						slug: z
-							.string({
-								description: 'The slug of the organization. Eg: "updated-slug"',
-							})
-							.optional(),
-						logo: z
-							.string({
-								description: 'The logo of the organization. Eg: "new-logo.url"',
-							})
-							.optional(),
-						metadata: z
-							.record(z.string(), z.any(), {
-								description:
-									'The metadata of the organization. Eg: { customerId: "test" }',
-							})
-							.optional(),
-					},
-					{ description: "A partial list of data to update the organization." },
-				)
-=======
 				.object({
 					name: z
 						.string()
@@ -327,7 +280,6 @@
 						})
 						.optional(),
 				})
->>>>>>> 8fa4c9ce
 				.partial(),
 			organizationId: z
 				.string({ description: 'The organization ID. Eg: "org-id"' })
@@ -406,13 +358,8 @@
 	{
 		method: "POST",
 		body: z.object({
-<<<<<<< HEAD
-			organizationId: z.string({
-				description: 'The organization id to delete. Eg: "org-id"',
-=======
 			organizationId: z.string().meta({
 				description: "The organization id to delete",
->>>>>>> 8fa4c9ce
 			}),
 		}),
 		requireHeaders: true,
@@ -518,16 +465,6 @@
 			query: z.optional(
 				z.object({
 					organizationId: z
-<<<<<<< HEAD
-						.string({
-							description:
-								'The organization id to get. By default, it will use the active organization. Eg: "org-id"',
-						})
-						.optional(),
-					organizationSlug: z
-						.string({
-							description: 'The organization slug to get. Eg: "org-slug"',
-=======
 						.string()
 						.meta({
 							description: "The organization id to get",
@@ -537,7 +474,6 @@
 						.string()
 						.meta({
 							description: "The organization slug to get",
->>>>>>> 8fa4c9ce
 						})
 						.optional(),
 				}),

import { describe, expect } from "vitest";
import { createAuthClient } from "../../client";
import { getTestInstance } from "../../test-utils/test-instance";
import { organizationClient } from "./client";
<<<<<<< HEAD
import { setCookieToHeader } from "../../cookies";
=======
import { organization } from "./organization";
>>>>>>> bf8e9081

describe("team", async (it) => {
	const { auth, signInWithTestUser, cookieSetter } = await getTestInstance({
		user: {
			modelName: "users",
		},
		plugins: [
			organization({
				async sendInvitationEmail() {},
				teams: {
					enabled: true,
				},
			}),
		],
		logger: {
			level: "error",
		},
	});

	const { headers } = await signInWithTestUser();
	const client = createAuthClient({
		plugins: [
			organizationClient({
				teams: {
					enabled: true,
				},
			}),
		],
		baseURL: "http://localhost:3000/api/auth",
		fetchOptions: {
			customFetchImpl: async (url, init) => {
				return auth.handler(new Request(url, init));
			},
		},
	});

	let organizationId: string;
	let teamId: string;
	let secondTeamId: string;

	const invitedUser = {
		email: "invited@email.com",
		password: "password",
		name: "Invited User",
	};

	const signUpHeaders = new Headers();
	const signUpRes = await client.signUp.email(invitedUser, {
		onSuccess: cookieSetter(signUpHeaders),
	});

	it("should create an organization and a team", async () => {
		const createOrganizationResponse = await client.organization.create({
			name: "Test Organization",
			slug: "test-org",
			metadata: {
				test: "organization-metadata",
			},
			fetchOptions: {
				headers,
			},
		});

		organizationId = createOrganizationResponse.data?.id as string;
		expect(createOrganizationResponse.data?.name).toBe("Test Organization");
		expect(createOrganizationResponse.data?.slug).toBe("test-org");
		expect(createOrganizationResponse.data?.members.length).toBe(1);
		expect(createOrganizationResponse.data?.metadata?.test).toBe(
			"organization-metadata",
		);

		const createTeamResponse = await client.organization.createTeam(
			{
				name: "Development Team",
				organizationId,
			},
			{
				headers,
			},
		);

		teamId = createTeamResponse.data?.id as string;
		expect(createTeamResponse.data?.name).toBe("Development Team");
		expect(createTeamResponse.data?.organizationId).toBe(organizationId);

		const createSecondTeamResponse = await client.organization.createTeam(
			{
				name: "Marketing Team",
				organizationId,
			},
			{
				headers,
			},
		);

		secondTeamId = createSecondTeamResponse.data?.id as string;
		expect(createSecondTeamResponse.data?.name).toBe("Marketing Team");
		expect(createSecondTeamResponse.data?.organizationId).toBe(organizationId);
	});

	it("should invite member to team", async () => {
		expect(teamId).toBeDefined();

		const res = await client.organization.inviteMember(
			{
				teamId,
				email: invitedUser.email,
				role: "member",
			},
			{
				headers,
			},
		);

		expect(res.data).toMatchObject({
			email: invitedUser.email,
			role: "member",
			teamId,
		});

		const invitation = await client.organization.acceptInvitation(
			{
				invitationId: res.data?.id as string,
			},
			{
				headers: signUpHeaders,
			},
		);

		expect(invitation.data?.member).toMatchObject({
			role: "member",
			userId: signUpRes.data?.user.id,
		});
	});

	it("should add team to the member's list of teams", async () => {
		const listUserTeamsRes = await client.organization.listUserTeams(
			{},
			{
				headers: signUpHeaders,
			},
		);

		expect(listUserTeamsRes.error).toBeNull();
		expect(listUserTeamsRes.data).not.toBeNull();
		expect(listUserTeamsRes.data).toHaveLength(1);
	});

	it("should be able to list team members in the current active team", async () => {
		const activeTeamHeaders = new Headers();
		await client.organization.setActiveTeam(
			{
				teamId,
			},
			{
				headers: signUpHeaders,
				onSuccess: cookieSetter(activeTeamHeaders),
			},
		);

		const res = await client.organization.listTeamMembers(
			{},
			{
				headers: activeTeamHeaders,
			},
		);

		expect(res.error).toBeNull();
		expect(res.data).not.toBeNull();
		expect(res.data).toHaveLength(1);
	});

	it("should get full organization", async () => {
		const organization = await client.organization.getFullOrganization({
			fetchOptions: {
				headers,
			},
		});

		const teams = organization.data?.teams;
		expect(teams).toBeDefined();
		expect(teams?.length).toBe(3);

		const teamNames = teams?.map((team) => team.name);
		expect(teamNames).toContain("Development Team");
		expect(teamNames).toContain("Marketing Team");
	});

	it("should get all teams", async () => {
		const teamsResponse = await client.organization.listTeams({
			fetchOptions: { headers },
		});

		expect(teamsResponse.data).toBeInstanceOf(Array);
		expect(teamsResponse.data).toHaveLength(3);
	});

	it("should update a team", async () => {
		const updateTeamResponse = await client.organization.updateTeam({
			teamId,
			data: {
				name: "Updated Development Team",
			},
			fetchOptions: { headers },
		});

		expect(updateTeamResponse.data?.name).toBe("Updated Development Team");
		expect(updateTeamResponse.data?.id).toBe(teamId);
	});

	it("should remove a team", async () => {
		const teamsBeforeRemoval = await client.organization.listTeams({
			fetchOptions: { headers },
		});
		expect(teamsBeforeRemoval.data).toHaveLength(3);

		const removeTeamResponse = await client.organization.removeTeam({
			teamId,
			organizationId,
			fetchOptions: { headers },
		});

		expect(removeTeamResponse.data?.message).toBe("Team removed successfully.");

		const teamsAfterRemoval = await client.organization.listTeams({
			fetchOptions: { headers },
		});

		expect(teamsAfterRemoval.data).toHaveLength(2);
	});

	it("should not be able to remove the last team when allowRemovingAllTeams is not enabled", async () => {
		try {
			await client.organization.removeTeam({
				teamId: secondTeamId,
				organizationId,
				fetchOptions: { headers },
			});
			expect(true).toBe(false);
		} catch (error) {
			expect(error).toBeDefined();
		}
	});

	it("should not be allowed to invite a member to a team that's reached maximum members", async () => {
		const { auth, signInWithTestUser } = await getTestInstance({
			user: {
				modelName: "users",
			},
			plugins: [
				organization({
					teams: {
						enabled: true,
						maximumMembersPerTeam: 1,
					},
				}),
			],
			logger: {
				level: "error",
			},
		});

		const { headers } = await signInWithTestUser();
		const client = createAuthClient({
			plugins: [
				organizationClient({
					teams: {
						enabled: true,
					},
				}),
			],
			baseURL: "http://localhost:3000/api/auth",
			fetchOptions: {
				customFetchImpl: async (url, init) => {
					return auth.handler(new Request(url, init));
				},
			},
		});
		const createOrganizationResponse = await client.organization.create({
			name: "Test Organization",
			slug: "test-org",
			metadata: {
				test: "organization-metadata",
			},
			fetchOptions: {
				headers,
			},
		});
		expect(createOrganizationResponse.data?.id).toBeDefined();

		const createTeamResponse = await client.organization.createTeam(
			{
				name: "Development Team",
				organizationId: createOrganizationResponse.data?.id,
			},
			{
				headers,
			},
		);
		expect(createTeamResponse.data?.id).toBeDefined();

		const res = await client.organization.inviteMember(
			{
				teamId: createTeamResponse.data?.id,
				email: invitedUser.email,
				role: "member",
			},
			{
				headers,
			},
		);
		expect(res.data).toBeDefined();
		const newHeaders = new Headers();
		const signUpRes = await client.signUp.email(invitedUser, {
			onSuccess: cookieSetter(newHeaders),
		});

		expect(signUpRes.data?.user).toBeDefined();

		const acceptInvitationResponse = await client.organization.acceptInvitation(
			{
				invitationId: res.data?.id as string,
			},
			{
				headers: newHeaders,
			},
		);
		expect(acceptInvitationResponse.data).toBeDefined();

		const res2 = await client.organization.inviteMember(
			{
				teamId: createTeamResponse.data?.id,
				email: "test2@test.com",
				role: "member",
			},
			{
				headers,
			},
		);
		expect(res2.data).toBeNull();
		expect(res2.error?.code).toEqual("TEAM_MEMBER_LIMIT_REACHED");
	});
});

describe("mulit team support", async (it) => {
	const { auth, signInWithTestUser, cookieSetter } = await getTestInstance(
		{
			plugins: [
				organization({
					async sendInvitationEmail() {},
					teams: {
						enabled: true,
						defaultTeam: {
							enabled: true,
						},
					},
				}),
			],
			logger: {
				level: "error",
			},
		},
		{
			testWith: "sqlite",
		},
	);

	const admin = await signInWithTestUser();

	const invitedUser = await auth.api.signUpEmail({
		body: {
			name: "Invited User",
			email: "invited@email.com",
			password: "password",
		},
		returnHeaders: true,
	});

	let organizationId: string | null = null;

	let team1Id: string | null = null;
	let team2Id: string | null = null;
	let team3Id: string | null = null;

	let invitationId: string | null = null;

	it("should create an organization to test multi team support", async () => {
		const organization = await auth.api.createOrganization({
			headers: admin.headers,
			body: {
				name: "Test Organization",
				slug: "test-org",
				metadata: {
					test: "organization-metadata",
				},
			},
		});

		expect(organization?.id).toBeDefined();
		expect(organization?.name).toBe("Test Organization");

		organizationId = organization?.id as string;
	});

	it("should create 3 teams", async () => {
		expect(organizationId).toBeDefined();
		if (!organizationId) throw Error("can not run test");

		const team1 = await auth.api.createTeam({
			headers: admin.headers,
			body: {
				name: "Team One",
				organizationId,
			},
		});

		expect(team1.id).toBeDefined();
		expect(team1.organizationId).toBe(organizationId);

		team1Id = team1.id;

		const team2 = await auth.api.createTeam({
			headers: admin.headers,
			body: {
				name: "Team Two",
				organizationId,
			},
		});

		expect(team2.id).toBeDefined();
		expect(team2.organizationId).toBe(organizationId);

		team2Id = team2.id;

		const team3 = await auth.api.createTeam({
			headers: admin.headers,
			body: {
				name: "Team Three",
				organizationId,
			},
		});

		expect(team3.id).toBeDefined();
		expect(team3.organizationId).toBe(organizationId);

		team3Id = team3.id;
	});

	it("should invite user to all 3 teams", async () => {
		expect(organizationId).toBeDefined();
		expect(team1Id).toBeDefined();
		expect(team2Id).toBeDefined();
		expect(team3Id).toBeDefined();

		if (!organizationId || !team1Id || !team2Id || !team3Id)
			throw Error("can not run test");

		const invitation = await auth.api.createInvitation({
			headers: admin.headers,
			body: {
				email: invitedUser.response.user.email,
				role: "member",
				organizationId,
				teamId: [team1Id, team2Id, team3Id],
			},
		});

		expect(invitation.id).toBeDefined();
		expect((invitation as any).teamId).toBe(
			[team1Id, team2Id, team3Id].join(","),
		);

		invitationId = invitation.id!;
	});

	it("should accept invite and join all 3 teams", async () => {
		expect(invitationId).toBeDefined();

		if (!invitationId) throw Error("can not run test");

		const accept = await auth.api.acceptInvitation({
			headers: { cookie: invitedUser.headers.getSetCookie()[0]! },
			body: {
				invitationId,
			},
		});

		expect(accept?.member).toBeDefined();
		expect(accept?.invitation).toBeDefined();
	});

	it("should have jonied all 3 teams", async () => {
		expect(invitationId).toBeDefined();

		if (!invitationId) throw Error("can not run test");

		const teams = await auth.api.listUserTeams({
			headers: { cookie: invitedUser.headers.getSetCookie()[0]! },
		});

		expect(teams).toHaveLength(3);
	});

	let activeTeamCookie: string | null = null;

	it("should allow you to set one of the teams as active", async () => {
		expect(team1Id).toBeDefined();
		expect(organizationId).toBeDefined();

		if (!team1Id || !organizationId) throw Error("can not run test");

		const team = await auth.api.setActiveTeam({
			headers: { cookie: invitedUser.headers.getSetCookie()[0]! },
			body: {
				teamId: team1Id,
			},
			returnHeaders: true,
		});

		expect(team.response?.id).toBe(team1Id);
		expect(team.response?.organizationId).toBe(organizationId);

		activeTeamCookie = team.headers.getSetCookie()[0]!;
	});

	it("should allow you to list team members of the current active team", async () => {
		expect(activeTeamCookie).toBeDefined();

		if (!activeTeamCookie) throw Error("can not run test");

		const members = await auth.api.listTeamMembers({
			headers: { cookie: activeTeamCookie },
		});

		expect(members).toHaveLength(1);
		expect(members.at(0)!.teamId).toBe(team1Id);
	});

	it("should allow user to list team members of any team the user is in", async () => {
		expect(team2Id).toBeDefined();
		expect(team3Id).toBeDefined();

		if (!team2Id || !team3Id) throw Error("can not run test");

		const team2Members = await auth.api.listTeamMembers({
			headers: { cookie: invitedUser.headers.getSetCookie()[0]! },
			query: {
				teamId: team2Id,
			},
		});

		expect(team2Members).toHaveLength(1);
		expect(team2Members.at(0)!.teamId).toBe(team2Id);

		const team3Members = await auth.api.listTeamMembers({
			headers: { cookie: invitedUser.headers.getSetCookie()[0]! },
			query: {
				teamId: team3Id,
			},
		});

		expect(team3Members).toHaveLength(1);
		expect(team3Members.at(0)!.teamId).toBe(team3Id);
	});

	let team4Id: string | null = null;
	it("should directly add a member to a team", async () => {
		expect(organizationId).toBeDefined();
		if (!organizationId) throw Error("can not run test");

		const team = await auth.api.createTeam({
			headers: admin.headers,
			body: {
				name: "Team Four",
				organizationId,
			},
		});

		const teamMember = await auth.api.addTeamMember({
			headers: admin.headers,
			body: {
				userId: invitedUser.response.user.id,
				teamId: team.id,
			},
		});

		expect(teamMember.teamId).toBe(team.id);
		expect(teamMember.userId).toBe(invitedUser.response.user.id);

		const teams = await auth.api.listUserTeams({
			headers: { cookie: invitedUser.headers.getSetCookie()[0]! },
		});

		expect(teams).toHaveLength(4);

		team4Id = team.id;
	});

	it("should remove a member from a team", async () => {
		expect(team4Id).toBeDefined();
		if (!team4Id) throw Error("can not run test");

		await auth.api.removeTeamMember({
			headers: admin.headers,
			body: {
				userId: invitedUser.response.user.id,
				teamId: team4Id,
			},
		});

		const teams = await auth.api.listUserTeams({
			headers: { cookie: invitedUser.headers.getSetCookie()[0]! },
		});

		expect(teams).toHaveLength(3);
	});

	it("should create invitation without teamId", async () => {
		expect(organizationId).toBeDefined();
		if (!organizationId) throw Error("can not run test");

		const invitation = await auth.api.createInvitation({
			headers: admin.headers,
			body: {
				email: "noteam@email.com",
				role: "member",
				organizationId,
			},
		});

		expect(invitation.id).toBeDefined();
		expect((invitation as any).teamId).toBeNull();
		expect((invitation as any).teamId).not.toBe("");
	});

	it("should remove a member from the organization and all their teams when calling removeMember", async () => {
		// Create a new user to invite
		const userHeaders = new Headers();
		const response = await auth.api.signUpEmail({
			body: {
				email: "removeteamorguser@email.com",
				name: "Remove Team Org User",
				password: "password",
			},
			asResponse: true,
		});

		setCookieToHeader(userHeaders)({ response });
		const newUser = await response.json();

		// Add the user as a member to the organization
		const member = await auth.api.addMember({
			headers: admin.headers,
			body: {
				organizationId: organizationId!,
				userId: newUser.user.id,
				role: "member",
			},
		});

		// Add the user to team1
		await auth.api.addTeamMember({
			headers: admin.headers,
			body: {
				teamId: team1Id!,
				userId: newUser.user.id,
			},
		});

		// add admin to the team1
		await auth.api.addTeamMember({
			headers: admin.headers,
			body: {
				teamId: team1Id!,
				userId: admin.user.id,
			},
		});

		// Confirm user is a member of the org
		const membersBefore = await auth.api.listMembers({
			headers: admin.headers,
			query: { organizationId: organizationId! },
		});
		const foundMember = membersBefore.members.find(
			(m: any) => m.userId === newUser.user.id,
		);
		expect(foundMember).toBeDefined();
		if (!foundMember) throw Error("can not run test");

		// Confirm user is a member of the team
		const teamMembersBefore = await auth.api.listTeamMembers({
			headers: userHeaders,
			query: { teamId: team1Id! },
		});
		const foundTeamMember = teamMembersBefore.find(
			(m: any) => m.userId === newUser.user.id,
		);
		expect(foundTeamMember).toBeDefined();

		// Remove the member from the organization
		const removed = await auth.api.removeMember({
			headers: admin.headers,
			body: {
				memberIdOrEmail: foundMember.id,
				organizationId: organizationId!,
			},
		});
		expect(removed?.member?.id).toBe(foundMember.id);

		// Confirm user is no longer a member of the org
		const membersAfter = await auth.api.listMembers({
			headers: admin.headers,
			query: { organizationId: organizationId! },
		});
		const stillMember = membersAfter.members.find(
			(m: any) => m.userId === newUser.user.id,
		);
		expect(stillMember).toBeUndefined();

		// Confirm user is no longer a member of the team
		const teamMembersAfter = await auth.api.listTeamMembers({
			headers: admin.headers,
			query: { teamId: team1Id! },
		});
		const stillTeamMember = teamMembersAfter.find(
			(m: any) => m.userId === newUser.user.id,
		);
		expect(stillTeamMember).toBeUndefined();
	});

	it("should remove a member from the organization and all their teams when calling leaveOrganization", async () => {
		const testUserEmail = `leaveorguser${Date.now()}@email.com`;

		const userHeaders = new Headers();
		const response = await auth.api.signUpEmail({
			body: {
				email: testUserEmail,
				name: "Leave Org User",
				password: "password",
			},
			asResponse: true,
		});

		setCookieToHeader(userHeaders)({ response });
		const newUser = await response.json();

		// Add the user as a member to the organization
		const member = await auth.api.addMember({
			headers: admin.headers,
			body: {
				organizationId: organizationId!,
				userId: newUser.user.id,
				role: "member",
			},
		});

		// Verify the user is now a member of the organization
		const membersBefore = await auth.api.listMembers({
			headers: admin.headers,
			query: { organizationId: organizationId! },
		});
		const foundMember = membersBefore.members.find(
			(m: any) => m.userId === newUser.user.id,
		);
		expect(foundMember).toBeDefined();
		if (!foundMember) throw Error("User was not added as organization member");

		// Add the user to team1
		await auth.api.addTeamMember({
			headers: admin.headers,
			body: {
				teamId: team1Id!,
				userId: newUser.user.id,
			},
		});

		// Add admin to team1 as well so they can list team members
		await auth.api.addTeamMember({
			headers: admin.headers,
			body: {
				teamId: team1Id!,
				userId: admin.user.id,
			},
		});

		await auth.api.addTeamMember({
			headers: admin.headers,
			body: {
				teamId: team2Id!,
				userId: newUser.user.id,
			},
		});

		await auth.api.addTeamMember({
			headers: admin.headers,
			body: {
				teamId: team2Id!,
				userId: admin.user.id,
			},
		});

		const team1MembersBefore = await auth.api.listTeamMembers({
			headers: admin.headers,
			query: { teamId: team1Id! },
		});
		const foundTeam1Member = team1MembersBefore.find(
			(m: any) => m.userId === newUser.user.id,
		);
		expect(foundTeam1Member).toBeDefined();

		const team2MembersBefore = await auth.api.listTeamMembers({
			headers: admin.headers,
			query: { teamId: team2Id! },
		});
		const foundTeam2Member = team2MembersBefore.find(
			(m: any) => m.userId === newUser.user.id,
		);
		expect(foundTeam2Member).toBeDefined();

		// User leaves the organization
		const left = await auth.api.leaveOrganization({
			headers: userHeaders,
			body: {
				organizationId: organizationId!,
			},
		});
		expect(left?.id).toBe(foundMember.id);

		const membersAfter = await auth.api.listMembers({
			headers: admin.headers,
			query: { organizationId: organizationId! },
		});
		const stillMember = membersAfter.members.find(
			(m: any) => m.userId === newUser.user.id,
		);
		expect(stillMember).toBeUndefined();

		// Confirm user is no longer a member of team1
		const team1MembersAfter = await auth.api.listTeamMembers({
			headers: admin.headers,
			query: { teamId: team1Id! },
		});
		const stillTeam1Member = team1MembersAfter.find(
			(m: any) => m.userId === newUser.user.id,
		);
		expect(stillTeam1Member).toBeUndefined();

		// Confirm user is no longer a member of team2
		const team2MembersAfter = await auth.api.listTeamMembers({
			headers: admin.headers,
			query: { teamId: team2Id! },
		});
		const stillTeam2Member = team2MembersAfter.find(
			(m: any) => m.userId === newUser.user.id,
		);
		expect(stillTeam2Member).toBeUndefined();
	});
});<|MERGE_RESOLUTION|>--- conflicted
+++ resolved
@@ -2,11 +2,8 @@
 import { createAuthClient } from "../../client";
 import { getTestInstance } from "../../test-utils/test-instance";
 import { organizationClient } from "./client";
-<<<<<<< HEAD
 import { setCookieToHeader } from "../../cookies";
-=======
 import { organization } from "./organization";
->>>>>>> bf8e9081
 
 describe("team", async (it) => {
 	const { auth, signInWithTestUser, cookieSetter } = await getTestInstance({

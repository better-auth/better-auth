import { atom } from "nanostores";
import type {
	InferInvitation,
	InferMember,
	Invitation,
	Member,
	Organization,
	Team,
} from "../../plugins/organization/schema";
import type { Prettify } from "../../types/helper";
import { type AccessControl, type Role } from "../access";
import type { BetterAuthClientPlugin } from "../../client/types";
import type { organization } from "./organization";
import { useAuthQuery } from "../../client";
import { BetterAuthError } from "../../error";
import {
	defaultStatements,
	defaultAc,
	defaultRoles,
	adminAc,
	memberAc,
	ownerAc,
} from "./access";

interface OrganizationClientOptions {
	ac?: AccessControl;
	roles?: {
		[key in string]: Role;
	};
	teams?: {
		enabled: boolean;
	};
}

export const organizationClient = Object.assign(
	<O extends OrganizationClientOptions>(options?: O) => {
		const $listOrg = atom<boolean>(false);
		const $activeOrgSignal = atom<boolean>(false);
		const $activeMemberSignal = atom<boolean>(false);

<<<<<<< HEAD
	type DefaultStatements = typeof defaultStatements;
	type Statements = O["ac"] extends AccessControl<infer S>
		? S extends Record<string, Array<any>>
			? S & DefaultStatements
			: DefaultStatements
		: DefaultStatements;
	const roles = {
		admin: adminAc,
		member: memberAc,
		owner: ownerAc,
		...options?.roles,
	};

	type OrganizationReturn = O["teams"] extends { enabled: true }
		? {
				members: InferMember<O>[];
				invitations: InferInvitation<O>[];
				teams: Team[];
			} & Organization
		: {
				members: InferMember<O>[];
				invitations: InferInvitation<O>[];
			} & Organization;
	return {
		id: "organization",
		$InferServerPlugin: {} as ReturnType<
			typeof organization<{
				ac: O["ac"] extends AccessControl
					? O["ac"]
					: AccessControl<DefaultStatements>;
				roles: O["roles"] extends Record<string, Role>
					? O["roles"]
					: {
							admin: Role;
							member: Role;
							owner: Role;
						};
				teams: {
					enabled: O["teams"] extends { enabled: true } ? true : false;
				};
			}>
		>,
		getActions: ($fetch) => ({
			$Infer: {
				ActiveOrganization: {} as Prettify<OrganizationReturn>,
				Organization: {} as Organization,
				Invitation: {} as InferInvitation<O>,
				Member: {} as InferInvitation<O>,
				Team: {} as Team,
=======
		type DefaultStatements = typeof defaultStatements;
		type Statements = O["ac"] extends AccessControl<infer S>
			? S
			: DefaultStatements;
		const roles = {
			admin: adminAc,
			member: memberAc,
			owner: ownerAc,
			...options?.roles,
		};
		return {
			id: "organization",
			$InferServerPlugin: {} as ReturnType<
				typeof organization<{
					ac: O["ac"] extends AccessControl
						? O["ac"]
						: AccessControl<DefaultStatements>;
					roles: O["roles"] extends Record<string, Role>
						? O["roles"]
						: {
								admin: Role;
								member: Role;
								owner: Role;
							};
				}>
			>,
			getActions: ($fetch) => ({
				$Infer: {
					ActiveOrganization: {} as Prettify<
						Organization & {
							members: Prettify<
								Member & {
									user: {
										id: string;
										name: string;
										email: string;
										image?: string | null;
									};
								}
							>[];
							invitations: Invitation[];
						}
					>,
					Organization: {} as Organization,
					Invitation: {} as Invitation,
					Member: {} as Member,
				},
				organization: {
					checkRolePermission: <
						R extends O extends { roles: any }
							? keyof O["roles"]
							: "admin" | "member" | "owner",
					>(data: {
						role: R;
						permission: {
							//@ts-expect-error fix this later
							[key in keyof Statements]?: Statements[key][number][];
						};
					}) => {
						if (Object.keys(data.permission).length > 1) {
							throw new BetterAuthError(
								"you can only check one resource permission at a time.",
							);
						}
						const role = roles[data.role as unknown as "admin"];
						if (!role) {
							return false;
						}
						const isAuthorized = role?.authorize(data.permission as any);
						return isAuthorized.success;
					},
				},
			}),
			getAtoms: ($fetch) => {
				const listOrganizations = useAuthQuery<Organization[]>(
					$listOrg,
					"/organization/list",
					$fetch,
					{
						method: "GET",
					},
				);
				const activeOrganization = useAuthQuery<
					Prettify<
						Organization & {
							members: (Member & {
								user: {
									id: string;
									name: string;
									email: string;
									image: string | undefined;
								};
							})[];
							invitations: Invitation[];
						}
					>
				>(
					[$activeOrgSignal],
					"/organization/get-full-organization",
					$fetch,
					() => ({
						method: "GET",
					}),
				);

				const activeMember = useAuthQuery<Member>(
					[$activeMemberSignal],
					"/organization/get-active-member",
					$fetch,
					{
						method: "GET",
					},
				);

				return {
					$listOrg,
					$activeOrgSignal,
					$activeMemberSignal,
					activeOrganization,
					listOrganizations,
					activeMember,
				};
>>>>>>> da1ee9e2
			},
			pathMethods: {
				"/organization/get-full-organization": "GET",
			},
			atomListeners: [
				{
					matcher(path) {
						return (
							path === "/organization/create" ||
							path === "/organization/delete" ||
							path === "/organization/update"
						);
					},
					signal: "$listOrg",
				},
				{
					matcher(path) {
						return path.startsWith("/organization");
					},
					signal: "$activeOrgSignal",
				},
				{
					matcher(path) {
						return path.includes("/organization/update-member-role");
					},
					signal: "$activeMemberSignal",
				},
			],
		} satisfies BetterAuthClientPlugin;
	},
	{
		defaultStatements,
		defaultRoles,
		defaultAc,
		ownerAc,
		adminAc,
		memberAc,
	},
);<|MERGE_RESOLUTION|>--- conflicted
+++ resolved
@@ -38,60 +38,11 @@
 		const $activeOrgSignal = atom<boolean>(false);
 		const $activeMemberSignal = atom<boolean>(false);
 
-<<<<<<< HEAD
-	type DefaultStatements = typeof defaultStatements;
-	type Statements = O["ac"] extends AccessControl<infer S>
-		? S extends Record<string, Array<any>>
-			? S & DefaultStatements
-			: DefaultStatements
-		: DefaultStatements;
-	const roles = {
-		admin: adminAc,
-		member: memberAc,
-		owner: ownerAc,
-		...options?.roles,
-	};
-
-	type OrganizationReturn = O["teams"] extends { enabled: true }
-		? {
-				members: InferMember<O>[];
-				invitations: InferInvitation<O>[];
-				teams: Team[];
-			} & Organization
-		: {
-				members: InferMember<O>[];
-				invitations: InferInvitation<O>[];
-			} & Organization;
-	return {
-		id: "organization",
-		$InferServerPlugin: {} as ReturnType<
-			typeof organization<{
-				ac: O["ac"] extends AccessControl
-					? O["ac"]
-					: AccessControl<DefaultStatements>;
-				roles: O["roles"] extends Record<string, Role>
-					? O["roles"]
-					: {
-							admin: Role;
-							member: Role;
-							owner: Role;
-						};
-				teams: {
-					enabled: O["teams"] extends { enabled: true } ? true : false;
-				};
-			}>
-		>,
-		getActions: ($fetch) => ({
-			$Infer: {
-				ActiveOrganization: {} as Prettify<OrganizationReturn>,
-				Organization: {} as Organization,
-				Invitation: {} as InferInvitation<O>,
-				Member: {} as InferInvitation<O>,
-				Team: {} as Team,
-=======
 		type DefaultStatements = typeof defaultStatements;
 		type Statements = O["ac"] extends AccessControl<infer S>
-			? S
+			? S extends Record<string, Array<any>>
+				? S & DefaultStatements
+				: DefaultStatements
 			: DefaultStatements;
 		const roles = {
 			admin: adminAc,
@@ -99,6 +50,17 @@
 			owner: ownerAc,
 			...options?.roles,
 		};
+
+		type OrganizationReturn = O["teams"] extends { enabled: true }
+			? {
+					members: InferMember<O>[];
+					invitations: InferInvitation<O>[];
+					teams: Team[];
+				} & Organization
+			: {
+					members: InferMember<O>[];
+					invitations: InferInvitation<O>[];
+				} & Organization;
 		return {
 			id: "organization",
 			$InferServerPlugin: {} as ReturnType<
@@ -113,28 +75,18 @@
 								member: Role;
 								owner: Role;
 							};
+					teams: {
+						enabled: O["teams"] extends { enabled: true } ? true : false;
+					};
 				}>
 			>,
 			getActions: ($fetch) => ({
 				$Infer: {
-					ActiveOrganization: {} as Prettify<
-						Organization & {
-							members: Prettify<
-								Member & {
-									user: {
-										id: string;
-										name: string;
-										email: string;
-										image?: string | null;
-									};
-								}
-							>[];
-							invitations: Invitation[];
-						}
-					>,
+					ActiveOrganization: {} as Prettify<OrganizationReturn>,
 					Organization: {} as Organization,
-					Invitation: {} as Invitation,
-					Member: {} as Member,
+					Invitation: {} as InferInvitation<O>,
+					Member: {} as InferInvitation<O>,
+					Team: {} as Team,
 				},
 				organization: {
 					checkRolePermission: <
@@ -211,7 +163,6 @@
 					listOrganizations,
 					activeMember,
 				};
->>>>>>> da1ee9e2
 			},
 			pathMethods: {
 				"/organization/get-full-organization": "GET",

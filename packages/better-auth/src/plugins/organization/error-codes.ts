--- conflicted
+++ resolved
@@ -37,13 +37,10 @@
 		"Inviter is no longer a member of the organization",
 	YOU_ARE_NOT_ALLOWED_TO_INVITE_USER_WITH_THIS_ROLE:
 		"you are not allowed to invite user with this role",
-<<<<<<< HEAD
 	FAILED_TO_RETRIEVE_INVITATION: "Failed to retrieve invitation",
 	YOU_HAVE_REACHED_THE_MAXIMUM_NUMBER_OF_TEAMS:
 		"You have reached the maximum number of teams",
 	UNABLE_TO_REMOVE_LAST_TEAM: "Unable to remove last team",
-=======
 	YOU_ARE_NOT_ALLOWED_TO_UPDATE_THIS_MEMBER:
 		"You are not allowed to update this member",
->>>>>>> da1ee9e2
 } as const;
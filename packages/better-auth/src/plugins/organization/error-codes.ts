<<<<<<< HEAD
export const ORGANIZATION_ERROR_CODES = {
	ORGANIZATION_ID_IS_REQUIRED: "Organization ID is required",
=======
import { defineErrorCodes } from "@better-auth/core/utils";

export const ORGANIZATION_ERROR_CODES = defineErrorCodes({
>>>>>>> 181acde1
	YOU_ARE_NOT_ALLOWED_TO_CREATE_A_NEW_ORGANIZATION:
		"You are not allowed to create a new organization",
	YOU_HAVE_REACHED_THE_MAXIMUM_NUMBER_OF_ORGANIZATIONS:
		"You have reached the maximum number of organizations",
	ORGANIZATION_ALREADY_EXISTS: "Organization already exists",
	ORGANIZATION_NOT_FOUND: "Organization not found",
	USER_IS_NOT_A_MEMBER_OF_THE_ORGANIZATION:
		"User is not a member of the organization",
	YOU_ARE_NOT_ALLOWED_TO_UPDATE_THIS_ORGANIZATION:
		"You are not allowed to update this organization",
	YOU_ARE_NOT_ALLOWED_TO_DELETE_THIS_ORGANIZATION:
		"You are not allowed to delete this organization",
	NO_ACTIVE_ORGANIZATION: "No active organization",
	USER_IS_ALREADY_A_MEMBER_OF_THIS_ORGANIZATION:
		"User is already a member of this organization",
	MEMBER_NOT_FOUND: "Member not found",
	NOT_A_MEMBER_OF_THIS_ORGANIZATION: "Not a member of this organization",
	ROLE_NOT_FOUND: "Role not found",
	YOU_ARE_NOT_ALLOWED_TO_CREATE_A_NEW_TEAM:
		"You are not allowed to create a new team",
	TEAM_ALREADY_EXISTS: "Team already exists",
	TEAM_NOT_FOUND: "Team not found",
	YOU_CANNOT_LEAVE_THE_ORGANIZATION_AS_THE_ONLY_OWNER:
		"You cannot leave the organization as the only owner",
	YOU_CANNOT_LEAVE_THE_ORGANIZATION_WITHOUT_AN_OWNER:
		"You cannot leave the organization without an owner",
	YOU_ARE_NOT_ALLOWED_TO_DELETE_THIS_MEMBER:
		"You are not allowed to delete this member",
	YOU_ARE_NOT_ALLOWED_TO_INVITE_USERS_TO_THIS_ORGANIZATION:
		"You are not allowed to invite users to this organization",
	USER_IS_ALREADY_INVITED_TO_THIS_ORGANIZATION:
		"User is already invited to this organization",
	INVITATION_NOT_FOUND: "Invitation not found",
	YOU_ARE_NOT_THE_RECIPIENT_OF_THE_INVITATION:
		"You are not the recipient of the invitation",
	EMAIL_VERIFICATION_REQUIRED_BEFORE_ACCEPTING_OR_REJECTING_INVITATION:
		"Email verification required before accepting or rejecting invitation",
	YOU_ARE_NOT_ALLOWED_TO_CANCEL_THIS_INVITATION:
		"You are not allowed to cancel this invitation",
	INVITER_IS_NO_LONGER_A_MEMBER_OF_THE_ORGANIZATION:
		"Inviter is no longer a member of the organization",
	YOU_ARE_NOT_ALLOWED_TO_INVITE_USER_WITH_THIS_ROLE:
		"You are not allowed to invite a user with this role",
	FAILED_TO_RETRIEVE_INVITATION: "Failed to retrieve invitation",
	YOU_HAVE_REACHED_THE_MAXIMUM_NUMBER_OF_TEAMS:
		"You have reached the maximum number of teams",
	UNABLE_TO_REMOVE_LAST_TEAM: "Unable to remove last team",
	YOU_ARE_NOT_ALLOWED_TO_UPDATE_THIS_MEMBER:
		"You are not allowed to update this member",
	ORGANIZATION_MEMBERSHIP_LIMIT_REACHED:
		"Organization membership limit reached",
	YOU_ARE_NOT_ALLOWED_TO_CREATE_TEAMS_IN_THIS_ORGANIZATION:
		"You are not allowed to create teams in this organization",
	YOU_ARE_NOT_ALLOWED_TO_DELETE_TEAMS_IN_THIS_ORGANIZATION:
		"You are not allowed to delete teams in this organization",
	YOU_ARE_NOT_ALLOWED_TO_UPDATE_THIS_TEAM:
		"You are not allowed to update this team",
	YOU_ARE_NOT_ALLOWED_TO_DELETE_THIS_TEAM:
		"You are not allowed to delete this team",
	INVITATION_LIMIT_REACHED: "Invitation limit reached",
	TEAM_MEMBER_LIMIT_REACHED: "Team member limit reached",
	USER_IS_NOT_A_MEMBER_OF_THE_TEAM: "User is not a member of the team",
	YOU_CAN_NOT_ACCESS_THE_MEMBERS_OF_THIS_TEAM:
		"You are not allowed to list the members of this team",
	YOU_DO_NOT_HAVE_AN_ACTIVE_TEAM: "You do not have an active team",
	YOU_ARE_NOT_ALLOWED_TO_CREATE_A_NEW_TEAM_MEMBER:
		"You are not allowed to create a new member",
	YOU_ARE_NOT_ALLOWED_TO_REMOVE_A_TEAM_MEMBER:
		"You are not allowed to remove a team member",
	YOU_ARE_NOT_ALLOWED_TO_ACCESS_THIS_ORGANIZATION:
		"You are not allowed to access this organization",
	YOU_ARE_NOT_A_MEMBER_OF_THIS_ORGANIZATION:
		"You are not a member of this organization",
<<<<<<< HEAD
	INVITATION_EXPIRED: "Invitation expired",
	USER_EMAIL_CANNOT_BE_PASSED_FOR_CLIENT_SIDE_API_CALLS:
		"User email cannot be passed for client side API calls.",
	MISSING_SESSION_HEADERS_OR_EMAIL_QUERY_PARAMETER:
		"Missing session headers, or email query parameter.",
} as const;
=======
	MISSING_AC_INSTANCE:
		"Dynamic Access Control requires a pre-defined ac instance on the server auth plugin. Read server logs for more information",
	YOU_MUST_BE_IN_AN_ORGANIZATION_TO_CREATE_A_ROLE:
		"You must be in an organization to create a role",
	YOU_ARE_NOT_ALLOWED_TO_CREATE_A_ROLE: "You are not allowed to create a role",
	YOU_ARE_NOT_ALLOWED_TO_UPDATE_A_ROLE: "You are not allowed to update a role",
	YOU_ARE_NOT_ALLOWED_TO_DELETE_A_ROLE: "You are not allowed to delete a role",
	YOU_ARE_NOT_ALLOWED_TO_READ_A_ROLE: "You are not allowed to read a role",
	YOU_ARE_NOT_ALLOWED_TO_LIST_A_ROLE: "You are not allowed to list a role",
	YOU_ARE_NOT_ALLOWED_TO_GET_A_ROLE: "You are not allowed to get a role",
	TOO_MANY_ROLES: "This organization has too many roles",
	INVALID_RESOURCE: "The provided permission includes an invalid resource",
	ROLE_NAME_IS_ALREADY_TAKEN: "That role name is already taken",
	CANNOT_DELETE_A_PRE_DEFINED_ROLE: "Cannot delete a pre-defined role",
});
>>>>>>> 181acde1
<|MERGE_RESOLUTION|>--- conflicted
+++ resolved
@@ -1,11 +1,6 @@
-<<<<<<< HEAD
-export const ORGANIZATION_ERROR_CODES = {
-	ORGANIZATION_ID_IS_REQUIRED: "Organization ID is required",
-=======
 import { defineErrorCodes } from "@better-auth/core/utils";
 
 export const ORGANIZATION_ERROR_CODES = defineErrorCodes({
->>>>>>> 181acde1
 	YOU_ARE_NOT_ALLOWED_TO_CREATE_A_NEW_ORGANIZATION:
 		"You are not allowed to create a new organization",
 	YOU_HAVE_REACHED_THE_MAXIMUM_NUMBER_OF_ORGANIZATIONS:
@@ -79,14 +74,11 @@
 		"You are not allowed to access this organization",
 	YOU_ARE_NOT_A_MEMBER_OF_THIS_ORGANIZATION:
 		"You are not a member of this organization",
-<<<<<<< HEAD
 	INVITATION_EXPIRED: "Invitation expired",
 	USER_EMAIL_CANNOT_BE_PASSED_FOR_CLIENT_SIDE_API_CALLS:
 		"User email cannot be passed for client side API calls.",
 	MISSING_SESSION_HEADERS_OR_EMAIL_QUERY_PARAMETER:
 		"Missing session headers, or email query parameter.",
-} as const;
-=======
 	MISSING_AC_INSTANCE:
 		"Dynamic Access Control requires a pre-defined ac instance on the server auth plugin. Read server logs for more information",
 	YOU_MUST_BE_IN_AN_ORGANIZATION_TO_CREATE_A_ROLE:
@@ -101,5 +93,4 @@
 	INVALID_RESOURCE: "The provided permission includes an invalid resource",
 	ROLE_NAME_IS_ALREADY_TAKEN: "That role name is already taken",
 	CANNOT_DELETE_A_PRE_DEFINED_ROLE: "Cannot delete a pre-defined role",
-});
->>>>>>> 181acde1
+});
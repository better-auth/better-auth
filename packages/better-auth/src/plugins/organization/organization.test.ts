<<<<<<< HEAD
import { describe, expect, expectTypeOf, it, vi } from "vitest";
import { getTestInstance } from "../../test-utils/test-instance";
import { organization } from "./organization";
import { createAuthClient } from "../../client";
import { inferOrgAdditionalFields, organizationClient } from "./client";
import { createAccessControl } from "../access";
import { ORGANIZATION_ERROR_CODES } from "./error-codes";
=======
>>>>>>> 073053c8
import { APIError, type Prettify } from "better-call";
import { describe, expect, expectTypeOf, it } from "vitest";
import { memoryAdapter } from "../../adapters/memory-adapter";
import { createAuthClient } from "../../client";
import { nextCookies } from "../../integrations/next-js";
import { getTestInstance } from "../../test-utils/test-instance";
import type { PrettifyDeep } from "../../types/helper";
import { createAccessControl } from "../access";
import { admin } from "../admin";
import { adminAc, defaultStatements, memberAc, ownerAc } from "./access";
import { inferOrgAdditionalFields, organizationClient } from "./client";
import { ORGANIZATION_ERROR_CODES } from "./error-codes";
import { organization } from "./organization";
import type { InvitationStatus } from "./schema";
import type { OrganizationOptions } from "./types";

describe("organization type", () => {
	it("empty org type should works", () => {
		expectTypeOf({} satisfies OrganizationOptions);
		expectTypeOf({ schema: {} } satisfies OrganizationOptions);
	});
});

describe("organization", async (it) => {
	const { auth, signInWithTestUser, signInWithUser, cookieSetter } =
		await getTestInstance({
			user: {
				modelName: "users",
			},
			plugins: [
				organization({
					membershipLimit: 6,
					async sendInvitationEmail(data, request) {},
					schema: {
						organization: {
							modelName: "team",
						},
						member: {
							modelName: "teamMembers",
							fields: {
								userId: "user_id",
							},
						},
					},
					invitationLimit: 3,
				}),
			],
			logger: {
				level: "error",
			},
		});

	const { headers } = await signInWithTestUser();
	const client = createAuthClient({
		plugins: [organizationClient()],
		baseURL: "http://localhost:3000/api/auth",
		fetchOptions: {
			customFetchImpl: async (url, init) => {
				return auth.handler(new Request(url, init));
			},
		},
	});

	it("should have correct schema order when dynamicAccessControl is enabled", () => {
		const orgPlugin = organization({
			dynamicAccessControl: {
				enabled: true,
			},
		});

		const schema = orgPlugin.schema;

		// Check that organization table is defined before organizationRole table
		const organizationIndex = Object.keys(schema).indexOf("organization");
		const organizationRoleIndex =
			Object.keys(schema).indexOf("organizationRole");

		expect(organizationIndex).toBeLessThan(organizationRoleIndex);
		expect(organizationIndex).not.toBe(-1);
		expect(organizationRoleIndex).not.toBe(-1);
	});

	let organizationId: string;
	let organization2Id: string;
	it("create organization", async () => {
		const organization = await client.organization.create({
			name: "test",
			slug: "test",
			metadata: {
				test: "test",
			},
			fetchOptions: {
				headers,
			},
		});
		organizationId = organization.data?.id as string;
		expect(organization.data?.name).toBeDefined();
		expect(organization.data?.metadata).toBeDefined();
		expect(organization.data?.members.length).toBe(1);
		expect(organization.data?.members[0]?.role).toBe("owner");
		const session = await client.getSession({
			fetchOptions: {
				headers,
			},
		});
		expect((session.data?.session as any).activeOrganizationId).toBe(
			organizationId,
		);
	});
	it("should check if organization slug is available", async () => {
		const { headers } = await signInWithTestUser();

		const unusedSlug = await client.organization.checkSlug({
			slug: "unused-slug",
			fetchOptions: {
				headers,
			},
		});
		expect(unusedSlug.data?.status).toBe(true);

		const existingSlug = await client.organization.checkSlug({
			slug: "test",
			fetchOptions: {
				headers,
			},
		});
		expect(existingSlug.error?.status).toBe(400);
		expect(existingSlug.error?.message).toBe("slug is taken");
	});

	it("should prevent creating organization with empty slug", async () => {
		const { headers } = await signInWithTestUser();
		const organization = await client.organization.create({
			name: "test-empty-slug",
			slug: "",
			fetchOptions: {
				headers,
			},
		});
		expect(organization.error?.status).toBe(400);
	});

	it("should prevent creating organization with empty name", async () => {
		const { headers } = await signInWithTestUser();
		const organization = await client.organization.create({
			name: "",
			slug: "test-empty-name",
			fetchOptions: {
				headers,
			},
		});
		expect(organization.error?.status).toBe(400);
	});

	it("should create organization directly in the server without cookie", async () => {
		const session = await client.getSession({
			fetchOptions: {
				headers,
			},
		});

		const organization = await auth.api.createOrganization({
			body: {
				name: "test2",
				slug: "test2",
				userId: session.data?.session.userId,
			},
		});

		organization2Id = organization?.id as string;
		expect(organization?.name).toBe("test2");
		expect(organization?.members.length).toBe(1);
		expect(organization?.members[0]?.role).toBe("owner");
	});
	it("should allow listing organizations", async () => {
		const organizations = await client.organization.list({
			fetchOptions: {
				headers,
			},
		});
		expect(organizations.data?.length).toBe(2);
	});

	it("should allow updating organization", async () => {
		const { headers } = await signInWithTestUser();
		const organization = await client.organization.update({
			organizationId,
			data: {
				name: "test2",
			},
			fetchOptions: {
				headers,
			},
		});
		expect(organization.data?.name).toBe("test2");
	});

	it("should prevent updating organization to duplicate slug", async () => {
		const { headers } = await signInWithTestUser();

		// Try to update organization2 (slug: "test2") to use organization1's slug ("test")
		const organization = await client.organization.update({
			organizationId: organization2Id,
			data: {
				slug: "test",
			},
			fetchOptions: {
				headers,
			},
		});

		// This should fail with duplicate slug error
		expect(organization.error?.status).toBe(400);
		expect(organization.error?.message).toContain(
			ORGANIZATION_ERROR_CODES.ORGANIZATION_SLUG_ALREADY_TAKEN,
		);
	});

	it("should allow updating organization metadata", async () => {
		const { headers } = await signInWithTestUser();
		const organization = await client.organization.update({
			organizationId,
			data: {
				metadata: {
					test: "test2",
				},
			},
			fetchOptions: {
				headers,
			},
		});
		expect(organization.data?.metadata?.test).toBe("test2");
	});

	it("should prevent updating organization to empty slug", async () => {
		const { headers } = await signInWithTestUser();
		const organization = await client.organization.update({
			organizationId,
			data: {
				slug: "",
			},
			fetchOptions: {
				headers,
			},
		});
		expect(organization.error?.status).toBe(400);
	});

	it("should prevent updating organization to empty name", async () => {
		const { headers } = await signInWithTestUser();
		const organization = await client.organization.update({
			organizationId,
			data: {
				name: "",
			},
			fetchOptions: {
				headers,
			},
		});
		expect(organization.error?.status).toBe(400);
	});

	it("should allow activating organization and set session", async () => {
		const organization = await client.organization.setActive({
			organizationId,
			fetchOptions: {
				headers,
			},
		});

		expect(organization.data?.id).toBe(organizationId);
		const session = await client.getSession({
			fetchOptions: {
				headers,
			},
		});
		expect((session.data?.session as any).activeOrganizationId).toBe(
			organizationId,
		);
	});
	it("should allow activating organization by slug", async () => {
		const { headers } = await signInWithTestUser();
		const organization = await client.organization.setActive({
			organizationSlug: "test2",
			fetchOptions: {
				headers,
			},
		});
		const session = await client.getSession({
			fetchOptions: {
				headers,
			},
		});
		expect((session.data?.session as any).activeOrganizationId).toBe(
			organization2Id,
		);
	});

	it("should allow getting full org on server", async () => {
		const org = await auth.api.getFullOrganization({
			headers,
		});
		expect(org?.members.length).toBe(1);
	});

	it("should allow getting full org on server using slug", async () => {
		const org = await auth.api.getFullOrganization({
			headers,
			query: {
				organizationSlug: "test",
			},
		});
		expect(org?.members.length).toBe(1);
	});

	it.each([
		{
			role: "owner",
			newUser: {
				email: "test2@test.com",
				password: "test123456",
				name: "test2",
			},
		},
		{
			role: "admin",
			newUser: {
				email: "test3@test.com",
				password: "test123456",
				name: "test3",
			},
		},
		{
			role: "member",
			newUser: {
				email: "test4@test.com",
				password: "test123456",
				name: "test4",
			},
		},
	])("invites user to organization with role", async ({ role, newUser }) => {
		const { headers } = await signInWithTestUser();
		const invite = await client.organization.inviteMember({
			organizationId: organizationId,
			email: newUser.email,
			role: role as "owner",
			fetchOptions: {
				headers,
			},
		});
		if (!invite.data) throw new Error("Invitation not created");
		expect(invite.data.email).toBe(newUser.email);
		expect(invite.data.role).toBe(role);
		await client.signUp.email({
			email: newUser.email,
			password: newUser.password,
			name: newUser.name,
		});
		const { headers: headers2 } = await signInWithUser(
			newUser.email,
			newUser.password,
		);

		const wrongInvitation = await client.organization.acceptInvitation({
			invitationId: "123",
			fetchOptions: {
				headers: headers2,
			},
		});
		expect(wrongInvitation.error?.status).toBe(400);

		const wrongPerson = await client.organization.acceptInvitation({
			invitationId: invite.data!.id!,
			fetchOptions: {
				headers,
			},
		});
		expect(wrongPerson.error?.status).toBe(403);

		const invitation = await client.organization.acceptInvitation({
			invitationId: invite.data!.id!,
			fetchOptions: {
				headers: headers2,
			},
		});
		expect(invitation.data?.invitation.status).toBe("accepted");
		const invitedUserSession = await client.getSession({
			fetchOptions: {
				headers: headers2,
			},
		});
		expect((invitedUserSession.data?.session as any).activeOrganizationId).toBe(
			organizationId,
		);
	});

	it("should create invitation with multiple roles", async () => {
		const invite = await client.organization.inviteMember({
			organizationId: organizationId,
			email: "test5@test.com",
			role: ["admin", "member"],
			fetchOptions: {
				headers,
			},
		});
		expect(invite.data?.role).toBe("admin,member");
	});

	it("should not allow inviting a user twice regardless of email casing", async () => {
		const rng = crypto.randomUUID();
		const user = {
			email: `${rng}@email.com`,
			password: rng,
			name: rng,
		};
		const { headers } = await signInWithTestUser();

		const invite = await client.organization.inviteMember({
			organizationId,
			email: user.email,
			role: "member",
			fetchOptions: {
				headers,
			},
		});
		if (!invite.data) throw new Error("Invitation not created");
		expect(invite.data.createdAt).toBeInstanceOf(Date);
		expect(invite.data.email).toBe(user.email);

		const inviteAgain = await client.organization.inviteMember({
			organizationId,
			email: user.email,
			role: "member",
			fetchOptions: {
				headers,
			},
		});
		expect(inviteAgain.error?.message).toBe(
			ORGANIZATION_ERROR_CODES.USER_IS_ALREADY_INVITED_TO_THIS_ORGANIZATION,
		);

		const inviteAgainUpper = await client.organization.inviteMember({
			organizationId,
			email: user.email.toUpperCase(),
			role: "member",
			fetchOptions: {
				headers,
			},
		});
		expect(inviteAgainUpper.error?.message).toBe(
			ORGANIZATION_ERROR_CODES.USER_IS_ALREADY_INVITED_TO_THIS_ORGANIZATION,
		);

		await client.signUp.email({
			email: user.email,
			password: user.password,
			name: user.name,
		});
		const { headers: userHeaders } = await signInWithUser(
			user.email,
			user.password,
		);
		const acceptRes = await client.organization.acceptInvitation({
			invitationId: invite.data!.id!,
			fetchOptions: {
				headers: userHeaders,
			},
		});
		expect(acceptRes.data?.invitation.status).toBe("accepted");

		const inviteMemberAgain = await client.organization.inviteMember({
			organizationId,
			email: user.email,
			role: "member",
			fetchOptions: {
				headers,
			},
		});
		expect(inviteMemberAgain.error?.message).toBe(
			ORGANIZATION_ERROR_CODES.USER_IS_ALREADY_A_MEMBER_OF_THIS_ORGANIZATION,
		);

		const inviteMemberAgainUpper = await client.organization.inviteMember({
			organizationId,
			email: user.email.toUpperCase(),
			role: "member",
			fetchOptions: {
				headers,
			},
		});
		expect(inviteMemberAgainUpper.error?.message).toBe(
			ORGANIZATION_ERROR_CODES.USER_IS_ALREADY_A_MEMBER_OF_THIS_ORGANIZATION,
		);
	});

	it("should allow getting a member", async () => {
		const { headers } = await signInWithTestUser();
		await client.organization.setActive({
			organizationId,
			fetchOptions: {
				headers,
			},
		});
		const member = await client.organization.getActiveMember({
			fetchOptions: {
				headers,
			},
		});
		expect(member.data).toMatchObject({
			role: "owner",
		});
	});

	it("should allow updating member", async () => {
		const { headers, user } = await signInWithTestUser();
		const org = await client.organization.getFullOrganization({
			query: {
				organizationId,
			},
			fetchOptions: {
				headers,
			},
		});
		if (!org.data) throw new Error("Organization not found");
		expect(org.data.members[3]!.role).toBe("member");
		const member = await client.organization.updateMemberRole({
			organizationId: org.data!.id,
			memberId: org.data!.members[3]!.id,
			role: "admin",
			fetchOptions: {
				headers,
			},
		});
		expect(member.data?.role).toBe("admin");
	});

	it("should allow setting multiple roles", async () => {
		const { headers } = await signInWithTestUser();
		const org = await client.organization.getFullOrganization({
			query: {
				organizationId,
			},
			fetchOptions: {
				headers,
			},
		});
		const c = await client.organization.updateMemberRole({
			organizationId: org.data!.id,
			role: ["member", "admin"],
			memberId: org.data!.members[1]!.id,
			fetchOptions: {
				headers,
			},
		});
		expect(c.data?.role).toBe("member,admin");
	});

	it("should allow setting multiple roles when you have multiple yourself", async () => {
		const { headers, user } = await signInWithTestUser();
		const org = await client.organization.getFullOrganization({
			query: {
				organizationId,
			},
			fetchOptions: {
				headers,
			},
		});

		const activeMember = org?.data?.members.find((m) => m.userId === user.id);

		expect(activeMember?.role).toBe("owner");

		const c1 = await client.organization.updateMemberRole({
			organizationId: org.data?.id as string,
			role: ["owner", "admin"],
			memberId: activeMember?.id as string,
			fetchOptions: {
				headers,
			},
		});

		expect(c1.data?.role).toBe("owner,admin");

		const c2 = await client.organization.updateMemberRole({
			organizationId: org.data?.id as string,
			role: ["owner"],
			memberId: activeMember!.id as string,
			fetchOptions: {
				headers,
			},
		});

		expect(c2.data?.role).toBe("owner");
	});

	const adminUser = {
		email: "test3@test.com",
		password: "test123456",
		name: "test3",
	};

	it("should not allow inviting member with a creator role unless they are creator", async () => {
		const { headers } = await signInWithUser(
			adminUser.email,
			adminUser.password,
		);
		const invite = await client.organization.inviteMember({
			organizationId: organizationId,
			email: adminUser.email,
			role: "owner",
			fetchOptions: {
				headers,
			},
		});
		expect(invite.error?.message).toBe(
			ORGANIZATION_ERROR_CODES.YOU_ARE_NOT_ALLOWED_TO_INVITE_USER_WITH_THIS_ROLE,
		);
	});

	it("should allow leaving organization", async () => {
		const newUser = {
			email: "leave@org.com",
			name: "leaving member",
			password: "password",
		};
		const headers = new Headers();
		const res = await client.signUp.email(newUser, {
			onSuccess: cookieSetter(headers),
		});
		const member = await auth.api.addMember({
			body: {
				organizationId,
				userId: res.data?.user.id!,
				role: "admin",
			},
		});
		const leaveRes = await client.organization.leave(
			{
				organizationId,
			},
			{
				headers,
			},
		);
		expect(leaveRes.data).toMatchObject({
			userId: res.data?.user.id!,
		});
	});

	it("should apply beforeLeaveOrganization hook", async () => {
		const beforeLeaveOrganization = vi.fn();
		const hookData: any = { member: null, user: null, organization: null };

		const { auth, client, cookieSetter } = await getTestInstance(
			{
				plugins: [
					organization({
						organizationHooks: {
							beforeLeaveOrganization: async (data) => {
								beforeLeaveOrganization();
								hookData.member = data.member;
								hookData.user = data.user;
								hookData.organization = data.organization;
							},
						},
					}),
				],
			},
			{
				clientOptions: {
					plugins: [organizationClient()],
				},
			},
		);

		const ownerHeaders = new Headers();
		const owner = await client.signUp.email(
			{
				email: "owner@test.com",
				name: "Owner",
				password: "password",
			},
			{
				onSuccess: cookieSetter(ownerHeaders),
			},
		);

		const org = await client.organization.create(
			{
				name: "Test Org",
				slug: "test-org",
			},
			{
				headers: ownerHeaders,
			},
		);

		const memberHeaders = new Headers();
		const memberUser = await client.signUp.email(
			{
				email: "member@test.com",
				name: "Member",
				password: "password",
			},
			{
				onSuccess: cookieSetter(memberHeaders),
			},
		);

		await auth.api.addMember({
			body: {
				organizationId: org.data?.id!,
				userId: memberUser.data?.user.id!,
				role: "member",
			},
		});

		const leaveRes = await client.organization.leave(
			{
				organizationId: org.data?.id!,
			},
			{
				headers: memberHeaders,
			},
		);

		expect(beforeLeaveOrganization).toHaveBeenCalled();
		expect(leaveRes.data).toMatchObject({
			userId: memberUser.data?.user.id!,
		});

		expect(hookData.member).toMatchObject({
			userId: memberUser.data?.user.id!,
			organizationId: org.data?.id!,
			role: "member",
		});
		expect(hookData.user).toMatchObject({
			id: memberUser.data?.user.id!,
			email: "member@test.com",
		});
		expect(hookData.organization).toMatchObject({
			id: org.data?.id!,
			name: "Test Org",
		});
	});

	it("should allow beforeLeaveOrganization to abort by throwing", async () => {
		const { auth, client, cookieSetter } = await getTestInstance(
			{
				plugins: [
					organization({
						organizationHooks: {
							beforeLeaveOrganization: async () => {
								throw new APIError("BAD_REQUEST", {
									message: "Cannot leave: pending tasks",
								});
							},
						},
					}),
				],
			},
			{
				clientOptions: {
					plugins: [organizationClient()],
				},
			},
		);

		const ownerHeaders = new Headers();
		await client.signUp.email(
			{
				email: "owner2@test.com",
				name: "Owner",
				password: "password",
			},
			{
				onSuccess: cookieSetter(ownerHeaders),
			},
		);

		const org = await client.organization.create(
			{
				name: "Test Org 2",
				slug: "test-org-2",
			},
			{
				headers: ownerHeaders,
			},
		);

		const memberHeaders = new Headers();
		const memberUser = await client.signUp.email(
			{
				email: "member2@test.com",
				name: "Member",
				password: "password",
			},
			{
				onSuccess: cookieSetter(memberHeaders),
			},
		);

		await auth.api.addMember({
			body: {
				organizationId: org.data?.id!,
				userId: memberUser.data?.user.id!,
				role: "member",
			},
		});

		const leaveRes = await client.organization.leave(
			{
				organizationId: org.data?.id!,
			},
			{
				headers: memberHeaders,
			},
		);

		expect(leaveRes.error).toBeDefined();
		expect(leaveRes.error?.message).toBe("Cannot leave: pending tasks");

		const members = await auth.api.listMembers({
			query: {
				organizationId: org.data?.id!,
			},
			headers: ownerHeaders,
		});
		expect(
			members?.members.some((m) => m.userId === memberUser.data?.user.id),
		).toBe(true);
	});

	it("should apply afterLeaveOrganization hook", async () => {
		const afterLeaveOrganization = vi.fn();
		const hookData: any = { member: null, user: null, organization: null };

		const { auth, client, cookieSetter } = await getTestInstance(
			{
				plugins: [
					organization({
						organizationHooks: {
							afterLeaveOrganization: async (data) => {
								afterLeaveOrganization();
								hookData.member = data.member;
								hookData.user = data.user;
								hookData.organization = data.organization;
							},
						},
					}),
				],
			},
			{
				clientOptions: {
					plugins: [organizationClient()],
				},
			},
		);

		const ownerHeaders = new Headers();
		await client.signUp.email(
			{
				email: "owner3@test.com",
				name: "Owner",
				password: "password",
			},
			{
				onSuccess: cookieSetter(ownerHeaders),
			},
		);

		const org = await client.organization.create(
			{
				name: "Test Org 3",
				slug: "test-org-3",
			},
			{
				headers: ownerHeaders,
			},
		);

		const memberHeaders = new Headers();
		const memberUser = await client.signUp.email(
			{
				email: "member3@test.com",
				name: "Member",
				password: "password",
			},
			{
				onSuccess: cookieSetter(memberHeaders),
			},
		);

		await auth.api.addMember({
			body: {
				organizationId: org.data?.id!,
				userId: memberUser.data?.user.id!,
				role: "member",
			},
		});

		const leaveRes = await client.organization.leave(
			{
				organizationId: org.data?.id!,
			},
			{
				headers: memberHeaders,
			},
		);

		expect(afterLeaveOrganization).toHaveBeenCalled();
		expect(leaveRes.data).toMatchObject({
			userId: memberUser.data?.user.id!,
		});

		expect(hookData.member).toMatchObject({
			userId: memberUser.data?.user.id!,
			organizationId: org.data?.id!,
			role: "member",
		});
		expect(hookData.user).toMatchObject({
			id: memberUser.data?.user.id!,
			email: "member3@test.com",
		});
		expect(hookData.organization).toMatchObject({
			id: org.data?.id!,
			name: "Test Org 3",
		});

		const members = await auth.api.listMembers({
			query: {
				organizationId: org.data?.id!,
			},
			headers: ownerHeaders,
		});
		expect(
			members?.members.some((m) => m.userId === memberUser.data?.user.id),
		).toBe(false);
	});

	it("should not call hooks if member validation fails", async () => {
		const beforeLeaveOrganization = vi.fn();
		const afterLeaveOrganization = vi.fn();

		const { auth, client, cookieSetter } = await getTestInstance(
			{
				plugins: [
					organization({
						organizationHooks: {
							beforeLeaveOrganization: async () => {
								beforeLeaveOrganization();
							},
							afterLeaveOrganization: async () => {
								afterLeaveOrganization();
							},
						},
					}),
				],
			},
			{
				clientOptions: {
					plugins: [organizationClient()],
				},
			},
		);

		const headers = new Headers();
		await client.signUp.email(
			{
				email: "nonmember@test.com",
				name: "Non Member",
				password: "password",
			},
			{
				onSuccess: cookieSetter(headers),
			},
		);

		const leaveRes = await client.organization.leave(
			{
				organizationId: "non-existent-org-id",
			},
			{
				headers,
			},
		);

		expect(leaveRes.error).toBeDefined();
		expect(leaveRes.error?.message).toBe(
			ORGANIZATION_ERROR_CODES.MEMBER_NOT_FOUND,
		);

		expect(beforeLeaveOrganization).not.toHaveBeenCalled();
		expect(afterLeaveOrganization).not.toHaveBeenCalled();
	});

	it("should handle both hooks together correctly", async () => {
		const beforeCalled = vi.fn();
		const afterCalled = vi.fn();
		let beforeTimestamp = 0;
		let afterTimestamp = 0;

		const { auth, client, cookieSetter } = await getTestInstance(
			{
				plugins: [
					organization({
						organizationHooks: {
							beforeLeaveOrganization: async (data) => {
								beforeTimestamp = Date.now();
								beforeCalled();
								// Simulate cleanup
								await new Promise((resolve) => setTimeout(resolve, 10));
							},
							afterLeaveOrganization: async (data) => {
								afterTimestamp = Date.now();
								afterCalled();
							},
						},
					}),
				],
			},
			{
				clientOptions: {
					plugins: [organizationClient()],
				},
			},
		);

		const ownerHeaders = new Headers();
		await client.signUp.email(
			{
				email: "owner5@test.com",
				name: "Owner",
				password: "password",
			},
			{
				onSuccess: cookieSetter(ownerHeaders),
			},
		);

		const org = await client.organization.create(
			{
				name: "Test Org 5",
				slug: "test-org-5",
			},
			{
				headers: ownerHeaders,
			},
		);

		const memberHeaders = new Headers();
		const memberUser = await client.signUp.email(
			{
				email: "member5@test.com",
				name: "Member",
				password: "password",
			},
			{
				onSuccess: cookieSetter(memberHeaders),
			},
		);

		await auth.api.addMember({
			body: {
				organizationId: org.data?.id!,
				userId: memberUser.data?.user.id!,
				role: "member",
			},
		});

		const leaveRes = await client.organization.leave(
			{
				organizationId: org.data?.id!,
			},
			{
				headers: memberHeaders,
			},
		);

		expect(beforeCalled).toHaveBeenCalled();
		expect(afterCalled).toHaveBeenCalled();
		expect(leaveRes.data).toBeDefined();

		expect(beforeTimestamp).toBeLessThan(afterTimestamp);

		const members = await auth.api.listMembers({
			query: {
				organizationId: org.data?.id!,
			},
			headers: ownerHeaders,
		});
		expect(
			members?.members.some((m) => m.userId === memberUser.data?.user.id),
		).toBe(false);
	});

	it("shouldn't allow updating owner role if you're not owner", async () => {
		const { headers } = await signInWithTestUser();
		const { members } = await client.organization.getFullOrganization({
			query: {
				organizationId,
			},
			fetchOptions: {
				headers,
				throw: true,
			},
		});
		const { headers: adminHeaders } = await signInWithUser(
			adminUser.email,
			adminUser.password,
		);

		const res = await client.organization.updateMemberRole({
			organizationId: organizationId,
			role: "admin",
			memberId: members.find((m) => m.role === "owner")?.id!,
			fetchOptions: {
				headers: adminHeaders,
			},
		});
		expect(res.error?.status).toBe(403);
	});

	it("should allow removing member from organization", async () => {
		const { headers } = await signInWithTestUser();
		const orgBefore = await client.organization.getFullOrganization({
			query: {
				organizationId,
			},
			fetchOptions: {
				headers,
			},
		});

		expect(orgBefore.data?.members.length).toBe(5);
		await client.organization.removeMember({
			organizationId: organizationId,
			memberIdOrEmail: adminUser.email,
			fetchOptions: {
				headers,
			},
		});
		const org = await client.organization.getFullOrganization({
			query: {
				organizationId,
			},
			fetchOptions: {
				headers,
			},
		});
		expect(org.data?.members.length).toBe(4);
	});

	it("shouldn't allow removing last owner from organization", async () => {
		const { headers } = await signInWithTestUser();
		const org = await client.organization.getFullOrganization({
			query: {
				organizationId,
			},
			fetchOptions: {
				headers,
			},
		});

		if (!org.data) throw new Error("Organization not found");
		const removedOwner = await client.organization.removeMember({
			organizationId: org.data.id,
			memberIdOrEmail: org.data?.members.find((m) => m.role === "owner")!.id,
			fetchOptions: {
				headers,
			},
		});
		expect(removedOwner.error?.status).toBe(400);

		const res = await client.organization.updateMemberRole({
			organizationId: organizationId,
			role: ["owner", "admin"],
			memberId: org.data?.members.find((m) => m.role === "owner")?.id!,
			fetchOptions: {
				headers,
			},
		});

		const removedMultipleRoleOwner = await client.organization.removeMember({
			organizationId: org.data.id,
			memberIdOrEmail: org.data?.members.find((m) => m.role === "owner")!.id,
			fetchOptions: {
				headers,
			},
		});
		expect(removedMultipleRoleOwner.error?.status).toBe(400);
	});

	it("should validate permissions", async () => {
		await client.organization.setActive({
			organizationId,
			fetchOptions: {
				headers,
			},
		});
		const hasPermission = await client.organization.hasPermission({
			permissions: {
				member: ["update"],
			},
			fetchOptions: {
				headers,
			},
		});
		expect(hasPermission.data?.success).toBe(true);

		const hasMultiplePermissions = await client.organization.hasPermission({
			permissions: {
				member: ["update"],
				invitation: ["create"],
			},
			fetchOptions: {
				headers,
			},
		});
		expect(hasMultiplePermissions.data?.success).toBe(true);
	});

	it("should return BAD_REQUEST when non-member tries to delete organization", async () => {
		// Create an organization first
		const testOrg = await client.organization.create({
			name: "test-delete-org",
			slug: "test-delete-org",
			fetchOptions: {
				headers,
			},
		});

		// Create a new user who is not a member of any organization
		const nonMemberUser = {
			email: "nonmember@test.com",
			password: "password123",
			name: "Non Member User",
		};

		await client.signUp.email(nonMemberUser);
		const { headers: nonMemberHeaders } = await signInWithUser(
			nonMemberUser.email,
			nonMemberUser.password,
		);

		// Try to delete an organization they're not a member of
		const deleteResult = await client.organization.delete({
			organizationId: testOrg.data?.id as string,
			fetchOptions: {
				headers: nonMemberHeaders,
			},
		});

		expect(deleteResult.error?.status).toBe(400);
		expect(deleteResult.error?.message).toBe(
			ORGANIZATION_ERROR_CODES.USER_IS_NOT_A_MEMBER_OF_THE_ORGANIZATION,
		);
	});

	it("should allow deleting organization", async () => {
		const { headers: adminHeaders } = await signInWithUser(
			adminUser.email,
			adminUser.password,
		);

		const r = await client.organization.delete({
			organizationId,
			fetchOptions: {
				headers: adminHeaders,
			},
		});
		const org = await client.organization.getFullOrganization({
			query: {
				organizationId,
			},
			fetchOptions: {
				headers: adminHeaders,
			},
		});
		expect(org.error?.status).toBe(403);
	});

	it("should have server side methods", async () => {
		expectTypeOf(auth.api.createOrganization).toBeFunction();
		expectTypeOf(auth.api.getInvitation).toBeFunction();
	});

	it("should add member on the server directly", async () => {
		const newUser = await auth.api.signUpEmail({
			body: {
				email: "new-member@email.com",
				password: "password",
				name: "new member",
			},
		});
		const session = await auth.api.getSession({
			headers: new Headers({
				Authorization: `Bearer ${newUser?.token}`,
			}),
		});
		const org = await auth.api.createOrganization({
			body: {
				name: "test2",
				slug: "test3",
			},
			headers,
		});
		const member = await auth.api.addMember({
			body: {
				organizationId: org?.id,
				userId: session?.user.id!,
				role: "admin",
			},
		});
		expect(member?.role).toBe("admin");
	});

	it("should add member on the server with multiple roles", async () => {
		const newUser = await auth.api.signUpEmail({
			body: {
				email: "new-member-mr@email.com",
				password: "password",
				name: "new member mr",
			},
		});
		const session = await auth.api.getSession({
			headers: new Headers({
				Authorization: `Bearer ${newUser?.token}`,
			}),
		});
		const org = await auth.api.createOrganization({
			body: {
				name: "test2",
				slug: "test4",
			},
			headers,
		});
		const member = await auth.api.addMember({
			body: {
				organizationId: org?.id,
				userId: session?.user.id!,
				role: ["admin", "member"],
			},
		});
		expect(member?.role).toBe("admin,member");
	});

	it("should respect membershipLimit when adding members to organization", async () => {
		const org = await auth.api.createOrganization({
			body: {
				name: "test-5-membership-limit",
				slug: "test-5-membership-limit",
			},
			headers,
		});

		const users = [
			"user1@emial.com",
			"user2@email.com",
			"user3@email.com",
			"user4@email.com",
		];

		for (const user of users) {
			const newUser = await auth.api.signUpEmail({
				body: {
					email: user,
					password: "password",
					name: user,
				},
			});
			const session = await auth.api.getSession({
				headers: new Headers({
					Authorization: `Bearer ${newUser?.token}`,
				}),
			});
			await auth.api.addMember({
				body: {
					organizationId: org?.id,
					userId: session?.user.id!,
					role: "admin",
				},
			});
		}

		const userOverLimit = {
			email: "shouldthrowerror@email.com",
			password: "password",
			name: "name",
		};
		const userOverLimit2 = {
			email: "shouldthrowerror2@email.com",
			password: "password",
			name: "name",
		};

		// test API method
		const newUser = await auth.api.signUpEmail({
			body: {
				email: userOverLimit.email,
				password: userOverLimit.password,
				name: userOverLimit.name,
			},
		});
		const session = await auth.api.getSession({
			headers: new Headers({
				Authorization: `Bearer ${newUser?.token}`,
			}),
		});
		await auth.api
			.addMember({
				body: {
					organizationId: org?.id,
					userId: session?.user.id!,
					role: "admin",
				},
			})
			.catch((e: APIError) => {
				expect(e).not.toBeNull();
				expect(e).toBeInstanceOf(APIError);
				expect(e.message).toBe(
					ORGANIZATION_ERROR_CODES.ORGANIZATION_MEMBERSHIP_LIMIT_REACHED,
				);
			});
		const invite = await client.organization.inviteMember({
			organizationId: org?.id,
			email: userOverLimit2.email,
			role: "member",
			fetchOptions: {
				headers,
			},
		});
		if (!invite.data) throw new Error("Invitation not created");
		await client.signUp.email({
			email: userOverLimit.email,
			password: userOverLimit.password,
			name: userOverLimit.name,
		});
		const { headers: headers2 } = await signInWithUser(
			userOverLimit2.email,
			userOverLimit2.password,
		);

		await client.signUp.email(
			{
				email: userOverLimit2.email,
				password: userOverLimit2.password,
				name: userOverLimit2.name,
			},
			{
				onSuccess: cookieSetter(headers2),
			},
		);

		const invitation = await client.organization.acceptInvitation({
			invitationId: invite.data!.id!,
			fetchOptions: {
				headers: headers2,
			},
		});
		expect(invitation.error?.message).toBe(
			ORGANIZATION_ERROR_CODES.ORGANIZATION_MEMBERSHIP_LIMIT_REACHED,
		);

		const getFullOrganization = await client.organization.getFullOrganization({
			query: {
				organizationId: org?.id,
			},
			fetchOptions: {
				headers,
			},
		});
		expect(getFullOrganization.data?.members.length).toBe(6);
	});

	it("should allow listing invitations for an org", async () => {
		const invitations = await client.organization.listInvitations({
			query: {
				organizationId: organizationId,
			},
			fetchOptions: {
				headers: headers,
			},
		});
		expect(invitations.data?.length).toBe(5);
	});

	it("should allow listing invitations for a user using authClient", async () => {
		const rng = crypto.randomUUID();
		const user = {
			email: `${rng}@email.com`,
			password: rng,
			name: rng,
		};
		const rng2 = crypto.randomUUID();
		const orgAdminUser = {
			email: `${rng2}@email.com`,
			password: rng2,
			name: rng2,
		};
		await auth.api.signUpEmail({
			body: user,
		});
		await auth.api.signUpEmail({
			body: orgAdminUser,
		});
		const { headers: headers2, res: session } = await signInWithUser(
			user.email,
			user.password,
		);
		const { headers: adminHeaders, res: adminSession } = await signInWithUser(
			orgAdminUser.email,
			orgAdminUser.password,
		);
		const orgRng = crypto.randomUUID();
		const org = await auth.api.createOrganization({
			body: {
				name: orgRng,
				slug: orgRng,
			},
			headers: adminHeaders,
		});
		const invitation = await client.organization.inviteMember({
			organizationId: org?.id,
			email: user.email,
			role: "member",
			fetchOptions: {
				headers: adminHeaders,
			},
		});
		const userInvitations = await client.organization.listUserInvitations({
			fetchOptions: {
				headers: headers2,
			},
		});
		expect(userInvitations.data?.[0]!.id).toBe(invitation.data?.id);
		expect(userInvitations.data?.length).toBe(1);
	});

	it("should allow listing invitations for a user using server", async () => {
		const orgInvitations = await client.organization.listInvitations({
			fetchOptions: {
				headers,
			},
		});

		if (!orgInvitations.data?.[0]!.email) throw new Error("No email found");

		const invitations = await auth.api.listUserInvitations({
			query: {
				email: orgInvitations.data?.[0]!.email,
			},
		});

		expect(invitations?.length).toBe(
			orgInvitations.data!.filter(
				(x) => x.email === orgInvitations.data?.[0]!.email,
			).length,
		);

		const invitationsUpper = await auth.api.listUserInvitations({
			query: {
				email: orgInvitations.data?.[0]!.email.toUpperCase(),
			},
		});

		expect(invitationsUpper?.length).toBe(
			orgInvitations.data!.filter(
				(x) => x.email === orgInvitations.data?.[0]!.email,
			).length,
		);
	});
});

describe("access control", async (it) => {
	const ac = createAccessControl({
		project: ["create", "read", "update", "delete"],
		sales: ["create", "read", "update", "delete"],
		...defaultStatements,
	});
	const owner = ac.newRole({
		project: ["create", "delete", "update", "read"],
		sales: ["create", "read", "update", "delete"],
		...ownerAc.statements,
	});
	const admin = ac.newRole({
		project: ["create", "read"],
		sales: ["create", "read"],
		...adminAc.statements,
	});
	const member = ac.newRole({
		project: ["read"],
		sales: ["read"],
		...memberAc.statements,
	});
	const { auth, customFetchImpl, sessionSetter, signInWithTestUser } =
		await getTestInstance({
			plugins: [
				organization({
					ac,
					roles: {
						admin,
						member,
						owner,
					},
					dynamicAccessControl: {
						enabled: true,
					},
				}),
			],
		});

	const authClient = createAuthClient({
		baseURL: "http://localhost:3000",
		plugins: [
			organizationClient({
				ac,
				roles: {
					admin,
					member,
					owner,
				},
				dynamicAccessControl: {
					enabled: true,
				},
			}),
		],
		fetchOptions: {
			customFetchImpl,
		},
	});
	const {
		organization: { checkRolePermission, hasPermission, create },
	} = authClient;

	const { headers, user, session } = await signInWithTestUser();

	const org = await create(
		{
			name: "test",
			slug: "test",
			metadata: {
				test: "test",
			},
		},
		{
			onSuccess: sessionSetter(headers),
			headers,
		},
	);
	if (!org.data) throw new Error("Organization not created");

	it("should return success", async () => {
		const canCreateProject = await checkRolePermission({
			role: "admin",
			permissions: {
				project: ["create"],
			},
		});
		expect(canCreateProject).toBe(true);

		// To be removed when `permission` will be removed entirely
		const canCreateProjectLegacy = await checkRolePermission({
			role: "admin",
			permission: {
				project: ["create"],
			},
		});
		expect(canCreateProjectLegacy).toBe(true);

		const canCreateProjectServer = await hasPermission({
			permissions: {
				project: ["create"],
			},
			fetchOptions: {
				headers,
			},
		});
		expect(canCreateProjectServer.data?.success).toBe(true);
	});

	it("should return not success", async () => {
		const canCreateProject = await checkRolePermission({
			role: "admin",
			permissions: {
				project: ["delete"],
			},
		});
		expect(canCreateProject).toBe(false);
	});

	it("should return not success", async () => {
		const res = await checkRolePermission({
			role: "admin",
			permissions: {
				project: ["read"],
				sales: ["delete"],
			},
		});
		expect(res).toBe(false);
	});
});

describe("invitation limit", async () => {
	const { customFetchImpl, signInWithTestUser } = await getTestInstance({
		plugins: [
			organization({
				invitationLimit: 1,
				async sendInvitationEmail(data, request) {},
			}),
		],
	});
	const client = createAuthClient({
		plugins: [organizationClient()],
		baseURL: "http://localhost:3000/api/auth",
		fetchOptions: {
			customFetchImpl,
		},
	});
	const { headers } = await signInWithTestUser();
	const org = await client.organization.create(
		{
			name: "test",
			slug: "test",
		},
		{
			headers,
		},
	);

	it("should invite member to organization", async () => {
		const invite = await client.organization.inviteMember({
			organizationId: org.data?.id as string,
			email: "test6@test.com",
			role: "member",
			fetchOptions: {
				headers,
			},
		});
		expect(invite.data?.status).toBe("pending");
	});

	it("should throw error when invitation limit is reached", async () => {
		const invite = await client.organization.inviteMember({
			organizationId: org.data?.id as string,
			email: "test7@test.com",
			role: "member",
			fetchOptions: {
				headers,
			},
		});
		expect(invite.error?.status).toBe(403);
		expect(invite.error?.message).toBe(
			ORGANIZATION_ERROR_CODES.INVITATION_LIMIT_REACHED,
		);
	});

	it("should throw error with custom invitation limit", async () => {
		const { auth, signInWithTestUser } = await getTestInstance({
			plugins: [
				organization({
					invitationLimit: async (data, ctx) => {
						return 0;
					},
				}),
			],
		});
		const { headers } = await signInWithTestUser();
		const org = await auth.api.createOrganization({
			body: {
				name: "test",
				slug: "test",
			},
			headers,
		});
		await auth.api
			.createInvitation({
				body: {
					email: "test8@test.com",
					role: "member",
					organizationId: org?.id as string,
				},
				headers,
			})
			.catch((e: APIError) => {
				expect(e.message).toBe(
					ORGANIZATION_ERROR_CODES.INVITATION_LIMIT_REACHED,
				);
			});
	});
});

describe("cancel pending invitations on re-invite", async () => {
	const { customFetchImpl, signInWithTestUser } = await getTestInstance({
		plugins: [
			organization({
				cancelPendingInvitationsOnReInvite: true,
			}),
		],
	});
	const client = createAuthClient({
		plugins: [organizationClient()],
		baseURL: "http://localhost:3000/api/auth",
		fetchOptions: {
			customFetchImpl,
		},
	});
	const { headers } = await signInWithTestUser();
	const org = await client.organization.create(
		{
			name: "test",
			slug: "test",
		},
		{
			headers,
		},
	);

	it("should cancel pending invitations on re-invite", async () => {
		const invite = await client.organization.inviteMember(
			{
				organizationId: org.data?.id as string,
				email: "test9@test.com",
				role: "member",
			},
			{
				headers,
			},
		);
		expect(invite.data?.status).toBe("pending");
		const invite2 = await client.organization.inviteMember(
			{
				organizationId: org.data?.id as string,
				email: "test9@test.com",
				role: "member",
				resend: true,
			},
			{
				headers,
			},
		);
		expect(invite2.data?.status).toBe("pending");
		const listInvitations = await client.organization.listInvitations({
			fetchOptions: {
				headers,
			},
		});
		expect(
			listInvitations.data?.filter((invite) => invite.status === "pending")
				.length,
		).toBe(1);
	});
});

describe("resend invitation should reuse existing", async () => {
	const { customFetchImpl, signInWithTestUser } = await getTestInstance({
		plugins: [
			organization({
				async sendInvitationEmail(data, request) {},
			}),
		],
	});
	const client = createAuthClient({
		plugins: [organizationClient()],
		baseURL: "http://localhost:3000/api/auth",
		fetchOptions: {
			customFetchImpl,
		},
	});
	const { headers } = await signInWithTestUser();
	const org = await client.organization.create(
		{
			name: "test",
			slug: "test",
		},
		{
			headers,
		},
	);

	it("should reuse existing invitation when resend is true", async () => {
		const invite = await client.organization.inviteMember(
			{
				organizationId: org.data?.id as string,
				email: "test10@test.com",
				role: "member",
			},
			{
				headers,
			},
		);
		expect(invite.data?.status).toBe("pending");
		const originalInviteId = invite.data?.id;

		const invite2 = await client.organization.inviteMember(
			{
				organizationId: org.data?.id as string,
				email: "test10@test.com",
				role: "member",
				resend: true,
			},
			{
				headers,
			},
		);
		expect(invite2.data?.status).toBe("pending");
		// Should return the same invitation ID, not create a new one
		expect(invite2.data?.id).toBe(originalInviteId);

		const listInvitations = await client.organization.listInvitations({
			fetchOptions: {
				headers,
			},
		});
		// Should still only have 1 pending invitation, not 2
		expect(
			listInvitations.data?.filter((invite) => invite.status === "pending")
				.length,
		).toBe(1);
	});
});

describe("owner can update roles", async () => {
	const statement = {
		custom: ["custom"],
	} as const;

	const ac = createAccessControl(statement);

	const custom = ac.newRole({
		custom: ["custom"],
	});

	const { auth } = await getTestInstance({
		emailAndPassword: {
			enabled: true,
		},
		plugins: [
			admin(),
			organization({
				ac,
				roles: {
					custom,
					owner: ownerAc,
				},
			}),
		],
	});

	const adminEmail = "admin@email.com";
	const adminPassword = "adminpassword";

	await auth.api.createUser({
		body: {
			email: adminEmail,
			password: adminPassword,
			name: "Admin",
			role: "admin",
		},
	});

	const { headers } = await auth.api.signInEmail({
		returnHeaders: true,
		body: {
			email: adminEmail,
			password: adminPassword,
		},
	});

	const adminCookie = headers.getSetCookie()[0]!;

	const org = await auth.api.createOrganization({
		headers: { cookie: adminCookie },
		body: {
			name: "Org",
			slug: "org",
		},
	});

	if (!org) {
		throw new Error("couldn't create an organization");
	}

	const ownerId = org.members.at(0)?.id;
	if (!ownerId) {
		throw new Error("couldn't get the owner id");
	}

	it("allows setting custom role to a user", async () => {
		const userEmail = "user@email.com";
		const userPassword = "userpassword";

		const { user } = await auth.api.createUser({
			headers: { cookie: adminCookie },
			body: {
				name: "user",
				email: userEmail,
				password: userPassword,
			},
		});

		const addMemberRes = await auth.api.addMember({
			headers: { cookie: adminCookie },
			body: {
				organizationId: org.id,
				userId: user.id,
				role: [],
			},
		});

		if (!addMemberRes) {
			throw new Error("couldn't add user as a member to a repo");
		}

		await auth.api.updateMemberRole({
			headers: { cookie: adminCookie },
			body: {
				organizationId: org.id,
				memberId: addMemberRes.id,
				role: ["custom", "owner"],
			},
		});

		const signInRes = await auth.api.signInEmail({
			returnHeaders: true,
			body: {
				email: userEmail,
				password: userPassword,
			},
		});

		const userCookie = signInRes.headers.getSetCookie()[0]!;

		const permissionRes = await auth.api.hasPermission({
			headers: { cookie: userCookie },
			body: {
				organizationId: org.id,
				permissions: {
					custom: ["custom"],
				},
			},
		});

		expect(permissionRes.success).toBe(true);
		expect(permissionRes.error).toBeNull();
	});

	it("allows org owner to set a custom role for themselves", async () => {
		await auth.api.updateMemberRole({
			headers: { cookie: adminCookie },
			body: {
				organizationId: org.id,
				memberId: ownerId,
				role: ["owner", "custom"],
			},
		});

		const permissionRes = await auth.api.hasPermission({
			headers: { cookie: adminCookie },
			body: {
				organizationId: org.id,
				permissions: {
					custom: ["custom"],
				},
			},
		});

		expect(permissionRes.success).toBe(true);
		expect(permissionRes.error).toBeNull();
	});

	it("allows an org owner to remove their own creator role if not sole owner", async () => {
		await auth.api.updateMemberRole({
			headers: { cookie: adminCookie },
			body: {
				organizationId: org.id,
				memberId: ownerId,
				role: [],
			},
		});
	});

	it("should throw error if sole org owner tries to remove creator role"),
		async () => {
			const userEmail = "user@email.com";
			const userPassword = "userpassword";

			const signInRes = await auth.api.signInEmail({
				returnHeaders: true,
				body: {
					email: userEmail,
					password: userPassword,
				},
			});

			const userCookie = signInRes.headers.getSetCookie()[0]!;

			await auth.api
				.updateMemberRole({
					headers: { cookie: userCookie },
					body: {
						organizationId: org.id,
						memberId: ownerId,
						role: [],
					},
				})
				.catch((e: APIError) => {
					expect(e.message).toBe(
						ORGANIZATION_ERROR_CODES.YOU_CANNOT_LEAVE_THE_ORGANIZATION_WITHOUT_AN_OWNER,
					);
				});
		};
});

describe("types", async (it) => {
	const { auth } = await getTestInstance({
		plugins: [organization({})],
	});

	it("should infer active organization", async () => {
		type ActiveOrganization = typeof auth.$Infer.ActiveOrganization;

		type FullOrganization = Awaited<
			ReturnType<typeof auth.api.getFullOrganization>
		>;
		expectTypeOf<FullOrganization>().toEqualTypeOf<ActiveOrganization>();
	});
});

describe("Additional Fields", async () => {
	const db = {
		users: [],
		sessions: [],
		account: [],
		organization: [],
		invitation: [] as {
			id: string;
			invitationRequiredField: string;
			invitationOptionalField?: string | undefined;
		}[],
		member: [] as {
			id: string;
			memberRequiredField: string;
			memberOptionalField?: string | undefined;
		}[],
		team: [] as {
			id: string;
			teamRequiredField: string;
			teamOptionalField?: string | undefined;
		}[],
		teamMember: [] as {
			id: string;
		}[],
	};

	const orgOptions = {
		teams: {
			enabled: true,
		},
		schema: {
			organization: {
				additionalFields: {
					someRequiredField: {
						type: "string",
						required: true,
					},
					someOptionalField: {
						type: "string",
						required: false,
					},
					someHiddenField: {
						type: "string",
						input: false,
					},
				},
			},
			member: {
				additionalFields: {
					memberRequiredField: {
						type: "string",
						required: true,
					},
					memberOptionalField: {
						type: "string",
					},
				},
			},
			team: {
				additionalFields: {
					teamRequiredField: {
						type: "string",
						required: true,
					},
					teamOptionalField: {
						type: "string",
					},
				},
			},
			invitation: {
				additionalFields: {
					invitationRequiredField: {
						type: "string",
						required: true,
					},
					invitationOptionalField: {
						type: "string",
					},
				},
			},
		},
		invitationLimit: 3,
	} satisfies OrganizationOptions;

	const { auth, signInWithTestUser, signInWithUser, cookieSetter } =
		await getTestInstance({
			database: memoryAdapter(db, {
				debugLogs: false,
			}),
			user: {
				modelName: "users",
			},
			plugins: [organization(orgOptions), nextCookies()],
			logger: {
				level: "error",
			},
		});

	const { headers, user } = await signInWithTestUser();
	const client = createAuthClient({
		plugins: [
			organizationClient({
				schema: inferOrgAdditionalFields<typeof auth>(),
				teams: { enabled: true },
			}),
		],
		baseURL: "http://localhost:3000/api/auth",
		fetchOptions: {
			customFetchImpl: async (url, init) => {
				return auth.handler(new Request(url, init));
			},
		},
	});

	const client2 = createAuthClient({
		plugins: [
			organizationClient({
				schema: inferOrgAdditionalFields<typeof auth>(),
				teams: { enabled: true },
			}),
		],
		baseURL: "http://localhost:3000/api/auth",
		fetchOptions: {
			customFetchImpl: async (url, init) => {
				return auth.handler(new Request(url, init));
			},
		},
	});

	it("Expect team endpoints to still be defined", async () => {
		const teams = client.organization.createTeam;
		expect(teams).toBeDefined();
		expectTypeOf<typeof teams>().not.toEqualTypeOf<undefined>();
	});

	it("Should infer the organization schema", async () => {
		const org = client.organization.create;
		const org2 = client2.organization.create;
		type Params = Omit<Parameters<typeof org>[0], "fetchOptions">;
		type Params2 = Omit<Parameters<typeof org2>[0], "fetchOptions">;
		expect(org).toBeDefined();
		expectTypeOf<Params>().toEqualTypeOf<{
			name: string;
			slug: string;
			logo?: string | undefined;
			userId?: string | undefined;
			metadata?: Record<string, any> | undefined;
			someRequiredField: string;
			someOptionalField?: string | undefined;
			keepCurrentActiveOrganization?: boolean | undefined;
		}>();
		expectTypeOf<Params2>().toEqualTypeOf<{
			name: string;
			slug: string;
			logo?: string | undefined;
			userId?: string | undefined;
			metadata?: Record<string, any> | undefined;
			someRequiredField: string;
			someOptionalField?: string | undefined;
			keepCurrentActiveOrganization?: boolean | undefined;
		}>();
	});

	type ExpectedResult = PrettifyDeep<{
		id: string;
		name: string;
		slug: string;
		createdAt: Date;
		logo?: string | null | undefined;
		metadata: any;
		someRequiredField: string;
		someOptionalField?: string | undefined;
		someHiddenField?: string | undefined;
		members: (
			| ({
					id: string;
					organizationId: string;
					userId: string;
					role: string;
					createdAt: Date;
			  } & {
					memberRequiredField: string;
			  } & {
					memberOptionalField?: string | undefined;
			  })
			| undefined
		)[];
	}> | null;
	let org: NonNullable<ExpectedResult>;
	it("create organization", async () => {
		try {
			const orgRes = await auth.api.createOrganization({
				body: {
					name: "test",
					slug: "test",
					someRequiredField: "hey",
					someOptionalField: "hey",
				},
				headers,
			});

			type Result = PrettifyDeep<typeof orgRes>;
			expectTypeOf<Result>().toEqualTypeOf<ExpectedResult>();
			expect(orgRes).not.toBeNull();
			if (!orgRes) throw new Error("Organization is null");
			org = orgRes;
			expect(org.someRequiredField).toBeDefined();
			expect(org.someRequiredField).toBe("hey");
			expect(org.someOptionalField).toBe("hey");
			expect(org.someHiddenField).toBeUndefined();
			//@ts-expect-error
			expect(db.organization[0]?.someRequiredField).toBe("hey");
		} catch (error) {
			throw error;
		}
	});

	it("update organization", async () => {
		const updatedOrg = await auth.api.updateOrganization({
			body: {
				data: {
					someRequiredField: "hey2",
				},
				organizationId: org.id,
			},
			headers,
		});
		type Result = PrettifyDeep<typeof updatedOrg>;
		expect(updatedOrg?.someRequiredField).toBe("hey2");
		//@ts-expect-error
		expect(db.organization[0]?.someRequiredField).toBe("hey2");
		expectTypeOf<Result>().toEqualTypeOf<{
			id: string;
			name: string;
			slug: string;
			createdAt: Date;
			logo?: string | null | undefined;
			someRequiredField: string;
			someOptionalField?: string | undefined;
			metadata: any;
		} | null>();
	});

	it("add member", async () => {
		const newUser = await auth.api.signUpEmail({
			body: {
				email: "new-member@email.com",
				password: "password",
				name: "new member",
			},
		});

		const member = await auth.api.addMember({
			body: {
				organizationId: org.id,
				userId: newUser.user.id,
				role: "member",
				memberRequiredField: "hey",
				memberOptionalField: "hey2",
			},
		});
		if (!member) throw new Error("Member is null");
		expect(member?.memberRequiredField).toBe("hey");
		expectTypeOf<typeof member.memberRequiredField>().toEqualTypeOf<string>();
		expect(member?.memberOptionalField).toBe("hey2");
		expectTypeOf<typeof member.memberOptionalField>().toEqualTypeOf<
			string | undefined
		>();
		const row = db.member.find((x) => x.id === member?.id)!;
		expect(row).toBeDefined();
		expect(row.memberRequiredField).toBe("hey");
		expect(row.memberOptionalField).toBe("hey2");
	});

	it("create invitation", async () => {
		const invitation = await auth.api.createInvitation({
			body: {
				email: "test10@test.com",
				role: "member",
				invitationRequiredField: "hey",
				invitationOptionalField: "hey2",
				organizationId: org.id,
			},
			headers,
		});

		const invitationWithFields = invitation as any;
		expect(invitationWithFields.invitationRequiredField).toBe("hey");
		expectTypeOf<string>().toEqualTypeOf<string>();
		expect(invitationWithFields.invitationOptionalField).toBe("hey2");
		expectTypeOf<string | undefined>().toEqualTypeOf<string | undefined>();
		const row = db.invitation.find((x) => x.id === invitation?.id)!;
		expect(row).toBeDefined();
		expect(row.invitationRequiredField).toBe("hey");
		expect(row.invitationOptionalField).toBe("hey2");
	});

	it("list invitations", async () => {
		const invitations = await auth.api.listInvitations({
			query: {
				organizationId: org.id,
			},
			headers,
		});

		expect(invitations?.length).toBe(1);
		const invitation = invitations[0]!;
		type ResultInvitation = Prettify<typeof invitation>;
		expectTypeOf<ResultInvitation>().toEqualTypeOf<{
			id: string;
			organizationId: string;
			email: string;
			role: "member" | "admin" | "owner";
			status: InvitationStatus;
			createdAt: Date;
			expiresAt: Date;
			inviterId: string;
			invitationRequiredField: string;
			invitationOptionalField?: string | undefined;
			teamId?: string | undefined;
		}>();
		expect(invitation.invitationRequiredField).toBe("hey");
		expect(invitation.invitationOptionalField).toBe("hey2");
	});

	let team: {
		id: string;
		name: string;
		organizationId: string;
		createdAt: Date;
		updatedAt?: Date | undefined;
		teamRequiredField: string;
		teamOptionalField?: string | undefined;
	} | null = null;
	it("create team", async () => {
		team = await auth.api.createTeam({
			body: {
				name: "test",
				teamRequiredField: "hey",
				teamOptionalField: "hey2",
				organizationId: org.id,
			},
			headers,
		});

		expect(team.teamRequiredField).toBe("hey");
		expect(team.teamOptionalField).toBe("hey2");
		const row = db.team.find((x) => x.id === team?.id)!;
		expect(row).toBeDefined();
		expect(row.teamRequiredField).toBe("hey");
		expect(row.teamOptionalField).toBe("hey2");
	});

	it("update team", async () => {
		if (!team) throw new Error("Team is null");
		const updatedTeam = await auth.api.updateTeam({
			body: {
				teamId: team.id,
				data: {
					teamOptionalField: "hey3",
					teamRequiredField: "hey4",
				},
			},
			headers,
		});

		if (!updatedTeam) throw new Error("Updated team is null");
		expect(updatedTeam?.teamOptionalField).toBe("hey3");
		expect(updatedTeam?.teamRequiredField).toBe("hey4");
		expectTypeOf<
			typeof updatedTeam.teamRequiredField
		>().toEqualTypeOf<string>();
		expectTypeOf<typeof updatedTeam.teamOptionalField>().toEqualTypeOf<
			string | undefined
		>();
		const row = db.team.find((x) => x.id === updatedTeam?.id)!;
		expect(row).toBeDefined();
		expect(row.teamOptionalField).toBe("hey3");
		expect(row.teamRequiredField).toBe("hey4");
	});
});

describe("organization hooks", async (it) => {
	let hooksCalled: string[] = [];

	const { auth, signInWithTestUser } = await getTestInstance({
		plugins: [
			organization({
				organizationHooks: {
					beforeCreateOrganization: async (data) => {
						hooksCalled.push("beforeCreateOrganization");
						return {
							data: {
								...data.organization,
								metadata: { hookCalled: true },
							},
						};
					},
					afterCreateOrganization: async (data) => {
						hooksCalled.push("afterCreateOrganization");
					},
					beforeCreateInvitation: async (data) => {
						hooksCalled.push("beforeCreateInvitation");
					},
					afterCreateInvitation: async (data) => {
						hooksCalled.push("afterCreateInvitation");
					},
					beforeAddMember: async (data) => {
						hooksCalled.push("beforeAddMember");
					},
					afterAddMember: async (data) => {
						hooksCalled.push("afterAddMember");
					},
				},
				async sendInvitationEmail() {},
			}),
		],
	});

	const client = createAuthClient({
		plugins: [organizationClient()],
		baseURL: "http://localhost:3000/api/auth",
		fetchOptions: {
			customFetchImpl: async (url, init) => {
				return auth.handler(new Request(url, init));
			},
		},
	});

	const { headers } = await signInWithTestUser();

	it("should call organization creation hooks", async () => {
		hooksCalled = [];
		const organization = await client.organization.create({
			name: "Test Org with Hooks",
			slug: "test-org-hooks",
			fetchOptions: { headers },
		});

		expect(hooksCalled).toContain("beforeCreateOrganization");
		expect(hooksCalled).toContain("afterCreateOrganization");
		expect(organization.data?.metadata).toEqual({ hookCalled: true });
	});

	it("should call invitation hooks", async () => {
		hooksCalled = [];

		await client.organization.inviteMember({
			email: "test@example.com",
			role: "member",
			fetchOptions: { headers },
		});

		expect(hooksCalled).toContain("beforeCreateInvitation");
		expect(hooksCalled).toContain("afterCreateInvitation");
	});
});<|MERGE_RESOLUTION|>--- conflicted
+++ resolved
@@ -1,15 +1,5 @@
-<<<<<<< HEAD
+import { APIError, type Prettify } from "better-call";
 import { describe, expect, expectTypeOf, it, vi } from "vitest";
-import { getTestInstance } from "../../test-utils/test-instance";
-import { organization } from "./organization";
-import { createAuthClient } from "../../client";
-import { inferOrgAdditionalFields, organizationClient } from "./client";
-import { createAccessControl } from "../access";
-import { ORGANIZATION_ERROR_CODES } from "./error-codes";
-=======
->>>>>>> 073053c8
-import { APIError, type Prettify } from "better-call";
-import { describe, expect, expectTypeOf, it } from "vitest";
 import { memoryAdapter } from "../../adapters/memory-adapter";
 import { createAuthClient } from "../../client";
 import { nextCookies } from "../../integrations/next-js";

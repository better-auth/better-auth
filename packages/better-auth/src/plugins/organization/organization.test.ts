--- conflicted
+++ resolved
@@ -1700,12 +1700,8 @@
 		invitation: [] as {
 			id: string;
 			invitationRequiredField: string;
-<<<<<<< HEAD
-			invitationOptionalField?: string;
-			invitationHiddenField?: string;
-=======
 			invitationOptionalField?: string | undefined;
->>>>>>> cd567659
+			invitationHiddenField?: string | undefined;
 		}[],
 		member: [] as {
 			id: string;

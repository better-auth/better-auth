--- conflicted
+++ resolved
@@ -18,12 +18,8 @@
 import { ORGANIZATION_ERROR_CODES } from "./error-codes";
 import { createAccessControl } from "../access";
 import { admin } from "../admin";
-<<<<<<< HEAD
-import { ownerAc } from "./access";
-=======
 import { adminAc, defaultStatements, memberAc, ownerAc } from "./access";
 import { nextCookies } from "../../integrations/next-js";
->>>>>>> 19f39cb4
 
 describe("organization", async (it) => {
 	const { auth, signInWithTestUser, signInWithUser, cookieSetter } =
@@ -2246,7 +2242,6 @@
 			headers,
 		});
 
-<<<<<<< HEAD
 		expect(invitation?.invitationRequiredField).toBe("hey");
 		expectTypeOf<
 			typeof invitation.invitationRequiredField
@@ -2259,13 +2254,6 @@
 			string | undefined
 		>();
 		expect(invitation.invitationHiddenField).toBeUndefined();
-=======
-		const invitationWithFields = invitation as any;
-		expect(invitationWithFields.invitationRequiredField).toBe("hey");
-		expectTypeOf<string>().toEqualTypeOf<string>();
-		expect(invitationWithFields.invitationOptionalField).toBe("hey2");
-		expectTypeOf<string | undefined>().toEqualTypeOf<string | undefined>();
->>>>>>> 19f39cb4
 		const row = db.invitation.find((x) => x.id === invitation?.id)!;
 		expect(row).toBeDefined();
 		expect(row.invitationRequiredField).toBe("hey");
@@ -2435,7 +2423,6 @@
 	});
 });
 
-<<<<<<< HEAD
 /**
  * Get the value of an atom without running the hook.
  */
@@ -2473,7 +2460,6 @@
 		| { data: Result; error: null }
 		| { data: null; error: BetterFetchError };
 }
-=======
 describe("organization hooks", async (it) => {
 	let hooksCalled: string[] = [];
 
@@ -2548,5 +2534,4 @@
 		expect(hooksCalled).toContain("beforeCreateInvitation");
 		expect(hooksCalled).toContain("afterCreateInvitation");
 	});
-});
->>>>>>> 19f39cb4
+});
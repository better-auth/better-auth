--- conflicted
+++ resolved
@@ -852,15 +852,10 @@
 		});
 		const orgId = createdOrg.data?.id as string;
 
-<<<<<<< HEAD
 		const orgBeforeDelete = await client.organization.getFullOrganization({
 			query: {
 				organizationId: orgId,
 			},
-=======
-		await client.organization.delete({
-			organizationId,
->>>>>>> 3d8eeb9f
 			fetchOptions: {
 				headers,
 			},

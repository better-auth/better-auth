import { describe, expect, expectTypeOf } from "vitest";
import { getTestInstance } from "../../test-utils/test-instance";
import { organization } from "./organization";
import { createAuthClient } from "../../client";
import { organizationClient } from "./client";
import { createAccessControl } from "./access";

describe("organization", async (it) => {
	const { auth, signInWithTestUser, signInWithUser } = await getTestInstance({
		user: {
			modelName: "users",
		},
		plugins: [
			organization({
				async sendInvitationEmail(data, request) {},
				schema: {
					organization: {
						modelName: "team",
					},
					member: {
						modelName: "teamMembers",
					},
				},
			}),
		],
		logger: {
			level: "error",
		},
	});

	const { headers } = await signInWithTestUser();
	const client = createAuthClient({
		plugins: [organizationClient()],
		baseURL: "http://localhost:3000/api/auth",
		fetchOptions: {
			customFetchImpl: async (url, init) => {
				return auth.handler(new Request(url, init));
			},
		},
	});

	let organizationId: string;
	it("create organization", async () => {
		const organization = await client.organization.create({
			name: "test",
			slug: "test",
			metadata: {
				test: "test",
			},
			fetchOptions: {
				headers,
			},
		});
		organizationId = organization.data?.id as string;
		expect(organization.data?.name).toBeDefined();
		expect(organization.data?.metadata).toBeDefined();
		expect(organization.data?.members.length).toBe(1);
		expect(organization.data?.members[0].role).toBe("owner");
<<<<<<< HEAD
		const session = await client.getSession({});
		expect((session.data?.session as any).activeOrganizationId).toBe(
			organizationId,
		);
=======
		const session = await client.getSession({
			fetchOptions: {
				headers,
			},
		});
		expect((session.data?.session as any).activeOrganizationId).toBe(
			organizationId,
		);
	});

	it("should create organization directly in the server without cookie", async () => {
		const session = await client.getSession({
			fetchOptions: {
				headers,
			},
		});

		const organization = await auth.api.createOrganization({
			body: {
				name: "test2",
				slug: "test2",
				userId: session.data?.session.userId,
			},
		});

		expect(organization?.name).toBe("test2");
		expect(organization?.members.length).toBe(1);
		expect(organization?.members[0].role).toBe("owner");
>>>>>>> 3678fa18
	});

	it("should allow listing organizations", async () => {
		const organizations = await client.organization.list({
			fetchOptions: {
				headers,
			},
		});
		expect(organizations.data?.length).toBe(2);
	});

	it("should allow updating organization", async () => {
		const { headers } = await signInWithTestUser();
		const organization = await client.organization.update({
			organizationId,
			data: {
				name: "test2",
			},
			fetchOptions: {
				headers,
			},
		});
		expect(organization.data?.name).toBe("test2");
	});

	it("should allow updating organization metadata", async () => {
		const { headers } = await signInWithTestUser();
		const organization = await client.organization.update({
			organizationId,
			data: {
				metadata: {
					test: "test2",
				},
			},
			fetchOptions: {
				headers,
			},
		});
		expect(organization.data?.metadata?.test).toBe("test2");
	});

	it("should allow activating organization and set session", async () => {
		const organization = await client.organization.setActive({
			organizationId,
			fetchOptions: {
				headers,
			},
		});

		expect(organization.data?.id).toBe(organizationId);
		const session = await client.getSession({
			fetchOptions: {
				headers,
			},
		});
		expect((session.data?.session as any).activeOrganizationId).toBe(
			organizationId,
		);
	});

	it("should allow getting full org on server", async () => {
		const org = await auth.api.getFullOrganization({
			headers,
		});
		expect(org?.members.length).toBe(1);
	});

	it("should allow getting full org on server using slug", async () => {
		const org = await auth.api.getFullOrganization({
			headers,
			query: {
				organizationSlug: "test",
			},
		});
		expect(org?.members.length).toBe(1);
	});

	it("invites user to organization", async () => {
		const newUser = {
			email: "test2@test.com",
			password: "test123456",
			name: "test2",
		};
		const { headers } = await signInWithTestUser();
		const invite = await client.organization.inviteMember({
			organizationId: organizationId,
			email: newUser.email,
			role: "member",
			fetchOptions: {
				headers,
			},
		});
		if (!invite.data) throw new Error("Invitation not created");
		expect(invite.data.email).toBe("test2@test.com");
		expect(invite.data.role).toBe("member");
		await client.signUp.email({
			email: newUser.email,
			password: newUser.password,
			name: newUser.name,
		});
		const { headers: headers2 } = await signInWithUser(
			newUser.email,
			newUser.password,
		);

		const wrongInvitation = await client.organization.acceptInvitation({
			invitationId: "123",
			fetchOptions: {
				headers: headers2,
			},
		});
		expect(wrongInvitation.error?.status).toBe(400);

		const wrongPerson = await client.organization.acceptInvitation({
			invitationId: invite.data.id,
			fetchOptions: {
				headers,
			},
		});
		expect(wrongPerson.error?.status).toBe(403);

		const invitation = await client.organization.acceptInvitation({
			invitationId: invite.data.id,
			fetchOptions: {
				headers: headers2,
			},
		});
		expect(invitation.data?.invitation.status).toBe("accepted");
		const invitedUserSession = await client.getSession({
			fetchOptions: {
				headers: headers2,
			},
		});
		expect((invitedUserSession.data?.session as any).activeOrganizationId).toBe(
			organizationId,
		);
	});

	it("should allow getting a member", async () => {
		const { headers } = await signInWithTestUser();
		await client.organization.setActive({
			organizationId,
			fetchOptions: {
				headers,
			},
		});
		const member = await client.organization.getActiveMember({
			fetchOptions: {
				headers,
			},
		});
		expect(member.data).toMatchObject({
			role: "owner",
		});
	});

	it("should allow updating member", async () => {
		const { headers } = await signInWithTestUser();
		const org = await client.organization.getFullOrganization({
			query: {
				organizationId,
			},
			fetchOptions: {
				headers,
			},
		});
		if (!org.data) throw new Error("Organization not found");
		expect(org.data?.members[1].role).toBe("member");
		const member = await client.organization.updateMemberRole({
			organizationId: org.data.id,
			memberId: org.data.members[1].id,
			role: "admin",
			fetchOptions: {
				headers,
			},
		});
		expect(member.data?.role).toBe("admin");
	});

	it("should allow removing member from organization", async () => {
		const { headers } = await signInWithTestUser();
		const orgBefore = await client.organization.getFullOrganization({
			query: {
				organizationId,
			},
			fetchOptions: {
				headers,
			},
		});

		expect(orgBefore.data?.members.length).toBe(2);
		await client.organization.removeMember({
			organizationId: organizationId,
			memberIdOrEmail: "test2@test.com",
			fetchOptions: {
				headers,
			},
		});

		const org = await client.organization.getFullOrganization({
			query: {
				organizationId,
			},
			fetchOptions: {
				headers,
			},
		});
		expect(org.data?.members.length).toBe(1);
	});

	it("shouldn't allow removing owner from organization", async () => {
		const { headers } = await signInWithTestUser();
		const org = await client.organization.getFullOrganization({
			query: {
				organizationId,
			},
			fetchOptions: {
				headers,
			},
		});
		if (!org.data) throw new Error("Organization not found");
		expect(org.data.members[0].role).toBe("owner");
		const removedMember = await client.organization.removeMember({
			organizationId: org.data.id,
			memberIdOrEmail: org.data.members[0].id,
			fetchOptions: {
				headers,
			},
		});
		expect(removedMember.error?.status).toBe(400);
	});

	it("should validate permissions", async () => {
		await client.organization.setActive({
			organizationId,
			fetchOptions: {
				headers,
			},
		});
		const hasPermission = await client.organization.hasPermission({
			permission: {
				member: ["update"],
			},
			fetchOptions: {
				headers,
			},
		});
		expect(hasPermission.data?.success).toBe(true);
	});

	it("should allow deleting organization", async () => {
		await client.organization.delete({
			organizationId,
			fetchOptions: {
				headers,
			},
		});
		const org = await client.organization.getFullOrganization({
			query: {
				organizationId,
			},
			fetchOptions: {
				headers,
			},
		});
		expect(org.error?.status).toBe(400);
	});

	it("should have server side methods", async () => {
		expectTypeOf(auth.api.createOrganization).toBeFunction();
		expectTypeOf(auth.api.getInvitation).toBeFunction();
	});

	it("should add member on the server directly", async () => {
		const newUser = await auth.api.signUpEmail({
			body: {
				email: "new-member@email.com",
				password: "password",
				name: "new member",
			},
		});
		const org = await auth.api.createOrganization({
			body: {
				name: "test",
				slug: "test",
			},
			headers,
		});
		const member = await auth.api.addMember({
			body: {
				organizationId: org?.id,
				userId: newUser.user.id,
				role: "admin",
			},
		});
		expect(member?.role).toBe("admin");
	});
});

describe("access control", async (it) => {
	const ac = createAccessControl({
		project: ["create", "read", "update", "delete"],
	});
	const owner = ac.newRole({
		project: ["create", "delete", "update", "read"],
	});
	const admin = ac.newRole({
		project: ["create", "read"],
	});
	const member = ac.newRole({
		project: ["read"],
	});
	const { auth, customFetchImpl, sessionSetter, signInWithTestUser } =
		await getTestInstance({
			plugins: [
				organization({
					ac,
					roles: {
						admin,
						member,
						owner,
					},
				}),
			],
		});

	const {
		organization: { checkRolePermission, hasPermission, create },
	} = createAuthClient({
		baseURL: "http://localhost:3000",
		plugins: [
			organizationClient({
				ac,
				roles: {
					admin,
					member,
					owner,
				},
			}),
		],
		fetchOptions: {
			customFetchImpl,
		},
	});

	const { headers } = await signInWithTestUser();

	const org = await create(
		{
			name: "test",
			slug: "test",
			metadata: {
				test: "test",
			},
		},
		{
			onSuccess: sessionSetter(headers),
			headers,
		},
	);

	it("should return success", async () => {
		const canCreateProject = checkRolePermission({
			role: "admin",
			permission: {
				project: ["create"],
			},
		});
		expect(canCreateProject).toBe(true);
		const canCreateProjectServer = await hasPermission({
			permission: {
				project: ["create"],
			},
			fetchOptions: {
				headers,
			},
		});
		expect(canCreateProjectServer.data?.success).toBe(true);
	});

	it("should return not success", async () => {
		const canCreateProject = checkRolePermission({
			role: "admin",
			permission: {
				project: ["delete"],
			},
		});
		expect(canCreateProject).toBe(false);
	});
});<|MERGE_RESOLUTION|>--- conflicted
+++ resolved
@@ -56,12 +56,6 @@
 		expect(organization.data?.metadata).toBeDefined();
 		expect(organization.data?.members.length).toBe(1);
 		expect(organization.data?.members[0].role).toBe("owner");
-<<<<<<< HEAD
-		const session = await client.getSession({});
-		expect((session.data?.session as any).activeOrganizationId).toBe(
-			organizationId,
-		);
-=======
 		const session = await client.getSession({
 			fetchOptions: {
 				headers,
@@ -90,7 +84,6 @@
 		expect(organization?.name).toBe("test2");
 		expect(organization?.members.length).toBe(1);
 		expect(organization?.members[0].role).toBe("owner");
->>>>>>> 3678fa18
 	});
 
 	it("should allow listing organizations", async () => {

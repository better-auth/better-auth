import { z } from "zod";
import { APIError, createAuthEndpoint } from "../../api";
import type { BetterAuthPlugin, User } from "../../types";
import { generateRandomString } from "../../crypto";
import { getDate } from "../../utils/date";
import { setSessionCookie } from "../../cookies";

interface EmailOTPOptions {
	/**
	 * Function to send email verification
	 */
	sendVerificationOTP: (
		data: {
			email: string;
			otp: string;
			type: "sign-in" | "email-verification" | "forget-password";
		},
		request?: Request,
	) => Promise<void>;
	/**
	 * Length of the OTP
	 */
	otpLength?: number;
	/**
	 * Expiry time of the OTP in seconds
	 */
	expiresIn?: number;
	/**
	 * Send email verification on sign-up
	 *
	 * @Default false
	 */
	sendVerificationOnSignUp?: boolean;
	/**
	 * A boolean value that determines whether to prevent
	 * automatic sign-up when the user is not registered.
	 *
	 * @Default false
	 */
	disableSignUp?: boolean;
}

const types = ["email-verification", "sign-in", "forget-password"] as const;

export const emailOTP = (options: EmailOTPOptions) => {
	const opts = {
		expireIn: 5 * 60,
		otpLength: 6,
		...options,
	};
	const ERROR_CODES = {
		OTP_EXPIRED: "otp expired",
		INVALID_OTP: "invalid otp",
		INVALID_EMAIL: "invalid email",
		USER_NOT_FOUND: "user not found",
	} as const;
	return {
		id: "email-otp",
		endpoints: {
			sendVerificationOTP: createAuthEndpoint(
				"/email-otp/send-verification-otp",
				{
					method: "POST",
					body: z.object({
						email: z.string({
							description: "Email address to send the OTP",
						}),
						type: z.enum(types, {
							description: "Type of the OTP",
						}),
					}),
					metadata: {
						openapi: {
							description: "Send verification OTP",
							responses: {
								200: {
									description: "Success",
									content: {
										"application/json": {
											schema: {
												type: "object",
												properties: {
													success: {
														type: "boolean",
													},
												},
											},
										},
									},
								},
							},
						},
					},
				},
				async (ctx) => {
					if (!options?.sendVerificationOTP) {
						ctx.context.logger.error(
							"send email verification is not implemented",
						);
						throw new APIError("BAD_REQUEST", {
							message: "send email verification is not implemented",
						});
					}
					const email = ctx.body.email;
					const emailRegex = /^[a-zA-Z0-9._%+-]+@[a-zA-Z0-9.-]+\.[a-zA-Z]{2,}$/;
					if (!emailRegex.test(email)) {
						throw new APIError("BAD_REQUEST", {
							message: ERROR_CODES.INVALID_EMAIL,
						});
					}
					const otp = generateRandomString(opts.otpLength, "0-9");
					await ctx.context.internalAdapter
						.createVerificationValue({
							value: otp,
							identifier: `${ctx.body.type}-otp-${email}`,
							expiresAt: getDate(opts.expireIn, "sec"),
						})
						.catch(async (error) => {
							// might be duplicate key error
							await ctx.context.internalAdapter.deleteVerificationByIdentifier(
								`${ctx.body.type}-otp-${email}`,
							);
							//try again
							await ctx.context.internalAdapter.createVerificationValue({
								value: otp,
								identifier: `${ctx.body.type}-otp-${email}`,
								expiresAt: getDate(opts.expireIn, "sec"),
							});
						});
					await options.sendVerificationOTP(
						{
							email,
							otp,
							type: ctx.body.type,
						},
						ctx.request,
					);
					return ctx.json({
						success: true,
					});
				},
			),
			createVerificationOTP: createAuthEndpoint(
				"/email-otp/create-verification-otp",
				{
					method: "POST",
					body: z.object({
						email: z.string({
							description: "Email address to send the OTP",
						}),
						type: z.enum(types, {
							description: "Type of the OTP",
						}),
					}),
					metadata: {
						SERVER_ONLY: true,
						openapi: {
							description: "Create verification OTP",
							responses: {
								200: {
									description: "Success",
									content: {
										"application/json": {
											schema: {
												type: "string",
											},
										},
									},
								},
							},
						},
					},
				},
				async (ctx) => {
					const email = ctx.body.email;
					const otp = generateRandomString(opts.otpLength, "0-9");
					await ctx.context.internalAdapter.createVerificationValue({
						value: otp,
						identifier: `${ctx.body.type}-otp-${email}`,
						expiresAt: getDate(opts.expireIn, "sec"),
					});
					return otp;
				},
			),
			getVerificationOTP: createAuthEndpoint(
				"/email-otp/get-verification-otp",
				{
					method: "GET",
					query: z.object({
						email: z.string({
							description: "Email address to get the OTP",
						}),
						type: z.enum(types),
					}),
					metadata: {
						SERVER_ONLY: true,
						openapi: {
							description: "Get verification OTP",
							responses: {
								200: {
									description: "Success",
									content: {
										"application/json": {
											schema: {
												type: "object",
												properties: {
													otp: {
														type: "string",
													},
												},
											},
										},
									},
								},
							},
						},
					},
				},
				async (ctx) => {
					const email = ctx.query.email;
					const verificationValue =
						await ctx.context.internalAdapter.findVerificationValue(
							`${ctx.query.type}-otp-${email}`,
						);
					if (!verificationValue || verificationValue.expiresAt < new Date()) {
						return ctx.json({
							otp: null,
						});
					}
					return ctx.json({
						otp: verificationValue.value,
					});
				},
			),
			verifyEmailOTP: createAuthEndpoint(
				"/email-otp/verify-email",
				{
					method: "POST",
					body: z.object({
						email: z.string({
							description: "Email address to verify",
						}),
						otp: z.string({
							description: "OTP to verify",
						}),
					}),
					metadata: {
						openapi: {
							description: "Verify email OTP",
							responses: {
								200: {
									description: "Success",
									content: {
										"application/json": {
											schema: {
												type: "object",
												properties: {
													user: {
														$ref: "#/components/schemas/User",
													},
												},
											},
										},
									},
								},
							},
						},
					},
				},
				async (ctx) => {
					const email = ctx.body.email;
					const emailRegex = /^[a-zA-Z0-9._%+-]+@[a-zA-Z0-9.-]+\.[a-zA-Z]{2,}$/;
					if (!emailRegex.test(email)) {
						throw new APIError("BAD_REQUEST", {
							message: ERROR_CODES.INVALID_EMAIL,
						});
					}
					const verificationValue =
						await ctx.context.internalAdapter.findVerificationValue(
							`email-verification-otp-${email}`,
						);
<<<<<<< HEAD
					if (!verificationValue || verificationValue.expiresAt < new Date()) {
						if (verificationValue) {
							await ctx.context.internalAdapter.deleteVerificationValue(
								verificationValue.id,
							);
							throw new APIError("BAD_REQUEST", {
								message: "OTP expired",
							});
						}
=======
					if (!verificationValue) {
						throw new APIError("BAD_REQUEST", {
							message: ERROR_CODES.INVALID_OTP,
						});
					}
					if (verificationValue.expiresAt < new Date()) {
						await ctx.context.internalAdapter.deleteVerificationValue(
							verificationValue.id,
						);
>>>>>>> e91be5a3
						throw new APIError("BAD_REQUEST", {
							message: ERROR_CODES.OTP_EXPIRED,
						});
					}
					const otp = ctx.body.otp;
					if (verificationValue.value !== otp) {
						throw new APIError("BAD_REQUEST", {
							message: ERROR_CODES.INVALID_OTP,
						});
					}
					await ctx.context.internalAdapter.deleteVerificationValue(
						verificationValue.id,
					);
					const user = await ctx.context.internalAdapter.findUserByEmail(email);
					if (!user) {
						throw new APIError("BAD_REQUEST", {
							message: ERROR_CODES.USER_NOT_FOUND,
						});
					}
					const updatedUser = await ctx.context.internalAdapter.updateUser(
						user.user.id,
						{
							email,
							emailVerified: true,
						},
					);
					return ctx.json({
						id: updatedUser.id,
						email: updatedUser.email,
						emailVerified: updatedUser.emailVerified,
						name: updatedUser.name,
						image: updatedUser.image,
						createdAt: updatedUser.createdAt,
						updatedAt: updatedUser.updatedAt,
					} as User);
				},
			),
			signInEmailOTP: createAuthEndpoint(
				"/sign-in/email-otp",
				{
					method: "POST",
					body: z.object({
						email: z.string({
							description: "Email address to sign in",
						}),
						otp: z.string({
							description: "OTP sent to the email",
						}),
					}),
					metadata: {
						openapi: {
							description: "Sign in with email OTP",
							responses: {
								200: {
									description: "Success",
									content: {
										"application/json": {
											schema: {
												type: "object",
												properties: {
													user: {
														$ref: "#/components/schemas/User",
													},
													session: {
														$ref: "#/components/schemas/Session",
													},
												},
											},
										},
									},
								},
							},
						},
					},
				},
				async (ctx) => {
					const email = ctx.body.email;
					const verificationValue =
						await ctx.context.internalAdapter.findVerificationValue(
							`sign-in-otp-${email}`,
						);
					if (!verificationValue) {
						throw new APIError("BAD_REQUEST", {
							message: ERROR_CODES.INVALID_OTP,
						});
					}
					if (verificationValue.expiresAt < new Date()) {
						await ctx.context.internalAdapter.deleteVerificationValue(
							verificationValue.id,
						);
						throw new APIError("BAD_REQUEST", {
							message: ERROR_CODES.OTP_EXPIRED,
						});
					}
					const otp = ctx.body.otp;
					if (verificationValue.value !== otp) {
						throw new APIError("BAD_REQUEST", {
							message: ERROR_CODES.INVALID_OTP,
						});
					}
					await ctx.context.internalAdapter.deleteVerificationValue(
						verificationValue.id,
					);
					const user = await ctx.context.internalAdapter.findUserByEmail(email);
					if (!user) {
						if (opts.disableSignUp) {
							throw new APIError("BAD_REQUEST", {
								message: ERROR_CODES.USER_NOT_FOUND,
							});
						}
						const newUser = await ctx.context.internalAdapter.createUser({
							email,
							emailVerified: true,
							name: email,
						});
						const session = await ctx.context.internalAdapter.createSession(
							newUser.id,
							ctx.request,
						);
						await setSessionCookie(ctx, {
							session,
							user: newUser,
						});
						return ctx.json({
							user: newUser,
							session,
						});
					}

					if (!user.user.emailVerified) {
						await ctx.context.internalAdapter.updateUser(user.user.id, {
							emailVerified: true,
						});
					}

					const session = await ctx.context.internalAdapter.createSession(
						user.user.id,
						ctx.request,
					);
					await setSessionCookie(ctx, {
						session,
						user: user.user,
					});
					return ctx.json({
						session,
						user,
					});
				},
			),
			forgetPasswordEmailOTP: createAuthEndpoint(
				"/forget-password/email-otp",
				{
					method: "POST",
					body: z.object({
						email: z.string({
							description: "Email address to send the OTP",
						}),
					}),
					metadata: {
						openapi: {
							description: "Forget password with email OTP",
							responses: {
								200: {
									description: "Success",
									content: {
										"application/json": {
											schema: {
												type: "object",
												properties: {
													success: {
														type: "boolean",
													},
												},
											},
										},
									},
								},
							},
						},
					},
				},
				async (ctx) => {
					const email = ctx.body.email;
					const user = await ctx.context.internalAdapter.findUserByEmail(email);
					if (!user) {
						throw new APIError("BAD_REQUEST", {
							message: ERROR_CODES.USER_NOT_FOUND,
						});
					}
					const otp = generateRandomString(opts.otpLength, "0-9");
					await ctx.context.internalAdapter.createVerificationValue({
						value: otp,
						identifier: `forget-password-otp-${email}`,
						expiresAt: getDate(opts.expireIn, "sec"),
					});
					await options.sendVerificationOTP(
						{
							email,
							otp,
							type: "forget-password",
						},
						ctx.request,
					);
					return ctx.json({
						success: true,
					});
				},
			),
			resetPasswordEmailOTP: createAuthEndpoint(
				"/email-otp/reset-password",
				{
					method: "POST",
					body: z.object({
						email: z.string({
							description: "Email address to reset the password",
						}),
						otp: z.string({
							description: "OTP sent to the email",
						}),
						password: z.string({
							description: "New password",
						}),
					}),
					metadata: {
						openapi: {
							description: "Reset password with email OTP",
							responses: {
								200: {
									description: "Success",
									content: {
										"application/json": {
											schema: {
												type: "object",
												properties: {
													success: {
														type: "boolean",
													},
												},
											},
										},
									},
								},
							},
						},
					},
				},
				async (ctx) => {
					const email = ctx.body.email;
					const user = await ctx.context.internalAdapter.findUserByEmail(email);
					if (!user) {
						throw new APIError("BAD_REQUEST", {
							message: ERROR_CODES.USER_NOT_FOUND,
						});
					}
					const verificationValue =
						await ctx.context.internalAdapter.findVerificationValue(
							`forget-password-otp-${email}`,
						);
					if (!verificationValue) {
						throw new APIError("BAD_REQUEST", {
							message: ERROR_CODES.INVALID_OTP,
						});
					}
					if (verificationValue.expiresAt < new Date()) {
						await ctx.context.internalAdapter.deleteVerificationValue(
							verificationValue.id,
						);
						throw new APIError("BAD_REQUEST", {
							message: ERROR_CODES.OTP_EXPIRED,
						});
					}
					const otp = ctx.body.otp;
					if (verificationValue.value !== otp) {
						throw new APIError("BAD_REQUEST", {
							message: ERROR_CODES.INVALID_OTP,
						});
					}
					await ctx.context.internalAdapter.deleteVerificationValue(
						verificationValue.id,
					);
					const passwordHash = await ctx.context.password.hash(
						ctx.body.password,
					);
					await ctx.context.internalAdapter.updatePassword(
						user.user.id,
						passwordHash,
					);
					return ctx.json({
						success: true,
					});
				},
			),
		},
		hooks: {
			after: [
				{
					matcher(context) {
						return !!(
							context.path?.startsWith("/sign-up") &&
							opts.sendVerificationOnSignUp
						);
					},
					async handler(ctx) {
						const response = ctx.context.newSession;
						if (!response?.user) {
							return;
						}
						if (response.user.email && response.user.emailVerified === false) {
							const otp = generateRandomString(opts.otpLength, "0-9");
							await ctx.context.internalAdapter.createVerificationValue({
								value: otp,
								identifier: `email-verification-otp-${response.user.email}`,
								expiresAt: getDate(opts.expireIn, "sec"),
							});
							await options.sendVerificationOTP(
								{
									email: response.user.email,
									otp,
									type: "email-verification",
								},
								ctx.request,
							);
						}
					},
				},
			],
		},
		$ERROR_CODES: ERROR_CODES,
	} satisfies BetterAuthPlugin;
};<|MERGE_RESOLUTION|>--- conflicted
+++ resolved
@@ -279,17 +279,7 @@
 						await ctx.context.internalAdapter.findVerificationValue(
 							`email-verification-otp-${email}`,
 						);
-<<<<<<< HEAD
-					if (!verificationValue || verificationValue.expiresAt < new Date()) {
-						if (verificationValue) {
-							await ctx.context.internalAdapter.deleteVerificationValue(
-								verificationValue.id,
-							);
-							throw new APIError("BAD_REQUEST", {
-								message: "OTP expired",
-							});
-						}
-=======
+
 					if (!verificationValue) {
 						throw new APIError("BAD_REQUEST", {
 							message: ERROR_CODES.INVALID_OTP,
@@ -299,7 +289,6 @@
 						await ctx.context.internalAdapter.deleteVerificationValue(
 							verificationValue.id,
 						);
->>>>>>> e91be5a3
 						throw new APIError("BAD_REQUEST", {
 							message: ERROR_CODES.OTP_EXPIRED,
 						});

import type {
	BetterAuthPlugin,
	GenericEndpointContext,
} from "@better-auth/core";
import {
	createAuthEndpoint,
	createAuthMiddleware,
} from "@better-auth/core/api";
import { BASE_ERROR_CODES } from "@better-auth/core/error";
import { defineErrorCodes } from "@better-auth/core/utils";
import * as z from "zod";
import { APIError, getSessionFromCtx } from "../../api";
import { setCookieCache, setSessionCookie } from "../../cookies";
import {
	constantTimeEqual,
	generateRandomString,
	symmetricDecrypt,
	symmetricEncrypt,
} from "../../crypto";
import { getDate } from "../../utils/date";
import { getEndpointResponse } from "../../utils/plugin-helper";
import { defaultKeyHasher, splitAtLastColon } from "./utils";

export interface EmailOTPOptions {
	/**
<<<<<<< HEAD
	 * Function to send email verification
	 *
	 * @cli example
	 * @cli required
	 * @type function
	 * @example ```ts
	 * async ({ email, otp, type }, request) => {
	 *  // Send email with OTP
	 * }
=======
	 * Function to send email verification.
	 *
	 * It is recommended to not await the email sending to avoid timing attacks.
	 * On serverless platforms, use `waitUntil` or similar to ensure the email is sent.
>>>>>>> 17ececb8
	 */
	sendVerificationOTP: (
		data: {
			email: string;
			otp: string;
			type: "sign-in" | "email-verification" | "forget-password";
		},
		ctx?: GenericEndpointContext | undefined,
	) => Promise<void>;
	/**
	 * Length of the OTP
	 *
	 * @default 6
	 * @cli
	 * @question What is the length of the OTP?
	 * @type number
	 */
	otpLength?: number | undefined;
	/**
	 * Expiry time of the OTP in seconds default is 5 minutes
	 *
	 * @default 300
	 * @cli
	 * @question What is the expiry time of the OTP in seconds?
	 * @type number
	 */
	expiresIn?: number | undefined;
	/**
	 * Custom function to generate otp
	 */
	generateOTP?: (
		data: {
			email: string;
			type: "sign-in" | "email-verification" | "forget-password";
		},
		ctx?: GenericEndpointContext,
	) => string | undefined;
	/**
	 * Send email verification on sign-up
	 *
	 * @default false
	 * @cli
	 * @question Would you like to send the OTP on sign-up?
	 * @type boolean
	 */
	sendVerificationOnSignUp?: boolean | undefined;
	/**
	 * A boolean value that determines whether to prevent
	 * automatic sign-up when the user is not registered.
	 *
	 * @default false
	 * @cli
	 * @question Would you like to disable sign-up?
	 * @type boolean
	 */
	disableSignUp?: boolean | undefined;
	/**
	 * Allowed attempts for the OTP code
	 *
	 * @cli
	 * @question What is the allowed attempts for the OTP code?
	 * @type number
	 * @default 3
	 */
	allowedAttempts?: number | undefined;
	/**
	 * Store the OTP in your database in a secure way
	 * Note: This will not affect the OTP sent to the user, it will only affect the OTP stored in your database
	 *
	 * @default "plain"
	 * @cli
	 * @question How would you like to store the OTP code?
	 * @type enum plain encrypted hashed
	 */
	storeOTP?:
		| (
				| "hashed"
				| "plain"
				| "encrypted"
				| { hash: (otp: string) => Promise<string> }
				| {
						encrypt: (otp: string) => Promise<string>;
						decrypt: (otp: string) => Promise<string>;
				  }
		  )
		| undefined;
	/**
	 * Override the default email verification to use email otp instead
	 *
	 * @default false
	 * @cli
	 * @question Would you like to override the default email verification?
	 * @type boolean
	 */
	overrideDefaultEmailVerification?: boolean | undefined;
}

const types = ["email-verification", "sign-in", "forget-password"] as const;

const defaultOTPGenerator = (options: EmailOTPOptions) =>
	generateRandomString(options.otpLength ?? 6, "0-9");

const ERROR_CODES = defineErrorCodes({
	OTP_EXPIRED: "OTP expired",
	INVALID_OTP: "Invalid OTP",
	TOO_MANY_ATTEMPTS: "Too many attempts",
});

export const emailOTP = (options: EmailOTPOptions) => {
	const opts = {
		expiresIn: 5 * 60,
		generateOTP: () => defaultOTPGenerator(options),
		storeOTP: "plain",
		...options,
	} satisfies EmailOTPOptions;

	async function storeOTP(ctx: GenericEndpointContext, otp: string) {
		if (opts.storeOTP === "encrypted") {
			return await symmetricEncrypt({
				key: ctx.context.secret,
				data: otp,
			});
		}
		if (opts.storeOTP === "hashed") {
			return await defaultKeyHasher(otp);
		}
		if (typeof opts.storeOTP === "object" && "hash" in opts.storeOTP) {
			return await opts.storeOTP.hash(otp);
		}
		if (typeof opts.storeOTP === "object" && "encrypt" in opts.storeOTP) {
			return await opts.storeOTP.encrypt(otp);
		}

		return otp;
	}

	async function verifyStoredOTP(
		ctx: GenericEndpointContext,
		storedOtp: string,
		otp: string,
	): Promise<boolean> {
		if (opts.storeOTP === "encrypted") {
			const decryptedOtp = await symmetricDecrypt({
				key: ctx.context.secret,
				data: storedOtp,
			});
			return constantTimeEqual(decryptedOtp, otp);
		}
		if (opts.storeOTP === "hashed") {
			const hashedOtp = await defaultKeyHasher(otp);
			return constantTimeEqual(hashedOtp, storedOtp);
		}
		if (typeof opts.storeOTP === "object" && "hash" in opts.storeOTP) {
			const hashedOtp = await opts.storeOTP.hash(otp);
			return constantTimeEqual(hashedOtp, storedOtp);
		}
		if (typeof opts.storeOTP === "object" && "decrypt" in opts.storeOTP) {
			const decryptedOtp = await opts.storeOTP.decrypt(storedOtp);
			return constantTimeEqual(decryptedOtp, otp);
		}

		return constantTimeEqual(otp, storedOtp);
	}
	const endpoints = {
		/**
		 * ### Endpoint
		 *
		 * POST `/email-otp/send-verification-otp`
		 *
		 * ### API Methods
		 *
		 * **server:**
		 * `auth.api.sendVerificationOTP`
		 *
		 * **client:**
		 * `authClient.emailOtp.sendVerificationOtp`
		 *
		 * @see [Read our docs to learn more.](https://better-auth.com/docs/plugins/email-otp#api-method-email-otp-send-verification-otp)
		 */
		sendVerificationOTP: createAuthEndpoint(
			"/email-otp/send-verification-otp",
			{
				method: "POST",
				body: z.object({
					email: z.string({}).meta({
						description: "Email address to send the OTP",
					}),
					type: z.enum(types).meta({
						description: "Type of the OTP",
					}),
				}),
				metadata: {
					openapi: {
						operationId: "sendEmailVerificationOTP",
						description: "Send a verification OTP to an email",
						responses: {
							200: {
								description: "Success",
								content: {
									"application/json": {
										schema: {
											type: "object",
											properties: {
												success: {
													type: "boolean",
												},
											},
										},
									},
								},
							},
						},
					},
				},
			},
			async (ctx) => {
				if (!options?.sendVerificationOTP) {
					ctx.context.logger.error(
						"send email verification is not implemented",
					);
					throw new APIError("BAD_REQUEST", {
						message: "send email verification is not implemented",
					});
				}
				const email = ctx.body.email.toLowerCase();
				const isValidEmail = z.email().safeParse(email);
				if (!isValidEmail.success) {
					throw ctx.error("BAD_REQUEST", {
						message: BASE_ERROR_CODES.INVALID_EMAIL,
					});
				}
				let otp =
					opts.generateOTP({ email, type: ctx.body.type }, ctx) ||
					defaultOTPGenerator(opts);

				let storedOTP = await storeOTP(ctx, otp);

				await ctx.context.internalAdapter
					.createVerificationValue({
						value: `${storedOTP}:0`,
						identifier: `${ctx.body.type}-otp-${email}`,
						expiresAt: getDate(opts.expiresIn, "sec"),
					})
					.catch(async (error) => {
						// might be duplicate key error
						await ctx.context.internalAdapter.deleteVerificationByIdentifier(
							`${ctx.body.type}-otp-${email}`,
						);
						//try again
						await ctx.context.internalAdapter.createVerificationValue({
							value: `${storedOTP}:0`,
							identifier: `${ctx.body.type}-otp-${email}`,
							expiresAt: getDate(opts.expiresIn, "sec"),
						});
					});
				const user = await ctx.context.internalAdapter.findUserByEmail(email);
				if (!user) {
					if (ctx.body.type === "sign-in" && !opts.disableSignUp) {
						// allow
					} else {
						await ctx.context.internalAdapter.deleteVerificationByIdentifier(
							`${ctx.body.type}-otp-${email}`,
						);
						return ctx.json({
							success: true,
						});
					}
				}

				await options.sendVerificationOTP(
					{
						email,
						otp,
						type: ctx.body.type,
					},
					ctx,
				);
				return ctx.json({
					success: true,
				});
			},
		),
	};

	return {
		id: "email-otp",
		init(ctx) {
			if (!opts.overrideDefaultEmailVerification) {
				return;
			}
			return {
				options: {
					emailVerification: {
						async sendVerificationEmail(data, request) {
							await endpoints.sendVerificationOTP({
								//@ts-expect-error - we need to pass the context
								context: ctx,
								request: request,
								body: {
									email: data.user.email,
									type: "email-verification",
								},
								ctx,
							});
						},
					},
				},
			};
		},
		endpoints: {
			...endpoints,
			createVerificationOTP: createAuthEndpoint(
				"/email-otp/create-verification-otp",
				{
					method: "POST",
					body: z.object({
						email: z.string({}).meta({
							description: "Email address to send the OTP",
						}),
						type: z.enum(types).meta({
							required: true,
							description: "Type of the OTP",
						}),
					}),
					metadata: {
						SERVER_ONLY: true,
						openapi: {
							operationId: "createEmailVerificationOTP",
							description: "Create a verification OTP for an email",
							responses: {
								200: {
									description: "Success",
									content: {
										"application/json": {
											schema: {
												type: "string",
											},
										},
									},
								},
							},
						},
					},
				},
				async (ctx) => {
					const email = ctx.body.email.toLowerCase();
					const otp =
						opts.generateOTP({ email, type: ctx.body.type }, ctx) ||
						defaultOTPGenerator(opts);
					let storedOTP = await storeOTP(ctx, otp);
					await ctx.context.internalAdapter.createVerificationValue({
						value: `${storedOTP}:0`,
						identifier: `${ctx.body.type}-otp-${email}`,
						expiresAt: getDate(opts.expiresIn, "sec"),
					});
					return otp;
				},
			),
			/**
			 * ### Endpoint
			 *
			 * GET `/email-otp/get-verification-otp`
			 *
			 * ### API Methods
			 *
			 * **server:**
			 * `auth.api.getVerificationOTP`
			 *
			 * @see [Read our docs to learn more.](https://better-auth.com/docs/plugins/email-otp#api-method-email-otp-get-verification-otp)
			 */
			getVerificationOTP: createAuthEndpoint(
				"/email-otp/get-verification-otp",
				{
					method: "GET",
					query: z.object({
						email: z.string({}).meta({
							description: "Email address the OTP was sent to",
						}),
						type: z.enum(types).meta({
							required: true,
							description: "Type of the OTP",
						}),
					}),
					metadata: {
						SERVER_ONLY: true,
						openapi: {
							operationId: "getEmailVerificationOTP",
							description: "Get a verification OTP for an email",
							responses: {
								"200": {
									description:
										"OTP retrieved successfully or not found/expired",
									content: {
										"application/json": {
											schema: {
												type: "object",
												properties: {
													otp: {
														type: "string",
														nullable: true,
														description:
															"The stored OTP, or null if not found or expired",
													},
												},
												required: ["otp"],
											},
										},
									},
								},
							},
						},
					},
				},
				async (ctx) => {
					const email = ctx.query.email.toLowerCase();
					const verificationValue =
						await ctx.context.internalAdapter.findVerificationValue(
							`${ctx.query.type}-otp-${email}`,
						);
					if (!verificationValue || verificationValue.expiresAt < new Date()) {
						return ctx.json({
							otp: null,
						});
					}
					if (
						opts.storeOTP === "hashed" ||
						(typeof opts.storeOTP === "object" && "hash" in opts.storeOTP)
					) {
						throw new APIError("BAD_REQUEST", {
							message: "OTP is hashed, cannot return the plain text OTP",
						});
					}

					let [storedOtp, _attempts] = splitAtLastColon(
						verificationValue.value,
					);
					let otp = storedOtp;
					if (opts.storeOTP === "encrypted") {
						otp = await symmetricDecrypt({
							key: ctx.context.secret,
							data: storedOtp,
						});
					}

					if (typeof opts.storeOTP === "object" && "decrypt" in opts.storeOTP) {
						otp = await opts.storeOTP.decrypt(storedOtp);
					}

					return ctx.json({
						otp,
					});
				},
			),
			/**
			 * ### Endpoint
			 *
			 * GET `/email-otp/check-verification-otp`
			 *
			 * ### API Methods
			 *
			 * **server:**
			 * `auth.api.checkVerificationOTP`
			 *
			 * @see [Read our docs to learn more.](https://better-auth.com/docs/plugins/email-otp#api-method-email-otp-check-verification-otp)
			 */
			checkVerificationOTP: createAuthEndpoint(
				"/email-otp/check-verification-otp",
				{
					method: "POST",
					body: z.object({
						email: z.string().meta({
							description: "Email address the OTP was sent to",
						}),
						type: z.enum(types).meta({
							required: true,
							description: "Type of the OTP",
						}),
						otp: z.string().meta({
							required: true,
							description: "OTP to verify",
						}),
					}),
					metadata: {
						openapi: {
							operationId: "verifyEmailWithOTP",
							description: "Verify an email with an OTP",
							responses: {
								200: {
									description: "Success",
									content: {
										"application/json": {
											schema: {
												type: "object",
												properties: {
													success: {
														type: "boolean",
													},
												},
											},
										},
									},
								},
							},
						},
					},
				},
				async (ctx) => {
					const email = ctx.body.email.toLowerCase();
					const isValidEmail = z.email().safeParse(email);
					if (!isValidEmail.success) {
						throw new APIError("BAD_REQUEST", {
							message: BASE_ERROR_CODES.INVALID_EMAIL,
						});
					}
					const user = await ctx.context.internalAdapter.findUserByEmail(email);
					if (!user) {
						throw new APIError("BAD_REQUEST", {
							message: BASE_ERROR_CODES.USER_NOT_FOUND,
						});
					}
					const verificationValue =
						await ctx.context.internalAdapter.findVerificationValue(
							`${ctx.body.type}-otp-${email}`,
						);
					if (!verificationValue) {
						throw new APIError("BAD_REQUEST", {
							message: ERROR_CODES.INVALID_OTP,
						});
					}
					if (verificationValue.expiresAt < new Date()) {
						await ctx.context.internalAdapter.deleteVerificationValue(
							verificationValue.id,
						);
						throw new APIError("BAD_REQUEST", {
							message: ERROR_CODES.OTP_EXPIRED,
						});
					}

					const [otpValue, attempts] = splitAtLastColon(
						verificationValue.value,
					);
					const allowedAttempts = options?.allowedAttempts || 3;
					if (attempts && parseInt(attempts) >= allowedAttempts) {
						await ctx.context.internalAdapter.deleteVerificationValue(
							verificationValue.id,
						);
						throw new APIError("FORBIDDEN", {
							message: ERROR_CODES.TOO_MANY_ATTEMPTS,
						});
					}
					const verified = await verifyStoredOTP(ctx, otpValue, ctx.body.otp);
					if (!verified) {
						await ctx.context.internalAdapter.updateVerificationValue(
							verificationValue.id,
							{
								value: `${otpValue}:${parseInt(attempts || "0") + 1}`,
							},
						);
						throw new APIError("BAD_REQUEST", {
							message: ERROR_CODES.INVALID_OTP,
						});
					}
					return ctx.json({
						success: true,
					});
				},
			),
			/**
			 * ### Endpoint
			 *
			 * POST `/email-otp/verify-email`
			 *
			 * ### API Methods
			 *
			 * **server:**
			 * `auth.api.verifyEmailOTP`
			 *
			 * **client:**
			 * `authClient.emailOtp.verifyEmail`
			 *
			 * @see [Read our docs to learn more.](https://better-auth.com/docs/plugins/email-otp#api-method-email-otp-verify-email)
			 */
			verifyEmailOTP: createAuthEndpoint(
				"/email-otp/verify-email",
				{
					method: "POST",
					body: z.object({
						email: z.string({}).meta({
							description: "Email address to verify",
						}),
						otp: z.string().meta({
							required: true,
							description: "OTP to verify",
						}),
					}),
					metadata: {
						openapi: {
							description: "Verify email with OTP",
							responses: {
								200: {
									description: "Success",
									content: {
										"application/json": {
											schema: {
												type: "object",
												properties: {
													status: {
														type: "boolean",
														description:
															"Indicates if the verification was successful",
														enum: [true],
													},
													token: {
														type: "string",
														nullable: true,
														description:
															"Session token if autoSignInAfterVerification is enabled, otherwise null",
													},
													user: {
														$ref: "#/components/schemas/User",
													},
												},
												required: ["status", "token", "user"],
											},
										},
									},
								},
							},
						},
					},
				},
				async (ctx) => {
					const email = ctx.body.email.toLowerCase();
					const isValidEmail = z.email().safeParse(email);
					if (!isValidEmail.success) {
						throw new APIError("BAD_REQUEST", {
							message: BASE_ERROR_CODES.INVALID_EMAIL,
						});
					}
					const verificationValue =
						await ctx.context.internalAdapter.findVerificationValue(
							`email-verification-otp-${email}`,
						);

					if (!verificationValue) {
						throw new APIError("BAD_REQUEST", {
							message: ERROR_CODES.INVALID_OTP,
						});
					}
					if (verificationValue.expiresAt < new Date()) {
						throw new APIError("BAD_REQUEST", {
							message: ERROR_CODES.OTP_EXPIRED,
						});
					}

					const [otpValue, attempts] = splitAtLastColon(
						verificationValue.value,
					);
					const allowedAttempts = options?.allowedAttempts || 3;
					if (attempts && parseInt(attempts) >= allowedAttempts) {
						await ctx.context.internalAdapter.deleteVerificationValue(
							verificationValue.id,
						);
						throw new APIError("FORBIDDEN", {
							message: ERROR_CODES.TOO_MANY_ATTEMPTS,
						});
					}
					const verified = await verifyStoredOTP(ctx, otpValue, ctx.body.otp);
					if (!verified) {
						await ctx.context.internalAdapter.updateVerificationValue(
							verificationValue.id,
							{
								value: `${otpValue}:${parseInt(attempts || "0") + 1}`,
							},
						);
						throw new APIError("BAD_REQUEST", {
							message: ERROR_CODES.INVALID_OTP,
						});
					}
					await ctx.context.internalAdapter.deleteVerificationValue(
						verificationValue.id,
					);
					const user = await ctx.context.internalAdapter.findUserByEmail(email);
					if (!user) {
						/**
						 * safe to leak the existence of a user, given the user has already the OTP from the
						 * email
						 */
						throw new APIError("BAD_REQUEST", {
							message: BASE_ERROR_CODES.USER_NOT_FOUND,
						});
					}
					const updatedUser = await ctx.context.internalAdapter.updateUser(
						user.user.id,
						{
							email,
							emailVerified: true,
						},
					);
					await ctx.context.options.emailVerification?.onEmailVerification?.(
						updatedUser,
						ctx.request,
					);

					if (
						ctx.context.options.emailVerification?.autoSignInAfterVerification
					) {
						const session = await ctx.context.internalAdapter.createSession(
							updatedUser.id,
						);
						await setSessionCookie(ctx, {
							session,
							user: updatedUser,
						});
						return ctx.json({
							status: true,
							token: session.token,
							user: {
								id: updatedUser.id,
								email: updatedUser.email,
								emailVerified: updatedUser.emailVerified,
								name: updatedUser.name,
								image: updatedUser.image,
								createdAt: updatedUser.createdAt,
								updatedAt: updatedUser.updatedAt,
							},
						});
					}
					const currentSession = await getSessionFromCtx(ctx);
					if (currentSession && updatedUser.emailVerified) {
						const dontRememberMeCookie = await ctx.getSignedCookie(
							ctx.context.authCookies.dontRememberToken.name,
							ctx.context.secret,
						);
						await setCookieCache(
							ctx,
							{
								session: currentSession.session,
								user: {
									...currentSession.user,
									emailVerified: true,
								},
							},
							!!dontRememberMeCookie,
						);
					}
					return ctx.json({
						status: true,
						token: null,
						user: {
							id: updatedUser.id,
							email: updatedUser.email,
							emailVerified: updatedUser.emailVerified,
							name: updatedUser.name,
							image: updatedUser.image,
							createdAt: updatedUser.createdAt,
							updatedAt: updatedUser.updatedAt,
						},
					});
				},
			),
			/**
			 * ### Endpoint
			 *
			 * POST `/sign-in/email-otp`
			 *
			 * ### API Methods
			 *
			 * **server:**
			 * `auth.api.signInEmailOTP`
			 *
			 * **client:**
			 * `authClient.signIn.emailOtp`
			 *
			 * @see [Read our docs to learn more.](https://better-auth.com/docs/plugins/email-otp#api-method-sign-in-email-otp)
			 */
			signInEmailOTP: createAuthEndpoint(
				"/sign-in/email-otp",
				{
					method: "POST",
					body: z.object({
						email: z.string({}).meta({
							description: "Email address to sign in",
						}),
						otp: z.string().meta({
							required: true,
							description: "OTP sent to the email",
						}),
					}),
					metadata: {
						openapi: {
							operationId: "signInWithEmailOTP",
							description: "Sign in with email and OTP",
							responses: {
								200: {
									description: "Success",
									content: {
										"application/json": {
											schema: {
												type: "object",
												properties: {
													token: {
														type: "string",
														description:
															"Session token for the authenticated session",
													},
													user: {
														$ref: "#/components/schemas/User",
													},
												},
												required: ["token", "user"],
											},
										},
									},
								},
							},
						},
					},
				},
				async (ctx) => {
					const email = ctx.body.email.toLowerCase();
					const verificationValue =
						await ctx.context.internalAdapter.findVerificationValue(
							`sign-in-otp-${email}`,
						);
					if (!verificationValue) {
						throw new APIError("BAD_REQUEST", {
							message: ERROR_CODES.INVALID_OTP,
						});
					}
					if (verificationValue.expiresAt < new Date()) {
						throw new APIError("BAD_REQUEST", {
							message: ERROR_CODES.OTP_EXPIRED,
						});
					}
					const [otpValue, attempts] = splitAtLastColon(
						verificationValue.value,
					);
					const allowedAttempts = options?.allowedAttempts || 3;
					if (attempts && parseInt(attempts) >= allowedAttempts) {
						await ctx.context.internalAdapter.deleteVerificationValue(
							verificationValue.id,
						);
						throw new APIError("FORBIDDEN", {
							message: ERROR_CODES.TOO_MANY_ATTEMPTS,
						});
					}
					const verified = await verifyStoredOTP(ctx, otpValue, ctx.body.otp);
					if (!verified) {
						await ctx.context.internalAdapter.updateVerificationValue(
							verificationValue.id,
							{
								value: `${otpValue}:${parseInt(attempts || "0") + 1}`,
							},
						);
						throw new APIError("BAD_REQUEST", {
							message: ERROR_CODES.INVALID_OTP,
						});
					}
					await ctx.context.internalAdapter.deleteVerificationValue(
						verificationValue.id,
					);
					const user = await ctx.context.internalAdapter.findUserByEmail(email);
					if (!user) {
						if (opts.disableSignUp) {
							throw new APIError("BAD_REQUEST", {
								message: BASE_ERROR_CODES.USER_NOT_FOUND,
							});
						}
						const newUser = await ctx.context.internalAdapter.createUser({
							email,
							emailVerified: true,
							name: "",
						});
						const session = await ctx.context.internalAdapter.createSession(
							newUser.id,
						);
						await setSessionCookie(ctx, {
							session,
							user: newUser,
						});
						return ctx.json({
							token: session.token,
							user: {
								id: newUser.id,
								email: newUser.email,
								emailVerified: newUser.emailVerified,
								name: newUser.name,
								image: newUser.image,
								createdAt: newUser.createdAt,
								updatedAt: newUser.updatedAt,
							},
						});
					}

					if (!user.user.emailVerified) {
						await ctx.context.internalAdapter.updateUser(user.user.id, {
							emailVerified: true,
						});
					}

					const session = await ctx.context.internalAdapter.createSession(
						user.user.id,
					);
					await setSessionCookie(ctx, {
						session,
						user: user.user,
					});
					return ctx.json({
						token: session.token,
						user: {
							id: user.user.id,
							email: user.user.email,
							emailVerified: user.user.emailVerified,
							name: user.user.name,
							image: user.user.image,
							createdAt: user.user.createdAt,
							updatedAt: user.user.updatedAt,
						},
					});
				},
			),
			/**
			 * ### Endpoint
			 *
			 * POST `/forget-password/email-otp`
			 *
			 * ### API Methods
			 *
			 * **server:**
			 * `auth.api.forgetPasswordEmailOTP`
			 *
			 * **client:**
			 * `authClient.forgetPassword.emailOtp`
			 *
			 * @see [Read our docs to learn more.](https://better-auth.com/docs/plugins/email-otp#api-method-forget-password-email-otp)
			 */
			forgetPasswordEmailOTP: createAuthEndpoint(
				"/forget-password/email-otp",
				{
					method: "POST",
					body: z.object({
						email: z.string().meta({
							description: "Email address to send the OTP",
						}),
					}),
					metadata: {
						openapi: {
							operationId: "forgetPasswordWithEmailOTP",
							description: "Forget password with email and OTP",
							responses: {
								200: {
									description: "Success",
									content: {
										"application/json": {
											schema: {
												type: "object",
												properties: {
													success: {
														type: "boolean",
														description:
															"Indicates if the OTP was sent successfully",
													},
												},
											},
										},
									},
								},
							},
						},
					},
				},
				async (ctx) => {
					const email = ctx.body.email;
					const otp =
						opts.generateOTP({ email, type: "forget-password" }, ctx) ||
						defaultOTPGenerator(opts);
					let storedOTP = await storeOTP(ctx, otp);
					await ctx.context.internalAdapter.createVerificationValue({
						value: `${storedOTP}:0`,
						identifier: `forget-password-otp-${email}`,
						expiresAt: getDate(opts.expiresIn, "sec"),
					});
					const user = await ctx.context.internalAdapter.findUserByEmail(email);
					if (!user) {
						await ctx.context.internalAdapter.deleteVerificationByIdentifier(
							`forget-password-otp-${email}`,
						);
						return ctx.json({
							success: true,
						});
					}
					await options
						.sendVerificationOTP(
							{
								email,
								otp,
								type: "forget-password",
							},
							ctx,
						)
						.catch((e) => {
							ctx.context.logger.error("Failed to send OTP", e);
						});
					return ctx.json({
						success: true,
					});
				},
			),
			/**
			 * ### Endpoint
			 *
			 * POST `/email-otp/reset-password`
			 *
			 * ### API Methods
			 *
			 * **server:**
			 * `auth.api.resetPasswordEmailOTP`
			 *
			 * **client:**
			 * `authClient.emailOtp.resetPassword`
			 *
			 * @see [Read our docs to learn more.](https://better-auth.com/docs/plugins/email-otp#api-method-email-otp-reset-password)
			 */
			resetPasswordEmailOTP: createAuthEndpoint(
				"/email-otp/reset-password",
				{
					method: "POST",
					body: z.object({
						email: z.string().meta({
							description: "Email address to reset the password",
						}),
						otp: z.string().meta({
							description: "OTP sent to the email",
						}),
						password: z.string().meta({
							description: "New password",
						}),
					}),
					metadata: {
						openapi: {
							operationId: "resetPasswordWithEmailOTP",
							description: "Reset password with email and OTP",
							responses: {
								200: {
									description: "Success",
									contnt: {
										"application/json": {
											schema: {
												type: "object",
												properties: {
													success: {
														type: "boolean",
													},
												},
											},
										},
									},
								},
							},
						},
					},
				},
				async (ctx) => {
					const email = ctx.body.email;
					const verificationValue =
						await ctx.context.internalAdapter.findVerificationValue(
							`forget-password-otp-${email}`,
						);
					if (!verificationValue) {
						throw new APIError("BAD_REQUEST", {
							message: ERROR_CODES.INVALID_OTP,
						});
					}
					if (verificationValue.expiresAt < new Date()) {
						await ctx.context.internalAdapter.deleteVerificationValue(
							verificationValue.id,
						);
						throw new APIError("BAD_REQUEST", {
							message: ERROR_CODES.OTP_EXPIRED,
						});
					}
					const [otpValue, attempts] = splitAtLastColon(
						verificationValue.value,
					);
					const allowedAttempts = options?.allowedAttempts || 3;
					if (attempts && parseInt(attempts) >= allowedAttempts) {
						await ctx.context.internalAdapter.deleteVerificationValue(
							verificationValue.id,
						);
						throw new APIError("FORBIDDEN", {
							message: ERROR_CODES.TOO_MANY_ATTEMPTS,
						});
					}
					const verified = await verifyStoredOTP(ctx, otpValue, ctx.body.otp);
					if (!verified) {
						await ctx.context.internalAdapter.updateVerificationValue(
							verificationValue.id,
							{
								value: `${otpValue}:${parseInt(attempts || "0") + 1}`,
							},
						);
						throw new APIError("BAD_REQUEST", {
							message: ERROR_CODES.INVALID_OTP,
						});
					}
					await ctx.context.internalAdapter.deleteVerificationValue(
						verificationValue.id,
					);
					const user = await ctx.context.internalAdapter.findUserByEmail(
						email,
						{
							includeAccounts: true,
						},
					);
					if (!user) {
						throw new APIError("BAD_REQUEST", {
							message: BASE_ERROR_CODES.USER_NOT_FOUND,
						});
					}
					const minPasswordLength =
						ctx.context.password.config.minPasswordLength;
					if (ctx.body.password.length < minPasswordLength) {
						throw new APIError("BAD_REQUEST", {
							message: BASE_ERROR_CODES.PASSWORD_TOO_SHORT,
						});
					}
					const maxPasswordLength =
						ctx.context.password.config.maxPasswordLength;
					if (ctx.body.password.length > maxPasswordLength) {
						throw new APIError("BAD_REQUEST", {
							message: BASE_ERROR_CODES.PASSWORD_TOO_LONG,
						});
					}
					const passwordHash = await ctx.context.password.hash(
						ctx.body.password,
					);
					let account = user.accounts?.find(
						(account) => account.providerId === "credential",
					);
					if (!account) {
						await ctx.context.internalAdapter.createAccount({
							userId: user.user.id,
							providerId: "credential",
							accountId: user.user.id,
							password: passwordHash,
						});
					} else {
						await ctx.context.internalAdapter.updatePassword(
							user.user.id,
							passwordHash,
						);
					}

					if (ctx.context.options.emailAndPassword?.onPasswordReset) {
						await ctx.context.options.emailAndPassword.onPasswordReset(
							{
								user: user.user,
							},
							ctx.request,
						);
					}

					if (!user.user.emailVerified) {
						await ctx.context.internalAdapter.updateUser(user.user.id, {
							emailVerified: true,
						});
					}

					if (
						ctx.context.options.emailAndPassword?.revokeSessionsOnPasswordReset
					) {
						await ctx.context.internalAdapter.deleteSessions(user.user.id);
					}
					return ctx.json({
						success: true,
					});
				},
			),
		},
		hooks: {
			after: [
				{
					matcher(context) {
						return !!(
							context.path?.startsWith("/sign-up") &&
							opts.sendVerificationOnSignUp &&
							!opts.overrideDefaultEmailVerification
						);
					},
					handler: createAuthMiddleware(async (ctx) => {
						const response = await getEndpointResponse<{
							user: { email: string };
						}>(ctx);
						const email = response?.user.email;
						if (email) {
							const otp =
								opts.generateOTP({ email, type: ctx.body.type }, ctx) ||
								defaultOTPGenerator(opts);
							let storedOTP = await storeOTP(ctx, otp);
							await ctx.context.internalAdapter.createVerificationValue({
								value: `${storedOTP}:0`,
								identifier: `email-verification-otp-${email}`,
								expiresAt: getDate(opts.expiresIn, "sec"),
							});
							await options.sendVerificationOTP(
								{
									email,
									otp,
									type: "email-verification",
								},
								ctx,
							);
						}
					}),
				},
			],
		},
		$ERROR_CODES: ERROR_CODES,
		rateLimit: [
			{
				pathMatcher(path) {
					return path === "/email-otp/send-verification-otp";
				},
				window: 60,
				max: 3,
			},
			{
				pathMatcher(path) {
					return path === "/email-otp/check-verification-otp";
				},
				window: 60,
				max: 3,
			},
			{
				pathMatcher(path) {
					return path === "/email-otp/verify-email";
				},
				window: 60,
				max: 3,
			},
			{
				pathMatcher(path) {
					return path === "/sign-in/email-otp";
				},
				window: 60,
				max: 3,
			},
		],
	} satisfies BetterAuthPlugin;
};<|MERGE_RESOLUTION|>--- conflicted
+++ resolved
@@ -23,8 +23,10 @@
 
 export interface EmailOTPOptions {
 	/**
-<<<<<<< HEAD
-	 * Function to send email verification
+	 * Function to send email verification.
+	 *
+	 * It is recommended to not await the email sending to avoid timing attacks.
+	 * On serverless platforms, use `waitUntil` or similar to ensure the email is sent.
 	 *
 	 * @cli example
 	 * @cli required
@@ -33,12 +35,6 @@
 	 * async ({ email, otp, type }, request) => {
 	 *  // Send email with OTP
 	 * }
-=======
-	 * Function to send email verification.
-	 *
-	 * It is recommended to not await the email sending to avoid timing attacks.
-	 * On serverless platforms, use `waitUntil` or similar to ensure the email is sent.
->>>>>>> 17ececb8
 	 */
 	sendVerificationOTP: (
 		data: {

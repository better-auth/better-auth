import type { BetterAuthPlugin } from "@better-auth/core";
import { createAuthMiddleware } from "@better-auth/core/api";
import { generateRandomString } from "../../crypto";
import { getDate } from "../../utils/date";
import { getEndpointResponse } from "../../utils/plugin-helper";
import { EMAIL_OTP_ERROR_CODES } from "./error-codes";
import { storeOTP } from "./otp-token";
import {
	checkVerificationOTP,
	createVerificationOTP,
	forgetPasswordEmailOTP,
	getVerificationOTP,
	resetPasswordEmailOTP,
	sendVerificationOTP,
	signInEmailOTP,
	verifyEmailOTP,
} from "./routes";
import type { EmailOTPOptions } from "./types";

export type { EmailOTPOptions } from "./types";

const defaultOTPGenerator = (options: EmailOTPOptions) =>
	generateRandomString(options.otpLength ?? 6, "0-9");

export const emailOTP = (options: EmailOTPOptions) => {
	const opts = {
		expiresIn: 5 * 60,
		generateOTP: () => defaultOTPGenerator(options),
		storeOTP: "plain",
		...options,
	} satisfies EmailOTPOptions;

	const sendVerificationOTPAction = sendVerificationOTP(opts);

	return {
		id: "email-otp",
		init(ctx) {
			if (!opts.overrideDefaultEmailVerification) {
				return;
			}
			return {
				options: {
					emailVerification: {
						async sendVerificationEmail(data, request) {
							await ctx.runInBackgroundOrAwait(
								sendVerificationOTPAction({
									//@ts-expect-error - we need to pass the context
									context: ctx,
									request: request,
									body: {
										email: data.user.email,
										type: "email-verification",
									},
									ctx,
								}),
							);
						},
					},
				},
			};
		},
		endpoints: {
			sendVerificationOTP: sendVerificationOTPAction,
			createVerificationOTP: createVerificationOTP(opts),
			getVerificationOTP: getVerificationOTP(opts),
			checkVerificationOTP: checkVerificationOTP(opts),
			verifyEmailOTP: verifyEmailOTP(opts),
			signInEmailOTP: signInEmailOTP(opts),
			forgetPasswordEmailOTP: forgetPasswordEmailOTP(opts),
			resetPasswordEmailOTP: resetPasswordEmailOTP(opts),
		},
		hooks: {
			after: [
				{
					matcher(context) {
						return !!(
							context.path?.startsWith("/sign-up") &&
							opts.sendVerificationOnSignUp &&
							!opts.overrideDefaultEmailVerification
						);
					},
					handler: createAuthMiddleware(async (ctx) => {
						const response = await getEndpointResponse<{
							user: { email: string };
						}>(ctx);
						const email = response?.user.email;
						if (email) {
							const otp =
								opts.generateOTP({ email, type: ctx.body.type }, ctx) ||
								defaultOTPGenerator(opts);
							let storedOTP = await storeOTP(ctx, opts, otp);
							await ctx.context.internalAdapter.createVerificationValue({
								value: `${storedOTP}:0`,
								identifier: `email-verification-otp-${email}`,
								expiresAt: getDate(opts.expiresIn, "sec"),
							});
							await ctx.context.runInBackgroundOrAwait(
								options.sendVerificationOTP(
									{
										email,
										otp,
										type: "email-verification",
									},
									ctx,
								),
							);
						}
					}),
				},
			],
		},

		rateLimit: [
			{
				pathMatcher(path) {
					return path === "/email-otp/send-verification-otp";
				},
				window: 60,
				max: 3,
			},
			{
				pathMatcher(path) {
					return path === "/email-otp/check-verification-otp";
				},
				window: 60,
				max: 3,
			},
			{
				pathMatcher(path) {
					return path === "/email-otp/verify-email";
				},
				window: 60,
				max: 3,
			},
			{
				pathMatcher(path) {
					return path === "/sign-in/email-otp";
				},
				window: 60,
				max: 3,
			},
		],
<<<<<<< HEAD
		$ERROR_CODES: EMAIL_OTP_ERROR_CODES,
=======
		options,
>>>>>>> 1c9a0f4a
	} satisfies BetterAuthPlugin;
};<|MERGE_RESOLUTION|>--- conflicted
+++ resolved
@@ -140,10 +140,7 @@
 				max: 3,
 			},
 		],
-<<<<<<< HEAD
+		options,
 		$ERROR_CODES: EMAIL_OTP_ERROR_CODES,
-=======
-		options,
->>>>>>> 1c9a0f4a
 	} satisfies BetterAuthPlugin;
 };
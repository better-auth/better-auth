--- conflicted
+++ resolved
@@ -64,13 +64,6 @@
 	 */
 	allowedAttempts?: number;
 	/**
-<<<<<<< HEAD
-	 * Override the default email verification to use email otp instead
-	 *
-	 * @default false
-	 */
-	overrideDefaultEmailVerification?: boolean;
-=======
 	 * Store the OTP in your database in a secure way
 	 * Note: This will not affect the OTP sent to the user, it will only affect the OTP stored in your database
 	 *
@@ -85,7 +78,6 @@
 				encrypt: (otp: string) => Promise<string>;
 				decrypt: (otp: string) => Promise<string>;
 		  };
->>>>>>> 00d1e938
 }
 
 const types = ["email-verification", "sign-in", "forget-password"] as const;
@@ -105,16 +97,6 @@
 		TOO_MANY_ATTEMPTS: "Too many attempts",
 	} as const;
 
-<<<<<<< HEAD
-	const endpoints = {
-		sendVerificationOTP: createAuthEndpoint(
-			"/email-otp/send-verification-otp",
-			{
-				method: "POST",
-				body: z.object({
-					email: z.string({
-						description: "Email address to send the OTP",
-=======
 	async function storeOTP(ctx: GenericEndpointContext, otp: string) {
 		if (opts.storeOTP === "encrypted") {
 			return await symmetricEncrypt({
@@ -178,25 +160,21 @@
 						type: z.enum(types, {
 							description: "Type of the OTP",
 						}),
->>>>>>> 00d1e938
 					}),
-					type: z.enum(types, {
-						description: "Type of the OTP",
-					}),
-				}),
-				metadata: {
-					openapi: {
-						description: "Send verification OTP",
-						responses: {
-							200: {
-								description: "Success",
-								content: {
-									"application/json": {
-										schema: {
-											type: "object",
-											properties: {
-												success: {
-													type: "boolean",
+					metadata: {
+						openapi: {
+							description: "Send verification OTP",
+							responses: {
+								200: {
+									description: "Success",
+									content: {
+										"application/json": {
+											schema: {
+												type: "object",
+												properties: {
+													success: {
+														type: "boolean",
+													},
 												},
 											},
 										},
@@ -206,61 +184,23 @@
 						},
 					},
 				},
-			},
-			async (ctx) => {
-				if (!options?.sendVerificationOTP) {
-					ctx.context.logger.error(
-						"send email verification is not implemented",
-					);
-					throw new APIError("BAD_REQUEST", {
-						message: "send email verification is not implemented",
-					});
-				}
-				const email = ctx.body.email;
-				const emailRegex = /^[a-zA-Z0-9._%+-]+@[a-zA-Z0-9.-]+\.[a-zA-Z]{2,}$/;
-
-				if (!emailRegex.test(email)) {
-					throw ctx.error("BAD_REQUEST", {
-						message: ERROR_CODES.INVALID_EMAIL,
-					});
-				}
-				if (opts.disableSignUp) {
-					const user = await ctx.context.internalAdapter.findUserByEmail(email);
-					if (!user) {
-						throw new APIError("BAD_REQUEST", {
-							message: ERROR_CODES.USER_NOT_FOUND,
-						});
-					}
-				} else if (ctx.body.type === "forget-password") {
-					const user = await ctx.context.internalAdapter.findUserByEmail(email);
-					if (!user) {
-						return ctx.json({
-							success: true,
-						});
-					}
-<<<<<<< HEAD
-				}
-				const otp = opts.generateOTP(
-					{ email, type: ctx.body.type },
-					ctx.request,
-				);
-				await ctx.context.internalAdapter
-					.createVerificationValue(
-						{
-							value: `${otp}:0`,
-							identifier: `${ctx.body.type}-otp-${email}`,
-							expiresAt: getDate(opts.expiresIn, "sec"),
-						},
-						ctx,
-					)
-					.catch(async (error) => {
-						// might be duplicate key error
-						await ctx.context.internalAdapter.deleteVerificationByIdentifier(
-							`${ctx.body.type}-otp-${email}`,
-						);
-						//try again
-						await ctx.context.internalAdapter.createVerificationValue(
-=======
+				async (ctx) => {
+					if (!options?.sendVerificationOTP) {
+						ctx.context.logger.error(
+							"send email verification is not implemented",
+						);
+						throw new APIError("BAD_REQUEST", {
+							message: "send email verification is not implemented",
+						});
+					}
+					const email = ctx.body.email;
+					const emailRegex = /^[a-zA-Z0-9._%+-]+@[a-zA-Z0-9.-]+\.[a-zA-Z]{2,}$/;
+
+					if (!emailRegex.test(email)) {
+						throw ctx.error("BAD_REQUEST", {
+							message: ERROR_CODES.INVALID_EMAIL,
+						});
+					}
 					if (opts.disableSignUp) {
 						const user =
 							await ctx.context.internalAdapter.findUserByEmail(email);
@@ -287,44 +227,12 @@
 
 					await ctx.context.internalAdapter
 						.createVerificationValue(
->>>>>>> 00d1e938
 							{
 								value: `${storedOTP}:0`,
 								identifier: `${ctx.body.type}-otp-${email}`,
 								expiresAt: getDate(opts.expiresIn, "sec"),
 							},
 							ctx,
-<<<<<<< HEAD
-						);
-					});
-				await options.sendVerificationOTP(
-					{
-						email,
-						otp,
-						type: ctx.body.type,
-					},
-					ctx.request,
-				);
-				return ctx.json({
-					success: true,
-				});
-			},
-		),
-	};
-	return {
-		id: "email-otp",
-		init(ctx) {
-			return {
-				options: {
-					emailVerification: {
-						async sendVerificationEmail(data, request) {
-							await endpoints.sendVerificationOTP({
-								//@ts-expect-error - we need to pass the context
-								context: ctx,
-								body: {
-									email: data.user.email,
-									type: "email-verification",
-=======
 						)
 						.catch(async (error) => {
 							// might be duplicate key error
@@ -337,17 +245,23 @@
 									value: `${storedOTP}:0`,
 									identifier: `${ctx.body.type}-otp-${email}`,
 									expiresAt: getDate(opts.expiresIn, "sec"),
->>>>>>> 00d1e938
 								},
-								request,
-							});
-						},
-					},
-				},
-			};
-		},
-		endpoints: {
-			...endpoints,
+								ctx,
+							);
+						});
+					await options.sendVerificationOTP(
+						{
+							email,
+							otp,
+							type: ctx.body.type,
+						},
+						ctx.request,
+					);
+					return ctx.json({
+						success: true,
+					});
+				},
+			),
 			createVerificationOTP: createAuthEndpoint(
 				"/email-otp/create-verification-otp",
 				{

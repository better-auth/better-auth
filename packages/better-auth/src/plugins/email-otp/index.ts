import * as z from "zod/v4";
import { APIError, createAuthEndpoint, createAuthMiddleware } from "../../api";
import type { BetterAuthPlugin, GenericEndpointContext } from "../../types";
import {
	generateRandomString,
	symmetricDecrypt,
	symmetricEncrypt,
} from "../../crypto";
import { getDate } from "../../utils/date";
import { setSessionCookie } from "../../cookies";
import { getEndpointResponse } from "../../utils/plugin-helper";
import { defaultKeyHasher, splitAtLastColon } from "./utils";

export interface EmailOTPOptions {
	/**
	 * Function to send email verification
	 */
	sendVerificationOTP: (
		data: {
			email: string;
			otp: string;
			type: "sign-in" | "email-verification" | "forget-password";
		},
		request?: Request,
	) => Promise<void>;
	/**
	 * Length of the OTP
	 *
	 * @default 6
	 */
	otpLength?: number;
	/**
	 * Expiry time of the OTP in seconds
	 *
	 * @default 300 (5 minutes)
	 */
	expiresIn?: number;
	/**
	 * Custom function to generate otp
	 */
	generateOTP?: (
		data: {
			email: string;
			type: "sign-in" | "email-verification" | "forget-password";
		},
		request?: Request,
	) => string;
	/**
	 * Send email verification on sign-up
	 *
	 * @Default false
	 */
	sendVerificationOnSignUp?: boolean;
	/**
	 * A boolean value that determines whether to prevent
	 * automatic sign-up when the user is not registered.
	 *
	 * @Default false
	 */
	disableSignUp?: boolean;
	/**
	 * Allowed attempts for the OTP code
	 * @default 3
	 */
	allowedAttempts?: number;
	/**
	 * Store the OTP in your database in a secure way
	 * Note: This will not affect the OTP sent to the user, it will only affect the OTP stored in your database
	 *
	 * @default "plain"
	 */
	storeOTP?:
		| "hashed"
		| "plain"
		| "encrypted"
		| { hash: (otp: string) => Promise<string> }
		| {
				encrypt: (otp: string) => Promise<string>;
				decrypt: (otp: string) => Promise<string>;
		  };
	/**
	 * Override the default email verification to use email otp instead
	 *
	 * @default false
	 */
	overrideDefaultEmailVerification?: boolean;
}

const types = ["email-verification", "sign-in", "forget-password"] as const;

export const emailOTP = (options: EmailOTPOptions) => {
	const opts = {
		expiresIn: 5 * 60,
		generateOTP: () => generateRandomString(options.otpLength ?? 6, "0-9"),
		storeOTP: "plain",
		...options,
	} satisfies EmailOTPOptions;
	const ERROR_CODES = {
		OTP_EXPIRED: "otp expired",
		INVALID_OTP: "Invalid OTP",
		INVALID_EMAIL: "Invalid email",
		USER_NOT_FOUND: "User not found",
		TOO_MANY_ATTEMPTS: "Too many attempts",
	} as const;

	async function storeOTP(ctx: GenericEndpointContext, otp: string) {
		if (opts.storeOTP === "encrypted") {
			return await symmetricEncrypt({
				key: ctx.context.secret,
				data: otp,
			});
		}
		if (opts.storeOTP === "hashed") {
			return await defaultKeyHasher(otp);
		}
		if (typeof opts.storeOTP === "object" && "hash" in opts.storeOTP) {
			return await opts.storeOTP.hash(otp);
		}
		if (typeof opts.storeOTP === "object" && "encrypt" in opts.storeOTP) {
			return await opts.storeOTP.encrypt(otp);
		}

		return otp;
	}

	async function verifyStoredOTP(
		ctx: GenericEndpointContext,
		storedOtp: string,
		otp: string,
	): Promise<boolean> {
		if (opts.storeOTP === "encrypted") {
			return (
				(await symmetricDecrypt({
					key: ctx.context.secret,
					data: storedOtp,
				})) === otp
			);
		}
		if (opts.storeOTP === "hashed") {
			const hashedOtp = await defaultKeyHasher(otp);
			return hashedOtp === storedOtp;
		}
		if (typeof opts.storeOTP === "object" && "hash" in opts.storeOTP) {
			const hashedOtp = await opts.storeOTP.hash(otp);
			return hashedOtp === storedOtp;
		}
		if (typeof opts.storeOTP === "object" && "decrypt" in opts.storeOTP) {
			const decryptedOtp = await opts.storeOTP.decrypt(storedOtp);
			return decryptedOtp === otp;
		}

		return otp === storedOtp;
	}
	const endpoints = {
		/**
		 * ### Endpoint
		 *
		 * POST `/email-otp/send-verification-otp`
		 *
		 * ### API Methods
		 *
		 * **server:**
		 * `auth.api.sendVerificationOTP`
		 *
		 * **client:**
		 * `authClient.emailOtp.sendVerificationOtp`
		 *
		 * @see [Read our docs to learn more.](https://better-auth.com/docs/plugins/email-otp#api-method-email-otp-send-verification-otp)
		 */
		sendVerificationOTP: createAuthEndpoint(
			"/email-otp/send-verification-otp",
			{
				method: "POST",
				body: z.object({
					email: z.string({}).meta({
						description: "Email address to send the OTP",
					}),
					type: z.enum(types).meta({
						description: "Type of the OTP",
					}),
				}),
				metadata: {
					openapi: {
						description: "Send verification OTP",
						responses: {
							200: {
								description: "Success",
								content: {
									"application/json": {
										schema: {
											type: "object",
											properties: {
												success: {
													type: "boolean",
												},
											},
										},
									},
								},
							},
						},
					},
				},
			},
			async (ctx) => {
				if (!options?.sendVerificationOTP) {
					ctx.context.logger.error(
						"send email verification is not implemented",
					);
					throw new APIError("BAD_REQUEST", {
						message: "send email verification is not implemented",
					});
				}
				const email = ctx.body.email;
				const emailRegex = /^[a-zA-Z0-9._%+-]+@[a-zA-Z0-9.-]+\.[a-zA-Z]{2,}$/;

				if (!emailRegex.test(email)) {
					throw ctx.error("BAD_REQUEST", {
						message: ERROR_CODES.INVALID_EMAIL,
					});
				}
				if (opts.disableSignUp) {
					const user = await ctx.context.internalAdapter.findUserByEmail(email);
					if (!user) {
						throw new APIError("BAD_REQUEST", {
							message: ERROR_CODES.USER_NOT_FOUND,
						});
					}
				} else if (ctx.body.type === "forget-password") {
					const user = await ctx.context.internalAdapter.findUserByEmail(email);
					if (!user) {
						return ctx.json({
							success: true,
						});
					}
				}
				let otp = opts.generateOTP({ email, type: ctx.body.type }, ctx.request);

				let storedOTP = await storeOTP(ctx, otp);

				await ctx.context.internalAdapter
					.createVerificationValue(
						{
							value: `${storedOTP}:0`,
							identifier: `${ctx.body.type}-otp-${email}`,
							expiresAt: getDate(opts.expiresIn, "sec"),
						},
						ctx,
					)
					.catch(async (error) => {
						// might be duplicate key error
						await ctx.context.internalAdapter.deleteVerificationByIdentifier(
							`${ctx.body.type}-otp-${email}`,
						);
						//try again
						await ctx.context.internalAdapter.createVerificationValue(
							{
								value: `${storedOTP}:0`,
								identifier: `${ctx.body.type}-otp-${email}`,
								expiresAt: getDate(opts.expiresIn, "sec"),
							},
							ctx,
						);
					});
				await options.sendVerificationOTP(
					{
						email,
						otp,
						type: ctx.body.type,
					},
					ctx.request,
				);
				return ctx.json({
					success: true,
				});
			},
		),
	};

	return {
		id: "email-otp",
		init(ctx) {
			return {
				options: {
					emailVerification: {
						...(opts.overrideDefaultEmailVerification
							? {
									async sendVerificationEmail(data, request) {
										await endpoints.sendVerificationOTP({
											//@ts-expect-error - we need to pass the context
											context: ctx,
											request: request,
											body: {
												email: data.user.email,
												type: "email-verification",
											},
											ctx,
										});
									},
								}
							: {}),
					},
				},
			};
		},
		endpoints: {
			...endpoints,
			createVerificationOTP: createAuthEndpoint(
				"/email-otp/create-verification-otp",
				{
					method: "POST",
					body: z.object({
						email: z.string({}).meta({
							description: "Email address to send the OTP",
						}),
						type: z.enum(types).meta({
							required: true,
							description: "Type of the OTP",
						}),
					}),
					metadata: {
						SERVER_ONLY: true,
						openapi: {
							description: "Create verification OTP",
							responses: {
								200: {
									description: "Success",
									content: {
										"application/json": {
											schema: {
												type: "string",
											},
										},
									},
								},
							},
						},
					},
				},
				async (ctx) => {
					const email = ctx.body.email;
					const otp = opts.generateOTP(
						{ email, type: ctx.body.type },
						ctx.request,
					);
					let storedOTP = await storeOTP(ctx, otp);
					await ctx.context.internalAdapter.createVerificationValue(
						{
							value: `${storedOTP}:0`,
							identifier: `${ctx.body.type}-otp-${email}`,
							expiresAt: getDate(opts.expiresIn, "sec"),
						},
						ctx,
					);
					return otp;
				},
			),
			/**
			 * ### Endpoint
			 *
			 * GET `/email-otp/get-verification-otp`
			 *
			 * ### API Methods
			 *
			 * **server:**
			 * `auth.api.getVerificationOTP`
			 *
			 * @see [Read our docs to learn more.](https://better-auth.com/docs/plugins/email-otp#api-method-email-otp-get-verification-otp)
			 */
			getVerificationOTP: createAuthEndpoint(
				"/email-otp/get-verification-otp",
				{
					method: "GET",
					query: z.object({
<<<<<<< HEAD
						email: z.string({
							description: "Email address the OTP was sent to",
						}),
						type: z.enum(types, {
							description: "Type of the OTP",
						}),
=======
						email: z.string({}).meta({
							description: "Email address to get the OTP",
						}),
						type: z.enum(types).meta({
							required: true,
							description: "Type of the OTP",
						}),
>>>>>>> 723a4f4d
					}),
					metadata: {
						SERVER_ONLY: true,
						openapi: {
							description: "Get verification OTP",
							responses: {
								"200": {
									description:
										"OTP retrieved successfully or not found/expired",
									content: {
										"application/json": {
											schema: {
												type: "object",
												properties: {
													otp: {
														type: "string",
														nullable: true,
														description:
															"The stored OTP, or null if not found or expired",
													},
												},
												required: ["otp"],
											},
										},
									},
								},
							},
						},
					},
				},
				async (ctx) => {
					const email = ctx.query.email;
					const verificationValue =
						await ctx.context.internalAdapter.findVerificationValue(
							`${ctx.query.type}-otp-${email}`,
						);
					if (!verificationValue || verificationValue.expiresAt < new Date()) {
						return ctx.json({
							otp: null,
						});
					}
					if (
						opts.storeOTP === "hashed" ||
						(typeof opts.storeOTP === "object" && "hash" in opts.storeOTP)
					) {
						throw new APIError("BAD_REQUEST", {
							message: "OTP is hashed, cannot return the plain text OTP",
						});
					}

					let [storedOtp, _attempts] = splitAtLastColon(
						verificationValue.value,
					);
					let otp = storedOtp;
					if (opts.storeOTP === "encrypted") {
						otp = await symmetricDecrypt({
							key: ctx.context.secret,
							data: storedOtp,
						});
					}

					if (typeof opts.storeOTP === "object" && "decrypt" in opts.storeOTP) {
						otp = await opts.storeOTP.decrypt(storedOtp);
					}

					return ctx.json({
						otp,
					});
				},
			),
<<<<<<< HEAD
			checkVerificationOTP: createAuthEndpoint(
				"/email-otp/check-verification-otp",
				{
					method: "POST",
					body: z.object({
						email: z.string({
							description: "Email address the OTP was sent to",
						}),
						type: z.enum(types, {
							description: "Type of the OTP",
						}),
						otp: z.string({
							description: "OTP to verify",
						}),
					}),
					metadata: {
						openapi: {
							description: "Check if a verification OTP is valid",
							responses: {
								200: {
									description: "Success",
									content: {
										"application/json": {
											schema: {
												type: "object",
												properties: {
													success: {
														type: "boolean",
													},
												},
											},
										},
									},
								},
							},
						},
					},
				},
				async (ctx) => {
					const email = ctx.body.email;
					const user = await ctx.context.internalAdapter.findUserByEmail(email);
					if (!user) {
						throw new APIError("BAD_REQUEST", {
							message: ERROR_CODES.USER_NOT_FOUND,
						});
					}
					const verificationValue =
						await ctx.context.internalAdapter.findVerificationValue(
							`${ctx.body.type}-otp-${email}`,
						);
					if (!verificationValue) {
						throw new APIError("BAD_REQUEST", {
							message: ERROR_CODES.INVALID_OTP,
						});
					}
					if (verificationValue.expiresAt < new Date()) {
						await ctx.context.internalAdapter.deleteVerificationValue(
							verificationValue.id,
						);
						throw new APIError("BAD_REQUEST", {
							message: ERROR_CODES.OTP_EXPIRED,
						});
					}
					const otp = ctx.body.otp;
					if (verificationValue.value !== otp) {
						throw new APIError("BAD_REQUEST", {
							message: ERROR_CODES.INVALID_OTP,
						});
					}
					return ctx.json({
						success: true,
					});
				},
			),
=======
			/**
			 * ### Endpoint
			 *
			 * POST `/email-otp/verify-email`
			 *
			 * ### API Methods
			 *
			 * **server:**
			 * `auth.api.verifyEmailOTP`
			 *
			 * **client:**
			 * `authClient.emailOtp.verifyEmail`
			 *
			 * @see [Read our docs to learn more.](https://better-auth.com/docs/plugins/email-otp#api-method-email-otp-verify-email)
			 */
>>>>>>> 723a4f4d
			verifyEmailOTP: createAuthEndpoint(
				"/email-otp/verify-email",
				{
					method: "POST",
					body: z.object({
						email: z.string({}).meta({
							description: "Email address to verify",
						}),
						otp: z.string().meta({
							required: true,
							description: "OTP to verify",
						}),
					}),
					metadata: {
						openapi: {
							description: "Verify email with OTP",
							responses: {
								200: {
									description: "Success",
									content: {
										"application/json": {
											schema: {
												type: "object",
												properties: {
													status: {
														type: "boolean",
														description:
															"Indicates if the verification was successful",
														enum: [true],
													},
													token: {
														type: "string",
														nullable: true,
														description:
															"Session token if autoSignInAfterVerification is enabled, otherwise null",
													},
													user: {
														$ref: "#/components/schemas/User",
													},
													required: ["status", "token", "user"],
												},
											},
										},
									},
								},
							},
						},
					},
				},
				async (ctx) => {
					const email = ctx.body.email;
					const emailRegex = /^[a-zA-Z0-9._%+-]+@[a-zA-Z0-9.-]+\.[a-zA-Z]{2,}$/;
					if (!emailRegex.test(email)) {
						throw new APIError("BAD_REQUEST", {
							message: ERROR_CODES.INVALID_EMAIL,
						});
					}
					const verificationValue =
						await ctx.context.internalAdapter.findVerificationValue(
							`email-verification-otp-${email}`,
						);

					if (!verificationValue) {
						throw new APIError("BAD_REQUEST", {
							message: ERROR_CODES.INVALID_OTP,
						});
					}
					if (verificationValue.expiresAt < new Date()) {
						throw new APIError("BAD_REQUEST", {
							message: ERROR_CODES.OTP_EXPIRED,
						});
					}

					const [otpValue, attempts] = splitAtLastColon(
						verificationValue.value,
					);
					const allowedAttempts = options?.allowedAttempts || 3;
					if (attempts && parseInt(attempts) >= allowedAttempts) {
						await ctx.context.internalAdapter.deleteVerificationValue(
							verificationValue.id,
						);
						throw new APIError("FORBIDDEN", {
							message: ERROR_CODES.TOO_MANY_ATTEMPTS,
						});
					}
					const verified = await verifyStoredOTP(ctx, otpValue, ctx.body.otp);
					if (!verified) {
						await ctx.context.internalAdapter.updateVerificationValue(
							verificationValue.id,
							{
								value: `${otpValue}:${parseInt(attempts || "0") + 1}`,
							},
						);
						throw new APIError("BAD_REQUEST", {
							message: ERROR_CODES.INVALID_OTP,
						});
					}
					await ctx.context.internalAdapter.deleteVerificationValue(
						verificationValue.id,
					);
					const user = await ctx.context.internalAdapter.findUserByEmail(email);
					if (!user) {
						throw new APIError("BAD_REQUEST", {
							message: ERROR_CODES.USER_NOT_FOUND,
						});
					}
					const updatedUser = await ctx.context.internalAdapter.updateUser(
						user.user.id,
						{
							email,
							emailVerified: true,
						},
						ctx,
					);
					await ctx.context.options.emailVerification?.onEmailVerification?.(
						updatedUser,
						ctx.request,
					);

					if (
						ctx.context.options.emailVerification?.autoSignInAfterVerification
					) {
						const session = await ctx.context.internalAdapter.createSession(
							updatedUser.id,
							ctx,
						);
						await setSessionCookie(ctx, {
							session,
							user: updatedUser,
						});
						return ctx.json({
							status: true,
							token: session.token,
							user: {
								id: updatedUser.id,
								email: updatedUser.email,
								emailVerified: updatedUser.emailVerified,
								name: updatedUser.name,
								image: updatedUser.image,
								createdAt: updatedUser.createdAt,
								updatedAt: updatedUser.updatedAt,
							},
						});
					}

					return ctx.json({
						status: true,
						token: null,
						user: {
							id: updatedUser.id,
							email: updatedUser.email,
							emailVerified: updatedUser.emailVerified,
							name: updatedUser.name,
							image: updatedUser.image,
							createdAt: updatedUser.createdAt,
							updatedAt: updatedUser.updatedAt,
						},
					});
				},
			),
			/**
			 * ### Endpoint
			 *
			 * POST `/sign-in/email-otp`
			 *
			 * ### API Methods
			 *
			 * **server:**
			 * `auth.api.signInEmailOTP`
			 *
			 * **client:**
			 * `authClient.signIn.emailOtp`
			 *
			 * @see [Read our docs to learn more.](https://better-auth.com/docs/plugins/email-otp#api-method-sign-in-email-otp)
			 */
			signInEmailOTP: createAuthEndpoint(
				"/sign-in/email-otp",
				{
					method: "POST",
					body: z.object({
						email: z.string({}).meta({
							description: "Email address to sign in",
						}),
						otp: z.string().meta({
							required: true,
							description: "OTP sent to the email",
						}),
					}),
					metadata: {
						openapi: {
							description: "Sign in with email and OTP",
							responses: {
								200: {
									description: "Success",
									content: {
										"application/json": {
											schema: {
												type: "object",
												properties: {
													token: {
														type: "string",
														description:
															"Session token for the authenticated session",
													},
													user: {
														$ref: "#/components/schemas/User",
													},
												},
												required: ["token", "user"],
											},
										},
									},
								},
							},
						},
					},
				},
				async (ctx) => {
					const email = ctx.body.email;
					const verificationValue =
						await ctx.context.internalAdapter.findVerificationValue(
							`sign-in-otp-${email}`,
						);
					if (!verificationValue) {
						throw new APIError("BAD_REQUEST", {
							message: ERROR_CODES.INVALID_OTP,
						});
					}
					if (verificationValue.expiresAt < new Date()) {
						throw new APIError("BAD_REQUEST", {
							message: ERROR_CODES.OTP_EXPIRED,
						});
					}
					const [otpValue, attempts] = splitAtLastColon(
						verificationValue.value,
					);
					const allowedAttempts = options?.allowedAttempts || 3;
					if (attempts && parseInt(attempts) >= allowedAttempts) {
						await ctx.context.internalAdapter.deleteVerificationValue(
							verificationValue.id,
						);
						throw new APIError("FORBIDDEN", {
							message: ERROR_CODES.TOO_MANY_ATTEMPTS,
						});
					}
					const verified = await verifyStoredOTP(ctx, otpValue, ctx.body.otp);
					if (!verified) {
						await ctx.context.internalAdapter.updateVerificationValue(
							verificationValue.id,
							{
								value: `${otpValue}:${parseInt(attempts || "0") + 1}`,
							},
						);
						throw new APIError("BAD_REQUEST", {
							message: ERROR_CODES.INVALID_OTP,
						});
					}
					await ctx.context.internalAdapter.deleteVerificationValue(
						verificationValue.id,
					);
					const user = await ctx.context.internalAdapter.findUserByEmail(email);
					if (!user) {
						if (opts.disableSignUp) {
							throw new APIError("BAD_REQUEST", {
								message: ERROR_CODES.USER_NOT_FOUND,
							});
						}
						const newUser = await ctx.context.internalAdapter.createUser(
							{
								email,
								emailVerified: true,
								name: "",
							},
							ctx,
						);
						const session = await ctx.context.internalAdapter.createSession(
							newUser.id,
							ctx,
						);
						await setSessionCookie(ctx, {
							session,
							user: newUser,
						});
						return ctx.json({
							token: session.token,
							user: {
								id: newUser.id,
								email: newUser.email,
								emailVerified: newUser.emailVerified,
								name: newUser.name,
								image: newUser.image,
								createdAt: newUser.createdAt,
								updatedAt: newUser.updatedAt,
							},
						});
					}

					if (!user.user.emailVerified) {
						await ctx.context.internalAdapter.updateUser(
							user.user.id,
							{
								emailVerified: true,
							},
							ctx,
						);
					}

					const session = await ctx.context.internalAdapter.createSession(
						user.user.id,
						ctx,
					);
					await setSessionCookie(ctx, {
						session,
						user: user.user,
					});
					return ctx.json({
						token: session.token,
						user: {
							id: user.user.id,
							email: user.user.email,
							emailVerified: user.user.emailVerified,
							name: user.user.name,
							image: user.user.image,
							createdAt: user.user.createdAt,
							updatedAt: user.user.updatedAt,
						},
					});
				},
			),
			/**
			 * ### Endpoint
			 *
			 * POST `/forget-password/email-otp`
			 *
			 * ### API Methods
			 *
			 * **server:**
			 * `auth.api.forgetPasswordEmailOTP`
			 *
			 * **client:**
			 * `authClient.forgetPassword.emailOtp`
			 *
			 * @see [Read our docs to learn more.](https://better-auth.com/docs/plugins/email-otp#api-method-forget-password-email-otp)
			 */
			forgetPasswordEmailOTP: createAuthEndpoint(
				"/forget-password/email-otp",
				{
					method: "POST",
					body: z.object({
						email: z.string().meta({
							description: "Email address to send the OTP",
						}),
					}),
					metadata: {
						openapi: {
							description: "Send a password reset OTP to the user",
							responses: {
								200: {
									description: "Success",
									content: {
										"application/json": {
											schema: {
												type: "object",
												properties: {
													success: {
														type: "boolean",
														description:
															"Indicates if the OTP was sent successfully",
													},
												},
											},
										},
									},
								},
							},
						},
					},
				},
				async (ctx) => {
					const email = ctx.body.email;
					const user = await ctx.context.internalAdapter.findUserByEmail(email);
					if (!user) {
						throw new APIError("BAD_REQUEST", {
							message: ERROR_CODES.USER_NOT_FOUND,
						});
					}
					const otp = opts.generateOTP(
						{ email, type: "forget-password" },
						ctx.request,
					);
					let storedOTP = await storeOTP(ctx, otp);
					await ctx.context.internalAdapter.createVerificationValue(
						{
							value: `${storedOTP}:0`,
							identifier: `forget-password-otp-${email}`,
							expiresAt: getDate(opts.expiresIn, "sec"),
						},
						ctx,
					);
					await options.sendVerificationOTP(
						{
							email,
							otp,
							type: "forget-password",
						},
						ctx.request,
					);
					return ctx.json({
						success: true,
					});
				},
			),
			/**
			 * ### Endpoint
			 *
			 * POST `/email-otp/reset-password`
			 *
			 * ### API Methods
			 *
			 * **server:**
			 * `auth.api.resetPasswordEmailOTP`
			 *
			 * **client:**
			 * `authClient.emailOtp.resetPassword`
			 *
			 * @see [Read our docs to learn more.](https://better-auth.com/docs/plugins/email-otp#api-method-email-otp-reset-password)
			 */
			resetPasswordEmailOTP: createAuthEndpoint(
				"/email-otp/reset-password",
				{
					method: "POST",
					body: z.object({
						email: z.string().meta({
							description: "Email address to reset the password",
						}),
						otp: z.string().meta({
							description: "OTP sent to the email",
						}),
						password: z.string().meta({
							description: "New password",
						}),
					}),
					metadata: {
						openapi: {
							description: "Reset user password with OTP",
							responses: {
								200: {
									description: "Success",
									contnt: {
										"application/json": {
											schema: {
												type: "object",
												properties: {
													success: {
														type: "boolean",
													},
												},
											},
										},
									},
								},
							},
						},
					},
				},
				async (ctx) => {
					const email = ctx.body.email;
					const user = await ctx.context.internalAdapter.findUserByEmail(
						email,
						{
							includeAccounts: true,
						},
					);
					if (!user) {
						throw new APIError("BAD_REQUEST", {
							message: ERROR_CODES.USER_NOT_FOUND,
						});
					}
					const verificationValue =
						await ctx.context.internalAdapter.findVerificationValue(
							`forget-password-otp-${email}`,
						);
					if (!verificationValue) {
						throw new APIError("BAD_REQUEST", {
							message: ERROR_CODES.INVALID_OTP,
						});
					}
					if (verificationValue.expiresAt < new Date()) {
						await ctx.context.internalAdapter.deleteVerificationValue(
							verificationValue.id,
						);
						throw new APIError("BAD_REQUEST", {
							message: ERROR_CODES.OTP_EXPIRED,
						});
					}
					const [otpValue, attempts] = splitAtLastColon(
						verificationValue.value,
					);
					const allowedAttempts = options?.allowedAttempts || 3;
					if (attempts && parseInt(attempts) >= allowedAttempts) {
						await ctx.context.internalAdapter.deleteVerificationValue(
							verificationValue.id,
						);
						throw new APIError("FORBIDDEN", {
							message: ERROR_CODES.TOO_MANY_ATTEMPTS,
						});
					}
					const verified = await verifyStoredOTP(ctx, otpValue, ctx.body.otp);
					if (!verified) {
						await ctx.context.internalAdapter.updateVerificationValue(
							verificationValue.id,
							{
								value: `${otpValue}:${parseInt(attempts || "0") + 1}`,
							},
						);
						throw new APIError("BAD_REQUEST", {
							message: ERROR_CODES.INVALID_OTP,
						});
					}
					await ctx.context.internalAdapter.deleteVerificationValue(
						verificationValue.id,
					);
					const passwordHash = await ctx.context.password.hash(
						ctx.body.password,
					);
					const account = user.accounts.find(
						(account) => account.providerId === "credential",
					);
					if (!account) {
						await ctx.context.internalAdapter.createAccount(
							{
								userId: user.user.id,
								providerId: "credential",
								accountId: user.user.id,
								password: passwordHash,
							},
							ctx,
						);
					} else {
						await ctx.context.internalAdapter.updatePassword(
							user.user.id,
							passwordHash,
							ctx,
						);
					}

					if (!user.user.emailVerified) {
						await ctx.context.internalAdapter.updateUser(
							user.user.id,
							{
								emailVerified: true,
							},
							ctx,
						);
					}

					return ctx.json({
						success: true,
					});
				},
			),
		},
		hooks: {
			after: [
				{
					matcher(context) {
						return !!(
							context.path?.startsWith("/sign-up") &&
							opts.sendVerificationOnSignUp
						);
					},
					handler: createAuthMiddleware(async (ctx) => {
						const response = await getEndpointResponse<{
							user: { email: string };
						}>(ctx);
						const email = response?.user.email;
						if (email) {
							const otp = opts.generateOTP(
								{ email, type: ctx.body.type },
								ctx.request,
							);
							let storedOTP = await storeOTP(ctx, otp);
							await ctx.context.internalAdapter.createVerificationValue(
								{
									value: `${storedOTP}:0`,
									identifier: `email-verification-otp-${email}`,
									expiresAt: getDate(opts.expiresIn, "sec"),
								},
								ctx,
							);
							await options.sendVerificationOTP(
								{
									email,
									otp,
									type: "email-verification",
								},
								ctx.request,
							);
						}
					}),
				},
			],
		},
		$ERROR_CODES: ERROR_CODES,
		rateLimit: [
			{
				pathMatcher(path) {
					return path === "/email-otp/send-verification-otp";
				},
				window: 60,
				max: 3,
			},
			{
				pathMatcher(path) {
					return path === "/email-otp/check-verification-otp";
				},
				window: 60,
				max: 3,
			},
			{
				pathMatcher(path) {
					return path === "/email-otp/verify-email";
				},
				window: 60,
				max: 3,
			},
			{
				pathMatcher(path) {
					return path === "/sign-in/email-otp";
				},
				window: 60,
				max: 3,
			},
		],
	} satisfies BetterAuthPlugin;
};<|MERGE_RESOLUTION|>--- conflicted
+++ resolved
@@ -372,22 +372,13 @@
 				{
 					method: "GET",
 					query: z.object({
-<<<<<<< HEAD
-						email: z.string({
+						email: z.string({}).meta({
 							description: "Email address the OTP was sent to",
-						}),
-						type: z.enum(types, {
-							description: "Type of the OTP",
-						}),
-=======
-						email: z.string({}).meta({
-							description: "Email address to get the OTP",
 						}),
 						type: z.enum(types).meta({
 							required: true,
 							description: "Type of the OTP",
 						}),
->>>>>>> 723a4f4d
 					}),
 					metadata: {
 						SERVER_ONLY: true,
@@ -458,19 +449,32 @@
 					});
 				},
 			),
-<<<<<<< HEAD
+			/**
+			 * ### Endpoint
+			 *
+			 * GET `/email-otp/check-verification-otp`
+			 *
+			 * ### API Methods
+			 *
+			 * **server:**
+			 * `auth.api.checkVerificationOTP`
+			 *
+			 * @see [Read our docs to learn more.](https://better-auth.com/docs/plugins/email-otp#api-method-email-otp-check-verification-otp)
+			 */
 			checkVerificationOTP: createAuthEndpoint(
 				"/email-otp/check-verification-otp",
 				{
 					method: "POST",
 					body: z.object({
-						email: z.string({
+						email: z.string({}).meta({
 							description: "Email address the OTP was sent to",
 						}),
-						type: z.enum(types, {
+						type: z.enum(types).meta({
+							required: true,
 							description: "Type of the OTP",
 						}),
-						otp: z.string({
+						otp: z.string().meta({
+							required: true,
 							description: "OTP to verify",
 						}),
 					}),
@@ -533,7 +537,6 @@
 					});
 				},
 			),
-=======
 			/**
 			 * ### Endpoint
 			 *
@@ -549,7 +552,6 @@
 			 *
 			 * @see [Read our docs to learn more.](https://better-auth.com/docs/plugins/email-otp#api-method-email-otp-verify-email)
 			 */
->>>>>>> 723a4f4d
 			verifyEmailOTP: createAuthEndpoint(
 				"/email-otp/verify-email",
 				{

import { z } from "zod";
import { APIError, createAuthEndpoint } from "../../api";
import type { BetterAuthPlugin, User } from "../../types";
import { generateRandomString } from "../../crypto";
import { getDate } from "../../utils/date";
import { setSessionCookie } from "../../cookies";

interface EmailOTPOptions {
	/**
	 * Function to send email verification
	 */
	sendVerificationOTP: (
		data: {
			email: string;
			otp: string;
			type: "sign-in" | "email-verification" | "forget-password";
		},
		request?: Request,
	) => Promise<void>;
	/**
	 * Length of the OTP
	 */
	otpLength?: number;
	/**
	 * Expiry time of the OTP in seconds
	 */
	expiresIn?: number;
	/**
	 * Send email verification on sign-up
	 *
	 * @Default false
	 */
	sendVerificationOnSignUp?: boolean;
	/**
	 * A boolean value that determines whether to prevent
	 * automatic sign-up when the user is not registered.
	 *
	 * @Default false
	 */
	disableSignUp?: boolean;
}

const types = ["email-verification", "sign-in", "forget-password"] as const;

export const emailOTP = (options: EmailOTPOptions) => {
	const opts = {
		expireIn: 5 * 60,
		otpLength: 6,
		...options,
	};
	const ERROR_CODES = {
		OTP_EXPIRED: "otp expired",
		INVALID_OTP: "invalid otp",
		INVALID_EMAIL: "invalid email",
		USER_NOT_FOUND: "user not found",
	} as const;
	return {
		id: "email-otp",
		endpoints: {
			sendVerificationOTP: createAuthEndpoint(
				"/email-otp/send-verification-otp",
				{
					method: "POST",
					body: z.object({
						email: z.string({
							description: "Email address to send the OTP",
						}),
						type: z.enum(types, {
							description: "Type of the OTP",
						}),
					}),
					metadata: {
						openapi: {
							description: "Send verification OTP",
							responses: {
								200: {
									description: "Success",
									content: {
										"application/json": {
											schema: {
												type: "object",
												properties: {
													success: {
														type: "boolean",
													},
												},
											},
										},
									},
								},
							},
						},
					},
				},
				async (ctx) => {
					if (!options?.sendVerificationOTP) {
						ctx.context.logger.error(
							"send email verification is not implemented",
						);
						throw new APIError("BAD_REQUEST", {
							message: "send email verification is not implemented",
						});
					}
					const email = ctx.body.email;
					const emailRegex = /^[a-zA-Z0-9._%+-]+@[a-zA-Z0-9.-]+\.[a-zA-Z]{2,}$/;
					if (!emailRegex.test(email)) {
						throw new APIError("BAD_REQUEST", {
							message: ERROR_CODES.INVALID_EMAIL,
						});
					}
					const otp = generateRandomString(opts.otpLength, "0-9");
					await ctx.context.internalAdapter
						.createVerificationValue({
							value: otp,
							identifier: `${ctx.body.type}-otp-${email}`,
							expiresAt: getDate(opts.expireIn, "sec"),
						})
						.catch(async (error) => {
							// might be duplicate key error
							await ctx.context.internalAdapter.deleteVerificationByIdentifier(
								`${ctx.body.type}-otp-${email}`,
							);
							//try again
							await ctx.context.internalAdapter.createVerificationValue({
								value: otp,
								identifier: `${ctx.body.type}-otp-${email}`,
								expiresAt: getDate(opts.expireIn, "sec"),
							});
						});
					await options.sendVerificationOTP(
						{
							email,
							otp,
							type: ctx.body.type,
						},
						ctx.request,
					);
					return ctx.json({
						success: true,
					});
				},
			),
			createVerificationOTP: createAuthEndpoint(
				"/email-otp/create-verification-otp",
				{
					method: "POST",
					body: z.object({
						email: z.string({
							description: "Email address to send the OTP",
						}),
						type: z.enum(types, {
							description: "Type of the OTP",
						}),
					}),
					metadata: {
						SERVER_ONLY: true,
						openapi: {
							description: "Create verification OTP",
							responses: {
								200: {
									description: "Success",
									content: {
										"application/json": {
											schema: {
												type: "string",
											},
										},
									},
								},
							},
						},
					},
				},
				async (ctx) => {
					const email = ctx.body.email;
					const otp = generateRandomString(opts.otpLength, "0-9");
					await ctx.context.internalAdapter.createVerificationValue({
						value: otp,
						identifier: `${ctx.body.type}-otp-${email}`,
						expiresAt: getDate(opts.expireIn, "sec"),
					});
					return otp;
				},
			),
			getVerificationOTP: createAuthEndpoint(
				"/email-otp/get-verification-otp",
				{
					method: "GET",
					query: z.object({
						email: z.string({
							description: "Email address to get the OTP",
						}),
						type: z.enum(types),
					}),
					metadata: {
						SERVER_ONLY: true,
						openapi: {
							description: "Get verification OTP",
							responses: {
								200: {
									description: "Success",
									content: {
										"application/json": {
											schema: {
												type: "object",
												properties: {
													otp: {
														type: "string",
													},
												},
											},
										},
									},
								},
							},
						},
					},
				},
				async (ctx) => {
					const email = ctx.query.email;
					const verificationValue =
						await ctx.context.internalAdapter.findVerificationValue(
							`${ctx.query.type}-otp-${email}`,
						);
					if (!verificationValue || verificationValue.expiresAt < new Date()) {
						return ctx.json({
							otp: null,
						});
					}
					return ctx.json({
						otp: verificationValue.value,
					});
				},
			),
			verifyEmailOTP: createAuthEndpoint(
				"/email-otp/verify-email",
				{
					method: "POST",
					body: z.object({
						email: z.string({
							description: "Email address to verify",
						}),
						otp: z.string({
							description: "OTP to verify",
						}),
					}),
					metadata: {
						openapi: {
							description: "Verify email OTP",
							responses: {
								200: {
									description: "Success",
									content: {
										"application/json": {
											schema: {
												type: "object",
												properties: {
													user: {
														$ref: "#/components/schemas/User",
													},
												},
											},
										},
									},
								},
							},
						},
					},
				},
				async (ctx) => {
					const email = ctx.body.email;
					const emailRegex = /^[a-zA-Z0-9._%+-]+@[a-zA-Z0-9.-]+\.[a-zA-Z]{2,}$/;
					if (!emailRegex.test(email)) {
						throw new APIError("BAD_REQUEST", {
							message: ERROR_CODES.INVALID_EMAIL,
						});
					}
					const verificationValue =
						await ctx.context.internalAdapter.findVerificationValue(
							`email-verification-otp-${email}`,
						);

					if (!verificationValue) {
						throw new APIError("BAD_REQUEST", {
							message: ERROR_CODES.INVALID_OTP,
						});
					}
					if (verificationValue.expiresAt < new Date()) {
						await ctx.context.internalAdapter.deleteVerificationValue(
							verificationValue.id,
						);
						throw new APIError("BAD_REQUEST", {
							message: ERROR_CODES.OTP_EXPIRED,
						});
					}
					const otp = ctx.body.otp;
					if (verificationValue.value !== otp) {
						throw new APIError("BAD_REQUEST", {
							message: ERROR_CODES.INVALID_OTP,
						});
					}
					await ctx.context.internalAdapter.deleteVerificationValue(
						verificationValue.id,
					);
					const user = await ctx.context.internalAdapter.findUserByEmail(email);
					if (!user) {
						throw new APIError("BAD_REQUEST", {
							message: ERROR_CODES.USER_NOT_FOUND,
						});
					}
					const updatedUser = await ctx.context.internalAdapter.updateUser(
						user.user.id,
						{
							email,
							emailVerified: true,
						},
					);

					if (
						ctx.context.options.emailVerification?.autoSignInAfterVerification
					) {
						const session = await ctx.context.internalAdapter.createSession(
							updatedUser.id,
							ctx.request,
						);
						await setSessionCookie(ctx, {
							session,
							user: updatedUser,
						});
						return ctx.json({
							id: updatedUser.id,
							email: updatedUser.email,
							emailVerified: updatedUser.emailVerified,
							name: updatedUser.name,
							image: updatedUser.image,
							createdAt: updatedUser.createdAt,
							updatedAt: updatedUser.updatedAt,
						});
					}

					return ctx.json({
						id: updatedUser.id,
						email: updatedUser.email,
						emailVerified: updatedUser.emailVerified,
						name: updatedUser.name,
						image: updatedUser.image,
						createdAt: updatedUser.createdAt,
						updatedAt: updatedUser.updatedAt,
					} as User);
				},
			),
			signInEmailOTP: createAuthEndpoint(
				"/sign-in/email-otp",
				{
					method: "POST",
					body: z.object({
						email: z.string({
							description: "Email address to sign in",
						}),
						otp: z.string({
							description: "OTP sent to the email",
						}),
					}),
					metadata: {
						openapi: {
							description: "Sign in with email OTP",
							responses: {
								200: {
									description: "Success",
									content: {
										"application/json": {
											schema: {
												type: "object",
												properties: {
													user: {
														$ref: "#/components/schemas/User",
													},
													session: {
														$ref: "#/components/schemas/Session",
													},
												},
											},
										},
									},
								},
							},
						},
					},
				},
				async (ctx) => {
					const email = ctx.body.email;
					const verificationValue =
						await ctx.context.internalAdapter.findVerificationValue(
							`sign-in-otp-${email}`,
						);
					if (!verificationValue) {
						throw new APIError("BAD_REQUEST", {
							message: ERROR_CODES.INVALID_OTP,
						});
					}
					if (verificationValue.expiresAt < new Date()) {
						await ctx.context.internalAdapter.deleteVerificationValue(
							verificationValue.id,
						);
						throw new APIError("BAD_REQUEST", {
							message: ERROR_CODES.OTP_EXPIRED,
						});
					}
					const otp = ctx.body.otp;
					if (verificationValue.value !== otp) {
						throw new APIError("BAD_REQUEST", {
							message: ERROR_CODES.INVALID_OTP,
						});
					}
					await ctx.context.internalAdapter.deleteVerificationValue(
						verificationValue.id,
					);
					const user = await ctx.context.internalAdapter.findUserByEmail(email);
					if (!user) {
						if (opts.disableSignUp) {
							throw new APIError("BAD_REQUEST", {
								message: ERROR_CODES.USER_NOT_FOUND,
							});
						}
						const newUser = await ctx.context.internalAdapter.createUser({
							email,
							emailVerified: true,
							name: email,
						});
						const session = await ctx.context.internalAdapter.createSession(
							newUser.id,
							ctx.request,
						);
						await setSessionCookie(ctx, {
							session,
							user: newUser,
						});
						return ctx.json({
							user: newUser,
							session,
						});
					}

					if (!user.user.emailVerified) {
						await ctx.context.internalAdapter.updateUser(user.user.id, {
							emailVerified: true,
						});
					}

					const session = await ctx.context.internalAdapter.createSession(
						user.user.id,
						ctx.request,
					);
					await setSessionCookie(ctx, {
						session,
						user: user.user,
					});
					return ctx.json({
						session,
						user,
					});
				},
			),
			forgetPasswordEmailOTP: createAuthEndpoint(
				"/forget-password/email-otp",
				{
					method: "POST",
					body: z.object({
						email: z.string({
							description: "Email address to send the OTP",
						}),
					}),
					metadata: {
						openapi: {
							description: "Forget password with email OTP",
							responses: {
								200: {
									description: "Success",
									content: {
										"application/json": {
											schema: {
												type: "object",
												properties: {
													success: {
														type: "boolean",
													},
												},
											},
										},
									},
								},
							},
						},
					},
				},
				async (ctx) => {
					const email = ctx.body.email;
					const user = await ctx.context.internalAdapter.findUserByEmail(email);
					if (!user) {
						throw new APIError("BAD_REQUEST", {
							message: ERROR_CODES.USER_NOT_FOUND,
						});
					}
					const otp = generateRandomString(opts.otpLength, "0-9");
					await ctx.context.internalAdapter.createVerificationValue({
						value: otp,
						identifier: `forget-password-otp-${email}`,
						expiresAt: getDate(opts.expireIn, "sec"),
					});
					await options.sendVerificationOTP(
						{
							email,
							otp,
							type: "forget-password",
						},
						ctx.request,
					);
					return ctx.json({
						success: true,
					});
				},
			),
			resetPasswordEmailOTP: createAuthEndpoint(
				"/email-otp/reset-password",
				{
					method: "POST",
					body: z.object({
						email: z.string({
							description: "Email address to reset the password",
						}),
						otp: z.string({
							description: "OTP sent to the email",
						}),
						password: z.string({
							description: "New password",
						}),
					}),
					metadata: {
						openapi: {
							description: "Reset password with email OTP",
							responses: {
								200: {
									description: "Success",
									content: {
										"application/json": {
											schema: {
												type: "object",
												properties: {
													success: {
														type: "boolean",
													},
												},
											},
										},
									},
								},
							},
						},
					},
				},
				async (ctx) => {
					const email = ctx.body.email;
					const user = await ctx.context.internalAdapter.findUserByEmail(email);
					if (!user) {
						throw new APIError("BAD_REQUEST", {
							message: ERROR_CODES.USER_NOT_FOUND,
						});
					}
					const verificationValue =
						await ctx.context.internalAdapter.findVerificationValue(
							`forget-password-otp-${email}`,
						);
					if (!verificationValue) {
						throw new APIError("BAD_REQUEST", {
							message: ERROR_CODES.INVALID_OTP,
						});
					}
					if (verificationValue.expiresAt < new Date()) {
						await ctx.context.internalAdapter.deleteVerificationValue(
							verificationValue.id,
						);
						throw new APIError("BAD_REQUEST", {
							message: ERROR_CODES.OTP_EXPIRED,
						});
					}
					const otp = ctx.body.otp;
					if (verificationValue.value !== otp) {
						throw new APIError("BAD_REQUEST", {
							message: ERROR_CODES.INVALID_OTP,
						});
					}
					await ctx.context.internalAdapter.deleteVerificationValue(
						verificationValue.id,
					);
					const passwordHash = await ctx.context.password.hash(
						ctx.body.password,
					);
					await ctx.context.internalAdapter.updatePassword(
						user.user.id,
						passwordHash,
					);
					return ctx.json({
						success: true,
					});
				},
			),
		},
		hooks: {
			after: [
				{
					matcher(context) {
						return !!(
							context.path?.startsWith("/sign-up") &&
							opts.sendVerificationOnSignUp
						);
					},
					async handler(ctx) {
						const response = ctx.context.newSession;
						if (!response?.user) {
							return;
						}
<<<<<<< HEAD
						if (response.user.email && response.user.emailVerified === false) {
							const otp = generateRandomString(opts.otpLength, "0-9");
=======
						if (response.user.email && !response.user.emailVerified) {
							const otp = generateRandomString(opts.otpLength, alphabet("0-9"));
>>>>>>> d907adda
							await ctx.context.internalAdapter.createVerificationValue({
								value: otp,
								identifier: `email-verification-otp-${response.user.email}`,
								expiresAt: getDate(opts.expireIn, "sec"),
							});
							await options.sendVerificationOTP(
								{
									email: response.user.email,
									otp,
									type: "email-verification",
								},
								ctx.request,
							);
						}
					},
				},
			],
		},
		$ERROR_CODES: ERROR_CODES,
	} satisfies BetterAuthPlugin;
};<|MERGE_RESOLUTION|>--- conflicted
+++ resolved
@@ -619,13 +619,8 @@
 						if (!response?.user) {
 							return;
 						}
-<<<<<<< HEAD
 						if (response.user.email && response.user.emailVerified === false) {
 							const otp = generateRandomString(opts.otpLength, "0-9");
-=======
-						if (response.user.email && !response.user.emailVerified) {
-							const otp = generateRandomString(opts.otpLength, alphabet("0-9"));
->>>>>>> d907adda
 							await ctx.context.internalAdapter.createVerificationValue({
 								value: otp,
 								identifier: `email-verification-otp-${response.user.email}`,

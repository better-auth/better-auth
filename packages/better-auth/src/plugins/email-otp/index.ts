import { z } from "zod";
import { APIError, createAuthEndpoint, sessionMiddleware } from "../../api";
import type { BetterAuthPlugin, User } from "../../types";
import { alphabet, generateRandomString } from "../../crypto";
import { getDate } from "../../utils/date";
import { logger } from "../../utils";
import { setSessionCookie } from "../../cookies";

interface EmailOTPOptions {
	/**
	 * Function to send email verification
	 */
	sendVerificationOTP: (
		data: {
			email: string;
			otp: string;
			type: "sign-in" | "email-verification";
		},
		request?: Request,
	) => Promise<void>;
	/**
	 * Length of the OTP
	 */
	otpLength?: number;
	/**
	 * Expiry time of the OTP in seconds
	 */
	expiresIn?: number;
	/**
	 * Send email verification on sign-up
	 *
	 * @Default false
	 */
	sendVerificationOnSignUp?: boolean;
	/**
	 * A boolean value that determines whether to prevent
	 * automatic sign-up when the user is not registered.
	 *
	 * @Default false
	 */
	disableSignUp?: boolean;
}

export const emailOTP = (options: EmailOTPOptions) => {
	const opts = {
		expireIn: 5 * 60,
		otpLength: 6,
		...options,
	};
	return {
		id: "email-otp",
		endpoints: {
			sendVerificationOTP: createAuthEndpoint(
				"/email-otp/send-verification-otp",
				{
					method: "POST",
					body: z.object({
						email: z.string(),
						type: z.enum(["email-verification", "sign-in"]),
					}),
				},
				async (ctx) => {
					if (!options?.sendVerificationOTP) {
						logger.error("send email verification is not implemented");
						throw new APIError("BAD_REQUEST", {
							message: "send email verification is not implemented",
						});
					}
					const email = ctx.body.email;
					const otp = generateRandomString(opts.otpLength, alphabet("0-9"));
<<<<<<< HEAD
					await ctx.context.internalAdapter
						.createVerificationValue({
							value: otp,
							identifier: `${ctx.body.type}-otp-${email}`,
							expiresAt: getDate(opts.expireIn, "sec"),
						})
						.catch(async (error) => {
							// might be duplicate key error
							await ctx.context.internalAdapter.deleteVerificationByIdentifier(
								`${ctx.body.type}-otp-${email}`,
							);
							//try again
							await ctx.context.internalAdapter.createVerificationValue({
								value: otp,
								identifier: `${ctx.body.type}-otp-${email}`,
								expiresAt: getDate(opts.expireIn, "sec"),
							});
						});
					await options.sendVerificationOTP({
						email,
						otp,
						type: ctx.body.type,
					});
=======
					await ctx.context.internalAdapter.createVerificationValue({
						value: otp,
						identifier: `${ctx.body.type}-otp-${email}`,
						expiresAt: getDate(opts.expireIn, "sec"),
					});
					await options.sendVerificationOTP(
						{
							email,
							otp,
							type: ctx.body.type,
						},
						ctx.request,
					);
>>>>>>> 947fabf3
					return ctx.json({
						success: true,
					});
				},
			),
			createVerificationOTP: createAuthEndpoint(
				"/email-otp/create-verification-otp",
				{
					method: "POST",
					body: z.object({
						email: z.string(),
						type: z.enum(["email-verification", "sign-in"]),
					}),
					metadata: {
						SERVER_ONLY: true,
					},
				},
				async (ctx) => {
					const email = ctx.body.email;
					const otp = generateRandomString(opts.otpLength, alphabet("0-9"));
					await ctx.context.internalAdapter.createVerificationValue({
						value: otp,
						identifier: `${ctx.body.type}-otp-${email}`,
						expiresAt: getDate(opts.expireIn, "sec"),
					});
					return otp;
				},
			),
			getVerificationOTP: createAuthEndpoint(
				"/email-otp/get-verification-otp",
				{
					method: "GET",
					query: z.object({
						email: z.string(),
						type: z.enum(["email-verification", "sign-in"]),
					}),
					metadata: {
						SERVER_ONLY: true,
					},
				},
				async (ctx) => {
					const email = ctx.query.email;
					const verificationValue =
						await ctx.context.internalAdapter.findVerificationValue(
							`${ctx.query.type}-otp-${email}`,
						);
					if (!verificationValue || verificationValue.expiresAt < new Date()) {
						return ctx.json({
							otp: null,
						});
					}
					return ctx.json({
						otp: verificationValue.value,
					});
				},
			),
			verifyEmailOTP: createAuthEndpoint(
				"/email-otp/verify-email",
				{
					method: "POST",
					body: z.object({
						email: z.string(),
						otp: z.string(),
					}),
				},
				async (ctx) => {
					const email = ctx.body.email;
					const verificationValue =
						await ctx.context.internalAdapter.findVerificationValue(
							`email-verification-otp-${email}`,
						);
					if (!verificationValue || verificationValue.expiresAt < new Date()) {
						if (verificationValue) {
							await ctx.context.internalAdapter.deleteVerificationValue(
								verificationValue.id,
							);
						}
						throw new APIError("BAD_REQUEST", {
							message: "Invalid OTP",
						});
					}
					const otp = ctx.body.otp;
					if (verificationValue.value !== otp) {
						throw new APIError("BAD_REQUEST", {
							message: "Invalid OTP",
						});
					}
					await ctx.context.internalAdapter.deleteVerificationValue(
						verificationValue.id,
					);
					const user = await ctx.context.internalAdapter.findUserByEmail(email);
					if (!user) {
						throw new APIError("BAD_REQUEST", {
							message: "User not found",
						});
					}
					const updatedUser = await ctx.context.internalAdapter.updateUser(
						user.user.id,
						{
							email,
							emailVerified: true,
						},
					);
					return ctx.json({
						user: updatedUser,
					});
				},
			),
			signInEmailOTP: createAuthEndpoint(
				"/sign-in/email-otp",
				{
					method: "POST",
					body: z.object({
						email: z.string(),
						otp: z.string(),
					}),
				},
				async (ctx) => {
					const email = ctx.body.email;
					const verificationValue =
						await ctx.context.internalAdapter.findVerificationValue(
							`sign-in-otp-${email}`,
						);
					if (!verificationValue || verificationValue.expiresAt < new Date()) {
						if (verificationValue) {
							await ctx.context.internalAdapter.deleteVerificationValue(
								verificationValue.id,
							);
						}
						throw new APIError("BAD_REQUEST", {
							message: "Invalid OTP",
						});
					}
					const otp = ctx.body.otp;
					if (verificationValue.value !== otp) {
						throw new APIError("BAD_REQUEST", {
							message: "Invalid OTP",
						});
					}
					await ctx.context.internalAdapter.deleteVerificationValue(
						verificationValue.id,
					);
					const user = await ctx.context.internalAdapter.findUserByEmail(email);
					if (!user) {
						if (opts.disableSignUp) {
							throw new APIError("BAD_REQUEST", {
								message: "User not found",
							});
						}
						const newUser = await ctx.context.internalAdapter.createUser({
							email,
							emailVerified: true,
							name: email,
						});
						const session = await ctx.context.internalAdapter.createSession(
							newUser.id,
							ctx.request,
						);
						await setSessionCookie(ctx, {
							session,
							user: newUser,
						});
						return ctx.json({
							user: newUser,
							session,
						});
					}
					const session = await ctx.context.internalAdapter.createSession(
						user.user.id,
						ctx.request,
					);
					await setSessionCookie(ctx, {
						session,
						user: user.user,
					});
					return ctx.json({
						session,
						user,
					});
				},
			),
		},
		hooks: {
			after: [
				{
					matcher(context) {
						return !!(
							context.path?.startsWith("/sign-up") &&
							opts.sendVerificationOnSignUp
						);
					},
					async handler(ctx) {
						const returned = ctx.context.returned as Response;
						if (returned?.status !== 200) {
							return;
						}
						const response = (await returned.clone().json()) as {
							user: User;
						};
						if (response.user.email && response.user.emailVerified === false) {
							const otp = generateRandomString(opts.otpLength, alphabet("0-9"));
							await ctx.context.internalAdapter.createVerificationValue({
								value: otp,
								identifier: `email-verification-otp-${response.user.email}`,
								expiresAt: getDate(opts.expireIn, "sec"),
							});
							await options.sendVerificationOTP(
								{
									email: response.user.email,
									otp,
									type: "email-verification",
								},
								ctx.request,
							);
						}
					},
				},
			],
		},
	} satisfies BetterAuthPlugin;
};<|MERGE_RESOLUTION|>--- conflicted
+++ resolved
@@ -68,7 +68,6 @@
 					}
 					const email = ctx.body.email;
 					const otp = generateRandomString(opts.otpLength, alphabet("0-9"));
-<<<<<<< HEAD
 					await ctx.context.internalAdapter
 						.createVerificationValue({
 							value: otp,
@@ -87,17 +86,6 @@
 								expiresAt: getDate(opts.expireIn, "sec"),
 							});
 						});
-					await options.sendVerificationOTP({
-						email,
-						otp,
-						type: ctx.body.type,
-					});
-=======
-					await ctx.context.internalAdapter.createVerificationValue({
-						value: otp,
-						identifier: `${ctx.body.type}-otp-${email}`,
-						expiresAt: getDate(opts.expireIn, "sec"),
-					});
 					await options.sendVerificationOTP(
 						{
 							email,
@@ -106,7 +94,6 @@
 						},
 						ctx.request,
 					);
->>>>>>> 947fabf3
 					return ctx.json({
 						success: true,
 					});

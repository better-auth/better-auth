--- conflicted
+++ resolved
@@ -102,39 +102,6 @@
 		USER_NOT_FOUND: "User not found",
 		TOO_MANY_ATTEMPTS: "Too many attempts",
 	} as const;
-<<<<<<< HEAD
-	return {
-		id: "email-otp",
-		endpoints: {
-			/**
-			 * ### Endpoint
-			 *
-			 * POST `/email-otp/send-verification-otp`
-			 *
-			 * ### API Methods
-			 *
-			 * **server:**
-			 * `auth.api.sendVerificationOTP`
-			 *
-			 * **client:**
-			 * `authClient.emailOtp.sendVerificationOtp`
-			 *
-			 * @see [Read our docs to learn more.](https://better-auth.com/docs/plugins/email-otp#api-method-email-otp-send-verification-otp)
-			 */
-			sendVerificationOTP: createAuthEndpoint(
-				"/email-otp/send-verification-otp",
-				{
-					method: "POST",
-					body: z.object({
-						email: z.string({
-							description:
-								'Email address to send the OTP. Eg: "user@example.com"',
-						}),
-						type: z.enum(types, {
-							description:
-								'Type of the OTP. `sign-in`, `email-verification`, or `forgot-password`. Eg: "sign-in"',
-						}),
-=======
 
 	async function storeOTP(ctx: GenericEndpointContext, otp: string) {
 		if (opts.storeOTP === "encrypted") {
@@ -185,19 +152,34 @@
 		return otp === storedOtp;
 	}
 	const endpoints = {
-		sendVerificationOTP: createAuthEndpoint(
-			"/email-otp/send-verification-otp",
-			{
-				method: "POST",
-				body: z.object({
-					email: z.string({
-						description: "Email address to send the OTP",
->>>>>>> 8223ddd3
-					}),
-					type: z.enum(types, {
-						description: "Type of the OTP",
-					}),
-				}),
+					/**
+			 * ### Endpoint
+			 *
+			 * POST `/email-otp/send-verification-otp`
+			 *
+			 * ### API Methods
+			 *
+			 * **server:**
+			 * `auth.api.sendVerificationOTP`
+			 *
+			 * **client:**
+			 * `authClient.emailOtp.sendVerificationOtp`
+			 *
+			 * @see [Read our docs to learn more.](https://better-auth.com/docs/plugins/email-otp#api-method-email-otp-send-verification-otp)
+			 */
+			sendVerificationOTP: createAuthEndpoint(
+				"/email-otp/send-verification-otp",
+				{
+					method: "POST",
+					body: z.object({
+						email: z.string({
+							description:
+								'Email address to send the OTP. Eg: "user@example.com"',
+						}),
+						type: z.enum(types, {
+							description:
+								'Type of the OTP. `sign-in`, `email-verification`, or `forgot-password`. Eg: "sign-in"',
+						}),
 				metadata: {
 					openapi: {
 						description: "Send verification OTP",
@@ -319,24 +301,10 @@
 							: {}),
 					},
 				},
-<<<<<<< HEAD
-			),
-			/**
-			 * ### Endpoint
-			 *
-			 * POST `/email-otp/create-verification-otp`
-			 *
-			 * ### API Methods
-			 *
-			 * **server:**
-			 * `auth.api.createVerificationOTP`
-			 */
-=======
 			};
 		},
 		endpoints: {
 			...endpoints,
->>>>>>> 8223ddd3
 			createVerificationOTP: createAuthEndpoint(
 				"/email-otp/create-verification-otp",
 				{

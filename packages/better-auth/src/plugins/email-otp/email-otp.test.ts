import { describe, it, expect, vi } from "vitest";
import { getTestInstance } from "../../test-utils/test-instance";
import { emailOTP } from ".";
import { emailOTPClient } from "./client";
import { bearer } from "../bearer";
import { splitAtLastColon } from "./utils";

describe("email-otp", async () => {
	const otpFn = vi.fn();
	let otp = "";
	const { client, testUser, auth } = await getTestInstance(
		{
			plugins: [
				bearer(),
				emailOTP({
					async sendVerificationOTP({ email, otp: _otp, type }) {
						otp = _otp;
						otpFn(email, _otp, type);
					},
					sendVerificationOnSignUp: true,
				}),
			],
			emailVerification: {
				autoSignInAfterVerification: true,
			},
		},
		{
			clientOptions: {
				plugins: [emailOTPClient()],
			},
		},
	);

	it("should verify email with otp", async () => {
		const res = await client.emailOtp.sendVerificationOtp({
			email: testUser.email,
			type: "email-verification",
		});
		expect(res.data?.success).toBe(true);
		expect(otp.length).toBe(6);
		expect(otpFn).toHaveBeenCalledWith(
			testUser.email,
			otp,
			"email-verification",
		);
		const verifiedUser = await client.emailOtp.verifyEmail({
			email: testUser.email,
			otp,
		});
		expect(verifiedUser.data?.status).toBe(true);
	});

	it("should sign-in with otp", async () => {
		const res = await client.emailOtp.sendVerificationOtp({
			email: testUser.email,
			type: "sign-in",
		});
		expect(res.data?.success).toBe(true);
		expect(otp.length).toBe(6);
		expect(otpFn).toHaveBeenCalledWith(testUser.email, otp, "sign-in");
		const verifiedUser = await client.signIn.emailOtp(
			{
				email: testUser.email,
				otp,
			},
			{
				onSuccess: (ctx) => {
					const header = ctx.response.headers.get("set-cookie");
					expect(header).toContain("better-auth.session_token");
				},
			},
		);
		expect(verifiedUser.data?.token).toBeDefined();
	});

	it("should sign-up with otp", async () => {
		const testUser2 = {
			email: "test-email@domain.com",
		};
		await client.emailOtp.sendVerificationOtp({
			email: testUser2.email,
			type: "sign-in",
		});
		const newUser = await client.signIn.emailOtp(
			{
				email: testUser2.email,
				otp,
			},
			{
				onSuccess: (ctx) => {
					const header = ctx.response.headers.get("set-cookie");
					expect(header).toContain("better-auth.session_token");
				},
			},
		);
		expect(newUser.data?.token).toBeDefined();
	});

	it("should send verification otp on sign-up", async () => {
		const testUser2 = {
			email: "test8@email.com",
			password: "password",
			name: "test",
		};
		await client.signUp.email(testUser2);
		expect(otpFn).toHaveBeenCalledWith(
			testUser2.email,
			otp,
			"email-verification",
		);
	});

	it("should send forget password otp", async () => {
		await client.emailOtp.sendVerificationOtp({
			email: testUser.email,
			type: "forget-password",
		});
	});

	it("should reset password", async () => {
		await client.emailOtp.resetPassword({
			email: testUser.email,
			otp,
			password: "changed-password",
		});
		const { data } = await client.signIn.email({
			email: testUser.email,
			password: "changed-password",
		});
		expect(data?.user).toBeDefined();
	});

	it("should reset password and create credential account", async () => {
		const testUser2 = {
			email: "test-email@domain.com",
		};
		await client.emailOtp.sendVerificationOtp({
			email: testUser2.email,
			type: "sign-in",
		});
		await client.signIn.emailOtp(
			{
				email: testUser2.email,
				otp,
			},
			{
				onSuccess: (ctx) => {
					const header = ctx.response.headers.get("set-cookie");
					expect(header).toContain("better-auth.session_token");
				},
			},
		);
		await client.emailOtp.sendVerificationOtp({
			email: testUser2.email,
			type: "forget-password",
		});
		await client.emailOtp.resetPassword({
			email: testUser2.email,
			otp,
			password: "password",
		});
		const res = await client.signIn.email({
			email: testUser2.email,
			password: "password",
		});
		expect(res.data?.token).toBeDefined();
	});

	it("should fail on invalid email", async () => {
		const res = await client.emailOtp.sendVerificationOtp({
			email: "invalid-email",
			type: "email-verification",
		});
		expect(res.error?.status).toBe(400);
		expect(res.error?.code).toBe("INVALID_EMAIL");
	});

	it("should fail on expired otp", async () => {
		await client.emailOtp.sendVerificationOtp({
			email: testUser.email,
			type: "email-verification",
		});
		vi.useFakeTimers();
		await vi.advanceTimersByTimeAsync(1000 * 60 * 5);
		const res = await client.emailOtp.verifyEmail({
			email: testUser.email,
			otp,
		});
		expect(res.error?.status).toBe(400);
		expect(res.error?.code).toBe("OTP_EXPIRED");
	});

	it("should not fail on time elapsed", async () => {
		await client.emailOtp.sendVerificationOtp({
			email: testUser.email,
			type: "email-verification",
		});
		vi.useFakeTimers();
		await vi.advanceTimersByTimeAsync(1000 * 60 * 4);
		const res = await client.emailOtp.verifyEmail({
			email: testUser.email,
			otp,
		});
		const session = await client.getSession({
			fetchOptions: {
				headers: {
					Authorization: `Bearer ${res.data?.token}`,
				},
			},
		});
		expect(res.data?.status).toBe(true);
		expect(session.data?.user.emailVerified).toBe(true);
	});

	it("should create verification otp on server", async () => {
		otp = await auth.api.createVerificationOTP({
			body: {
				type: "sign-in",
				email: "test@email.com",
			},
		});
		otp = await auth.api.createVerificationOTP({
			body: {
				type: "sign-in",
				email: "test@email.com",
			},
		});
		expect(otp.length).toBe(6);
	});

	it("should get verification otp on server", async () => {
		const res = await auth.api.getVerificationOTP({
			query: {
				email: "test@email.com",
				type: "sign-in",
			},
		});
	});

	it("should work with custom options", async () => {
		const { client, testUser, auth } = await getTestInstance(
			{
				plugins: [
					bearer(),
					emailOTP({
						async sendVerificationOTP({ email, otp: _otp, type }) {
							otp = _otp;
							otpFn(email, _otp, type);
						},
						sendVerificationOnSignUp: true,
						expiresIn: 10,
						otpLength: 8,
					}),
				],
				emailVerification: {
					autoSignInAfterVerification: true,
				},
			},
			{
				clientOptions: {
					plugins: [emailOTPClient()],
				},
			},
		);
		await client.emailOtp.sendVerificationOtp({
			type: "email-verification",
			email: testUser.email,
		});
		expect(otp.length).toBe(8);
		vi.useFakeTimers();
		await vi.advanceTimersByTimeAsync(11 * 1000);
		const verifyRes = await client.emailOtp.verifyEmail({
			email: testUser.email,
			otp,
		});
		expect(verifyRes.error?.code).toBe("OTP_EXPIRED");
	});
});

describe("email-otp-verify", async () => {
	const otpFn = vi.fn();
	const otp = [""];
	const { client, testUser, auth } = await getTestInstance(
		{
			plugins: [
				emailOTP({
					async sendVerificationOTP({ email, otp: _otp, type }) {
						otp.push(_otp);
						otpFn(email, _otp, type);
					},
					sendVerificationOnSignUp: true,
					disableSignUp: true,
				}),
			],
		},
		{
			clientOptions: {
				plugins: [emailOTPClient()],
			},
		},
	);

	it("should return USER_NOT_FOUND error when disableSignUp and user not registered", async () => {
		const response = await client.emailOtp.sendVerificationOtp({
			email: "non-existent@domain.com",
			type: "email-verification",
		});

		expect(response.error?.message).toBe("User not found");
		// Existing user should still succeed
		const successRes = await client.emailOtp.sendVerificationOtp({
			email: testUser.email,
			type: "email-verification",
		});
		expect(successRes.error).toBeFalsy();
	});

	it("should verify email with last otp", async () => {
		await client.emailOtp.sendVerificationOtp({
			email: testUser.email,
			type: "email-verification",
		});
		await client.emailOtp.sendVerificationOtp({
			email: testUser.email,
			type: "email-verification",
		});
		await client.emailOtp.sendVerificationOtp({
			email: testUser.email,
			type: "email-verification",
		});
	});

	it("should block after exceeding allowed attempts", async () => {
		await client.emailOtp.sendVerificationOtp({
			email: testUser.email,
			type: "email-verification",
		});

		for (let i = 0; i < 3; i++) {
			const res = await client.emailOtp.verifyEmail({
				email: testUser.email,
				otp: "wrong-otp",
			});
			expect(res.error?.status).toBe(400);
			expect(res.error?.message).toBe("Invalid OTP");
		}

		//Try one more time - should be blocked
		const res = await client.emailOtp.verifyEmail({
			email: testUser.email,
			otp: "000000",
		});
		expect(res.error?.status).toBe(403);
		expect(res.error?.message).toBe("Too many attempts");
	});

	it("should block reset password after exceeding allowed attempts", async () => {
		await client.emailOtp.sendVerificationOtp({
			email: testUser.email,
			type: "forget-password",
		});

		for (let i = 0; i < 3; i++) {
			const res = await client.emailOtp.resetPassword({
				email: testUser.email,
				otp: "wrong-otp",
				password: "new-password",
			});
			expect(res.error?.status).toBe(400);
			expect(res.error?.message).toBe("Invalid OTP");
		}

		// Try one more time - should be blocked
		const res = await client.emailOtp.resetPassword({
			email: testUser.email,
			otp: "000000",
			password: "new-password",
		});
		expect(res.error?.status).toBe(403);
		expect(res.error?.message).toBe("Too many attempts");
	});
});

describe("custom rate limiting storage", async () => {
	const { client, testUser } = await getTestInstance({
		rateLimit: {
			enabled: true,
		},
		plugins: [
			emailOTP({
				async sendVerificationOTP(data, request) {},
			}),
		],
	});

	it.each([
		{
			path: "/email-otp/send-verification-otp",
			body: {
				email: "test@email.com",
				type: "sign-in",
			},
		},
		{
			path: "/sign-in/email-otp",
			body: {
				email: "test@email.com",
				otp: "12312",
			},
		},
		{
			path: "/email-otp/verify-email",
			body: {
				email: "test@email.com",
				otp: "12312",
			},
		},
	])("should rate limit send verification endpoint", async ({ path, body }) => {
		for (let i = 0; i < 10; i++) {
			const response = await client.$fetch(path, {
				method: "POST",
				body,
			});
			if (i >= 3) {
				expect(response.error?.status).toBe(429);
			}
		}
		vi.useFakeTimers();
		await vi.advanceTimersByTimeAsync(60 * 1000);
		const response = await client.$fetch(path, {
			method: "POST",
			body,
		});
		expect(response.error?.status).not.toBe(429);
	});
});

describe("custom generate otpFn", async () => {
	const { client, testUser } = await getTestInstance(
		{
			plugins: [
				emailOTP({
					async sendVerificationOTP(data, request) {},
					generateOTP(data, request) {
						return "123456";
					},
				}),
			],
		},
		{
			clientOptions: {
				plugins: [emailOTPClient()],
			},
		},
	);

	it("should generate otp", async () => {
		const res = await client.emailOtp.sendVerificationOtp({
			email: testUser.email,
			type: "email-verification",
		});
		expect(res.data?.success).toBe(true);
	});

	it("should verify email with otp", async () => {
		const res = await client.emailOtp.verifyEmail({
			email: testUser.email,
			otp: "123456",
		});
		expect(res.data?.status).toBe(true);
	});
});

<<<<<<< HEAD
describe("custom otp type 'set-password'", async () => {
	const otpFnCustom = vi.fn();
	let otp = "";
	const customTypes = ["set-password"];
	const {
		client: clientCustom,
		testUser: testUserCustom,
		auth: authCustom,
	} = await getTestInstance(
		{
			plugins: [
				bearer(),
				emailOTP({
					async sendVerificationOTP({ email, otp: _otp, type }) {
						otp = _otp;
						otpFnCustom(email, _otp, type);
					},
					customTypes,
				}),
			],
		},
		{
			clientOptions: {
				plugins: [emailOTPClient({ customTypes })],
			},
		},
	);

	it("should send OTP with correct type via client", async () => {
		await clientCustom.emailOtp.sendVerificationOtp({
			email: testUserCustom.email,
			type: "set-password",
		});
		expect(otpFnCustom).toHaveBeenCalledWith(
			testUserCustom.email,
			otp,
			"set-password",
		);
	});

	it("should send OTP with correct type via server api", async () => {
		await authCustom.api.sendVerificationOTP({
			body: {
				email: testUserCustom.email,
				type: "set-password",
			},
		});
		expect(otpFnCustom).toHaveBeenCalledWith(
			testUserCustom.email,
			otp,
			"set-password",
		);
=======
describe("custom storeOTP", async () => {
	// Testing hashed OTPs.
	describe("hashed", async () => {
		let sendVerificationOtpFn = async (data: {
			email: string;
			otp: string;
			type: "sign-in" | "email-verification" | "forget-password";
		}) => {};

		function getTheSentOTP() {
			let gotOtp: string | null = null;
			let sub = (otp: string) => {};
			sendVerificationOtpFn = async (data) => {
				gotOtp = data.otp;
				sub(data.otp);
			};
			return {
				get: () =>
					new Promise<string>((resolve) => {
						if (gotOtp) {
							resolve(gotOtp);
						} else {
							sub = (otp) => {
								gotOtp = otp;
								resolve(otp);
							};
						}
					}),
			};
		}

		const { client, testUser, auth } = await getTestInstance(
			{
				plugins: [
					emailOTP({
						sendVerificationOTP: async (d) => {
							await sendVerificationOtpFn(d);
						},
						storeOTP: "hashed",
					}),
				],
			},
			{
				clientOptions: {
					plugins: [emailOTPClient()],
				},
			},
		);
		const authCtx = await auth.$context;
		const userEmail1 = `${crypto.randomUUID()}@email.com`;

		let validOTP = "";

		it("should create a hashed otp", async () => {
			const { get } = getTheSentOTP();
			await client.emailOtp.sendVerificationOtp({
				email: userEmail1,
				type: "sign-in",
			});
			const verificationValue =
				await authCtx.internalAdapter.findVerificationValue(
					`sign-in-otp-${userEmail1}`,
				);

			const storedOtp = verificationValue?.value || "";
			const otp = await get();
			validOTP = otp;
			expect(storedOtp.length !== 0).toBe(true);
			expect(splitAtLastColon(storedOtp)[0]).not.toBe(otp);
			expect(storedOtp.endsWith(":0")).toBe(true);
		});

		it("should not be allowed to get otp if storeOTP is hashed", async () => {
			try {
				await auth.api.getVerificationOTP({
					query: {
						email: userEmail1,
						type: "sign-in",
					},
				});
			} catch (error: any) {
				expect(error.statusCode).toBe(400);
				expect(error.status).toBe("BAD_REQUEST");
				expect(error.body.code).toBe(
					"OTP_IS_HASHED_CANNOT_RETURN_THE_PLAIN_TEXT_OTP",
				);
				return;
			}
			// Should not reach here given the above should throw and thus return.
			expect(true).toBe(false);
		});

		it("should be able to sign in with normal otp", async () => {
			const res = await client.signIn.emailOtp({
				email: userEmail1,
				otp: validOTP,
			});
			expect(res.data?.user.email).toBe(userEmail1);
			expect(res.data?.token).toBeDefined();
		});
	});

	// Testing encrypted OTPs.
	describe("encrypted", async () => {
		let sendVerificationOtpFn = async (data: {
			email: string;
			otp: string;
			type: "sign-in" | "email-verification" | "forget-password";
		}) => {};

		function getTheSentOTP() {
			let gotOtp: string | null = null;
			let sub = (otp: string) => {};
			sendVerificationOtpFn = async (data) => {
				gotOtp = data.otp;
				sub(data.otp);
			};
			return {
				get: () =>
					new Promise<string>((resolve) => {
						if (gotOtp) {
							resolve(gotOtp);
						} else {
							sub = (otp) => {
								gotOtp = otp;
								resolve(otp);
							};
						}
					}),
			};
		}

		const { client, testUser, auth } = await getTestInstance(
			{
				plugins: [
					emailOTP({
						sendVerificationOTP: async (d) => {
							await sendVerificationOtpFn(d);
						},
						storeOTP: "encrypted",
					}),
				],
			},
			{
				clientOptions: {
					plugins: [emailOTPClient()],
				},
			},
		);
		const authCtx = await auth.$context;
		const userEmail1 = `${crypto.randomUUID()}@email.com`;

		let encryptedOtp = "";
		let validOTP = "";

		it("should create an encrypted otp", async () => {
			const { get } = getTheSentOTP();
			await client.emailOtp.sendVerificationOtp({
				email: userEmail1,
				type: "sign-in",
			});
			const verificationValue =
				await authCtx.internalAdapter.findVerificationValue(
					`sign-in-otp-${userEmail1}`,
				);

			const storedOtp = verificationValue?.value || "";
			const otp = await get();
			expect(storedOtp.length !== 0).toBe(true);
			expect(splitAtLastColon(storedOtp)[0]).not.toBe(otp);
			expect(storedOtp.endsWith(":0")).toBe(true);
			encryptedOtp = storedOtp;
			validOTP = otp;
		});

		it("should be allowed to get otp if storeOTP is encrypted", async () => {
			try {
				const res = await auth.api.getVerificationOTP({
					query: {
						email: userEmail1,
						type: "sign-in",
					},
				});
				if (!res.otp) {
					expect(true).toBe(false);
					return;
				}
				expect(res.otp).toEqual(validOTP);
				expect(res.otp.length).toBe(6);
			} catch (error: any) {
				expect(error).not.toBeDefined();
			}
		});

		it("should be able to sign in with encrypted otp", async () => {
			const res = await client.signIn.emailOtp({
				email: userEmail1,
				otp: validOTP,
			});
			expect(res.data?.user.email).toBe(userEmail1);
			expect(res.data?.token).toBeDefined();
		});
	});

	describe("custom encryptor", async () => {
		let sendVerificationOtpFn = async (data: {
			email: string;
			otp: string;
			type: "sign-in" | "email-verification" | "forget-password";
		}) => {};

		function getTheSentOTP() {
			let gotOtp: string | null = null;
			let sub = (otp: string) => {};
			sendVerificationOtpFn = async (data) => {
				gotOtp = data.otp;
				sub(data.otp);
			};
			return {
				get: () =>
					new Promise<string>((resolve) => {
						if (gotOtp) {
							resolve(gotOtp);
						} else {
							sub = (otp) => {
								gotOtp = otp;
								resolve(otp);
							};
						}
					}),
			};
		}

		const { client, testUser, auth } = await getTestInstance(
			{
				plugins: [
					emailOTP({
						sendVerificationOTP: async (d) => {
							await sendVerificationOtpFn(d);
						},
						storeOTP: {
							encrypt: async (otp) => {
								return otp + "encrypted";
							},
							decrypt: async (otp) => {
								return otp.replace("encrypted", "");
							},
						},
					}),
				],
			},
			{
				clientOptions: {
					plugins: [emailOTPClient()],
				},
			},
		);
		const authCtx = await auth.$context;

		let validOTP = "";
		let userEmail1 = `${crypto.randomUUID()}@email.com`;

		it("should create a custom encryptor otp", async () => {
			const { get } = getTheSentOTP();
			await client.emailOtp.sendVerificationOtp({
				email: userEmail1,
				type: "sign-in",
			});
			const verificationValue =
				await authCtx.internalAdapter.findVerificationValue(
					`sign-in-otp-${userEmail1}`,
				);
			const storedOtp = verificationValue?.value || "";
			const otp = await get();
			expect(storedOtp.length !== 0).toBe(true);
			expect(splitAtLastColon(storedOtp)[0]).not.toBe(otp);
			expect(storedOtp.endsWith(":0")).toBe(true);
			validOTP = otp;
		});

		it("should be allowed to get otp if storeOTP is custom encryptor", async () => {
			try {
				const res = await auth.api.getVerificationOTP({
					query: {
						email: userEmail1,
						type: "sign-in",
					},
				});
				if (!res.otp) {
					expect(true).toBe(false);
					return;
				}
				expect(res.otp).toEqual(validOTP);
				expect(res.otp.length).toBe(6);
			} catch (error: any) {
				console.error(error);
				expect(error).not.toBeDefined();
			}
		});

		it("should be able to sign in with custom encryptor otp", async () => {
			const res = await client.signIn.emailOtp({
				email: userEmail1,
				otp: validOTP,
			});
			expect(res.data?.user.email).toBe(userEmail1);
			expect(res.data?.token).toBeDefined();
		});
	});

	describe("custom hasher", async () => {
		let sendVerificationOtpFn = async (data: {
			email: string;
			otp: string;
			type: "sign-in" | "email-verification" | "forget-password";
		}) => {};

		function getTheSentOTP() {
			let gotOtp: string | null = null;
			let sub = (otp: string) => {};
			sendVerificationOtpFn = async (data) => {
				gotOtp = data.otp;
				sub(data.otp);
			};
			return {
				get: () =>
					new Promise<string>((resolve) => {
						if (gotOtp) {
							resolve(gotOtp);
						} else {
							sub = (otp) => {
								gotOtp = otp;
								resolve(otp);
							};
						}
					}),
			};
		}

		const { client, testUser, auth } = await getTestInstance(
			{
				plugins: [
					emailOTP({
						sendVerificationOTP: async (d) => {
							await sendVerificationOtpFn(d);
						},
						storeOTP: {
							hash: async (otp) => {
								return otp + "hashed";
							},
						},
					}),
				],
			},
			{
				clientOptions: {
					plugins: [emailOTPClient()],
				},
			},
		);
		const authCtx = await auth.$context;

		let validOTP = "";
		let userEmail1 = `${crypto.randomUUID()}@email.com`;

		it("should create a custom hasher otp", async () => {
			const { get } = getTheSentOTP();
			await client.emailOtp.sendVerificationOtp({
				email: userEmail1,
				type: "sign-in",
			});
			const verificationValue =
				await authCtx.internalAdapter.findVerificationValue(
					`sign-in-otp-${userEmail1}`,
				);
			const storedOtp = verificationValue?.value || "";
			const otp = await get();
			expect(storedOtp.length !== 0).toBe(true);
			expect(splitAtLastColon(storedOtp)[0]).not.toBe(otp);
			expect(storedOtp.endsWith(":0")).toBe(true);
			validOTP = otp;
		});

		it("should be allowed to get otp if storeOTP is custom hasher", async () => {
			try {
				const result = await auth.api.getVerificationOTP({
					query: {
						email: userEmail1,
						type: "sign-in",
					},
				});
			} catch (error: any) {
				expect(error.statusCode).toBe(400);
				expect(error.status).toBe("BAD_REQUEST");
				expect(error.body.code).toBe(
					"OTP_IS_HASHED_CANNOT_RETURN_THE_PLAIN_TEXT_OTP",
				);
				return;
			}
			// Should not reach here given the above should throw and thus return.
			expect(true).toBe(false);
		});

		it("should be able to sign in with custom hasher otp", async () => {
			const res = await client.signIn.emailOtp({
				email: userEmail1,
				otp: validOTP,
			});
			expect(res.data?.user.email).toBe(userEmail1);
			expect(res.data?.token).toBeDefined();
		});
>>>>>>> 00d1e938
	});
});<|MERGE_RESOLUTION|>--- conflicted
+++ resolved
@@ -471,7 +471,6 @@
 	});
 });
 
-<<<<<<< HEAD
 describe("custom otp type 'set-password'", async () => {
 	const otpFnCustom = vi.fn();
 	let otp = "";
@@ -524,7 +523,9 @@
 			otp,
 			"set-password",
 		);
-=======
+	});
+});
+
 describe("custom storeOTP", async () => {
 	// Testing hashed OTPs.
 	describe("hashed", async () => {
@@ -936,6 +937,5 @@
 			expect(res.data?.user.email).toBe(userEmail1);
 			expect(res.data?.token).toBeDefined();
 		});
->>>>>>> 00d1e938
 	});
 });
--- conflicted
+++ resolved
@@ -3,11 +3,7 @@
 import { emailOTP } from ".";
 import { emailOTPClient } from "./client";
 import { bearer } from "../bearer";
-<<<<<<< HEAD
-import { createAuthClient } from "../../client";
-=======
 import { splitAtLastColon } from "./utils";
->>>>>>> 00d1e938
 
 describe("email-otp", async () => {
 	const otpFn = vi.fn();
@@ -475,90 +471,6 @@
 	});
 });
 
-<<<<<<< HEAD
-describe("override default email verification", async () => {
-	let otp = "";
-	const { cookieSetter, customFetchImpl } = await getTestInstance({
-		emailAndPassword: {
-			enabled: true,
-		},
-		emailVerification: {
-			sendOnSignUp: true,
-		},
-		plugins: [
-			emailOTP({
-				async sendVerificationOTP(data, request) {
-					otp = data.otp;
-				},
-				overrideDefaultEmailVerification: true,
-			}),
-		],
-	});
-
-	const client = createAuthClient({
-		plugins: [emailOTPClient()],
-		baseURL: "http://localhost:3000",
-		fetchOptions: {
-			customFetchImpl,
-		},
-	});
-
-	const headers = new Headers();
-	it("should send verification email on sign up", async () => {
-		await client.signUp.email(
-			{
-				email: "test-otp-override@email.com",
-				password: "password",
-				name: "Test User",
-			},
-			{
-				onSuccess: cookieSetter(headers),
-			},
-		);
-		expect(otp.length).toBe(6);
-	});
-
-	it("should verify email with otp", async () => {
-		const res = await client.emailOtp.verifyEmail({
-			email: "test-otp-override@email.com",
-			otp,
-		});
-		expect(res.data?.status).toBe(true);
-		expect(res.data?.user.emailVerified).toBe(true);
-	});
-
-	it("should by default not override default email verification", async () => {
-		const sendVerificationOTP = vi.fn();
-		const { client } = await getTestInstance({
-			emailAndPassword: {
-				enabled: true,
-			},
-			emailVerification: {
-				sendOnSignUp: true,
-				async sendVerificationEmail(data, request) {
-					sendVerificationOTP(data, request);
-				},
-			},
-			plugins: [
-				emailOTP({
-					async sendVerificationOTP(data, request) {
-						//
-					},
-				}),
-			],
-		});
-		await client.signUp.email(
-			{
-				email: "test-otp-override@email.com",
-				password: "password",
-				name: "Test User",
-			},
-			{
-				onSuccess: cookieSetter(headers),
-			},
-		);
-		expect(sendVerificationOTP).toHaveBeenCalled();
-=======
 describe("custom storeOTP", async () => {
 	// Testing hashed OTPs.
 	describe("hashed", async () => {
@@ -970,6 +882,5 @@
 			expect(res.data?.user.email).toBe(userEmail1);
 			expect(res.data?.token).toBeDefined();
 		});
->>>>>>> 00d1e938
 	});
 });
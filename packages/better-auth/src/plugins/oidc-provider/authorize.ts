--- conflicted
+++ resolved
@@ -88,12 +88,7 @@
 	}
 
 	const client = await getClient(
-<<<<<<< HEAD
-		query.client_id,
-		ctx.context.adapter,
-=======
 		ctx.query.client_id,
->>>>>>> a7682acc
 		options.trustedClients || [],
 	);
 	if (!client) {
@@ -102,13 +97,8 @@
 			error_description: "client_id is required",
 		});
 	}
-<<<<<<< HEAD
-	const redirectURI = client.redirectURLs.find(
-		(url) => url === query.redirect_uri,
-=======
 	const redirectURI = client.redirectUrls.find(
 		(url) => url === ctx.query.redirect_uri,
->>>>>>> a7682acc
 	);
 
 	if (!redirectURI || !query.redirect_uri) {

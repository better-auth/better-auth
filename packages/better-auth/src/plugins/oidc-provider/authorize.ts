--- conflicted
+++ resolved
@@ -329,19 +329,11 @@
 		);
 	}
 
-<<<<<<< HEAD
-	const redirectURIWithCode = new URL(query.redirect_uri);
-	redirectURIWithCode.searchParams.set("code", code);
-	redirectURIWithCode.searchParams.set("state", ctx.query.state);
-
-	if (query.prompt !== "consent") {
-=======
 	// If consent is not required, redirect with the code immediately
 	if (!requireConsent) {
 		const redirectURIWithCode = new URL(redirectURI);
 		redirectURIWithCode.searchParams.set("code", code);
 		redirectURIWithCode.searchParams.set("state", ctx.query.state);
->>>>>>> c3acb352
 		return handleRedirect(redirectURIWithCode.toString());
 	}
 

--- conflicted
+++ resolved
@@ -8,16 +8,11 @@
 	sessionMiddleware,
 } from "../../api";
 import type { BetterAuthPlugin, GenericEndpointContext } from "../../types";
-<<<<<<< HEAD
 import {
 	generateRandomString,
 	symmetricDecrypt,
 	symmetricEncrypt,
 } from "../../crypto";
-import { subtle } from "@better-auth/utils";
-=======
-import { generateRandomString } from "../../crypto";
->>>>>>> 82b6974f
 import { schema } from "./schema";
 import type {
 	Client,
@@ -29,31 +24,18 @@
 import { authorize } from "./authorize";
 import { parseSetCookieHeader } from "../../cookies";
 import { createHash } from "@better-auth/utils/hash";
-<<<<<<< HEAD
-import { base64, base64Url } from "@better-auth/utils/base64";
-
-/**
- * Default client secret hasher using SHA-256
- */
-const defaultClientSecretHasher = async (clientSecret: string) => {
-	const hash = await createHash("SHA-256").digest(
-		new TextEncoder().encode(clientSecret),
-	);
-	const hashed = base64Url.encode(new Uint8Array(hash), {
-		padding: false,
-	});
-	return hashed;
-=======
 import { base64 } from "@better-auth/utils/base64";
 import { getJwtToken } from "../jwt/sign";
 import type { JwtOptions } from "../jwt";
+import { defaultClientSecretHasher } from "./utils";
 
 const getJwtPlugin = (ctx: GenericEndpointContext) => {
 	return ctx.context.options.plugins?.find(
 		(plugin) => plugin.id === "jwt",
 	) as Omit<BetterAuthPlugin, "options"> & { options?: JwtOptions };
->>>>>>> 82b6974f
 };
+
+/**
 
 /**
  * Get a client by ID, checking trusted clients first, then database
@@ -173,7 +155,6 @@
 
 	const trustedClients = options.trustedClients || [];
 
-<<<<<<< HEAD
 	/**
 	 * Store client secret according to the configured storage method
 	 */
@@ -246,8 +227,6 @@
 		return clientSecret === storedClientSecret;
 	}
 
-=======
->>>>>>> 82b6974f
 	return {
 		id: "oidc",
 		hooks: {

import { createLocalJWKSet, decodeProtectedHeader, jwtVerify } from "jose";
import type { Listener } from "listhen";
import { listen } from "listhen";
import {
	afterAll,
	afterEach,
	beforeAll,
	describe,
	expect,
	it,
	test,
} from "vitest";
import type { AuthClient } from "../../client";
import { createAuthClient } from "../../client";
import { toNodeHandler } from "../../integrations/node";
import { getTestInstance } from "../../test-utils/test-instance";
import { genericOAuth } from "../generic-oauth";
import { genericOAuthClient } from "../generic-oauth/client";
import { jwt } from "../jwt";
import { oidcProvider } from ".";
import type { OidcClientPlugin } from "./client";
import { oidcClient } from "./client";
import type { OAuthApplication } from "./schema";
import type { Client } from "./types";

// Type for the server client with OIDC plugin
type ServerClient = AuthClient<{
	plugins: [OidcClientPlugin];
}>;

/**
 * Helper to handle OIDC consent flow when required per OIDC spec
 */
async function handleConsentFlow(
	redirectURI: string,
	serverClient: ServerClient,
	sessionHeaders: Headers,
	consentHeaders: Headers,
): Promise<string> {
	if (!redirectURI.includes("consent_code=")) {
		return redirectURI;
	}

	// Extract consent code from redirect URL
	const url = new URL(redirectURI, "http://localhost:3000");
	const consentCode = url.searchParams.get("consent_code");

	if (!consentCode) {
		throw new Error("Consent code not found in redirect URL");
	}

	// Merge session headers with consent cookies
	const authHeaders = new Headers(sessionHeaders);
	consentHeaders.forEach((value, key) => {
		if (key.toLowerCase() === "cookie") {
			const existing = authHeaders.get("Cookie") || "";
			authHeaders.set("Cookie", existing ? `${existing}; ${value}` : value);
		} else {
			authHeaders.set(key, value);
		}
	});

	// Accept consent
	const response = await serverClient.oauth2.consent(
		{ accept: true, consent_code: consentCode },
		{ headers: authHeaders, throw: true },
	);

	return response.redirectURI;
}

describe("oidc init", () => {
	it("default options", () => {
		const provider = oidcProvider({
			loginPage: "/login",
		});
		const options = provider.options;
		expect(options).toMatchInlineSnapshot(`
			{
			  "accessTokenExpiresIn": 3600,
			  "allowPlainCodeChallengeMethod": true,
			  "codeExpiresIn": 600,
			  "defaultScope": "openid",
			  "loginPage": "/login",
			  "refreshTokenExpiresIn": 604800,
			  "scopes": [
			    "openid",
			    "profile",
			    "email",
			    "offline_access",
			  ],
			  "storeClientSecret": "plain",
			}
		`);
	});
});

describe("oidc", async () => {
	const {
		auth: authorizationServer,
		signInWithTestUser,
		customFetchImpl,
		testUser,
		db,
	} = await getTestInstance({
		baseURL: "http://localhost:3000",
		plugins: [
			oidcProvider({
				loginPage: "/login",
				consentPage: "/oauth2/authorize",
				requirePKCE: true,
				getAdditionalUserInfoClaim(user) {
					return {
						custom: "custom value",
						userId: user.id,
					};
				},
			}),
			jwt(),
		],
	});
	const { headers } = await signInWithTestUser();
	const serverClient = createAuthClient({
		plugins: [oidcClient()],
		baseURL: "http://localhost:3000",
		fetchOptions: {
			customFetchImpl,
			headers,
		},
	});

	let server: Listener;

	beforeAll(async () => {
		server = await listen(toNodeHandler(authorizationServer.handler), {
			port: 3000,
		});
	});

	afterAll(async () => {
		await server.close();
	});

	let application: Client = {
		clientId: "test-client-id",
		clientSecret: "test-client-secret-oidc",
		redirectUrls: ["http://localhost:3000/api/auth/oauth2/callback/test"],
		metadata: {},
		type: "web",
		disabled: false,
		name: "test",
		tokenEndpointAuthMethod: "client_secret_post",
	};

	it("should create oidc client", async ({ expect }) => {
		const createdClient = await serverClient.oauth2.register({
			client_name: application.name,
			redirect_uris: application.redirectUrls,
			logo_uri: application.icon,
		});
		expect(createdClient.data).toMatchObject({
			client_id: expect.any(String),
			client_secret: expect.any(String),
			client_name: "test",
			redirect_uris: ["http://localhost:3000/api/auth/oauth2/callback/test"],
			grant_types: ["authorization_code"],
			response_types: ["code"],
			token_endpoint_auth_method: "client_secret_basic",
			client_id_issued_at: expect.any(Number),
			client_secret_expires_at: 0,
		});
		if (createdClient.data) {
			application = {
				clientId: createdClient.data.client_id,
				clientSecret: createdClient.data.client_secret,
				redirectUrls: createdClient.data.redirect_uris,
				metadata: {},
				icon: createdClient.data.logo_uri,
				type: "web",
				disabled: false,
				name: createdClient.data.client_name!,
				tokenEndpointAuthMethod: "client_secret_post",
			};
		}
		const client = await authorizationServer.api.getOAuthClient({
			params: {
				id: application.clientId,
			},
			headers,
		});
		expect(client).toEqual({
			clientId: application.clientId,
			name: application.name,
			icon: null,
		});
	});

	it("should persist jwks and auth method for private_key_jwt clients", async ({
		expect,
	}) => {
		const jwks = {
			keys: [
				{
					kty: "RSA",
					use: "sig",
					kid: "test-key-registration",
					n: "test-modulus",
					e: "AQAB",
				},
			],
		};

		const createdClient = await serverClient.oauth2.register({
			client_name: "pk-client",
			redirect_uris: [
				"http://localhost:3000/api/auth/oauth2/callback/pk-client",
			],
			logo_uri: "",
			token_endpoint_auth_method: "private_key_jwt",
			jwks_uri: "https://client.example.com/jwks",
			jwks,
		});

		expect(createdClient.data).toBeDefined();
		const clientId = createdClient.data!.client_id;

		const apps = await db.findMany<OAuthApplication>({
			model: "oauthApplication",
			where: [{ field: "clientId", value: clientId }],
		});

		expect(apps.length).toBe(1);
		const app = apps[0]!;
		expect(app.tokenEndpointAuthMethod).toBe("private_key_jwt");
		expect(app.jwksUri).toBe("https://client.example.com/jwks");
		expect(app.jwks).toBe(JSON.stringify(jwks));
	});

	it("should sign in the user with the provider", async ({ expect }) => {
		// The RP (Relying Party) - the client application
		const { customFetchImpl: customFetchImplRP, cookieSetter } =
			await getTestInstance({
				account: {
					accountLinking: {
						trustedProviders: ["test"],
					},
				},
				plugins: [
					genericOAuth({
						config: [
							{
								providerId: "test",
								clientId: application.clientId,
								clientSecret: application.clientSecret || "",
								authorizationUrl:
									"http://localhost:3000/api/auth/oauth2/authorize",
								tokenUrl: "http://localhost:3000/api/auth/oauth2/token",
								scopes: ["openid", "profile", "email"],
								pkce: true,
							},
						],
					}),
				],
			});

		const client = createAuthClient({
			plugins: [genericOAuthClient()],
			baseURL: "http://localhost:5000",
			fetchOptions: {
				customFetchImpl: customFetchImplRP,
			},
		});
		const oAuthHeaders = new Headers();
		const data = await client.signIn.oauth2(
			{
				providerId: "test",
				callbackURL: "/dashboard",
			},
			{
				throw: true,
				onSuccess: cookieSetter(oAuthHeaders),
			},
		);
		expect(data.url).toContain(
			"http://localhost:3000/api/auth/oauth2/authorize",
		);
		expect(data.url).toContain(`client_id=${application.clientId}`);

		// Make the authorization request
		let redirectURI = "";
		const consentHeaders = new Headers();
		await serverClient.$fetch(data.url, {
			method: "GET",
			onError(context) {
				redirectURI = context.response.headers.get("Location") || "";
				// Capture any consent cookies
				cookieSetter(consentHeaders)(context);
			},
		});

		// Handle consent flow if required (per OIDC spec for non-trusted clients)
		redirectURI = await handleConsentFlow(
			redirectURI,
			serverClient,
			headers,
			consentHeaders,
		);

		// Verify we got an authorization code
		expect(redirectURI).toContain(
			"http://localhost:3000/api/auth/oauth2/callback/test?code=",
		);

		// Complete the OAuth flow
		let callbackURL = "";
		await client.$fetch(redirectURI, {
			headers: oAuthHeaders,
			onError(context) {
				callbackURL = context.response.headers.get("Location") || "";
			},
		});
		expect(callbackURL).toContain("/dashboard");
	});

	it("should sign in after a consent flow", async ({ expect }) => {
		// The RP (Relying Party) - the client application
		const { customFetchImpl: customFetchImplRP, cookieSetter } =
			await getTestInstance({
				account: {
					accountLinking: {
						trustedProviders: ["test"],
					},
				},
				plugins: [
					genericOAuth({
						config: [
							{
								providerId: "test",
								clientId: application.clientId,
								clientSecret: application.clientSecret || "",
								authorizationUrl:
									"http://localhost:3000/api/auth/oauth2/authorize",
								tokenUrl: "http://localhost:3000/api/auth/oauth2/token",
								scopes: ["openid", "profile", "email"],
								prompt: "consent",
								pkce: true,
							},
						],
					}),
				],
			});

		const client = createAuthClient({
			plugins: [genericOAuthClient()],
			baseURL: "http://localhost:5000",
			fetchOptions: {
				customFetchImpl: customFetchImplRP,
			},
		});
		const oAuthHeaders = new Headers();
		const data = await client.signIn.oauth2(
			{
				providerId: "test",
				callbackURL: "/dashboard",
			},
			{
				throw: true,
				onSuccess: cookieSetter(oAuthHeaders),
			},
		);
		expect(data.url).toContain(
			"http://localhost:3000/api/auth/oauth2/authorize",
		);
		expect(data.url).toContain(`client_id=${application.clientId}`);

		let redirectURI = "";
		const newHeaders = new Headers();
		await serverClient.$fetch(data.url, {
			method: "GET",
			onError(context) {
				redirectURI = context.response.headers.get("Location") || "";
				cookieSetter(newHeaders)(context);
				newHeaders.append("Cookie", headers.get("Cookie") || "");
			},
		});
		expect(redirectURI).toContain("/oauth2/authorize?");
		expect(redirectURI).toContain("consent_code=");
		expect(redirectURI).toContain("client_id=");

		// No need to extract consent_code - it's in the signed cookie
		const res = await serverClient.oauth2.consent(
			{
				accept: true,
			},
			{
				headers: newHeaders,
				throw: true,
			},
		);
		expect(res.redirectURI).toContain(
			"http://localhost:3000/api/auth/oauth2/callback/test?code=",
		);

		let callbackURL = "";
		await client.$fetch(res.redirectURI, {
			headers: oAuthHeaders,
			onError(context) {
				callbackURL = context.response.headers.get("Location") || "";
			},
		});
		expect(callbackURL).toContain("/dashboard");
	});

	it("should sign in after a login flow", async ({ expect }) => {
		// The RP (Relying Party) - the client application
		const { customFetchImpl: customFetchImplRP, cookieSetter } =
			await getTestInstance({
				account: {
					accountLinking: {
						trustedProviders: ["test"],
					},
				},
				plugins: [
					genericOAuth({
						config: [
							{
								providerId: "test",
								clientId: application.clientId,
								clientSecret: application.clientSecret || "",
								authorizationUrl:
									"http://localhost:3000/api/auth/oauth2/authorize",
								tokenUrl: "http://localhost:3000/api/auth/oauth2/token",
								scopes: ["openid", "profile", "email"],
								prompt: "login",
								pkce: true,
							},
						],
					}),
				],
			});

		const client = createAuthClient({
			plugins: [genericOAuthClient()],
			baseURL: "http://localhost:5000",
			fetchOptions: {
				customFetchImpl: customFetchImplRP,
			},
		});
		const oAuthHeaders = new Headers();
		const data = await client.signIn.oauth2(
			{
				providerId: "test",
				callbackURL: "/dashboard",
			},
			{
				throw: true,
				onSuccess: cookieSetter(oAuthHeaders),
			},
		);
		expect(data.url).toContain(
			"http://localhost:3000/api/auth/oauth2/authorize",
		);
		expect(data.url).toContain(`client_id=${application.clientId}`);

		let redirectURI = "";
		const newHeaders = new Headers();
		await serverClient.$fetch(data.url, {
			method: "GET",
			onError(context) {
				redirectURI = context.response.headers.get("Location") || "";
				cookieSetter(newHeaders)(context);
			},
			headers: newHeaders,
		});
		expect(redirectURI).toContain("/login");

		await serverClient.signIn.email(
			{
				email: testUser.email,
				password: testUser.password,
			},
			{
				headers: newHeaders,
				onError(context) {
					redirectURI = context.response.headers.get("Location") || "";
					cookieSetter(newHeaders)(context);
				},
			},
		);

		expect(redirectURI).toContain(
			"http://localhost:3000/api/auth/oauth2/callback/test?code=",
		);
		let callbackURL = "";
		await client.$fetch(redirectURI, {
			headers: oAuthHeaders,
			onError(context) {
				callbackURL = context.response.headers.get("Location") || "";
			},
		});
		expect(callbackURL).toContain("/dashboard");
	});

	describe("prompt parameter handling", () => {
		it("should return login_required error when prompt=none and user not authenticated", async ({
			expect,
		}) => {
			// Create an unauthenticated client
			const unauthClient = createAuthClient({
				plugins: [oidcClient()],
				baseURL: "http://localhost:3000",
				fetchOptions: {
					customFetchImpl,
				},
			});

			// Try to authorize with prompt=none
			const authUrl = new URL(
				"http://localhost:3000/api/auth/oauth2/authorize",
			);
			authUrl.searchParams.set("client_id", application.clientId);
			authUrl.searchParams.set(
				"redirect_uri",
				application.redirectUrls[0] || "",
			);
			authUrl.searchParams.set("response_type", "code");
			authUrl.searchParams.set("scope", "openid profile email");
			authUrl.searchParams.set("state", "test-state");
			authUrl.searchParams.set("prompt", "none");
			authUrl.searchParams.set("code_challenge", "test-challenge");
			authUrl.searchParams.set("code_challenge_method", "S256");

			let redirectURI = "";
			await unauthClient.$fetch(authUrl.toString(), {
				method: "GET",
				onError(context) {
					redirectURI = context.response.headers.get("Location") || "";
				},
			});

			expect(redirectURI).toContain("error=login_required");
			expect(redirectURI).toContain("error_description=Authentication");
			expect(redirectURI).toContain("prompt");
			expect(redirectURI).toContain("none");
		});

		it("should return consent_required error when prompt=none and consent needed", async ({
			expect,
		}) => {
			// Create a new OAuth application that requires consent
			const newClient = await serverClient.oauth2.register({
				client_name: "test-consent-required",
				redirect_uris: ["http://localhost:3000/api/auth/oauth2/callback/test2"],
			});

			// Create a fresh user session that hasn't consented to this new client yet
			const { headers: freshHeaders } = await signInWithTestUser();

			// Try to authorize with prompt=none on the new client
			const authUrl = new URL(
				"http://localhost:3000/api/auth/oauth2/authorize",
			);
			authUrl.searchParams.set("client_id", newClient.data?.client_id || "");
			authUrl.searchParams.set(
				"redirect_uri",
				newClient.data?.redirect_uris[0] || "",
			);
			authUrl.searchParams.set("response_type", "code");
			authUrl.searchParams.set("scope", "openid profile email");
			authUrl.searchParams.set("state", "test-state");
			authUrl.searchParams.set("prompt", "none");
			authUrl.searchParams.set("code_challenge", "test-challenge");
			authUrl.searchParams.set("code_challenge_method", "S256");

			let redirectURI = "";
			await customFetchImpl(authUrl.toString(), {
				method: "GET",
				headers: freshHeaders,
				redirect: "manual",
			}).then((res) => {
				redirectURI = res.headers.get("Location") || "";
			});

			expect(redirectURI).toContain("error=consent_required");
			expect(redirectURI).toContain("error_description=Consent");
			expect(redirectURI).toContain("prompt");
			expect(redirectURI).toContain("none");
		});

		it("should succeed with prompt=none when user authenticated and consented", async ({
			expect,
		}) => {
			// Create a new client for this test
			const testClient = await serverClient.oauth2.register({
				client_name: "test-prompt-none-success",
				redirect_uris: [
					"http://localhost:3000/api/auth/oauth2/callback/test-none",
				],
			});

			// First, establish consent by doing a normal authorization flow
			const authUrl1 = new URL(
				"http://localhost:3000/api/auth/oauth2/authorize",
			);
			authUrl1.searchParams.set("client_id", testClient.data?.client_id || "");
			authUrl1.searchParams.set(
				"redirect_uri",
				testClient.data?.redirect_uris[0] || "",
			);
			authUrl1.searchParams.set("response_type", "code");
			authUrl1.searchParams.set("scope", "openid profile email");
			authUrl1.searchParams.set("state", "initial-state");
			authUrl1.searchParams.set("code_challenge", "test-challenge");
			authUrl1.searchParams.set("code_challenge_method", "S256");

			let consentRedirect = "";
			await serverClient.$fetch(authUrl1.toString(), {
				method: "GET",
				onError(context) {
					consentRedirect = context.response.headers.get("Location") || "";
				},
			});

			// If consent is required, accept it
			if (consentRedirect.includes("consent_code=")) {
				const consentUrl = new URL(consentRedirect, "http://localhost:3000");
				const consentCode = consentUrl.searchParams.get("consent_code");

				await serverClient.oauth2.consent(
					{ accept: true, consent_code: consentCode },
					{ throw: true },
				);
			}

			// Now test prompt=none - should succeed since consent is established
			const authUrl = new URL(
				"http://localhost:3000/api/auth/oauth2/authorize",
			);
			authUrl.searchParams.set("client_id", testClient.data?.client_id || "");
			authUrl.searchParams.set(
				"redirect_uri",
				testClient.data?.redirect_uris[0] || "",
			);
			authUrl.searchParams.set("response_type", "code");
			authUrl.searchParams.set("scope", "openid profile email");
			authUrl.searchParams.set("state", "test-state");
			authUrl.searchParams.set("prompt", "none");
			authUrl.searchParams.set("code_challenge", "test-challenge");
			authUrl.searchParams.set("code_challenge_method", "S256");

			let redirectURI = "";
			await serverClient.$fetch(authUrl.toString(), {
				method: "GET",
				onError(context) {
					redirectURI = context.response.headers.get("Location") || "";
				},
			});

			// Should succeed with authorization code
			expect(redirectURI).toContain("code=");
			expect(redirectURI).toContain("state=test-state");
			expect(redirectURI).not.toContain("error=");
		});

		it("should handle prompt=login with consent requirement", async ({
			expect,
		}) => {
			// Create a new client that will require consent
			const loginConsentClient = await serverClient.oauth2.register({
				client_name: "test-login-consent",
				redirect_uris: [
					"http://localhost:3000/api/auth/oauth2/callback/login-consent",
				],
			});

			// User is already authenticated, but we force login with prompt=login
			const authUrl = new URL(
				"http://localhost:3000/api/auth/oauth2/authorize",
			);
			authUrl.searchParams.set(
				"client_id",
				loginConsentClient.data?.client_id || "",
			);
			authUrl.searchParams.set(
				"redirect_uri",
				loginConsentClient.data?.redirect_uris[0] || "",
			);
			authUrl.searchParams.set("response_type", "code");
			authUrl.searchParams.set("scope", "openid profile email");
			authUrl.searchParams.set("state", "test-state");
			authUrl.searchParams.set("prompt", "login"); // Force login even though already authenticated
			authUrl.searchParams.set("code_challenge", "test-challenge");
			authUrl.searchParams.set("code_challenge_method", "S256");

			let redirectURI = "";
			const loginHeaders = new Headers();
			await serverClient.$fetch(authUrl.toString(), {
				method: "GET",
				onError(context) {
					redirectURI = context.response.headers.get("Location") || "";
					// Capture any cookies from the redirect
					const setCookie = context.response.headers.get("set-cookie");
					if (setCookie) {
						loginHeaders.set("Cookie", setCookie);
					}
				},
			});

			// Should redirect to login page
			expect(redirectURI).toContain("/login");
			expect(redirectURI).toContain("client_id");

			await serverClient.signIn.email(
				{
					email: testUser.email,
					password: testUser.password,
				},
				{
					headers: loginHeaders,
					onError(context) {
						redirectURI = context.response.headers.get("Location") || "";
						// Capture session cookies
						const setCookie = context.response.headers.get("set-cookie");
						if (setCookie) {
							const existing = loginHeaders.get("Cookie") || "";
							loginHeaders.set(
								"Cookie",
								existing ? `${existing}; ${setCookie}` : setCookie,
							);
						}
					},
				},
			);

			// After login with prompt=login removed, should proceed to consent
			// Should NOT still be redirecting to login
			expect(redirectURI).not.toContain("/login");
			// Should have consent_code (since this is a new client requiring consent)
			expect(redirectURI).toContain("consent_code=");

			// Extract consent code and accept consent
			const consentUrl = new URL(redirectURI, "http://localhost:3000");
			const consentCode = consentUrl.searchParams.get("consent_code");
			expect(consentCode).toBeTruthy();

			const consentResponse = await serverClient.oauth2.consent(
				{ accept: true, consent_code: consentCode },
				{ headers: loginHeaders, throw: true },
			);

			// After consent, should redirect to the client's redirect_uri with code
			expect(consentResponse.redirectURI).toContain(
				loginConsentClient.data?.redirect_uris[0] || "",
			);
			expect(consentResponse.redirectURI).toContain("code=");
			expect(consentResponse.redirectURI).toContain("state=test-state");
		});
	});

	describe("max_age parameter handling", () => {
		it("should force re-authentication when session age exceeds max_age", async ({
			expect,
		}) => {
			// This test verifies that max_age triggers re-authentication
			// In a real scenario, we'd need to manipulate session creation time
			// For now, we test with max_age=0 which should always trigger re-authentication

			const authUrl = new URL(
				"http://localhost:3000/api/auth/oauth2/authorize",
			);
			authUrl.searchParams.set("client_id", application.clientId);
			authUrl.searchParams.set(
				"redirect_uri",
				application.redirectUrls[0] || "",
			);
			authUrl.searchParams.set("response_type", "code");
			authUrl.searchParams.set("scope", "openid profile email");
			authUrl.searchParams.set("state", "test-state");
			authUrl.searchParams.set("max_age", "0"); // Force immediate re-authentication
			authUrl.searchParams.set("code_challenge", "test-challenge");
			authUrl.searchParams.set("code_challenge_method", "S256");

			let redirectURI = "";
			await serverClient.$fetch(authUrl.toString(), {
				method: "GET",
				onError(context) {
					redirectURI = context.response.headers.get("Location") || "";
				},
			});

			// Should redirect to login page (same behavior as prompt=login)
			expect(redirectURI).toContain("/login");
			expect(redirectURI).toContain("client_id=" + application.clientId);
		});

		it("should not force re-authentication when session age is within max_age", async ({
			expect,
		}) => {
			const authUrl = new URL(
				"http://localhost:3000/api/auth/oauth2/authorize",
			);
			authUrl.searchParams.set("client_id", application.clientId);
			authUrl.searchParams.set(
				"redirect_uri",
				application.redirectUrls[0] || "",
			);
			authUrl.searchParams.set("response_type", "code");
			authUrl.searchParams.set("scope", "openid profile email");
			authUrl.searchParams.set("state", "test-state");
			authUrl.searchParams.set("max_age", "3600"); // 1 hour - should be valid
			authUrl.searchParams.set("code_challenge", "test-challenge");
			authUrl.searchParams.set("code_challenge_method", "S256");

			let redirectURI = "";
			await serverClient.$fetch(authUrl.toString(), {
				method: "GET",
				onError(context) {
					redirectURI = context.response.headers.get("Location") || "";
				},
			});

			// Should either succeed with code or redirect to consent (but NOT to login)
			expect(redirectURI).not.toContain("/login");
			// It should either have a code or consent_code
			expect(
				redirectURI.includes("code=") || redirectURI.includes("consent_code="),
			).toBe(true);
		});
	});

	describe("cookie persistence bug (issue #4594)", () => {
		// Reproduce issue #4594: oidc_login_prompt cookie persists after OIDC flow
		// and causes subsequent normal logins to redirect to OIDC client
		it("should not redirect to OIDC client on subsequent normal logins", async ({
			expect,
		}) => {
			// Step 1: Create a new OAuth client for this test
			const testClient = await serverClient.oauth2.register({
				client_name: "test-cookie-persistence",
				redirect_uris: [
					"http://localhost:3000/api/auth/oauth2/callback/test-persist",
				],
			});

			// Step 2: Logout to start fresh
			await serverClient.signOut({
				fetchOptions: {
					throw: false,
				},
			});

			// Step 3: Initiate OIDC authorization flow (which will set oidc_login_prompt cookie)
			const authUrl = new URL(
				"http://localhost:3000/api/auth/oauth2/authorize",
			);
			authUrl.searchParams.set("client_id", testClient.data?.client_id || "");
			authUrl.searchParams.set(
				"redirect_uri",
				testClient.data?.redirect_uris[0] || "",
			);
			authUrl.searchParams.set("response_type", "code");
			authUrl.searchParams.set("scope", "openid profile email");
			authUrl.searchParams.set("state", "test-state");
			authUrl.searchParams.set("code_challenge", "test-challenge");
			authUrl.searchParams.set("code_challenge_method", "S256");

			const oidcHeaders = new Headers();
			let redirectURI = "";

			await customFetchImpl(authUrl.toString(), {
				method: "GET",
				redirect: "manual",
			}).then((res) => {
				redirectURI = res.headers.get("Location") || "";
				// Capture the oidc_login_prompt cookie
				const setCookie = res.headers.get("set-cookie");
				if (setCookie) {
					oidcHeaders.set("Cookie", setCookie);
				}
			});

			// Should redirect to login and set oidc_login_prompt cookie
			expect(redirectURI).toContain("/login");
			expect(oidcHeaders.get("Cookie")).toContain("oidc_login_prompt");

			// Step 4: Complete the OIDC login flow
			await customFetchImpl("http://localhost:3000/api/auth/sign-in/email", {
				method: "POST",
				headers: {
					"Content-Type": "application/json",
					Cookie: oidcHeaders.get("Cookie") || "",
				},
				body: JSON.stringify({
					email: testUser.email,
					password: testUser.password,
				}),
				redirect: "manual",
			}).then((res) => {
				redirectURI = res.headers.get("Location") || "";
				// Update cookies with session
				const setCookie = res.headers.get("set-cookie");
				if (setCookie) {
					const existing = oidcHeaders.get("Cookie") || "";
					oidcHeaders.set(
						"Cookie",
						existing ? `${existing}; ${setCookie}` : setCookie,
					);
				}
			});

			// Should redirect to consent or client callback (OIDC flow continues)
			expect(redirectURI).not.toContain("/login");

			// Step 5: Now do a NORMAL login to the main app (NOT OIDC flow)
			// This simulates a user later logging into the main app directly
			// The bug was that oidc_login_prompt cookie would still be present
			// and cause a redirect to the OIDC client
			const normalLoginHeaders = new Headers();
			let normalLoginRedirect = "";

			await customFetchImpl("http://localhost:3000/api/auth/sign-in/email", {
				method: "POST",
				headers: {
					"Content-Type": "application/json",
				},
				body: JSON.stringify({
					email: testUser.email,
					password: testUser.password,
				}),
				redirect: "manual",
			}).then((res) => {
				normalLoginRedirect = res.headers.get("Location") || "";
				const setCookie = res.headers.get("set-cookie");
				if (setCookie) {
					normalLoginHeaders.set("Cookie", setCookie);
				}
			});

			expect(normalLoginRedirect).not.toContain("oauth2/callback");
			expect(normalLoginRedirect).not.toContain(
				testClient.data?.redirect_uris[0] || "",
			);
		});
	});

	describe("end session endpoint", () => {
		it("should return end_session_endpoint in metadata", async ({ expect }) => {
			const response: any = await serverClient.$fetch(
				"/.well-known/openid-configuration",
				{
					method: "GET",
				},
			);
			const metadata = response.data || response;
			expect(metadata.end_session_endpoint).toBe(
				"http://localhost:3000/api/auth/oauth2/endsession",
			);
		});

		it("should logout successfully without parameters", async ({ expect }) => {
			const response = await serverClient.$fetch("/oauth2/endsession", {
				method: "GET",
			});
			expect(response.data).toMatchObject({
				success: true,
				message: "Logout successful",
			});
		});

		it("should logout with post_logout_redirect_uri and state", async ({
			expect,
		}) => {
			let redirectLocation = "";
			await serverClient.$fetch(
				`/oauth2/endsession?client_id=${application.clientId}&post_logout_redirect_uri=${encodeURIComponent(application.redirectUrls[0]!)}&state=test-state`,
				{
					method: "GET",
					onError(context) {
						redirectLocation = context.response.headers.get("Location") || "";
					},
				},
			);
			expect(redirectLocation).toContain(application.redirectUrls[0]);
			expect(redirectLocation).toContain("state=test-state");
		});

		it("should fail with invalid client_id", async ({ expect }) => {
			const response = await serverClient.$fetch(
				"/oauth2/endsession?client_id=invalid-client",
				{
					method: "GET",
				},
			);
			expect(response.error).toMatchObject({
				error: "invalid_client",
				error_description: "Invalid client_id",
			});
		});

		it("should fail with post_logout_redirect_uri without client_id", async ({
			expect,
		}) => {
			const response = await serverClient.$fetch(
				`/oauth2/endsession?post_logout_redirect_uri=${encodeURIComponent("http://localhost:3000/callback")}`,
				{
					method: "GET",
				},
			);
			expect(response.error).toMatchObject({
				error: "invalid_request",
				error_description: expect.stringContaining("client_id is required"),
			});
		});

		it("should fail with unregistered post_logout_redirect_uri", async ({
			expect,
		}) => {
			const response = await serverClient.$fetch(
				`/oauth2/endsession?client_id=${application.clientId}&post_logout_redirect_uri=${encodeURIComponent("http://evil.com/callback")}`,
				{
					method: "GET",
				},
			);
			expect(response.error).toMatchObject({
				error: "invalid_request",
				error_description: expect.stringContaining("not registered"),
			});
		});

		it("should support POST method", async ({ expect }) => {
			const response = await serverClient.$fetch("/oauth2/endsession", {
				method: "POST",
			});
			expect(response.data).toMatchObject({
				success: true,
				message: "Logout successful",
			});
		});
	});
});

describe("oidc storage", async () => {
	let server: Listener;

	afterEach(async () => {
		if (server) {
			await server.close();
		}
	});

	test.each([
		{
			storeClientSecret: undefined,
		},
		{
			storeClientSecret: "hashed",
		},
		{
			storeClientSecret: "encrypted",
		},
	] as const)("OIDC base test", async ({ storeClientSecret }) => {
		const {
			auth: authorizationServer,
			signInWithTestUser,
			customFetchImpl,
		} = await getTestInstance({
			baseURL: "http://localhost:3000",
			plugins: [
				oidcProvider({
					loginPage: "/login",
					consentPage: "/oauth2/authorize",
					requirePKCE: true,
					getAdditionalUserInfoClaim(user) {
						return {
							custom: "custom value",
							userId: user.id,
						};
					},
					storeClientSecret,
				}),
				jwt(),
			],
		});
		const { headers } = await signInWithTestUser();
		const serverClient = createAuthClient({
			plugins: [oidcClient()],
			baseURL: "http://localhost:3000",
			fetchOptions: {
				customFetchImpl,
				headers,
			},
		});

		server = await listen(toNodeHandler(authorizationServer.handler), {
			port: 3000,
		});

		let application: Client = {
			clientId: "test-client-id",
			clientSecret: "test-client-secret-oidc",
			redirectUrls: ["http://localhost:3000/api/auth/oauth2/callback/test"],
			metadata: {},
			icon: "",
			type: "web",
			disabled: false,
			name: "test",
			tokenEndpointAuthMethod: "client_secret_post",
		};
		const createdClient = await serverClient.oauth2.register({
			client_name: application.name,
			redirect_uris: application.redirectUrls,
			logo_uri: application.icon,
		});
		expect(createdClient.data).toMatchObject({
			client_id: expect.any(String),
			client_secret: expect.any(String),
			client_name: "test",
			logo_uri: "",
			redirect_uris: ["http://localhost:3000/api/auth/oauth2/callback/test"],
			grant_types: ["authorization_code"],
			response_types: ["code"],
			token_endpoint_auth_method: "client_secret_basic",
			client_id_issued_at: expect.any(Number),
			client_secret_expires_at: 0,
		});
		if (createdClient.data) {
			application = {
				clientId: createdClient.data.client_id,
				clientSecret: createdClient.data.client_secret,
				redirectUrls: createdClient.data.redirect_uris,
				metadata: {},
				icon: createdClient.data.logo_uri || "",
				type: "web",
				disabled: false,
				name: createdClient.data.client_name || "",
				tokenEndpointAuthMethod: "client_secret_post",
			};
		}
		// The RP (Relying Party) - the client application
		const { customFetchImpl: customFetchImplRP, cookieSetter } =
			await getTestInstance({
				account: {
					accountLinking: {
						trustedProviders: ["test"],
					},
				},
				plugins: [
					genericOAuth({
						config: [
							{
								providerId: "test",
								clientId: application.clientId,
								clientSecret: application.clientSecret || "",
								authorizationUrl:
									"http://localhost:3000/api/auth/oauth2/authorize",
								tokenUrl: "http://localhost:3000/api/auth/oauth2/token",
								scopes: ["openid", "profile", "email"],
								pkce: true,
							},
						],
					}),
				],
			});

		const client = createAuthClient({
			plugins: [genericOAuthClient()],
			baseURL: "http://localhost:5000",
			fetchOptions: {
				customFetchImpl: customFetchImplRP,
			},
		});
		const oAuthHeaders = new Headers();
		const data = await client.signIn.oauth2(
			{
				providerId: "test",
				callbackURL: "/dashboard",
			},
			{
				throw: true,
				onSuccess: cookieSetter(oAuthHeaders),
			},
		);
		expect(data.url).toContain(
			"http://localhost:3000/api/auth/oauth2/authorize",
		);
		expect(data.url).toContain(`client_id=${application.clientId}`);

		let redirectURI = "";
		const newHeaders = new Headers();
		await serverClient.$fetch(data.url, {
			method: "GET",
			onError(context) {
				redirectURI = context.response.headers.get("Location") || "";
				cookieSetter(newHeaders)(context);
				// Note: headers might be available from parent scope (serverClient auth)
				// newHeaders already has the consent cookies
			},
		});

		// Handle consent flow if required (per OIDC spec for non-trusted clients)
		redirectURI = await handleConsentFlow(
			redirectURI,
			serverClient,
			headers,
			newHeaders,
		);

		// Verify we got an authorization code
		expect(redirectURI).toContain(
			"http://localhost:3000/api/auth/oauth2/callback/test?code=",
		);

		let callbackURL = "";
		await client.$fetch(redirectURI, {
			headers: oAuthHeaders,
			onError(context) {
				callbackURL = context.response.headers.get("Location") || "";
			},
		});
		expect(callbackURL).toContain("/dashboard");
	});
});

describe("oidc token response format", async () => {
	async function setupOAuthFlowAndGetCode(scopes: string[]) {
		const {
			auth: authorizationServer,
			signInWithTestUser,
			customFetchImpl,
		} = await getTestInstance({
			baseURL: "http://localhost:3000",
			plugins: [
				oidcProvider({
					loginPage: "/login",
					consentPage: "/oauth2/authorize",
					requirePKCE: false,
				}),
				jwt(),
			],
		});
		const { headers } = await signInWithTestUser();
		const serverClient = createAuthClient({
			plugins: [oidcClient()],
			baseURL: "http://localhost:3000",
			fetchOptions: {
				customFetchImpl,
				headers,
			},
		});

		const server = await listen(toNodeHandler(authorizationServer.handler), {
			port: 3000,
		});

		const createdClient = await serverClient.oauth2.register({
			client_name: "test-app",
			redirect_uris: ["http://localhost:3000/api/auth/oauth2/callback/test"],
			logo_uri: "",
		});

		const application = {
			clientId: createdClient.data!.client_id,
			clientSecret: createdClient.data!.client_secret,
		};

		const { customFetchImpl: customFetchImplRP, cookieSetter } =
			await getTestInstance({
				plugins: [
					genericOAuth({
						config: [
							{
								providerId: "test",
								clientId: application.clientId,
								clientSecret: application.clientSecret,
								authorizationUrl:
									"http://localhost:3000/api/auth/oauth2/authorize",
								tokenUrl: "http://localhost:3000/api/auth/oauth2/token",
								scopes,
								pkce: false,
							},
						],
					}),
				],
			});

		const client = createAuthClient({
			plugins: [genericOAuthClient()],
			baseURL: "http://localhost:5000",
			fetchOptions: {
				customFetchImpl: customFetchImplRP,
			},
		});
		const oAuthHeaders = new Headers();
		const data = await client.signIn.oauth2(
			{
				providerId: "test",
				callbackURL: "/dashboard",
			},
			{
				throw: true,
				onSuccess: cookieSetter(oAuthHeaders),
			},
		);

		let redirectURI = "";
		const consentHeaders = new Headers();
		await serverClient.$fetch(data.url, {
			method: "GET",
			onError(context) {
				redirectURI = context.response.headers.get("Location") || "";
				cookieSetter(consentHeaders)(context);
			},
		});

		redirectURI = await handleConsentFlow(
			redirectURI,
			serverClient,
			headers,
			consentHeaders,
		);

		const url = new URL(redirectURI);
		const code = url.searchParams.get("code")!;

		return {
			server,
			customFetchImpl,
			application,
			code,
		};
	}

	it("should return Bearer token_type in authorization_code token response", async ({
		expect,
	}) => {
		const { server, customFetchImpl, application, code } =
			await setupOAuthFlowAndGetCode(["openid", "profile", "email"]);

		const tokenResponse = await customFetchImpl(
			"http://localhost:3000/api/auth/oauth2/token",
			{
				method: "POST",
				headers: {
					"Content-Type": "application/json",
				},
				body: JSON.stringify({
					grant_type: "authorization_code",
					code,
					redirect_uri: "http://localhost:3000/api/auth/oauth2/callback/test",
					client_id: application.clientId,
					client_secret: application.clientSecret,
				}),
			},
		);

		const tokenData = await tokenResponse.json();

		expect(tokenData.token_type).toBe("Bearer");
		expect(tokenData.access_token).toBeDefined();
		expect(tokenData.expires_in).toBeDefined();
		expect(tokenData.id_token).toBeDefined();
		expect(tokenData.scope).toBeDefined();

		await server.close();
	});

	it("should return Bearer token_type in refresh_token grant response", async ({
		expect,
	}) => {
		const { server, customFetchImpl, application, code } =
			await setupOAuthFlowAndGetCode([
				"openid",
				"profile",
				"email",
				"offline_access",
			]);

		const initialTokenResponse = await customFetchImpl(
			"http://localhost:3000/api/auth/oauth2/token",
			{
				method: "POST",
				headers: {
					"Content-Type": "application/json",
				},
				body: JSON.stringify({
					grant_type: "authorization_code",
					code,
					redirect_uri: "http://localhost:3000/api/auth/oauth2/callback/test",
					client_id: application.clientId,
					client_secret: application.clientSecret,
				}),
			},
		);

		const initialTokenData = await initialTokenResponse.json();
		expect(initialTokenData.refresh_token).toBeDefined();
		expect(initialTokenData.token_type).toBe("Bearer");

		const refreshTokenResponse = await customFetchImpl(
			"http://localhost:3000/api/auth/oauth2/token",
			{
				method: "POST",
				headers: {
					"Content-Type": "application/json",
				},
				body: JSON.stringify({
					grant_type: "refresh_token",
					refresh_token: initialTokenData.refresh_token,
					client_id: application.clientId,
					client_secret: application.clientSecret,
				}),
			},
		);

		const refreshTokenData = await refreshTokenResponse.json();

		expect(refreshTokenData.token_type).toBe("Bearer");
		expect(refreshTokenData.access_token).toBeDefined();
		expect(refreshTokenData.expires_in).toBeDefined();
		expect(refreshTokenData.refresh_token).toBeDefined();
		expect(refreshTokenData.scope).toBeDefined();

		await server.close();
	});
});

describe("oidc-jwt", async () => {
	let server: Listener | null = null;

	afterEach(async () => {
		if (server) {
			await server.close();
			server = null;
		}
	});

	test.each([
		{ useJwt: true, description: "with jwt plugin", expected: "EdDSA" },
		{ useJwt: false, description: "without jwt plugin", expected: "HS256" },
	])("testing oidc-provider $description to return token signed with $expected", async ({
		useJwt,
		expected,
	}) => {
		const {
			auth: authorizationServer,
			signInWithTestUser,
			customFetchImpl,
			testUser,
		} = await getTestInstance({
			baseURL: "http://localhost:3000",
			plugins: [
				oidcProvider({
					loginPage: "/login",
					consentPage: "/oauth2/authorize",
					requirePKCE: true,
					getAdditionalUserInfoClaim(user) {
						return {
							custom: "custom value",
							userId: user.id,
						};
					},
					useJWTPlugin: useJwt,
				}),
				...(useJwt ? [jwt()] : []),
			],
		});
		const { headers } = await signInWithTestUser();
		const serverClient = createAuthClient({
			plugins: [oidcClient()],
			baseURL: "http://localhost:3000",
			fetchOptions: {
				customFetchImpl,
				headers,
			},
		});
		server = await listen(toNodeHandler(authorizationServer.handler), {
			port: 3000,
		});
		let application: Client = {
			clientId: "test-client-id",
			clientSecret: "test-client-secret-oidc",
			redirectUrls: ["http://localhost:3000/api/auth/oauth2/callback/test"],
			metadata: {},
			icon: "",
			type: "web",
			disabled: false,
			name: "test",
		};
		const createdClient = await serverClient.oauth2.register({
			client_name: application.name,
			redirect_uris: application.redirectUrls,
			logo_uri: application.icon,
		});
		expect(createdClient.data).toMatchObject({
			client_id: expect.any(String),
			client_secret: expect.any(String),
			client_name: "test",
			logo_uri: "",
			redirect_uris: ["http://localhost:3000/api/auth/oauth2/callback/test"],
			grant_types: ["authorization_code"],
			response_types: ["code"],
			token_endpoint_auth_method: "client_secret_basic",
			client_id_issued_at: expect.any(Number),
			client_secret_expires_at: 0,
		});
		if (createdClient.data) {
			application = {
				clientId: createdClient.data.client_id,
				clientSecret: createdClient.data.client_secret,
				redirectUrls: createdClient.data.redirect_uris,
				metadata: {},
				icon: createdClient.data.logo_uri || "",
				type: "web",
				disabled: false,
<<<<<<< HEAD
				name: "test",
				tokenEndpointAuthMethod: "client_secret_post",
			};
			const createdClient = await serverClient.oauth2.register({
				client_name: application.name,
				redirect_uris: application.redirectUrls,
				logo_uri: application.icon,
			});
			expect(createdClient.data).toMatchObject({
				client_id: expect.any(String),
				client_secret: expect.any(String),
				client_name: "test",
				logo_uri: "",
				redirect_uris: ["http://localhost:3000/api/auth/oauth2/callback/test"],
				grant_types: ["authorization_code"],
				response_types: ["code"],
				token_endpoint_auth_method: "client_secret_basic",
				client_id_issued_at: expect.any(Number),
				client_secret_expires_at: 0,
			});
			if (createdClient.data) {
				application = {
					clientId: createdClient.data.client_id,
					clientSecret: createdClient.data.client_secret,
					redirectUrls: createdClient.data.redirect_uris,
					metadata: {},
					icon: createdClient.data.logo_uri || "",
					type: "web",
					disabled: false,
					name: createdClient.data.client_name || "",
					tokenEndpointAuthMethod: "client_secret_post",
				};
			}
=======
				name: createdClient.data.client_name || "",
			};
		}
>>>>>>> f8159aec

		// The RP (Relying Party) - the client application
		const { customFetchImpl: customFetchImplRP, cookieSetter } =
			await getTestInstance({
				account: {
					accountLinking: {
						trustedProviders: ["test"],
					},
				},
				plugins: [
					genericOAuth({
						config: [
							{
								providerId: "test",
								clientId: application.clientId,
								clientSecret: application.clientSecret || "",
								authorizationUrl:
									"http://localhost:3000/api/auth/oauth2/authorize",
								tokenUrl: "http://localhost:3000/api/auth/oauth2/token",
								scopes: ["openid", "profile", "email"],
								pkce: true,
							},
						],
					}),
				],
			});

		const client = createAuthClient({
			plugins: [genericOAuthClient()],
			baseURL: "http://localhost:5000",
			fetchOptions: {
				customFetchImpl: customFetchImplRP,
			},
		});
		const oAuthHeaders = new Headers();
		const data = await client.signIn.oauth2(
			{
				providerId: "test",
				callbackURL: "/dashboard",
			},
			{
				throw: true,
				onSuccess: cookieSetter(oAuthHeaders),
			},
		);
		expect(data.url).toContain(
			"http://localhost:3000/api/auth/oauth2/authorize",
		);
		expect(data.url).toContain(`client_id=${application.clientId}`);

		let redirectURI = "";
		const newHeaders = new Headers();
		await serverClient.$fetch(data.url, {
			method: "GET",
			onError(context) {
				redirectURI = context.response.headers.get("Location") || "";
				cookieSetter(newHeaders)(context);
				if (headers.get("Cookie")) {
					newHeaders.append("Cookie", headers.get("Cookie") || "");
				}
			},
		});

		// Check if consent is needed (per OIDC spec)
		if (redirectURI.includes("consent_code=")) {
			// Handle consent flow - this is expected per OIDC spec for non-trusted clients
			expect(redirectURI).toContain("/oauth2/authorize?");
			expect(redirectURI).toContain("consent_code=");
			expect(redirectURI).toContain("client_id=");

			// Extract consent_code from URL
			const url = new URL(redirectURI, "http://localhost:3000");
			const consentCode = url.searchParams.get("consent_code");

			const res = await serverClient.oauth2.consent(
				{
					accept: true,
					consent_code: consentCode,
				},
				{
					headers: newHeaders,
					throw: true,
				},
			);
			expect(res.redirectURI).toContain(
				"http://localhost:3000/api/auth/oauth2/callback/test?code=",
			);
			redirectURI = res.redirectURI;
		} else {
			// Direct code response (trusted client)
			expect(redirectURI).toContain(
				"http://localhost:3000/api/auth/oauth2/callback/test?code=",
			);
		}
		let authToken = undefined;
		let callbackURL = "";
		await client.$fetch(redirectURI, {
			headers: oAuthHeaders,
			onError(context) {
				callbackURL = context.response.headers.get("Location") || "";
				authToken = context.response.headers.get("set-auth-token")!;
			},
		});
		expect(callbackURL).toContain("/dashboard");
		const accessToken = await client.getAccessToken(
			{ providerId: "test", userId: testUser.id },
			{
				auth: {
					type: "Bearer",
					token: authToken,
				},
			},
		);
		const decoded = decodeProtectedHeader(accessToken.data?.idToken!);
		if (useJwt) {
			const jwks = await authorizationServer.api.getJwks();
			const jwkSet = createLocalJWKSet(jwks);
			const checkSignature = await jwtVerify(
				accessToken.data?.idToken!,
				jwkSet,
			);
			expect(checkSignature).toBeDefined();
			expect(Number.isInteger(checkSignature.payload.iat)).toBeTruthy();
			expect(Number.isInteger(checkSignature.payload.exp)).toBeTruthy();
		} else {
			const clientSecret = application.clientSecret;
			const checkSignature = await jwtVerify(
				accessToken.data?.idToken!,
				new TextEncoder().encode(clientSecret),
			);
			expect(checkSignature).toBeDefined();
		}

<<<<<<< HEAD
			// expect(checkSignature.payload).toBeDefined();
			expect(decoded.alg).toBe(expected);
		},
	);
});

describe("private_key_jwt authentication", async () => {
	const {
		auth: authorizationServer,
		db,
		testUser: testUserCredentials,
	} = await getTestInstance({
		plugins: [
			oidcProvider({
				loginPage: "/login",
			}),
		],
	});

	const { generateKeyPair, SignJWT, exportJWK } = await import("jose");

	let clientId: string;
	let publicKeyJWKS: any;
	let privateKey: any;
	let testUser: any;

	it("should setup client with JWKS", async () => {
		const users = await db.findMany({ model: "user" });
		testUser = users[0];
		expect(testUser).toBeDefined();
		expect(testUser.id).toBeDefined();

		const keyPair = await generateKeyPair("RS256");
		privateKey = keyPair.privateKey;
		const publicKeyJWK = await exportJWK(keyPair.publicKey);
		publicKeyJWKS = {
			keys: [
				{
					...publicKeyJWK,
					kid: "test-key-1",
					alg: "RS256",
					use: "sig",
				},
			],
		};

		const client = await db.create({
			model: "oauthApplication",
			data: {
				clientId: "test-private-key-jwt-client",
				name: "Test Private Key JWT Client",
				type: "web",
				redirectUrls: "http://localhost:3000/callback",
				jwks: JSON.stringify(publicKeyJWKS),
				tokenEndpointAuthMethod: "private_key_jwt",
				createdAt: new Date(),
				updatedAt: new Date(),
			},
		});

		clientId = client.clientId;
		expect(clientId).toBe("test-private-key-jwt-client");
	});

	it("should authenticate with private_key_jwt", async () => {
		const now = Math.floor(Date.now() / 1000);
		const clientAssertion = await new SignJWT({
			iss: clientId,
			sub: clientId,
			aud: "http://localhost:3000/api/auth/oauth2/token",
			jti: `test-jti-${now}`,
			iat: now,
		})
			.setProtectedHeader({ alg: "RS256", kid: "test-key-1" })
			.setExpirationTime(now + 300)
			.sign(privateKey);

		const codeChallenge = "test-challenge";
		await db.create({
			model: "verification",
			data: {
				identifier: "test-code-123",
				value: JSON.stringify({
					clientId: clientId,
					redirectURI: "http://localhost:3000/callback",
					scope: ["openid", "profile", "offline_access"],
					userId: testUser.id,
					authTime: now,
					requireConsent: false,
					state: "test-state",
					codeChallenge: codeChallenge,
					codeChallengeMethod: "plain",
				}),
				expiresAt: new Date(Date.now() + 600000),
			},
		});

		const response = await authorizationServer.api.oAuth2token({
			body: {
				grant_type: "authorization_code",
				code: "test-code-123",
				redirect_uri: "http://localhost:3000/callback",
				client_id: clientId,
				client_assertion_type:
					"urn:ietf:params:oauth:client-assertion-type:jwt-bearer",
				client_assertion: clientAssertion,
				code_verifier: codeChallenge,
			},
		});

		expect(response.access_token).toBeDefined();
		expect(response.refresh_token).toBeDefined();
		expect(response.token_type).toBe("Bearer");
	});

	it("should reject invalid jwt signature", async () => {
		const now = Math.floor(Date.now() / 1000);
		const wrongKeyPair = await generateKeyPair("RS256");
		const clientAssertion = await new SignJWT({
			iss: clientId,
			sub: clientId,
			aud: "http://localhost:3000/api/auth/oauth2/token",
			jti: `test-jti-invalid-${now}`,
			iat: now,
		})
			.setProtectedHeader({ alg: "RS256", kid: "test-key-1" })
			.setExpirationTime(now + 300)
			.sign(wrongKeyPair.privateKey);

		const codeChallenge = "test-challenge-2";
		await db.create({
			model: "verification",
			data: {
				identifier: "test-code-456",
				value: JSON.stringify({
					clientId: clientId,
					redirectURI: "http://localhost:3000/callback",
					scope: ["openid", "profile"],
					userId: testUser.id,
					authTime: now,
					requireConsent: false,
					state: "test-state",
					codeChallenge: codeChallenge,
					codeChallengeMethod: "plain",
				}),
				expiresAt: new Date(Date.now() + 600000),
			},
		});

		await expect(
			authorizationServer.api.oAuth2token({
				body: {
					grant_type: "authorization_code",
					code: "test-code-456",
					redirect_uri: "http://localhost:3000/callback",
					client_id: clientId,
					client_assertion_type:
						"urn:ietf:params:oauth:client-assertion-type:jwt-bearer",
					client_assertion: clientAssertion,
					code_verifier: codeChallenge,
				},
			}),
		).rejects.toThrow();
	});

	it("should reject expired jwt", async () => {
		const now = Math.floor(Date.now() / 1000);
		const clientAssertion = await new SignJWT({
			iss: clientId,
			sub: clientId,
			aud: "http://localhost:3000/api/auth/oauth2/token",
			jti: `test-jti-expired-${now}`,
			iat: now - 600,
		})
			.setProtectedHeader({ alg: "RS256", kid: "test-key-1" })
			.setExpirationTime(now - 300)
			.sign(privateKey);

		const codeChallenge = "test-challenge-3";
		await db.create({
			model: "verification",
			data: {
				identifier: "test-code-789",
				value: JSON.stringify({
					clientId: clientId,
					redirectURI: "http://localhost:3000/callback",
					scope: ["openid", "profile"],
					userId: testUser.id,
					authTime: now,
					requireConsent: false,
					state: "test-state",
					codeChallenge: codeChallenge,
					codeChallengeMethod: "plain",
				}),
				expiresAt: new Date(Date.now() + 600000),
			},
		});

		await expect(
			authorizationServer.api.oAuth2token({
				body: {
					grant_type: "authorization_code",
					code: "test-code-789",
					redirect_uri: "http://localhost:3000/callback",
					client_id: clientId,
					client_assertion_type:
						"urn:ietf:params:oauth:client-assertion-type:jwt-bearer",
					client_assertion: clientAssertion,
					code_verifier: codeChallenge,
				},
			}),
		).rejects.toThrow();
	});

	it("should reject jwt without exp claim", async () => {
		const now = Math.floor(Date.now() / 1000);
		const clientAssertion = await new SignJWT({
			iss: clientId,
			sub: clientId,
			aud: "http://localhost:3000/api/auth/oauth2/token",
			jti: `test-jti-no-exp-${now}`,
			iat: now,
		})
			.setProtectedHeader({ alg: "RS256", kid: "test-key-1" })
			// intentionally do not set exp
			.sign(privateKey);

		const codeChallenge = "test-challenge-no-exp";
		await db.create({
			model: "verification",
			data: {
				identifier: "test-code-no-exp",
				value: JSON.stringify({
					clientId: clientId,
					redirectURI: "http://localhost:3000/callback",
					scope: ["openid", "profile"],
					userId: testUser.id,
					authTime: now,
					requireConsent: false,
					state: "test-state",
					codeChallenge: codeChallenge,
					codeChallengeMethod: "plain",
				}),
				expiresAt: new Date(Date.now() + 600000),
			},
		});

		await expect(
			authorizationServer.api.oAuth2token({
				body: {
					grant_type: "authorization_code",
					code: "test-code-no-exp",
					redirect_uri: "http://localhost:3000/callback",
					client_id: clientId,
					client_assertion_type:
						"urn:ietf:params:oauth:client-assertion-type:jwt-bearer",
					client_assertion: clientAssertion,
					code_verifier: codeChallenge,
				},
			}),
		).rejects.toThrow();
	});

	it("should reject malformed client_assertion payload with invalid_client", async () => {
		const now = Math.floor(Date.now() / 1000);
		// Construct a fake "JWT" where payload is not valid JSON
		const header = Buffer.from(
			JSON.stringify({ alg: "RS256", kid: "malformed-payload" }),
		).toString("base64url");
		const invalidJsonPayload = Buffer.from("{not-json").toString("base64url");
		const signature = "dummy-signature";
		const clientAssertion = `${header}.${invalidJsonPayload}.${signature}`;

		const codeChallenge = "test-challenge-malformed";
		await db.create({
			model: "verification",
			data: {
				identifier: "test-code-malformed",
				value: JSON.stringify({
					clientId: clientId,
					redirectURI: "http://localhost:3000/callback",
					scope: ["openid", "profile"],
					userId: testUser.id,
					authTime: now,
					requireConsent: false,
					state: "test-state",
					codeChallenge: codeChallenge,
					codeChallengeMethod: "plain",
				}),
				expiresAt: new Date(Date.now() + 600000),
			},
		});

		await expect(
			authorizationServer.api.oAuth2token({
				body: {
					grant_type: "authorization_code",
					code: "test-code-malformed",
					redirect_uri: "http://localhost:3000/callback",
					client_id: clientId,
					client_assertion_type:
						"urn:ietf:params:oauth:client-assertion-type:jwt-bearer",
					client_assertion: clientAssertion,
					code_verifier: codeChallenge,
				},
			}),
		).rejects.toThrow();
	});

	it("should reject reused jti", async () => {
		const now = Math.floor(Date.now() / 1000);
		const jti = `test-jti-reuse-${now}`;

		const clientAssertion1 = await new SignJWT({
			iss: clientId,
			sub: clientId,
			aud: "http://localhost:3000/api/auth/oauth2/token",
			jti: jti,
			iat: now,
		})
			.setProtectedHeader({ alg: "RS256", kid: "test-key-1" })
			.setExpirationTime(now + 300)
			.sign(privateKey);

		const codeChallenge1 = "test-challenge-4";
		await db.create({
			model: "verification",
			data: {
				identifier: "test-code-reuse-1",
				value: JSON.stringify({
					clientId: clientId,
					redirectURI: "http://localhost:3000/callback",
					scope: ["openid", "profile"],
					userId: testUser.id,
					authTime: now,
					requireConsent: false,
					state: "test-state",
					codeChallenge: codeChallenge1,
					codeChallengeMethod: "plain",
				}),
				expiresAt: new Date(Date.now() + 600000),
			},
		});

		const response1 = await authorizationServer.api.oAuth2token({
			body: {
				grant_type: "authorization_code",
				code: "test-code-reuse-1",
				redirect_uri: "http://localhost:3000/callback",
				client_id: clientId,
				client_assertion_type:
					"urn:ietf:params:oauth:client-assertion-type:jwt-bearer",
				client_assertion: clientAssertion1,
				code_verifier: codeChallenge1,
			},
		});

		expect(response1.access_token).toBeDefined();

		const clientAssertion2 = await new SignJWT({
			iss: clientId,
			sub: clientId,
			aud: "http://localhost:3000/api/auth/oauth2/token",
			jti: jti,
			iat: now,
		})
			.setProtectedHeader({ alg: "RS256", kid: "test-key-1" })
			.setExpirationTime(now + 300)
			.sign(privateKey);

		const codeChallenge2 = "test-challenge-5";
		await db.create({
			model: "verification",
			data: {
				identifier: "test-code-reuse-2",
				value: JSON.stringify({
					clientId: clientId,
					redirectURI: "http://localhost:3000/callback",
					scope: ["openid", "profile"],
					userId: testUser.id,
					authTime: now,
					requireConsent: false,
					state: "test-state",
					codeChallenge: codeChallenge2,
					codeChallengeMethod: "plain",
				}),
				expiresAt: new Date(Date.now() + 600000),
			},
		});

		await expect(
			authorizationServer.api.oAuth2token({
				body: {
					grant_type: "authorization_code",
					code: "test-code-reuse-2",
					redirect_uri: "http://localhost:3000/callback",
					client_id: clientId,
					client_assertion_type:
						"urn:ietf:params:oauth:client-assertion-type:jwt-bearer",
					client_assertion: clientAssertion2,
					code_verifier: codeChallenge2,
				},
			}),
		).rejects.toThrow();
=======
		// expect(checkSignature.payload).toBeDefined();
		expect(decoded.alg).toBe(expected);
>>>>>>> f8159aec
	});
});<|MERGE_RESOLUTION|>--- conflicted
+++ resolved
@@ -1512,45 +1512,10 @@
 				icon: createdClient.data.logo_uri || "",
 				type: "web",
 				disabled: false,
-<<<<<<< HEAD
-				name: "test",
+				name: createdClient.data.client_name || "",
 				tokenEndpointAuthMethod: "client_secret_post",
 			};
-			const createdClient = await serverClient.oauth2.register({
-				client_name: application.name,
-				redirect_uris: application.redirectUrls,
-				logo_uri: application.icon,
-			});
-			expect(createdClient.data).toMatchObject({
-				client_id: expect.any(String),
-				client_secret: expect.any(String),
-				client_name: "test",
-				logo_uri: "",
-				redirect_uris: ["http://localhost:3000/api/auth/oauth2/callback/test"],
-				grant_types: ["authorization_code"],
-				response_types: ["code"],
-				token_endpoint_auth_method: "client_secret_basic",
-				client_id_issued_at: expect.any(Number),
-				client_secret_expires_at: 0,
-			});
-			if (createdClient.data) {
-				application = {
-					clientId: createdClient.data.client_id,
-					clientSecret: createdClient.data.client_secret,
-					redirectUrls: createdClient.data.redirect_uris,
-					metadata: {},
-					icon: createdClient.data.logo_uri || "",
-					type: "web",
-					disabled: false,
-					name: createdClient.data.client_name || "",
-					tokenEndpointAuthMethod: "client_secret_post",
-				};
-			}
-=======
-				name: createdClient.data.client_name || "",
-			};
 		}
->>>>>>> f8159aec
 
 		// The RP (Relying Party) - the client application
 		const { customFetchImpl: customFetchImplRP, cookieSetter } =
@@ -1684,11 +1649,9 @@
 			expect(checkSignature).toBeDefined();
 		}
 
-<<<<<<< HEAD
-			// expect(checkSignature.payload).toBeDefined();
-			expect(decoded.alg).toBe(expected);
-		},
-	);
+		// expect(checkSignature.payload).toBeDefined();
+		expect(decoded.alg).toBe(expected);
+	});
 });
 
 describe("private_key_jwt authentication", async () => {
@@ -2089,9 +2052,5 @@
 				},
 			}),
 		).rejects.toThrow();
-=======
-		// expect(checkSignature.payload).toBeDefined();
-		expect(decoded.alg).toBe(expected);
->>>>>>> f8159aec
 	});
 });
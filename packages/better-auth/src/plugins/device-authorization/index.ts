--- conflicted
+++ resolved
@@ -108,48 +108,9 @@
 	schema: z.custom<InferOptionSchema<typeof schema>>(() => true),
 });
 
-<<<<<<< HEAD
 export type DeviceAuthorizationOptions = z.infer<
 	typeof deviceAuthorizationOptionsSchema
 >;
-=======
-/**
- * @see {$deviceAuthorizationOptionsSchema}
- */
-export type DeviceAuthorizationOptions = {
-	expiresIn: MSStringValue;
-	interval: MSStringValue;
-	deviceCodeLength: number;
-	userCodeLength: number;
-	generateDeviceCode?: (() => string | Promise<string>) | undefined;
-	generateUserCode?: (() => string | Promise<string>) | undefined;
-	validateClient?:
-		| ((clientId: string) => boolean | Promise<boolean>)
-		| undefined;
-	onDeviceAuthRequest?: (
-		clientId: string,
-		scope: string | undefined,
-	) => void | Promise<void>;
-	schema?: InferOptionSchema<typeof schema> | undefined;
-};
-
-export { deviceAuthorizationClient } from "./client";
-
-const DEVICE_AUTHORIZATION_ERROR_CODES = defineErrorCodes({
-	INVALID_DEVICE_CODE: "Invalid device code",
-	EXPIRED_DEVICE_CODE: "Device code has expired",
-	EXPIRED_USER_CODE: "User code has expired",
-	AUTHORIZATION_PENDING: "Authorization pending",
-	ACCESS_DENIED: "Access denied",
-	INVALID_USER_CODE: "Invalid user code",
-	DEVICE_CODE_ALREADY_PROCESSED: "Device code already processed",
-	POLLING_TOO_FREQUENTLY: "Polling too frequently",
-	USER_NOT_FOUND: "User not found",
-	FAILED_TO_CREATE_SESSION: "Failed to create session",
-	INVALID_DEVICE_CODE_STATUS: "Invalid device code status",
-	AUTHENTICATION_REQUIRED: "Authentication required",
-});
->>>>>>> 37f5a619
 
 const defaultCharset = "ABCDEFGHJKLMNPQRSTUVWXYZ23456789";
 

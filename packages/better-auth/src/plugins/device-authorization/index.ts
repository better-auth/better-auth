import type { BetterAuthPlugin } from "@better-auth/core";
import { createAuthEndpoint } from "@better-auth/core/api";
import { APIError } from "better-call";
import type { StringValue as MSStringValue } from "ms";
import { ms } from "ms";
import * as z from "zod";
import { getSessionFromCtx } from "../../api/routes/session";
import { generateRandomString } from "../../crypto";
import { mergeSchema } from "../../db";
import type { InferOptionSchema } from "../../types/plugins";
<<<<<<< HEAD
import { DEVICE_AUTHORIZATION_ERROR_CODES } from "./error-codes";
import { type DeviceCode, schema } from "./schema";
=======
import type { DeviceCode } from "./schema";
import { schema } from "./schema";
>>>>>>> 07b7ecf8

const msStringValueSchema = z.custom<MSStringValue>(
	(val) => {
		try {
			ms(val as MSStringValue);
		} catch (e) {
			return false;
		}
		return true;
	},
	{
		message:
			"Invalid time string format. Use formats like '30m', '5s', '1h', etc.",
	},
);

export const deviceAuthorizationOptionsSchema = z.object({
	expiresIn: msStringValueSchema
		.default("30m")
		.describe(
			"Time in seconds until the device code expires. Use formats like '30m', '5s', '1h', etc.",
		),
	interval: msStringValueSchema
		.default("5s")
		.describe(
			"Time in seconds between polling attempts. Use formats like '30m', '5s', '1h', etc.",
		),
	deviceCodeLength: z
		.number()
		.int()
		.positive()
		.default(40)
		.describe(
			"Length of the device code to be generated. Default is 40 characters.",
		),
	userCodeLength: z
		.number()
		.int()
		.positive()
		.default(8)
		.describe(
			"Length of the user code to be generated. Default is 8 characters.",
		),
	generateDeviceCode: z
		.custom<() => string | Promise<string>>(
			(val) => typeof val === "function",
			{
				message:
					"generateDeviceCode must be a function that returns a string or a promise that resolves to a string.",
			},
		)
		.optional()
		.describe(
			"Function to generate a device code. If not provided, a default random string generator will be used.",
		),
	generateUserCode: z
		.custom<() => string | Promise<string>>(
			(val) => typeof val === "function",
			{
				message:
					"generateUserCode must be a function that returns a string or a promise that resolves to a string.",
			},
		)
		.optional()
		.describe(
			"Function to generate a user code. If not provided, a default random string generator will be used.",
		),
	validateClient: z
		.custom<(clientId: string) => boolean | Promise<boolean>>(
			(val) => typeof val === "function",
			{
				message:
					"validateClient must be a function that returns a boolean or a promise that resolves to a boolean.",
			},
		)
		.optional()
		.describe(
			"Function to validate the client ID. If not provided, no validation will be performed.",
		),
	onDeviceAuthRequest: z
		.custom<
			(clientId: string, scope: string | undefined) => void | Promise<void>
		>((val) => typeof val === "function", {
			message:
				"onDeviceAuthRequest must be a function that returns void or a promise that resolves to void.",
		})
		.optional()
		.describe(
			"Function to handle device authorization requests. If not provided, no additional actions will be taken.",
		),
	verificationUri: z
		.string()
		.optional()
		.describe(
			"The URI where users verify their device code. Can be an absolute URL (https://example.com/device) or relative path (/custom-path). This will be returned as verification_uri in the device code response. If not provided, defaults to /device.",
		),
	schema: z.custom<InferOptionSchema<typeof schema>>(() => true),
});

export type DeviceAuthorizationOptions = z.infer<
	typeof deviceAuthorizationOptionsSchema
>;

const defaultCharset = "ABCDEFGHJKLMNPQRSTUVWXYZ23456789";

/**
 * @internal
 */
const defaultGenerateDeviceCode = (length: number) => {
	return generateRandomString(length, "a-z", "A-Z", "0-9");
};

/**
 * @internal
 */
const defaultGenerateUserCode = (length: number) => {
	const chars = new Uint8Array(length);
	return Array.from(crypto.getRandomValues(chars))
		.map((byte) => defaultCharset[byte % defaultCharset.length])
		.join("");
};

/**
 * @internal
 */
const buildVerificationUris = (
	verificationUri: string | undefined,
	baseURL: string,
	userCode: string,
): {
	verificationUri: string;
	verificationUriComplete: string;
} => {
	const uri = verificationUri || "/device";

	let verificationUrl: URL;
	try {
		verificationUrl = new URL(uri);
	} catch {
		verificationUrl = new URL(uri, baseURL);
	}

	const verificationUriCompleteUrl = new URL(verificationUrl);
	verificationUriCompleteUrl.searchParams.set("user_code", userCode);

	const verificationUriString = verificationUrl.toString();
	const verificationUriCompleteString = verificationUriCompleteUrl.toString();

	return {
		verificationUri: verificationUriString,
		verificationUriComplete: verificationUriCompleteString,
	};
};

export const deviceAuthorization = (
	options: Partial<DeviceAuthorizationOptions> = {},
) => {
	const opts = deviceAuthorizationOptionsSchema.parse(options);
	const generateDeviceCode = async () => {
		if (opts.generateDeviceCode) {
			return opts.generateDeviceCode();
		}
		return defaultGenerateDeviceCode(opts.deviceCodeLength);
	};

	const generateUserCode = async () => {
		if (opts.generateUserCode) {
			return opts.generateUserCode();
		}
		return defaultGenerateUserCode(opts.userCodeLength);
	};

	return {
		id: "device-authorization",
		schema: mergeSchema(schema, options?.schema),
		endpoints: {
			deviceCode: createAuthEndpoint(
				"/device/code",
				{
					method: "POST",
					body: z.object({
						client_id: z.string().meta({
							description: "The client ID of the application",
						}),
						scope: z
							.string()
							.meta({
								description: "Space-separated list of scopes",
							})
							.optional(),
					}),
					error: z.object({
						error: z.enum(["invalid_request", "invalid_client"]).meta({
							description: "Error code",
						}),
						error_description: z.string().meta({
							description: "Detailed error description",
						}),
					}),
					metadata: {
						openapi: {
							description: `Request a device and user code

Follow [rfc8628#section-3.2](https://datatracker.ietf.org/doc/html/rfc8628#section-3.2)`,
							responses: {
								200: {
									description: "Success",
									content: {
										"application/json": {
											schema: {
												type: "object",
												properties: {
													device_code: {
														type: "string",
														description: "The device verification code",
													},
													user_code: {
														type: "string",
														description: "The user code to display",
													},
													verification_uri: {
														type: "string",
														format: "uri",
														description:
															"The URL for user verification. Defaults to /device if not configured.",
													},
													verification_uri_complete: {
														type: "string",
														format: "uri",
														description:
															"The complete URL with user code as query parameter.",
													},
													expires_in: {
														type: "number",
														description:
															"Lifetime in seconds of the device code",
													},
													interval: {
														type: "number",
														description: "Minimum polling interval in seconds",
													},
												},
											},
										},
									},
								},
								400: {
									description: "Error response",
									content: {
										"application/json": {
											schema: {
												type: "object",
												properties: {
													error: {
														type: "string",
														enum: ["invalid_request", "invalid_client"],
													},
													error_description: {
														type: "string",
													},
												},
											},
										},
									},
								},
							},
						},
					},
				},
				async (ctx) => {
					if (opts.validateClient) {
						const isValid = await opts.validateClient(ctx.body.client_id);
						if (!isValid) {
							throw new APIError("BAD_REQUEST", {
								error: "invalid_client",
								error_description: "Invalid client ID",
							});
						}
					}

					if (opts.onDeviceAuthRequest) {
						await opts.onDeviceAuthRequest(ctx.body.client_id, ctx.body.scope);
					}

					const deviceCode = await generateDeviceCode();
					const userCode = await generateUserCode();
					const expiresIn = ms(opts.expiresIn);
					const expiresAt = new Date(Date.now() + expiresIn);

					await ctx.context.adapter.create({
						model: "deviceCode",
						data: {
							deviceCode,
							userCode,
							expiresAt,
							status: "pending",
							pollingInterval: ms(opts.interval),
							clientId: ctx.body.client_id,
							scope: ctx.body.scope,
						},
					});

					const { verificationUri, verificationUriComplete } =
						buildVerificationUris(
							opts.verificationUri,
							ctx.context.baseURL,
							userCode,
						);

					return ctx.json(
						{
							device_code: deviceCode,
							user_code: userCode,
							verification_uri: verificationUri,
							verification_uri_complete: verificationUriComplete,
							expires_in: Math.floor(expiresIn / 1000),
							interval: Math.floor(ms(opts.interval) / 1000),
						},
						{
							headers: {
								"Cache-Control": "no-store",
							},
						},
					);
				},
			),
			deviceToken: createAuthEndpoint(
				"/device/token",
				{
					method: "POST",
					body: z.object({
						grant_type: z
							.literal("urn:ietf:params:oauth:grant-type:device_code")
							.meta({
								description: "The grant type for device flow",
							}),
						device_code: z.string().meta({
							description: "The device verification code",
						}),
						client_id: z.string().meta({
							description: "The client ID of the application",
						}),
					}),
					error: z.object({
						error: z
							.enum([
								"authorization_pending",
								"slow_down",
								"expired_token",
								"access_denied",
								"invalid_request",
								"invalid_grant",
							])
							.meta({
								description: "Error code",
							}),
						error_description: z.string().meta({
							description: "Detailed error description",
						}),
					}),
					metadata: {
						openapi: {
							description: `Exchange device code for access token

Follow [rfc8628#section-3.4](https://datatracker.ietf.org/doc/html/rfc8628#section-3.4)`,
							responses: {
								200: {
									description: "Success",
									content: {
										"application/json": {
											schema: {
												type: "object",
												properties: {
													session: {
														$ref: "#/components/schemas/Session",
													},
													user: {
														$ref: "#/components/schemas/User",
													},
												},
											},
										},
									},
								},
								400: {
									description: "Error response",
									content: {
										"application/json": {
											schema: {
												type: "object",
												properties: {
													error: {
														type: "string",
														enum: [
															"authorization_pending",
															"slow_down",
															"expired_token",
															"access_denied",
															"invalid_request",
															"invalid_grant",
														],
													},
													error_description: {
														type: "string",
													},
												},
											},
										},
									},
								},
							},
						},
					},
				},
				async (ctx) => {
					const { device_code, client_id } = ctx.body;

					if (opts.validateClient) {
						const isValid = await opts.validateClient(client_id);
						if (!isValid) {
							throw new APIError("BAD_REQUEST", {
								error: "invalid_grant",
								error_description: "Invalid client ID",
							});
						}
					}

					const deviceCodeRecord = await ctx.context.adapter.findOne<{
						id: string;
						deviceCode: string;
						userCode: string;
						userId?: string | undefined;
						expiresAt: Date;
						status: string;
						lastPolledAt?: Date | undefined;
						pollingInterval?: number | undefined;
						clientId?: string | undefined;
						scope?: string | undefined;
					}>({
						model: "deviceCode",
						where: [
							{
								field: "deviceCode",
								value: device_code,
							},
						],
					});

					if (!deviceCodeRecord) {
						throw new APIError("BAD_REQUEST", {
							error: "invalid_grant",
							error_description:
								DEVICE_AUTHORIZATION_ERROR_CODES.INVALID_DEVICE_CODE,
						});
					}

					if (
						deviceCodeRecord.clientId &&
						deviceCodeRecord.clientId !== client_id
					) {
						throw new APIError("BAD_REQUEST", {
							error: "invalid_grant",
							error_description: "Client ID mismatch",
						});
					}

					// Check for rate limiting
					if (
						deviceCodeRecord.lastPolledAt &&
						deviceCodeRecord.pollingInterval
					) {
						const timeSinceLastPoll =
							Date.now() - new Date(deviceCodeRecord.lastPolledAt).getTime();
						const minInterval = deviceCodeRecord.pollingInterval;

						if (timeSinceLastPoll < minInterval) {
							throw new APIError("BAD_REQUEST", {
								error: "slow_down",
								error_description:
									DEVICE_AUTHORIZATION_ERROR_CODES.POLLING_TOO_FREQUENTLY,
							});
						}
					}

					// Update last polled time
					await ctx.context.adapter.update({
						model: "deviceCode",
						where: [
							{
								field: "id",
								value: deviceCodeRecord.id,
							},
						],
						update: {
							lastPolledAt: new Date(),
						},
					});

					if (deviceCodeRecord.expiresAt < new Date()) {
						await ctx.context.adapter.delete({
							model: "deviceCode",
							where: [
								{
									field: "id",
									value: deviceCodeRecord.id,
								},
							],
						});
						throw new APIError("BAD_REQUEST", {
							error: "expired_token",
							error_description:
								DEVICE_AUTHORIZATION_ERROR_CODES.EXPIRED_DEVICE_CODE,
						});
					}

					if (deviceCodeRecord.status === "pending") {
						throw new APIError("BAD_REQUEST", {
							error: "authorization_pending",
							error_description:
								DEVICE_AUTHORIZATION_ERROR_CODES.AUTHORIZATION_PENDING,
						});
					}

					if (deviceCodeRecord.status === "denied") {
						await ctx.context.adapter.delete({
							model: "deviceCode",
							where: [
								{
									field: "id",
									value: deviceCodeRecord.id,
								},
							],
						});
						throw new APIError("BAD_REQUEST", {
							error: "access_denied",
							error_description: DEVICE_AUTHORIZATION_ERROR_CODES.ACCESS_DENIED,
						});
					}

					if (
						deviceCodeRecord.status === "approved" &&
						deviceCodeRecord.userId
					) {
						// Delete the device code after successful authorization
						await ctx.context.adapter.delete({
							model: "deviceCode",
							where: [
								{
									field: "id",
									value: deviceCodeRecord.id,
								},
							],
						});

						const user = await ctx.context.internalAdapter.findUserById(
							deviceCodeRecord.userId,
						);

						if (!user) {
							throw new APIError("INTERNAL_SERVER_ERROR", {
								error: "server_error",
								error_description:
									DEVICE_AUTHORIZATION_ERROR_CODES.USER_NOT_FOUND,
							});
						}

						const session = await ctx.context.internalAdapter.createSession(
							user.id,
						);

						if (!session) {
							throw new APIError("INTERNAL_SERVER_ERROR", {
								error: "server_error",
								error_description:
									DEVICE_AUTHORIZATION_ERROR_CODES.FAILED_TO_CREATE_SESSION,
							});
						}

						// Set new session context for hooks and plugins
						// (matches setSessionCookie logic)
						ctx.context.setNewSession({
							session,
							user,
						});

						// If secondary storage is enabled, store the session data in the secondary storage
						// (matches setSessionCookie logic)
						if (ctx.context.options.secondaryStorage) {
							await ctx.context.secondaryStorage?.set(
								session.token,
								JSON.stringify({
									user,
									session,
								}),
								Math.floor(
									(new Date(session.expiresAt).getTime() - Date.now()) / 1000,
								),
							);
						}

						// Return OAuth 2.0 compliant token response
						return ctx.json(
							{
								access_token: session.token,
								token_type: "Bearer",
								expires_in: Math.floor(
									(new Date(session.expiresAt).getTime() - Date.now()) / 1000,
								),
								scope: deviceCodeRecord.scope || "",
							},
							{
								headers: {
									"Cache-Control": "no-store",
									Pragma: "no-cache",
								},
							},
						);
					}

					throw new APIError("INTERNAL_SERVER_ERROR", {
						error: "server_error",
						error_description:
							DEVICE_AUTHORIZATION_ERROR_CODES.INVALID_DEVICE_CODE_STATUS,
					});
				},
			),
			deviceVerify: createAuthEndpoint(
				"/device",
				{
					method: "GET",
					query: z.object({
						user_code: z.string().meta({
							description: "The user code to verify",
						}),
					}),
					error: z.object({
						error: z.enum(["invalid_request"]).meta({
							description: "Error code",
						}),
						error_description: z.string().meta({
							description: "Detailed error description",
						}),
					}),
					metadata: {
						openapi: {
							description:
								"Verify user code and get device authorization status",
							responses: {
								200: {
									description: "Device authorization status",
									content: {
										"application/json": {
											schema: {
												type: "object",
												properties: {
													user_code: {
														type: "string",
														description: "The user code to verify",
													},
													status: {
														type: "string",
														enum: ["pending", "approved", "denied"],
														description:
															"Current status of the device authorization",
													},
												},
											},
										},
									},
								},
							},
						},
					},
				},
				async (ctx) => {
					const { user_code } = ctx.query;
					const cleanUserCode = user_code.replace(/-/g, "");

					const deviceCodeRecord =
						await ctx.context.adapter.findOne<DeviceCode>({
							model: "deviceCode",
							where: [
								{
									field: "userCode",
									value: cleanUserCode,
								},
							],
						});

					if (!deviceCodeRecord) {
						throw new APIError("BAD_REQUEST", {
							error: "invalid_request",
							error_description:
								DEVICE_AUTHORIZATION_ERROR_CODES.INVALID_USER_CODE,
						});
					}

					if (deviceCodeRecord.expiresAt < new Date()) {
						throw new APIError("BAD_REQUEST", {
							error: "expired_token",
							error_description:
								DEVICE_AUTHORIZATION_ERROR_CODES.EXPIRED_USER_CODE,
						});
					}

					return ctx.json({
						user_code: user_code,
						status: deviceCodeRecord.status,
					});
				},
			),
			deviceApprove: createAuthEndpoint(
				"/device/approve",
				{
					method: "POST",
					body: z.object({
						userCode: z.string().meta({
							description: "The user code to approve",
						}),
					}),
					error: z.object({
						error: z
							.enum([
								"invalid_request",
								"expired_token",
								"device_code_already_processed",
							])
							.meta({
								description: "Error code",
							}),
						error_description: z.string().meta({
							description: "Detailed error description",
						}),
					}),
					requireHeaders: true,
					metadata: {
						openapi: {
							description: "Approve device authorization",
							responses: {
								200: {
									description: "Success",
									content: {
										"application/json": {
											schema: {
												type: "object",
												properties: {
													success: {
														type: "boolean",
													},
												},
											},
										},
									},
								},
							},
						},
					},
				},
				async (ctx) => {
					const session = await getSessionFromCtx(ctx);
					if (!session) {
						throw new APIError("UNAUTHORIZED", {
							error: "unauthorized",
							error_description:
								DEVICE_AUTHORIZATION_ERROR_CODES.AUTHENTICATION_REQUIRED,
						});
					}

					const { userCode } = ctx.body;

					const deviceCodeRecord =
						await ctx.context.adapter.findOne<DeviceCode>({
							model: "deviceCode",
							where: [
								{
									field: "userCode",
									value: userCode,
								},
							],
						});

					if (!deviceCodeRecord) {
						throw new APIError("BAD_REQUEST", {
							error: "invalid_request",
							error_description:
								DEVICE_AUTHORIZATION_ERROR_CODES.INVALID_USER_CODE,
						});
					}

					if (deviceCodeRecord.expiresAt < new Date()) {
						throw new APIError("BAD_REQUEST", {
							error: "expired_token",
							error_description:
								DEVICE_AUTHORIZATION_ERROR_CODES.EXPIRED_USER_CODE,
						});
					}

					if (deviceCodeRecord.status !== "pending") {
						throw new APIError("BAD_REQUEST", {
							error: "invalid_request",
							error_description:
								DEVICE_AUTHORIZATION_ERROR_CODES.DEVICE_CODE_ALREADY_PROCESSED,
						});
					}

					// Update device code with approved status and user ID
					await ctx.context.adapter.update({
						model: "deviceCode",
						where: [
							{
								field: "id",
								value: deviceCodeRecord.id,
							},
						],
						update: {
							status: "approved",
							userId: session.user.id,
						},
					});

					return ctx.json({
						success: true,
					});
				},
			),
			deviceDeny: createAuthEndpoint(
				"/device/deny",
				{
					method: "POST",
					body: z.object({
						userCode: z.string().meta({
							description: "The user code to deny",
						}),
					}),
					error: z.object({
						error: z.enum(["invalid_request", "expired_token"]).meta({
							description: "Error code",
						}),
						error_description: z.string().meta({
							description: "Detailed error description",
						}),
					}),
					metadata: {
						openapi: {
							description: "Deny device authorization",
							responses: {
								200: {
									description: "Success",
									content: {
										"application/json": {
											schema: {
												type: "object",
												properties: {
													success: {
														type: "boolean",
													},
												},
											},
										},
									},
								},
							},
						},
					},
				},
				async (ctx) => {
					const { userCode } = ctx.body;
					const cleanUserCode = userCode.replace(/-/g, "");

					const deviceCodeRecord =
						await ctx.context.adapter.findOne<DeviceCode>({
							model: "deviceCode",
							where: [
								{
									field: "userCode",
									value: cleanUserCode,
								},
							],
						});

					if (!deviceCodeRecord) {
						throw new APIError("BAD_REQUEST", {
							error: "invalid_request",
							error_description:
								DEVICE_AUTHORIZATION_ERROR_CODES.INVALID_USER_CODE,
						});
					}

					if (deviceCodeRecord.expiresAt < new Date()) {
						throw new APIError("BAD_REQUEST", {
							error: "expired_token",
							error_description:
								DEVICE_AUTHORIZATION_ERROR_CODES.EXPIRED_USER_CODE,
						});
					}

					if (deviceCodeRecord.status !== "pending") {
						throw new APIError("BAD_REQUEST", {
							error: "invalid_request",
							error_description:
								DEVICE_AUTHORIZATION_ERROR_CODES.DEVICE_CODE_ALREADY_PROCESSED,
						});
					}

					// Update device code with denied status
					await ctx.context.adapter.update({
						model: "deviceCode",
						where: [
							{
								field: "id",
								value: deviceCodeRecord.id,
							},
						],
						update: {
							status: "denied",
						},
					});

					return ctx.json({
						success: true,
					});
				},
			),
		},
		$ERROR_CODES: DEVICE_AUTHORIZATION_ERROR_CODES,
	} satisfies BetterAuthPlugin;
};<|MERGE_RESOLUTION|>--- conflicted
+++ resolved
@@ -8,13 +8,8 @@
 import { generateRandomString } from "../../crypto";
 import { mergeSchema } from "../../db";
 import type { InferOptionSchema } from "../../types/plugins";
-<<<<<<< HEAD
 import { DEVICE_AUTHORIZATION_ERROR_CODES } from "./error-codes";
 import { type DeviceCode, schema } from "./schema";
-=======
-import type { DeviceCode } from "./schema";
-import { schema } from "./schema";
->>>>>>> 07b7ecf8
 
 const msStringValueSchema = z.custom<MSStringValue>(
 	(val) => {

import type { BetterAuthOptions, BetterAuthPlugin } from "@better-auth/core";
import {
	createAuthEndpoint,
	createAuthMiddleware,
} from "@better-auth/core/api";
import type { GoogleProfile } from "@better-auth/core/social-providers";
import { APIError } from "better-call";
import { HttpResponse, http } from "msw";
import { setupServer } from "msw/node";
import { afterAll, beforeAll, describe, expect, it } from "vitest";
import * as z from "zod";
import { getEndpoints, getOauthState, router } from "./api";
import { createAuthClient } from "./client";
<<<<<<< HEAD
import { init } from "./context";
=======
import { signJWT } from "./crypto";
import { init } from "./init";
>>>>>>> 300b10ce
import { bearer } from "./plugins";
import { DEFAULT_SECRET } from "./utils/constants";

const mswServer = setupServer();

beforeAll(async () => {
	mswServer.listen({ onUnhandledRequest: "bypass" });
	mswServer.use(
		http.post("https://oauth2.googleapis.com/token", async () => {
			const data: GoogleProfile = {
				email: "user@email.com",
				email_verified: true,
				name: "Test User",
				picture: "https://lh3.googleusercontent.com/a-/test",
				exp: 1234567890,
				sub: "1234567890",
				iat: 1234567890,
				aud: "test",
				azp: "test",
				nbf: 1234567890,
				iss: "test",
				locale: "en",
				jti: "test",
				given_name: "Test",
				family_name: "User",
			};
			const testIdToken = await signJWT(data, DEFAULT_SECRET);
			return HttpResponse.json({
				access_token: "test-access-token",
				refresh_token: "test-refresh-token",
				id_token: testIdToken,
			});
		}),
	);
});

afterAll(() => mswServer.close());

describe("call", async () => {
	const q = z.optional(
		z.object({
			testBeforeHook: z.string().optional(),
			testBeforeGlobal: z.string().optional(),
			testAfterHook: z.string().optional(),
			testAfterGlobal: z.string().optional(),
			testContext: z.string().optional(),
			message: z.string().optional(),
		}),
	);
	const testPlugin = {
		id: "test",
		endpoints: {
			test: createAuthEndpoint(
				"/test",
				{
					method: "GET",
					query: q,
				},
				async (ctx) => {
					return ctx.json({ success: ctx.query?.message || "true" });
				},
			),
			testCookies: createAuthEndpoint(
				"/test/cookies",
				{
					method: "POST",
					query: q,
					body: z.object({
						cookies: z.array(z.object({ name: z.string(), value: z.string() })),
					}),
				},
				async (ctx) => {
					for (const cookie of ctx.body.cookies) {
						ctx.setCookie(cookie.name, cookie.value);
					}
					return ctx.json({ success: true });
				},
			),
			testThrow: createAuthEndpoint(
				"/test/throw",
				{
					method: "GET",
					query: q,
				},
				async (ctx) => {
					if (ctx.query?.message === "throw-api-error") {
						throw new APIError("BAD_REQUEST", {
							message: "Test error",
						});
					}
					if (ctx.query?.message === "throw-error") {
						throw new Error("Test error");
					}
					if (ctx.query?.message === "throw redirect") {
						throw ctx.redirect("/test");
					}
					if (ctx.query?.message === "redirect with additional header") {
						ctx.setHeader("key", "value");
						throw ctx.redirect("/test");
					}
					throw new APIError("BAD_REQUEST", {
						message: ctx.query?.message,
					});
				},
			),
		},
	} satisfies BetterAuthPlugin;

	const testPlugin2 = {
		id: "test2",
		hooks: {
			before: [
				{
					matcher(ctx) {
						return ctx.path === "/test";
					},
					handler: createAuthMiddleware(async (ctx) => {
						const query = ctx.query;
						if (!query) {
							return;
						}
						if (query.testBeforeHook) {
							return ctx.json({
								before: "test",
							});
						}
						if (query.testContext) {
							ctx.query = {
								message: query.testContext,
							};
							return {
								context: ctx,
							};
						}
					}),
				},
			],
			after: [
				{
					matcher(ctx) {
						return ctx.path === "/test";
					},
					handler: createAuthMiddleware(async (ctx) => {
						const query = ctx.query?.testAfterHook;
						if (!query) {
							return;
						}

						return ctx.json({
							after: "test",
						});
					}),
				},
				{
					matcher(ctx) {
						return ctx.path === "/test/cookies";
					},
					handler: createAuthMiddleware(async (ctx) => {
						const query = ctx.query?.testAfterHook;
						if (!query) {
							return;
						}
						ctx.setCookie("after", "test");
					}),
				},
				{
					matcher(ctx) {
						return (
							(ctx.path === "/test/throw" &&
								ctx.query?.message === "throw-after-hook") ||
							ctx.query?.message === "throw-chained-hook"
						);
					},
					handler: createAuthMiddleware(async (ctx) => {
						if (ctx.query?.message === "throw-chained-hook") {
							throw new APIError("BAD_REQUEST", {
								message: "from chained hook 1",
							});
						}
						if (ctx.context.returned instanceof APIError) {
							throw ctx.error("BAD_REQUEST", {
								message: "from after hook",
							});
						}
					}),
				},
				{
					matcher(ctx) {
						return (
							ctx.path === "/test/throw" &&
							ctx.query?.message === "throw-chained-hook"
						);
					},
					handler: createAuthMiddleware(async (ctx) => {
						if (ctx.context.returned instanceof APIError) {
							const returned = ctx.context.returned;
							const message = returned.message;
							throw new APIError("BAD_REQUEST", {
								message: message.replace("1", "2"),
							});
						}
					}),
				},
			],
		},
	} satisfies BetterAuthPlugin;
	let latestOauthStore: Record<string, any> | undefined = {};
	const options = {
		baseURL: "http://localhost:3000",
		plugins: [testPlugin, testPlugin2, bearer()],
		emailAndPassword: {
			enabled: true,
		},
		socialProviders: {
			google: {
				clientId: "test-client-id",
				clientSecret: "test-client-secret",
				enabled: true,
			},
		},
		advanced: {
			oauthConfig: {
				additionalData: {
					enabled: true,
					schema: z.object({
						invitedBy: z.string().optional(),
					}),
				},
			},
		},
		hooks: {
			before: createAuthMiddleware(async (ctx) => {
				if (ctx.path === "/sign-up/email") {
					return {
						context: {
							body: {
								...ctx.body,
								email: "changed@email.com",
							},
						},
					};
				}
				if (ctx.query?.testBeforeGlobal) {
					return ctx.json({ before: "global" });
				}
			}),
			after: createAuthMiddleware(async (ctx) => {
				if (ctx.query?.testAfterGlobal) {
					return ctx.json({ after: "global" });
				}
				if (ctx.path === "/callback/:id" && ctx.params.id === "google") {
					const store = await getOauthState();
					latestOauthStore = store;
				}
			}),
		},
	} satisfies BetterAuthOptions;
	const authContext = init(options);
	const { api } = getEndpoints(authContext, options);

	const r = router(await authContext, options);
	const client = createAuthClient({
		baseURL: "http://localhost:3000",
		fetchOptions: {
			customFetchImpl: async (url, init) => {
				return r.handler(new Request(url, init));
			},
		},
	});

	it("should call api", async () => {
		const response = await api.test();
		expect(response).toMatchObject({
			success: "true",
		});
	});

	it("should include additional data in oauth sign in", async () => {
		const headers = new Headers();

		const signInRes = await client.signIn.social(
			{
				provider: "google",
				callbackURL: "/callback",
				additionalData: {
					invitedBy: "user-123",
				},
			},
			{
				onSuccess(context) {
					const setCookie = context.response.headers.get("set-cookie");
					if (setCookie) {
						headers.set("cookie", setCookie);
					}
				},
			},
		);

		expect(signInRes.data).toMatchObject({
			url: expect.stringContaining("google.com"),
			redirect: true,
		});

		const state = new URL(signInRes.data!.url!).searchParams.get("state") || "";

		await client.$fetch("/callback/google", {
			query: {
				state,
				code: "test-authorization-code",
			},
			headers,
			method: "GET",
			onError(context) {
				expect(context.response.status).toBe(302);
				const location = context.response.headers.get("location");
				expect(location).toBeDefined();
				expect(location).toContain("/callback");
			},
		});
		expect(latestOauthStore).toEqual({
			invitedBy: "user-123",
		});
	});

	it("should set cookies", async () => {
		const response = await api.testCookies({
			body: {
				cookies: [
					{
						name: "test-cookie",
						value: "test-value",
					},
				],
			},
			returnHeaders: true,
		});
		const setCookies = response.headers.get("set-cookie");
		expect(setCookies).toContain("test-cookie=test-value");
	});

	it("should intercept on before hook", async () => {
		const response = await api.test({
			query: {
				testBeforeHook: "true",
			},
		});
		expect(response).toMatchObject({
			before: "test",
		});
	});

	it("should change context on before hook", async () => {
		const response = await api.test({
			query: {
				testContext: "context-changed",
			},
		});
		expect(response).toMatchObject({
			success: "context-changed",
		});
	});

	it("should intercept on after hook", async () => {
		const response = await api.test({
			query: {
				testAfterHook: "true",
			},
		});
		expect(response).toMatchObject({
			after: "test",
		});
	});

	it("should return Response object", async () => {
		const response = await api.test({
			asResponse: true,
		});
		expect(response).toBeInstanceOf(Response);
	});

	it("should set cookies on after hook", async () => {
		const response = await api.testCookies({
			body: {
				cookies: [
					{
						name: "test-cookie",
						value: "test-value",
					},
				],
			},
			query: {
				testAfterHook: "true",
			},
			returnHeaders: true,
		});
		const setCookies = response.headers.get("set-cookie");
		expect(setCookies).toContain("after=test");
		expect(setCookies).toContain("test-cookie=test-value");
	});

	it("should throw APIError", async () => {
		await expect(
			api.testThrow({
				query: {
					message: "throw-api-error",
				},
			}),
		).rejects.toThrowError(APIError);
	});

	it("should throw Error", async () => {
		await expect(
			api.testThrow({
				query: {
					message: "throw-error",
				},
			}),
		).rejects.toThrowError(Error);
	});

	it("should redirect", async () => {
		await api
			.testThrow({
				query: {
					message: "throw redirect",
				},
			})
			.catch((e) => {
				expect(e).toBeInstanceOf(APIError);

				expect(e.status).toBe("FOUND");
				expect(e.headers.get("Location")).toBe("/test");
			});
	});

	it("should include base headers with redirect", async () => {
		await api
			.testThrow({
				query: {
					message: "redirect with additional header",
				},
			})
			.catch((e) => {
				expect(e).toBeInstanceOf(APIError);
				expect(e.status).toBe("FOUND");
				expect(e.headers.get("Location")).toBe("/test");
				expect(e.headers.get("key")).toBe("value");
			});
	});

	it("should throw from after hook", async () => {
		await api
			.testThrow({
				query: {
					message: "throw-after-hook",
				},
			})
			.catch((e) => {
				expect(e).toBeInstanceOf(APIError);
				expect(e.status).toBe("BAD_REQUEST");
				expect(e.message).toContain("from after hook");
			});
	});

	it("should throw from chained hook", async () => {
		await api
			.testThrow({
				query: {
					message: "throw-chained-hook",
				},
			})
			.catch((e) => {
				expect(e).toBeInstanceOf(APIError);
				expect(e.status).toBe("BAD_REQUEST");
				expect(e.message).toContain("from chained hook 2");
			});
	});

	it("should intercept on global before hook", async () => {
		const response = await api.test({
			query: {
				testBeforeGlobal: "true",
			},
		});
		expect(response).toMatchObject({
			before: "global",
		});
	});

	it("should intercept on global after hook", async () => {
		const response = await api.test({
			query: {
				testAfterGlobal: "true",
			},
		});
		expect(response).toMatchObject({
			after: "global",
		});
	});

	it("global before hook should change the context", async (ctx) => {
		const response = await api.signUpEmail({
			body: {
				email: "my-email@test.com",
				password: "password",
				name: "test",
			},
		});
		const session = await api.getSession({
			headers: new Headers({
				Authorization: `Bearer ${response?.token}`,
			}),
		});
		expect(session?.user.email).toBe("changed@email.com");
	});

	it("should fetch using a client", async () => {
		const response = await client.$fetch("/ok");
		expect(response.data).toMatchObject({
			ok: true,
		});
	});

	it("should fetch using a client with query", async () => {
		const response = await client.$fetch("/test", {
			query: {
				message: "test",
			},
		});
		expect(response.data).toMatchObject({
			success: "test",
		});
	});

	it("should set cookies using a client", async () => {
		await client.$fetch("/test/cookies", {
			method: "POST",
			body: {
				cookies: [
					{
						name: "test-cookie",
						value: "test-value",
					},
				],
			},
			onResponse(context) {
				expect(context.response.headers.get("set-cookie")).toContain(
					"test-cookie=test-value",
				);
			},
		});
	});
});<|MERGE_RESOLUTION|>--- conflicted
+++ resolved
@@ -11,12 +11,8 @@
 import * as z from "zod";
 import { getEndpoints, getOauthState, router } from "./api";
 import { createAuthClient } from "./client";
-<<<<<<< HEAD
-import { init } from "./context";
-=======
 import { signJWT } from "./crypto";
 import { init } from "./init";
->>>>>>> 300b10ce
 import { bearer } from "./plugins";
 import { DEFAULT_SECRET } from "./utils/constants";
 

--- conflicted
+++ resolved
@@ -1,9 +1,6 @@
 import type { GenericEndpointContext } from "@better-auth/core";
-<<<<<<< HEAD
 import { BASE_ERROR_CODES } from "@better-auth/core/error";
-=======
 import { APIError } from "better-call";
->>>>>>> db9f53a8
 
 export async function validatePassword(
 	ctx: GenericEndpointContext,

import type { Prettify } from "../types/helper";
import { apple } from "./apple";
import { discord } from "./discord";
import { facebook } from "./facebook";
import { github } from "./github";
import { google } from "./google";
import { microsoft } from "./microsoft-entra-id";
import { spotify } from "./spotify";
import { twitch } from "./twitch";
import { twitter } from "./twitter";
import { dropbox } from "./dropbox";
import { linkedin } from "./linkedin";
import { gitlab } from "./gitlab";
import { tiktok } from "./tiktok";
import { reddit } from "./reddit";
import { roblox } from "./roblox";
import { z } from "zod";
import { vk } from "./vk";
import { kick } from "./kick";
<<<<<<< HEAD
import { patreon } from "./patreon";
=======
import { zoom } from "./zoom";
>>>>>>> 7987d55a
export const socialProviders = {
	apple,
	discord,
	facebook,
	github,
	microsoft,
	google,
	spotify,
	twitch,
	twitter,
	dropbox,
	kick,
	linkedin,
	gitlab,
	tiktok,
	reddit,
	roblox,
	vk,
<<<<<<< HEAD
	patreon,
=======
	zoom,
>>>>>>> 7987d55a
};

export const socialProviderList = Object.keys(socialProviders) as [
	"github",
	...(keyof typeof socialProviders)[],
];

export const SocialProviderListEnum = z.enum(socialProviderList, {
	description: "OAuth2 provider to use",
});

export type SocialProvider = z.infer<typeof SocialProviderListEnum>;

export type SocialProviders = {
	[K in SocialProviderList[number]]?: Prettify<
		Parameters<(typeof socialProviders)[K]>[0] & {
			enabled?: boolean;
		}
	>;
};

export * from "./github";
export * from "./google";
export * from "./apple";
export * from "./microsoft-entra-id";
export * from "./discord";
export * from "./spotify";
export * from "./twitch";
export * from "./facebook";
export * from "./twitter";
export * from "./dropbox";
export * from "./linkedin";
export * from "./gitlab";
export * from "./tiktok";
export * from "./reddit";
export * from "./roblox";
export * from "./vk";
export * from "./zoom";
export * from "./kick";
export * from "./patreon";

export type SocialProviderList = typeof socialProviderList;<|MERGE_RESOLUTION|>--- conflicted
+++ resolved
@@ -17,11 +17,8 @@
 import { z } from "zod";
 import { vk } from "./vk";
 import { kick } from "./kick";
-<<<<<<< HEAD
 import { patreon } from "./patreon";
-=======
 import { zoom } from "./zoom";
->>>>>>> 7987d55a
 export const socialProviders = {
 	apple,
 	discord,
@@ -40,11 +37,8 @@
 	reddit,
 	roblox,
 	vk,
-<<<<<<< HEAD
 	patreon,
-=======
 	zoom,
->>>>>>> 7987d55a
 };
 
 export const socialProviderList = Object.keys(socialProviders) as [

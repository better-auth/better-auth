--- conflicted
+++ resolved
@@ -29,11 +29,8 @@
 import { naver } from "./naver";
 import { line } from "./line";
 import { paypal } from "./paypal";
-<<<<<<< HEAD
 import { strava } from "./strava";
-=======
 import type { OAuthProvider } from "../oauth2";
->>>>>>> 9833a7ed
 
 export const socialProviders = {
 	apple,
@@ -66,15 +63,12 @@
 	naver,
 	line,
 	paypal,
-<<<<<<< HEAD
 	strava,
-=======
 } satisfies {
 	[key: string]: (
 		// todo: fix any here
 		config: any,
 	) => OAuthProvider;
->>>>>>> 9833a7ed
 };
 
 export const socialProviderList = Object.keys(socialProviders) as [

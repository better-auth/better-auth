import { z } from "zod";
import type { Prettify } from "../types/helper";
import { apple } from "./apple";
import { discord } from "./discord";
import { facebook } from "./facebook";
import { github } from "./github";
import { google } from "./google";
import { kick } from "./kick";
import { huggingface } from "./huggingface";
import { microsoft } from "./microsoft-entra-id";
import { slack } from "./slack";
import { notion } from "./notion";
import { spotify } from "./spotify";
import { twitch } from "./twitch";
import { twitter } from "./twitter";
import { dropbox } from "./dropbox";
import { linear } from "./linear";
import { linkedin } from "./linkedin";
import { gitlab } from "./gitlab";
import { tiktok } from "./tiktok";
import { reddit } from "./reddit";
import { roblox } from "./roblox";
<<<<<<< HEAD
import * as z from "zod/v4";
=======
>>>>>>> 85a1c68c
import { vk } from "./vk";
import { zoom } from "./zoom";
export const socialProviders = {
	apple,
	discord,
	facebook,
	github,
	microsoft,
	google,
	huggingface,
	slack,
	spotify,
	twitch,
	twitter,
	dropbox,
	kick,
	linear,
	linkedin,
	gitlab,
	tiktok,
	reddit,
	roblox,
	vk,
	zoom,
	notion,
};

export const socialProviderList = Object.keys(socialProviders) as [
	"github",
	...(keyof typeof socialProviders)[],
];

export const SocialProviderListEnum = z
	.enum(socialProviderList)
	.or(z.string()) as z.ZodType<SocialProviderList[number] | (string & {})>;

export type SocialProvider = z.infer<typeof SocialProviderListEnum>;

export type SocialProviders = {
	[K in SocialProviderList[number]]?: Prettify<
		Parameters<(typeof socialProviders)[K]>[0] & {
			enabled?: boolean;
		}
	>;
};

export * from "./apple";
export * from "./discord";
export * from "./dropbox";
export * from "./facebook";
export * from "./github";
export * from "./linear";
export * from "./linkedin";
export * from "./gitlab";
export * from "./google";
export * from "./kick";
export * from "./linkedin";
export * from "./microsoft-entra-id";
export * from "./notion";
export * from "./reddit";
export * from "./roblox";
export * from "./spotify";
export * from "./tiktok";
export * from "./twitch";
export * from "./twitter";
export * from "./vk";
export * from "./zoom";
export * from "./kick";
export * from "./huggingface";
export * from "./slack";

export type SocialProviderList = typeof socialProviderList;<|MERGE_RESOLUTION|>--- conflicted
+++ resolved
@@ -1,4 +1,4 @@
-import { z } from "zod";
+import * as z from "zod/v4";
 import type { Prettify } from "../types/helper";
 import { apple } from "./apple";
 import { discord } from "./discord";
@@ -20,10 +20,6 @@
 import { tiktok } from "./tiktok";
 import { reddit } from "./reddit";
 import { roblox } from "./roblox";
-<<<<<<< HEAD
-import * as z from "zod/v4";
-=======
->>>>>>> 85a1c68c
 import { vk } from "./vk";
 import { zoom } from "./zoom";
 export const socialProviders = {

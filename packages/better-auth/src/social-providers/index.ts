import { z } from "zod";
import type { Prettify } from "../types/helper";
import { apple } from "./apple";
import { discord } from "./discord";
import { dropbox } from "./dropbox";
import { facebook } from "./facebook";
import { github } from "./github";
import { gitlab } from "./gitlab";
import { google } from "./google";
<<<<<<< HEAD
import { kick } from "./kick";
import { linkedin } from "./linkedin";
=======
import { huggingface } from "./huggingface";
>>>>>>> c483fa14
import { microsoft } from "./microsoft-entra-id";
import { notion } from "./notion";
import { reddit } from "./reddit";
import { roblox } from "./roblox";
import { spotify } from "./spotify";
import { tiktok } from "./tiktok";
import { twitch } from "./twitch";
import { twitter } from "./twitter";
import { vk } from "./vk";
import { zoom } from "./zoom";
export const socialProviders = {
	apple,
	discord,
	facebook,
	github,
	microsoft,
	google,
	huggingface,
	spotify,
	twitch,
	twitter,
	dropbox,
	kick,
	linkedin,
	gitlab,
	tiktok,
	reddit,
	roblox,
	vk,
	zoom,
	notion,
};

export const socialProviderList = Object.keys(socialProviders) as [
	"github",
	...(keyof typeof socialProviders)[],
];

export const SocialProviderListEnum = z
	.enum(socialProviderList)
	.or(z.string()) as z.ZodType<SocialProviderList[number] | (string & {})>;

export type SocialProvider = z.infer<typeof SocialProviderListEnum>;

export type SocialProviders = {
	[K in SocialProviderList[number]]?: Prettify<
		Parameters<(typeof socialProviders)[K]>[0] & {
			enabled?: boolean;
		}
	>;
};

export * from "./apple";
export * from "./discord";
export * from "./dropbox";
export * from "./facebook";
export * from "./github";
export * from "./gitlab";
export * from "./google";
export * from "./kick";
export * from "./linkedin";
export * from "./microsoft-entra-id";
export * from "./notion";
export * from "./reddit";
export * from "./roblox";
export * from "./spotify";
export * from "./tiktok";
export * from "./twitch";
export * from "./twitter";
export * from "./vk";
export * from "./zoom";
<<<<<<< HEAD
=======
export * from "./kick";
export * from "./huggingface";
>>>>>>> c483fa14

export type SocialProviderList = typeof socialProviderList;<|MERGE_RESOLUTION|>--- conflicted
+++ resolved
@@ -7,12 +7,9 @@
 import { github } from "./github";
 import { gitlab } from "./gitlab";
 import { google } from "./google";
-<<<<<<< HEAD
 import { kick } from "./kick";
 import { linkedin } from "./linkedin";
-=======
 import { huggingface } from "./huggingface";
->>>>>>> c483fa14
 import { microsoft } from "./microsoft-entra-id";
 import { notion } from "./notion";
 import { reddit } from "./reddit";
@@ -84,10 +81,7 @@
 export * from "./twitter";
 export * from "./vk";
 export * from "./zoom";
-<<<<<<< HEAD
-=======
 export * from "./kick";
 export * from "./huggingface";
->>>>>>> c483fa14
 
 export type SocialProviderList = typeof socialProviderList;
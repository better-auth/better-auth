--- conflicted
+++ resolved
@@ -21,11 +21,8 @@
 import { reddit } from "./reddit";
 import { roblox } from "./roblox";
 import { vk } from "./vk";
-<<<<<<< HEAD
 import { kick } from "./kick";
 import { patreon } from "./patreon";
-=======
->>>>>>> 79fd2149
 import { zoom } from "./zoom";
 export const socialProviders = {
 	apple,
@@ -94,11 +91,8 @@
 export * from "./vk";
 export * from "./zoom";
 export * from "./kick";
-<<<<<<< HEAD
 export * from "./patreon";
-=======
 export * from "./huggingface";
 export * from "./slack";
->>>>>>> 79fd2149
 
 export type SocialProviderList = typeof socialProviderList;
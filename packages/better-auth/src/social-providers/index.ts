import { z } from "zod";
import type { Prettify } from "../types/helper";
import { apple } from "./apple";
import { discord } from "./discord";
import { dropbox } from "./dropbox";
import { facebook } from "./facebook";
import { github } from "./github";
import { gitlab } from "./gitlab";
import { google } from "./google";
import { kick } from "./kick";
import { linkedin } from "./linkedin";
import { huggingface } from "./huggingface";
import { microsoft } from "./microsoft-entra-id";
import { notion } from "./notion";
import { reddit } from "./reddit";
import { roblox } from "./roblox";
import { spotify } from "./spotify";
import { tiktok } from "./tiktok";
import { twitch } from "./twitch";
import { twitter } from "./twitter";
<<<<<<< HEAD
=======
import { dropbox } from "./dropbox";
import { linear } from "./linear";
import { linkedin } from "./linkedin";
import { gitlab } from "./gitlab";
import { tiktok } from "./tiktok";
import { reddit } from "./reddit";
import { roblox } from "./roblox";
import { z } from "zod";
>>>>>>> 3439fe95
import { vk } from "./vk";
import { zoom } from "./zoom";
export const socialProviders = {
	apple,
	discord,
	facebook,
	github,
	microsoft,
	google,
	huggingface,
	spotify,
	twitch,
	twitter,
	dropbox,
	kick,
	linear,
	linkedin,
	gitlab,
	tiktok,
	reddit,
	roblox,
	vk,
	zoom,
	notion,
};

export const socialProviderList = Object.keys(socialProviders) as [
	"github",
	...(keyof typeof socialProviders)[],
];

export const SocialProviderListEnum = z
	.enum(socialProviderList)
	.or(z.string()) as z.ZodType<SocialProviderList[number] | (string & {})>;

export type SocialProvider = z.infer<typeof SocialProviderListEnum>;

export type SocialProviders = {
	[K in SocialProviderList[number]]?: Prettify<
		Parameters<(typeof socialProviders)[K]>[0] & {
			enabled?: boolean;
		}
	>;
};

export * from "./apple";
export * from "./discord";
export * from "./dropbox";
<<<<<<< HEAD
export * from "./facebook";
export * from "./github";
=======
export * from "./linear";
export * from "./linkedin";
>>>>>>> 3439fe95
export * from "./gitlab";
export * from "./google";
export * from "./kick";
export * from "./linkedin";
export * from "./microsoft-entra-id";
export * from "./notion";
export * from "./reddit";
export * from "./roblox";
export * from "./spotify";
export * from "./tiktok";
export * from "./twitch";
export * from "./twitter";
export * from "./vk";
export * from "./zoom";
export * from "./kick";
export * from "./huggingface";

export type SocialProviderList = typeof socialProviderList;<|MERGE_RESOLUTION|>--- conflicted
+++ resolved
@@ -18,8 +18,6 @@
 import { tiktok } from "./tiktok";
 import { twitch } from "./twitch";
 import { twitter } from "./twitter";
-<<<<<<< HEAD
-=======
 import { dropbox } from "./dropbox";
 import { linear } from "./linear";
 import { linkedin } from "./linkedin";
@@ -28,7 +26,6 @@
 import { reddit } from "./reddit";
 import { roblox } from "./roblox";
 import { z } from "zod";
->>>>>>> 3439fe95
 import { vk } from "./vk";
 import { zoom } from "./zoom";
 export const socialProviders = {
@@ -77,13 +74,10 @@
 export * from "./apple";
 export * from "./discord";
 export * from "./dropbox";
-<<<<<<< HEAD
 export * from "./facebook";
 export * from "./github";
-=======
 export * from "./linear";
 export * from "./linkedin";
->>>>>>> 3439fe95
 export * from "./gitlab";
 export * from "./google";
 export * from "./kick";

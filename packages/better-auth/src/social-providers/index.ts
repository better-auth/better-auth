import { z } from "zod";
import type { Prettify } from "../types/helper";
import { apple } from "./apple";
import { discord } from "./discord";
import { facebook } from "./facebook";
import { github } from "./github";
import { google } from "./google";
import { kick } from "./kick";
import { huggingface } from "./huggingface";
import { microsoft } from "./microsoft-entra-id";
<<<<<<< HEAD
import { slack } from "./slack";
=======
import { notion } from "./notion";
>>>>>>> 2dcb07c6
import { spotify } from "./spotify";
import { twitch } from "./twitch";
import { twitter } from "./twitter";
import { dropbox } from "./dropbox";
import { linear } from "./linear";
import { linkedin } from "./linkedin";
import { gitlab } from "./gitlab";
import { tiktok } from "./tiktok";
import { reddit } from "./reddit";
import { roblox } from "./roblox";
import { vk } from "./vk";
import { zoom } from "./zoom";
export const socialProviders = {
	apple,
	discord,
	facebook,
	github,
	microsoft,
	google,
	huggingface,
	slack,
	spotify,
	twitch,
	twitter,
	dropbox,
	kick,
	linear,
	linkedin,
	gitlab,
	tiktok,
	reddit,
	roblox,
	vk,
	zoom,
	notion,
};

export const socialProviderList = Object.keys(socialProviders) as [
	"github",
	...(keyof typeof socialProviders)[],
];

export const SocialProviderListEnum = z
	.enum(socialProviderList)
	.or(z.string()) as z.ZodType<SocialProviderList[number] | (string & {})>;

export type SocialProvider = z.infer<typeof SocialProviderListEnum>;

export type SocialProviders = {
	[K in SocialProviderList[number]]?: Prettify<
		Parameters<(typeof socialProviders)[K]>[0] & {
			enabled?: boolean;
		}
	>;
};

export * from "./apple";
export * from "./discord";
export * from "./dropbox";
export * from "./facebook";
export * from "./github";
export * from "./linear";
export * from "./linkedin";
export * from "./gitlab";
export * from "./google";
export * from "./kick";
export * from "./linkedin";
export * from "./microsoft-entra-id";
export * from "./notion";
export * from "./reddit";
export * from "./roblox";
export * from "./spotify";
export * from "./tiktok";
export * from "./twitch";
export * from "./twitter";
export * from "./vk";
export * from "./zoom";
export * from "./kick";
export * from "./huggingface";
export * from "./slack";

export type SocialProviderList = typeof socialProviderList;<|MERGE_RESOLUTION|>--- conflicted
+++ resolved
@@ -8,11 +8,8 @@
 import { kick } from "./kick";
 import { huggingface } from "./huggingface";
 import { microsoft } from "./microsoft-entra-id";
-<<<<<<< HEAD
 import { slack } from "./slack";
-=======
 import { notion } from "./notion";
->>>>>>> 2dcb07c6
 import { spotify } from "./spotify";
 import { twitch } from "./twitch";
 import { twitter } from "./twitter";

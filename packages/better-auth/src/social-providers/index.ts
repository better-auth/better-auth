import * as z from "zod/v4";
import type { Prettify } from "../types/helper";
import { apple } from "./apple";
import { discord } from "./discord";
import { facebook } from "./facebook";
import { github } from "./github";
import { google } from "./google";
import { kick } from "./kick";
import { huggingface } from "./huggingface";
import { microsoft } from "./microsoft-entra-id";
import { slack } from "./slack";
import { notion } from "./notion";
import { spotify } from "./spotify";
import { twitch } from "./twitch";
import { twitter } from "./twitter";
import { dropbox } from "./dropbox";
import { linear } from "./linear";
import { linkedin } from "./linkedin";
import { gitlab } from "./gitlab";
import { tiktok } from "./tiktok";
import { reddit } from "./reddit";
import { roblox } from "./roblox";
import { vk } from "./vk";
import { zoom } from "./zoom";
<<<<<<< HEAD
import { line } from "./line";
=======
import { paypal } from "./paypal";
>>>>>>> eb691e21
export const socialProviders = {
	apple,
	discord,
	facebook,
	github,
	microsoft,
	google,
	huggingface,
	slack,
	spotify,
	twitch,
	twitter,
	dropbox,
	kick,
	linear,
	linkedin,
	gitlab,
	tiktok,
	reddit,
	roblox,
	vk,
	zoom,
	notion,
<<<<<<< HEAD
	line,
=======
	paypal,
>>>>>>> eb691e21
};

export const socialProviderList = Object.keys(socialProviders) as [
	"github",
	...(keyof typeof socialProviders)[],
];

export const SocialProviderListEnum = z
	.enum(socialProviderList)
	.or(z.string()) as z.ZodType<SocialProviderList[number] | (string & {})>;

export type SocialProvider = z.infer<typeof SocialProviderListEnum>;

export type SocialProviders = {
	[K in SocialProviderList[number]]?: Prettify<
		Parameters<(typeof socialProviders)[K]>[0] & {
			enabled?: boolean;
		}
	>;
};

export * from "./apple";
export * from "./discord";
export * from "./dropbox";
export * from "./facebook";
export * from "./github";
export * from "./linear";
export * from "./linkedin";
export * from "./gitlab";
export * from "./google";
export * from "./kick";
export * from "./linkedin";
export * from "./microsoft-entra-id";
export * from "./notion";
export * from "./reddit";
export * from "./roblox";
export * from "./spotify";
export * from "./tiktok";
export * from "./twitch";
export * from "./twitter";
export * from "./vk";
export * from "./zoom";
export * from "./kick";
export * from "./huggingface";
export * from "./slack";
<<<<<<< HEAD
export * from "./line";
=======
export * from "./paypal";
>>>>>>> eb691e21

export type SocialProviderList = typeof socialProviderList;<|MERGE_RESOLUTION|>--- conflicted
+++ resolved
@@ -22,11 +22,8 @@
 import { roblox } from "./roblox";
 import { vk } from "./vk";
 import { zoom } from "./zoom";
-<<<<<<< HEAD
 import { line } from "./line";
-=======
 import { paypal } from "./paypal";
->>>>>>> eb691e21
 export const socialProviders = {
 	apple,
 	discord,
@@ -50,11 +47,8 @@
 	vk,
 	zoom,
 	notion,
-<<<<<<< HEAD
 	line,
-=======
 	paypal,
->>>>>>> eb691e21
 };
 
 export const socialProviderList = Object.keys(socialProviders) as [
@@ -100,10 +94,7 @@
 export * from "./kick";
 export * from "./huggingface";
 export * from "./slack";
-<<<<<<< HEAD
 export * from "./line";
-=======
 export * from "./paypal";
->>>>>>> eb691e21
 
 export type SocialProviderList = typeof socialProviderList;
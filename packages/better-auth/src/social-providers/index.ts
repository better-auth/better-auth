--- conflicted
+++ resolved
@@ -11,13 +11,9 @@
 import { dropbox } from "./dropbox";
 import { linkedin } from "./linkedin";
 import { gitlab } from "./gitlab";
-<<<<<<< HEAD
 import { tiktok } from "./tiktok";
-
-=======
 import { reddit } from "./reddit";
 import { z } from "zod";
->>>>>>> b3371272
 export const socialProviders = {
 	apple,
 	discord,
@@ -31,11 +27,8 @@
 	dropbox,
 	linkedin,
 	gitlab,
-<<<<<<< HEAD
 	tiktok,
-=======
-	reddit,
->>>>>>> b3371272
+	reddit
 };
 
 export const socialProviderList = Object.keys(socialProviders) as [
@@ -71,10 +64,7 @@
 export * from "./dropbox";
 export * from "./linkedin";
 export * from "./gitlab";
-<<<<<<< HEAD
 export * from "./tiktok";
+export * from "./reddit";
 
-export type SocialProviderList = typeof socialProviderList;
-=======
-export * from "./reddit";
->>>>>>> b3371272
+export type SocialProviderList = typeof socialProviderList;
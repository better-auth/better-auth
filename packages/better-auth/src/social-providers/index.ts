--- conflicted
+++ resolved
@@ -74,10 +74,7 @@
 export * from "./reddit";
 export * from "./roblox";
 export * from "./vk";
-<<<<<<< HEAD
 export * from "./battlenet";
-=======
 export * from "./kick";
->>>>>>> ddcaac61
 
 export type SocialProviderList = typeof socialProviderList;
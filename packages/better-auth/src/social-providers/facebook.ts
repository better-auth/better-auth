--- conflicted
+++ resolved
@@ -91,7 +91,6 @@
 			if (options.getUserInfo) {
 				return options.getUserInfo(token);
 			}
-<<<<<<< HEAD
 			// limited
 			if (!token.accessToken && token.idToken) {
 				const profile = decodeJwt(token.idToken);
@@ -111,7 +110,6 @@
 			}
 
 			// access_token
-=======
 			const fields = [
 				"id",
 				"name",
@@ -119,7 +117,6 @@
 				"picture",
 				...(options?.fields || []),
 			];
->>>>>>> f0a479a1
 			const { data: profile, error } = await betterFetch<FacebookProfile>(
 				"https://graph.facebook.com/me?fields=" + fields.join(","),
 				{

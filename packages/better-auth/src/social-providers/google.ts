--- conflicted
+++ resolved
@@ -1,20 +1,13 @@
 import { betterFetch } from "@better-fetch/fetch";
 import { decodeJwt } from "jose";
 import { BetterAuthError } from "../error";
-<<<<<<< HEAD
-import type { OAuthProvider, ProviderOptions } from "../oauth2";
-import { createAuthorizationURL, validateAuthorizationCode } from "../oauth2";
-import { refreshAccessToken } from "../oauth2/refresh-access-token";
-import { globalLog } from "../utils";
-=======
 import type { OAuthProvider, ProviderOptions } from "@better-auth/core/oauth2";
 import {
 	createAuthorizationURL,
 	validateAuthorizationCode,
 } from "@better-auth/core/oauth2";
-import { logger } from "@better-auth/core/env";
 import { refreshAccessToken } from "@better-auth/core/oauth2";
->>>>>>> 5c8a7eb7
+import { globalLog } from "@better-auth/core/env";
 
 export interface GoogleProfile {
 	aud: string;

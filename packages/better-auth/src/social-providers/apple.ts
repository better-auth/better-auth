--- conflicted
+++ resolved
@@ -2,11 +2,11 @@
 import { APIError } from "better-call";
 import { decodeJwt, decodeProtectedHeader, importJWK, jwtVerify } from "jose";
 import type { OAuthProvider, ProviderOptions } from "../oauth2";
-<<<<<<< HEAD
-import { refreshAccessToken, validateAuthorizationCode } from "../oauth2";
-=======
-import { createAuthorizationURL, validateAuthorizationCode } from "../oauth2";
->>>>>>> b41febc5
+import {
+	refreshAccessToken,
+	createAuthorizationURL,
+	validateAuthorizationCode,
+} from "../oauth2";
 export interface AppleProfile {
 	/**
 	 * The subject registered claim identifies the principal that’s the subject

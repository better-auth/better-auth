--- conflicted
+++ resolved
@@ -5,11 +5,7 @@
 export * from "@better-auth/core/error";
 export * from "@better-auth/core/utils";
 //#endregion
-<<<<<<< HEAD
-export { getCurrentAdapter } from "@better-auth/core/context";
-=======
 export { getCurrentAdapter } from "./context/transaction";
->>>>>>> c3acb352
 export * from "./auth";
 export * from "./types";
 export * from "./utils";

--- conflicted
+++ resolved
@@ -232,13 +232,9 @@
 		};
 	}
 	function cookieSetter(headers: Headers) {
-<<<<<<< HEAD
-		return (context: { response: Response }) => {
-=======
 		return (context: {
 			response: Response;
 		}) => {
->>>>>>> 4b76bf1d
 			const setCookieHeader = context.response.headers.get("set-cookie");
 			if (!setCookieHeader) {
 				return;

import { AsyncLocalStorage } from "node:async_hooks";
import { afterAll } from "vitest";
import { betterAuth } from "../auth";
import { createAuthClient } from "../client/vanilla";
import type { Session, User } from "../types";
import type { BetterAuthClientOptions } from "@better-auth/core";
import { getMigrations } from "../db/get-migration";
import { parseSetCookieHeader, setCookieToHeader } from "../cookies";
import type { SuccessContext } from "@better-fetch/fetch";
import { getAdapter } from "../db/utils";
import Database from "better-sqlite3";
import { getBaseURL } from "../utils/url";
import { Kysely, MysqlDialect, PostgresDialect, sql } from "kysely";
import { Pool } from "pg";
import { MongoClient } from "mongodb";
import { mongodbAdapter } from "../adapters/mongodb-adapter";
import { createPool } from "mysql2/promise";
import { bearer } from "../plugins";
import type { BetterAuthOptions } from "@better-auth/core";

const cleanupSet = new Set<Function>();

type CurrentUserContext = {
	headers: Headers;
};
const currentUserContextStorage = new AsyncLocalStorage<CurrentUserContext>();

afterAll(async () => {
	for (const cleanup of cleanupSet) {
		await cleanup();
		cleanupSet.delete(cleanup);
	}
});

export async function getTestInstance<
	O extends Partial<BetterAuthOptions>,
	C extends BetterAuthClientOptions,
>(
	options?: O,
	config?: {
		clientOptions?: C;
		port?: number;
		disableTestUser?: boolean;
		testUser?: Partial<User>;
		testWith?: "sqlite" | "postgres" | "mongodb" | "mysql";
	},
) {
	const testWith = config?.testWith || "sqlite";

	const postgres = new Kysely({
		dialect: new PostgresDialect({
			pool: new Pool({
				connectionString: "postgres://user:password@localhost:5432/better_auth",
			}),
		}),
	});

	const sqlite = new Database(":memory:");

	const mysql = new Kysely({
		dialect: new MysqlDialect(
			createPool("mysql://user:password@localhost:3306/better_auth"),
		),
	});

	async function mongodbClient() {
		const dbClient = async (connectionString: string, dbName: string) => {
			const client = new MongoClient(connectionString);
			await client.connect();
			const db = client.db(dbName);
			return db;
		};
		const db = await dbClient("mongodb://127.0.0.1:27017", "better-auth");
		return db;
	}

	const opts = {
		socialProviders: {
			github: {
				clientId: "test",
				clientSecret: "test",
			},
			google: {
				clientId: "test",
				clientSecret: "test",
			},
		},
		secret: "better-auth.secret",
		database:
			testWith === "postgres"
				? { db: postgres, type: "postgres" }
				: testWith === "mongodb"
					? mongodbAdapter(await mongodbClient())
					: testWith === "mysql"
						? { db: mysql, type: "mysql" }
						: sqlite,
		emailAndPassword: {
			enabled: true,
		},
		rateLimit: {
			enabled: false,
		},
		advanced: {
			cookies: {},
		},
		logger: {
			level: "debug",
		},
	} satisfies BetterAuthOptions;

	const auth = betterAuth({
		baseURL: "http://localhost:" + (config?.port || 3000),
		...opts,
		...options,
		advanced: {
			disableCSRFCheck: true,
			...options?.advanced,
		},
		plugins: [bearer(), ...(options?.plugins || [])],
	} as unknown as O);

	const testUser = {
		email: "test@test.com",
		password: "test123456",
		name: "test user",
		...config?.testUser,
	};
	async function createTestUser() {
		if (config?.disableTestUser) {
			return;
		}
		//@ts-expect-error
		await auth.api.signUpEmail({
			body: testUser,
		});
	}

	if (testWith !== "mongodb") {
		const { runMigrations } = await getMigrations({
			...auth.options,
			database: opts.database,
		});
		await runMigrations();
	}

	await createTestUser();

	const cleanup = async () => {
		if (testWith === "mongodb") {
			const db = await mongodbClient();
			await db.dropDatabase();
			return;
		}
		if (testWith === "postgres") {
			await sql`DROP SCHEMA public CASCADE; CREATE SCHEMA public;`.execute(
				postgres,
			);
			await postgres.destroy();
			return;
		}

		if (testWith === "mysql") {
			await sql`SET FOREIGN_KEY_CHECKS = 0;`.execute(mysql);
			const tables = await mysql.introspection.getTables();
			for (const table of tables) {
				// @ts-expect-error
				await mysql.deleteFrom(table.name).execute();
			}
			await sql`SET FOREIGN_KEY_CHECKS = 1;`.execute(mysql);
			return;
		}
		if (testWith === "sqlite") {
			sqlite.close();
			return;
		}
	};
	cleanupSet.add(cleanup);

	const customFetchImpl = async (
		url: string | URL | Request,
		init?: RequestInit,
	) => {
		const headers = init?.headers || {};
		const storageHeaders = currentUserContextStorage.getStore()?.headers;
		return auth.handler(
			new Request(
				url,
				init
					? {
							...init,
							headers: new Headers({
								...(storageHeaders
									? Object.fromEntries(storageHeaders.entries())
									: {}),
								...(headers instanceof Headers
									? Object.fromEntries(headers.entries())
									: typeof headers === "object"
										? headers
										: {}),
							}),
						}
					: {
							headers,
						},
			),
		);
	};

	const client = createAuthClient({
		...(config?.clientOptions as C extends undefined ? {} : C),
		baseURL: getBaseURL(
			options?.baseURL || "http://localhost:" + (config?.port || 3000),
			options?.basePath || "/api/auth",
		),
		fetchOptions: {
			customFetchImpl,
		},
	});

	async function signInWithTestUser() {
		if (config?.disableTestUser) {
			throw new Error("Test user is disabled");
		}
		let headers = new Headers();
		const setCookie = (name: string, value: string) => {
			const current = headers.get("cookie");
			headers.set("cookie", `${current || ""}; ${name}=${value}`);
		};
		//@ts-expect-error
		const response = await client.signIn.email({
			email: testUser.email,
			password: testUser.password,
			fetchOptions: {
				//@ts-expect-error
				onSuccess(context) {
					const header = context.response.headers.get("set-cookie");
					const cookies = parseSetCookieHeader(header || "");
					const signedCookie = cookies.get("better-auth.session_token")?.value;
					headers.set("cookie", `better-auth.session_token=${signedCookie}`);
				},
			},
		});
		const data = config?.clientOptions?.fetchOptions?.throw
			? response
			: response.data;
		return {
			session: data.session as Session,
			user: data.user as User,
			headers,
			setCookie,
			runWithUser: async (fn: (headers: Headers) => Promise<void>) => {
				return currentUserContextStorage.run({ headers }, async () => {
					await fn(headers);
				});
			},
		};
	}
	async function signInWithUser(email: string, password: string) {
		const headers = new Headers();
		//@ts-expect-error
		const { data } = await client.signIn.email({
			email,
			password,
			fetchOptions: {
				//@ts-expect-error
				onSuccess(context) {
					const header = context.response.headers.get("set-cookie");
					const cookies = parseSetCookieHeader(header || "");
					const signedCookie = cookies.get("better-auth.session_token")?.value;
					headers.set("cookie", `better-auth.session_token=${signedCookie}`);
				},
			},
		});
		return {
			res: data as {
				user: User;
				session: Session;
			},
			headers,
		};
	}

	function sessionSetter(headers: Headers) {
		return (context: SuccessContext) => {
			const header = context.response.headers.get("set-cookie");
			if (header) {
				const cookies = parseSetCookieHeader(header || "");
				const signedCookie = cookies.get("better-auth.session_token")?.value;
				headers.set("cookie", `better-auth.session_token=${signedCookie}`);
			}
		};
	}

<<<<<<< HEAD
	const client = createAuthClient({
		...(config?.clientOptions as C extends undefined ? {} : C),
		baseURL: getBaseURL(
			options?.baseURL || "http://localhost:" + (config?.port || 3000),
			options?.basePath || "/api/auth",
		),
		fetchOptions: {
			customFetchImpl,

			...config?.clientOptions?.fetchOptions,
		},
	});
=======
>>>>>>> 181acde1
	return {
		auth,
		client,
		testUser,
		signInWithTestUser,
		signInWithUser,
		cookieSetter: setCookieToHeader,
		customFetchImpl,
		sessionSetter,
		db: await getAdapter(auth.options),
		runWithUser: async (
			email: string,
			password: string,
			fn: (headers: Headers) => Promise<void> | void,
		) => {
			const { headers } = await signInWithUser(email, password);
			return currentUserContextStorage.run({ headers }, async () => {
				await fn(headers);
			});
		},
	};
}<|MERGE_RESOLUTION|>--- conflicted
+++ resolved
@@ -291,7 +291,6 @@
 		};
 	}
 
-<<<<<<< HEAD
 	const client = createAuthClient({
 		...(config?.clientOptions as C extends undefined ? {} : C),
 		baseURL: getBaseURL(
@@ -304,8 +303,6 @@
 			...config?.clientOptions?.fetchOptions,
 		},
 	});
-=======
->>>>>>> 181acde1
 	return {
 		auth,
 		client,

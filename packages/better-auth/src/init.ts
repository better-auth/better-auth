--- conflicted
+++ resolved
@@ -112,11 +112,8 @@
 			disabled: options.logger?.disabled || false,
 		}),
 		uuid: generateId,
-<<<<<<< HEAD
 		generateId: generateIdFunc,
-=======
 		session: null,
->>>>>>> 0a57b52e
 		secondaryStorage: options.secondaryStorage,
 		password: {
 			hash: options.emailAndPassword?.password?.hash || hashPassword,

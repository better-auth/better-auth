import { defu } from "defu";
<<<<<<< HEAD
import {
	type BetterAuthCookies,
	createCookieGetter,
	getCookies,
} from "./cookies";
=======
>>>>>>> e350a310
import { hashPassword, verifyPassword } from "./crypto/password";
import { createInternalAdapter } from "./db";
import { getAuthTables } from "./db/get-tables";
import { getAdapter } from "./db/utils";
<<<<<<< HEAD
import type { OAuthProvider } from "./oauth2";
import { socialProviderList, socialProviders } from "./social-providers";
=======
>>>>>>> e350a310
import type {
	Adapter,
	BetterAuthOptions,
	BetterAuthPlugin,
	SecondaryStorage,
	Session,
	User,
} from "./types";
<<<<<<< HEAD
import { generateId } from "./utils";
import { DEFAULT_SECRET } from "./utils/constants";
import { env, isProduction } from "./utils/env";
import { createLogger, logger } from "./utils/logger";
=======
import { DEFAULT_SECRET } from "./utils/constants";
import {
	type BetterAuthCookies,
	createCookieGetter,
	getCookies,
} from "./cookies";
import { createLogger } from "./utils/logger";
import { socialProviderList, socialProviders } from "./social-providers";
import type { OAuthProvider } from "./oauth2";
import { generateId } from "./utils";
import { env, isProduction } from "./utils/env";
>>>>>>> e350a310
import { checkPassword } from "./utils/password";
import { getBaseURL } from "./utils/url";

export const init = async (options: BetterAuthOptions) => {
	const adapter = await getAdapter(options);
	const plugins = options.plugins || [];
	const internalPlugins = getInternalPlugins(options);
	const logger = createLogger(options.logger);

	const baseURL = getBaseURL(options.baseURL, options.basePath);

	const secret =
		options.secret ||
		env.BETTER_AUTH_SECRET ||
		env.AUTH_SECRET ||
		DEFAULT_SECRET;

	if (secret === DEFAULT_SECRET) {
		if (isProduction) {
			logger.error(
				"You are using the default secret. Please set `BETTER_AUTH_SECRET` in your environment variables or pass `secret` in your auth config.",
			);
		}
	}

	options = {
		...options,
		secret,
		baseURL: baseURL ? new URL(baseURL).origin : "",
		basePath: options.basePath || "/api/auth",
		plugins: plugins.concat(internalPlugins),
		emailAndPassword: {
			...options.emailAndPassword,
			enabled: options.emailAndPassword?.enabled ?? false,
			autoSignIn: options.emailAndPassword?.autoSignIn ?? true,
		},
	};
	const cookies = getCookies(options);
	const tables = getAuthTables(options);
	const providers = Object.keys(options.socialProviders || {})
		.map((key) => {
			const value = options.socialProviders?.[key as "github"]!;
			if (value.enabled === false) {
				return null;
			}
			if (!value.clientId || !value.clientSecret) {
				logger.warn(
					`Social provider ${key} is missing clientId or clientSecret`,
				);
			}
			return socialProviders[key as (typeof socialProviderList)[number]](value);
		})
		.filter((x) => x !== null);

	const ctx: AuthContext = {
		appName: options.appName || "Better Auth",
		socialProviders: providers,
		options,
		tables,
		trustedOrigins: getTrustedOrigins(options),
		baseURL: baseURL || "",
		sessionConfig: {
			updateAge: options.session?.updateAge || 24 * 60 * 60, // 24 hours
			expiresIn: options.session?.expiresIn || 60 * 60 * 24 * 7, // 7 days
		},
		secret,
		rateLimit: {
			...options.rateLimit,
			enabled: options.rateLimit?.enabled ?? isProduction,
			window: options.rateLimit?.window || 10,
			max: options.rateLimit?.max || 100,
			storage:
				options.rateLimit?.storage || options.secondaryStorage
					? ("secondary-storage" as const)
					: ("memory" as const),
		},
		authCookies: cookies,
		logger: logger,
		uuid: generateId,
		session: null,
		secondaryStorage: options.secondaryStorage,
		password: {
			hash: options.emailAndPassword?.password?.hash || hashPassword,
			verify: options.emailAndPassword?.password?.verify || verifyPassword,
			config: {
				minPasswordLength: options.emailAndPassword?.minPasswordLength || 8,
				maxPasswordLength: options.emailAndPassword?.maxPasswordLength || 128,
			},
			checkPassword,
		},
		adapter: adapter,
		internalAdapter: createInternalAdapter(adapter, {
			options,
			hooks: options.databaseHooks ? [options.databaseHooks] : [],
		}),
		createAuthCookie: createCookieGetter(options),
	};
	let { context } = runPluginInit(ctx);
	return context;
};

export type AuthContext = {
	options: BetterAuthOptions;
	appName: string;
	baseURL: string;
	trustedOrigins: string[];
	session: {
		session: Session;
		user: User;
	} | null;
	socialProviders: OAuthProvider[];
	authCookies: BetterAuthCookies;
	logger: ReturnType<typeof createLogger>;
	rateLimit: {
		enabled: boolean;
		window: number;
		max: number;
		storage: "memory" | "database" | "secondary-storage";
	} & BetterAuthOptions["rateLimit"];
	adapter: Adapter;
	internalAdapter: ReturnType<typeof createInternalAdapter>;
	createAuthCookie: ReturnType<typeof createCookieGetter>;
	secret: string;
	sessionConfig: {
		updateAge: number;
		expiresIn: number;
	};
	uuid: (size?: number) => string;
	secondaryStorage: SecondaryStorage | undefined;
	password: {
		hash: (password: string) => Promise<string>;
<<<<<<< HEAD
		verify: (password: string,hash: string) => Promise<boolean>;
=======
		verify: (password: string, hash: string) => Promise<boolean>;
>>>>>>> e350a310
		config: {
			minPasswordLength: number;
			maxPasswordLength: number;
		};
		checkPassword: typeof checkPassword;
	};
	tables: ReturnType<typeof getAuthTables>;
};

function runPluginInit(ctx: AuthContext) {
	let options = ctx.options;
	const plugins = options.plugins || [];
	let context: AuthContext = ctx;
	const dbHooks: BetterAuthOptions["databaseHooks"][] = [];
	for (const plugin of plugins) {
		if (plugin.init) {
			const result = plugin.init(ctx);
			if (typeof result === "object") {
				if (result.options) {
					if (result.options.databaseHooks) {
						dbHooks.push(result.options.databaseHooks);
					}
					options = defu(options, result.options);
				}
				if (result.context) {
					context = {
						...context,
						...(result.context as Partial<AuthContext>),
					};
				}
			}
		}
	}
	// Add the global database hooks last
	dbHooks.push(options.databaseHooks);
	context.internalAdapter = createInternalAdapter(ctx.adapter, {
		options,
		hooks: dbHooks.filter((u) => u !== undefined),
	});
	context.options = options;
	return { context };
}

function getInternalPlugins(options: BetterAuthOptions) {
	const plugins: BetterAuthPlugin[] = [];
	if (options.advanced?.crossSubDomainCookies?.enabled) {
		//TODO: add internal plugin
	}
	return plugins;
}

function getTrustedOrigins(options: BetterAuthOptions) {
	const baseURL = getBaseURL(options.baseURL, options.basePath);
	if (!baseURL) {
		return [];
	}
	const trustedOrigins = [new URL(baseURL).origin];
	if (options.trustedOrigins) {
		trustedOrigins.push(...options.trustedOrigins);
	}
	const envTrustedOrigins = env.BETTER_AUTH_TRUSTED_ORIGINS;
	if (envTrustedOrigins) {
		trustedOrigins.push(...envTrustedOrigins.split(","));
	}
	return trustedOrigins;
}<|MERGE_RESOLUTION|>--- conflicted
+++ resolved
@@ -1,21 +1,15 @@
 import { defu } from "defu";
-<<<<<<< HEAD
 import {
 	type BetterAuthCookies,
 	createCookieGetter,
 	getCookies,
 } from "./cookies";
-=======
->>>>>>> e350a310
 import { hashPassword, verifyPassword } from "./crypto/password";
 import { createInternalAdapter } from "./db";
 import { getAuthTables } from "./db/get-tables";
 import { getAdapter } from "./db/utils";
-<<<<<<< HEAD
 import type { OAuthProvider } from "./oauth2";
 import { socialProviderList, socialProviders } from "./social-providers";
-=======
->>>>>>> e350a310
 import type {
 	Adapter,
 	BetterAuthOptions,
@@ -24,12 +18,10 @@
 	Session,
 	User,
 } from "./types";
-<<<<<<< HEAD
 import { generateId } from "./utils";
 import { DEFAULT_SECRET } from "./utils/constants";
 import { env, isProduction } from "./utils/env";
 import { createLogger, logger } from "./utils/logger";
-=======
 import { DEFAULT_SECRET } from "./utils/constants";
 import {
 	type BetterAuthCookies,
@@ -41,7 +33,6 @@
 import type { OAuthProvider } from "./oauth2";
 import { generateId } from "./utils";
 import { env, isProduction } from "./utils/env";
->>>>>>> e350a310
 import { checkPassword } from "./utils/password";
 import { getBaseURL } from "./utils/url";
 
@@ -173,11 +164,7 @@
 	secondaryStorage: SecondaryStorage | undefined;
 	password: {
 		hash: (password: string) => Promise<string>;
-<<<<<<< HEAD
-		verify: (password: string,hash: string) => Promise<boolean>;
-=======
 		verify: (password: string, hash: string) => Promise<boolean>;
->>>>>>> e350a310
 		config: {
 			minPasswordLength: number;
 			maxPasswordLength: number;

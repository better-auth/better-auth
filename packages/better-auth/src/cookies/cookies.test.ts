--- conflicted
+++ resolved
@@ -271,11 +271,6 @@
 		const cache = await getCookieCache(request, {
 			secret: "better-auth.secret",
 		});
-<<<<<<< HEAD
-
-=======
-		console.log(cache);
->>>>>>> f281c92b
 		expect(cache).not.toBeNull();
 		expect(cache?.user?.email).toEqual(testUser.email);
 		expect(cache?.session?.token).toEqual(expect.any(String));

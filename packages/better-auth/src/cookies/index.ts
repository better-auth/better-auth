--- conflicted
+++ resolved
@@ -19,11 +19,8 @@
 import { parseUserOutput } from "../db/schema";
 import type { Session, User } from "../types";
 import { getDate } from "../utils/date";
-<<<<<<< HEAD
 import { SECURE_COOKIE_PREFIX } from "./cookie-utils";
-=======
 import { sec } from "../utils/time";
->>>>>>> 90c597a9
 import { createAccountStore, createSessionStore } from "./session-store";
 
 export function createCookieGetter(options: BetterAuthOptions) {

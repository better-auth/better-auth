--- conflicted
+++ resolved
@@ -20,11 +20,8 @@
 import { parseUserOutput } from "../db/schema";
 import type { Session, User } from "../types";
 import { getDate } from "../utils/date";
-<<<<<<< HEAD
 import { getBaseURL } from "../utils/url";
 import { SECURE_COOKIE_PREFIX } from "./cookie-utils";
-=======
->>>>>>> 92337834
 import { createAccountStore, createSessionStore } from "./session-store";
 
 export function createCookieGetter(options: BetterAuthOptions) {

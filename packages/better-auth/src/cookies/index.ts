--- conflicted
+++ resolved
@@ -5,12 +5,9 @@
 import type { BetterAuthOptions } from "../types/options";
 import { getDate } from "../utils/date";
 import { isProduction } from "../utils/env";
-<<<<<<< HEAD
 import { base64, base64Url } from "@better-auth/utils/base64";
 import { createTime } from "../utils/time";
 import { createHMAC } from "@better-auth/utils/hmac";
-=======
->>>>>>> d907adda
 
 export function createCookieGetter(options: BetterAuthOptions) {
 	const secure =
@@ -106,22 +103,20 @@
 		ctx.context.options.session?.cookieCache?.enabled;
 
 	if (shouldStoreSessionDataInCookie) {
-		const data = base64url.encode(
-			new TextEncoder().encode(
-				JSON.stringify({
-					session: session,
-					expiresAt: getDate(
-						ctx.context.authCookies.sessionData.options.maxAge || 60,
-						"sec",
-					).getTime(),
-					signature: await hmac.sign({
-						value: JSON.stringify(session),
-						secret: ctx.context.secret,
-					}),
-				}),
-			),
+		const data = base64Url.encode(
+			JSON.stringify({
+				session: session,
+				expiresAt: getDate(
+					ctx.context.authCookies.sessionData.options.maxAge || 60,
+					"sec",
+				).getTime(),
+				signature: await createHMAC("SHA-256").sign(
+					ctx.context.secret,
+					JSON.stringify(session),
+				),
+			}),
 			{
-				includePadding: false,
+				padding: false,
 			},
 		);
 		if (data.length > 4093) {
@@ -169,34 +164,7 @@
 			ctx.context.authCookies.dontRememberToken.options,
 		);
 	}
-<<<<<<< HEAD
-
-	const shouldStoreSessionDataInCookie =
-		ctx.context.options.session?.cookieCache?.enabled;
-	shouldStoreSessionDataInCookie &&
-		ctx.setCookie(
-			ctx.context.authCookies.sessionData.name,
-			base64Url.encode(
-				JSON.stringify({
-					session: session,
-					expiresAt: getDate(
-						ctx.context.authCookies.sessionData.options.maxAge || 60,
-						"sec",
-					).getTime(),
-					signature: await createHMAC("SHA-256", "base64urlnopad").sign(
-						ctx.context.secret,
-						JSON.stringify(session),
-					),
-				}),
-				{
-					padding: false,
-				},
-			),
-			ctx.context.authCookies.sessionData.options,
-		);
-=======
 	await setCookieCache(ctx, session);
->>>>>>> d907adda
 	ctx.context.setNewSession(session);
 	/**
 	 * If secondary storage is enabled, store the session data in the secondary storage

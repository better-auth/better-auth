import type { CookieOptions } from "better-call";
import { BetterAuthError } from "../error";
import type { Session, User } from "../types";
import type { GenericEndpointContext } from "../types/context";
import type { BetterAuthOptions } from "../types/options";
import { getDate } from "../utils/date";
import { env, isProduction } from "../utils/env";
import { base64Url } from "@better-auth/utils/base64";
import { createTime } from "../utils/time";
import { createHMAC } from "@better-auth/utils/hmac";
import { safeJSONParse } from "../utils/json";
import { getBaseURL } from "../utils/url";
import { binary } from "@better-auth/utils/binary";

export function createCookieGetter(options: BetterAuthOptions) {
	const secure =
		options.advanced?.useSecureCookies !== undefined
			? options.advanced?.useSecureCookies
			: options.baseURL !== undefined
				? options.baseURL.startsWith("https://")
					? true
					: false
				: isProduction;
	const secureCookiePrefix = secure ? "__Secure-" : "";
	const crossSubdomainEnabled =
		!!options.advanced?.crossSubDomainCookies?.enabled;
	const domain = crossSubdomainEnabled
		? options.advanced?.crossSubDomainCookies?.domain ||
			(options.baseURL ? new URL(options.baseURL).hostname : undefined)
		: undefined;
	if (crossSubdomainEnabled && !domain) {
		throw new BetterAuthError(
			"baseURL is required when crossSubdomainCookies are enabled",
		);
	}
	function createCookie(
		cookieName: string,
		overrideAttributes: Partial<CookieOptions> = {},
	) {
		const prefix = options.advanced?.cookiePrefix || "better-auth";
		const name =
			options.advanced?.cookies?.[cookieName as "session_token"]?.name ||
			`${prefix}.${cookieName}`;

		const attributes =
			options.advanced?.cookies?.[cookieName as "session_token"]?.attributes;

		return {
			name: `${secureCookiePrefix}${name}`,
			attributes: {
				secure: !!secureCookiePrefix,
				sameSite: "lax",
				path: "/",
				httpOnly: true,
				...(crossSubdomainEnabled ? { domain } : {}),
				...options.advanced?.defaultCookieAttributes,
				...overrideAttributes,
				...attributes,
			} as CookieOptions,
		};
	}
	return createCookie;
}

export function getCookies(options: BetterAuthOptions) {
	const createCookie = createCookieGetter(options);
	const sessionMaxAge =
		options.session?.expiresIn || createTime(7, "d").toSeconds();
	const sessionToken = createCookie("session_token", {
		maxAge: sessionMaxAge,
	});
	const sessionData = createCookie("session_data", {
		maxAge: options.session?.cookieCache?.maxAge || 60 * 5,
	});
	const dontRememberToken = createCookie("dont_remember");
	return {
		sessionToken: {
			name: sessionToken.name,
			options: sessionToken.attributes,
		},
		/**
		 * This cookie is used to store the session data in the cookie
		 * This is useful for when you want to cache the session in the cookie
		 */
		sessionData: {
			name: sessionData.name,
			options: sessionData.attributes,
		},
		dontRememberToken: {
			name: dontRememberToken.name,
			options: dontRememberToken.attributes,
		},
	};
}

export type BetterAuthCookies = ReturnType<typeof getCookies>;

export async function setCookieCache(
	ctx: GenericEndpointContext,
	dataToCache: {
		session: Session & Record<string, any>;
		user: User;
	} & Record<string, any>,
) {
	const shouldStoreSessionDataInCookie =
		ctx.context.options.session?.cookieCache?.enabled;

	if (shouldStoreSessionDataInCookie) {
		const filteredSession = Object.entries(dataToCache.session).reduce(
			(acc, [key, value]) => {
				const fieldConfig =
					ctx.context.options.session?.additionalFields?.[key];
				if (!fieldConfig || fieldConfig.returned !== false) {
					acc[key] = value;
				}
				return acc;
			},
			{} as Record<string, any>,
		);
<<<<<<< HEAD

		const { session, user, ...customFields } = dataToCache;

		const data = base64Url.encode(
			JSON.stringify({
				session: {
					session: filteredSession,
					user,
				},
				customFields,
				expiresAt: getDate(
					ctx.context.authCookies.sessionData.options.maxAge || 60,
					"sec",
				).getTime(),
				signature: await createHMAC("SHA-256", "base64urlnopad").sign(
					ctx.context.secret,
					JSON.stringify({
						session: {
							session: filteredSession,
							user,
						},
						customFields,
						expiresAt: getDate(
							ctx.context.authCookies.sessionData.options.maxAge || 60,
							"sec",
						).getTime(),
=======
		const sessionData = { session: filteredSession, user: session.user };
		const expiresAtDate = getDate(
			ctx.context.authCookies.sessionData.options.maxAge || 60,
			"sec",
		).getTime();
		const data = base64Url.encode(
			JSON.stringify({
				session: sessionData,
				expiresAt: expiresAtDate,
				signature: await createHMAC("SHA-256", "base64urlnopad").sign(
					ctx.context.secret,
					JSON.stringify({
						...sessionData,
						expiresAt: expiresAtDate,
>>>>>>> cf7f2f11
					}),
				),
			}),
			{
				padding: false,
			},
		);

		if (data.length > 4093) {
			throw new BetterAuthError(
				"Session data is too large to store in the cookie. Please disable session cookie caching or reduce the size of the session data",
			);
		}
		ctx.setCookie(
			ctx.context.authCookies.sessionData.name,
			data,
			ctx.context.authCookies.sessionData.options,
		);
	}
}

export async function setSessionCookie(
	ctx: GenericEndpointContext,
	session: {
		session: Session & Record<string, any>;
		user: User;
	},
	dontRememberMe?: boolean,
	overrides?: Partial<CookieOptions>,
) {
	const dontRememberMeCookie = await ctx.getSignedCookie(
		ctx.context.authCookies.dontRememberToken.name,
		ctx.context.secret,
	);
	// if dontRememberMe is not set, use the cookie value
	dontRememberMe =
		dontRememberMe !== undefined ? dontRememberMe : !!dontRememberMeCookie;

	const options = ctx.context.authCookies.sessionToken.options;
	const maxAge = dontRememberMe
		? undefined
		: ctx.context.sessionConfig.expiresIn;
	await ctx.setSignedCookie(
		ctx.context.authCookies.sessionToken.name,
		session.session.token,
		ctx.context.secret,
		{
			...options,
			maxAge,
			...overrides,
		},
	);

	if (dontRememberMe) {
		await ctx.setSignedCookie(
			ctx.context.authCookies.dontRememberToken.name,
			"true",
			ctx.context.secret,
			ctx.context.authCookies.dontRememberToken.options,
		);
	}
	await setCookieCache(ctx, session);
	ctx.context.setNewSession(session);
	/**
	 * If secondary storage is enabled, store the session data in the secondary storage
	 * This is useful if the session got updated and we want to update the session data in the
	 * secondary storage
	 */
	if (ctx.context.options.secondaryStorage) {
		await ctx.context.secondaryStorage?.set(
			session.session.token,
			JSON.stringify({
				user: session.user,
				session: session.session,
			}),
			Math.floor(
				(new Date(session.session.expiresAt).getTime() - Date.now()) / 1000,
			),
		);
	}
}

export function deleteSessionCookie(
	ctx: GenericEndpointContext,
	skipDontRememberMe?: boolean,
) {
	ctx.setCookie(ctx.context.authCookies.sessionToken.name, "", {
		...ctx.context.authCookies.sessionToken.options,
		maxAge: 0,
	});
	ctx.setCookie(ctx.context.authCookies.sessionData.name, "", {
		...ctx.context.authCookies.sessionData.options,
		maxAge: 0,
	});
	if (!skipDontRememberMe) {
		ctx.setCookie(ctx.context.authCookies.dontRememberToken.name, "", {
			...ctx.context.authCookies.dontRememberToken.options,
			maxAge: 0,
		});
	}
}

export function parseCookies(cookieHeader: string) {
	const cookies = cookieHeader.split("; ");
	const cookieMap = new Map<string, string>();

	cookies.forEach((cookie) => {
		const [name, value] = cookie.split("=");
		cookieMap.set(name, value);
	});
	return cookieMap;
}

export type EligibleCookies = (string & {}) | (keyof BetterAuthCookies & {});

export const getSessionCookie = (
	request: Request | Headers,
	config?: {
		cookiePrefix?: string;
		cookieName?: string;
		path?: string;
	},
) => {
	if (config?.cookiePrefix) {
		if (config.cookieName) {
			config.cookiePrefix = `${config.cookiePrefix}-`;
		} else {
			config.cookiePrefix = `${config.cookiePrefix}.`;
		}
	}
	const headers = "headers" in request ? request.headers : request;
	const req = request instanceof Request ? request : undefined;
	const url = getBaseURL(req?.url, config?.path, req);
	const cookies = headers.get("cookie");
	if (!cookies) {
		return null;
	}
	const { cookieName = "session_token", cookiePrefix = "better-auth." } =
		config || {};
	const name = `${cookiePrefix}${cookieName}`;
	const secureCookieName = `__Secure-${name}`;
	const parsedCookie = parseCookies(cookies);
	const sessionToken =
		parsedCookie.get(name) || parsedCookie.get(secureCookieName);
	if (sessionToken) {
		return sessionToken;
	}

	return null;
};

export const getCookieCache = async <
	S extends {
		session: Session & Record<string, any>;
		user: User & Record<string, any>;
	} & Record<string, any>,
>(
	request: Request | Headers,
	config?: {
		cookiePrefix?: string;
		cookieName?: string;
		isSecure?: boolean;
		secret?: string;
	},
) => {
	const headers = request instanceof Headers ? request : request.headers;
	const cookies = headers.get("cookie");
	if (!cookies) {
		return null;
	}
	const { cookieName = "session_data", cookiePrefix = "better-auth" } =
		config || {};
	const name =
		config?.isSecure !== undefined
			? config.isSecure
				? `__Secure-${cookiePrefix}.${cookieName}`
				: `${cookiePrefix}.${cookieName}`
			: isProduction
				? `__Secure-${cookiePrefix}.${cookieName}`
				: `${cookiePrefix}.${cookieName}`;
	const parsedCookie = parseCookies(cookies);
	const sessionData = parsedCookie.get(name);
	if (sessionData) {
		const sessionDataPayload = safeJSONParse<{
			session: {
				session: Session & Record<string, any>;
				user: User & Record<string, any>;
			};
			customFields?: Record<string, any>;
			expiresAt: number;
			signature: string;
		}>(binary.decode(base64Url.decode(sessionData)));

		if (!sessionDataPayload || !sessionDataPayload.expiresAt) {
			return null;
		}

		const secret = config?.secret || env.BETTER_AUTH_SECRET;
		if (!secret) {
			throw new BetterAuthError(
				"getCookieCache requires a secret to be provided. Either pass it as an option or set the BETTER_AUTH_SECRET environment variable",
			);
		}

		if (sessionDataPayload.expiresAt < Date.now()) {
			return null;
		}

		const isValid = await createHMAC("SHA-256", "base64urlnopad").verify(
			secret,
			JSON.stringify({
				session: sessionDataPayload.session,
				customFields: sessionDataPayload.customFields || {},
				expiresAt: sessionDataPayload.expiresAt,
			}),
			sessionDataPayload.signature,
		);

		if (!isValid) {
			return null;
		}

		return {
			...(sessionDataPayload.customFields || {}),
			session: sessionDataPayload.session.session,
			user: sessionDataPayload.session.user,
		} as S;
	}
	return null;
};

export * from "./cookie-utils";<|MERGE_RESOLUTION|>--- conflicted
+++ resolved
@@ -117,41 +117,16 @@
 			},
 			{} as Record<string, any>,
 		);
-<<<<<<< HEAD
 
 		const { session, user, ...customFields } = dataToCache;
-
-		const data = base64Url.encode(
-			JSON.stringify({
-				session: {
-					session: filteredSession,
-					user,
-				},
-				customFields,
-				expiresAt: getDate(
-					ctx.context.authCookies.sessionData.options.maxAge || 60,
-					"sec",
-				).getTime(),
-				signature: await createHMAC("SHA-256", "base64urlnopad").sign(
-					ctx.context.secret,
-					JSON.stringify({
-						session: {
-							session: filteredSession,
-							user,
-						},
-						customFields,
-						expiresAt: getDate(
-							ctx.context.authCookies.sessionData.options.maxAge || 60,
-							"sec",
-						).getTime(),
-=======
-		const sessionData = { session: filteredSession, user: session.user };
-		const expiresAtDate = getDate(
+		const sessionData = { session: filteredSession, user: session.user, ...customFields };
+	const expiresAtDate = getDate(
 			ctx.context.authCookies.sessionData.options.maxAge || 60,
 			"sec",
 		).getTime();
+
 		const data = base64Url.encode(
-			JSON.stringify({
+	JSON.stringify({
 				session: sessionData,
 				expiresAt: expiresAtDate,
 				signature: await createHMAC("SHA-256", "base64urlnopad").sign(
@@ -159,7 +134,6 @@
 					JSON.stringify({
 						...sessionData,
 						expiresAt: expiresAtDate,
->>>>>>> cf7f2f11
 					}),
 				),
 			}),

--- conflicted
+++ resolved
@@ -348,7 +348,6 @@
 	},
 >(
 	request: Request | Headers,
-<<<<<<< HEAD
 	config?: {
 		cookiePrefix?: string;
 		cookieName?: string;
@@ -365,18 +364,7 @@
 					session: Session & Record<string, any>,
 					user: User & Record<string, any>,
 			  ) => Promise<string>);
-	},
-=======
-	config?:
-		| {
-				cookiePrefix?: string;
-				cookieName?: string;
-				isSecure?: boolean;
-				secret?: string;
-				strategy?: "base64-hmac" | "jwt";
-		  }
-		| undefined,
->>>>>>> 7ff7e6a7
+	} | undefined,
 ) => {
 	const headers = request instanceof Headers ? request : request.headers;
 	const cookies = headers.get("cookie");

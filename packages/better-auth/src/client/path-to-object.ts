--- conflicted
+++ resolved
@@ -130,13 +130,6 @@
 														session: InferSessionFromClient<COpts>;
 													} | null
 												: NonNullable<Awaited<R>>,
-<<<<<<< HEAD
-										// we should improve this type to support more specific error types
-										{
-											code?: string;
-											message?: string;
-										},
-=======
 										T["options"]["error"] extends StandardSchemaV1
 											? // InferOutput
 												NonNullable<
@@ -146,7 +139,6 @@
 													code?: string;
 													message?: string;
 												},
->>>>>>> 73da454c
 										FetchOptions["throw"] extends true
 											? true
 											: COpts["fetchOptions"] extends { throw: true }

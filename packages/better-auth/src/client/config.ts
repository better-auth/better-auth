import type {
	BetterAuthClientOptions,
	ClientAtomListener,
} from "@better-auth/core";
import { createFetch } from "@better-fetch/fetch";
import { type WritableAtom } from "nanostores";
import { getBaseURL } from "../utils/url";
import { redirectPlugin, userAgentPlugin } from "./fetch-plugins";
import { parseJSON } from "./parser";
import { getSessionAtom } from "./session-atom";

export const getClientConfig = (
	options?: BetterAuthClientOptions | undefined,
	loadEnv?: boolean | undefined,
) => {
	/* check if the credentials property is supported. Useful for cf workers */
	const isCredentialsSupported = "credentials" in Request.prototype;
	const baseURL =
		getBaseURL(options?.baseURL, options?.basePath, undefined, loadEnv) ??
		"/api/auth";
	const pluginsFetchPlugins =
		options?.plugins
			?.flatMap((plugin) => plugin.fetchPlugins)
			.filter((pl) => pl !== undefined) || [];
	const lifeCyclePlugin = {
		id: "lifecycle-hooks",
		name: "lifecycle-hooks",
		hooks: {
			onSuccess: options?.fetchOptions?.onSuccess,
			onError: options?.fetchOptions?.onError,
			onRequest: options?.fetchOptions?.onRequest,
			onResponse: options?.fetchOptions?.onResponse,
		},
	};
	const { onSuccess, onError, onRequest, onResponse, ...restOfFetchOptions } =
		options?.fetchOptions || {};
	const $fetch = createFetch({
		baseURL,
		...(isCredentialsSupported ? { credentials: "include" } : {}),
		method: "GET",
		jsonParser(text) {
			if (!text) {
				return null as any;
			}
			return parseJSON(text, {
				strict: false,
			});
		},
		customFetchImpl: fetch,
		...restOfFetchOptions,
		plugins: [
			lifeCyclePlugin,
			userAgentPlugin,
			...(restOfFetchOptions.plugins || []),
			...(options?.disableDefaultFetchPlugins ? [] : [redirectPlugin]),
			...pluginsFetchPlugins,
		],
	});
	const { $sessionSignal, session } = getSessionAtom($fetch, options);
	const plugins = options?.plugins || [];
	let pluginsActions = {} as Record<string, any>;
	let pluginsAtoms = {
		$sessionSignal,
		session,
	} as Record<string, WritableAtom<any>>;
	let pluginPathMethods: Record<string, "POST" | "GET"> = {
		"/sign-out": "POST",
		"/revoke-sessions": "POST",
		"/revoke-other-sessions": "POST",
		"/delete-user": "POST",
		"/verify-email/otp": "POST",
	};
	const atomListeners: ClientAtomListener[] = [
		{
			signal: "$sessionSignal",
			matcher(path) {
				return (
					path === "/sign-out" ||
					path === "/update-user" ||
					path.startsWith("/sign-in") ||
					path.startsWith("/sign-up") ||
					path === "/delete-user" ||
<<<<<<< HEAD
					path.startsWith("/verify-email")
=======
					path === "/verify-email" ||
					path === "/revoke-sessions" ||
					path === "/revoke-session"
>>>>>>> e62d3ee0
				);
			},
		},
	];

	for (const plugin of plugins) {
		if (plugin.getAtoms) {
			Object.assign(pluginsAtoms, plugin.getAtoms?.($fetch));
		}
		if (plugin.pathMethods) {
			Object.assign(pluginPathMethods, plugin.pathMethods);
		}
		if (plugin.atomListeners) {
			atomListeners.push(...plugin.atomListeners);
		}
	}

	const $store = {
		notify: (
			signal?: (Omit<string, "$sessionSignal"> | "$sessionSignal") | undefined,
		) => {
			pluginsAtoms[signal as keyof typeof pluginsAtoms]!.set(
				!pluginsAtoms[signal as keyof typeof pluginsAtoms]!.get(),
			);
		},
		listen: (
			signal: Omit<string, "$sessionSignal"> | "$sessionSignal",
			listener: (value: boolean, oldValue?: boolean | undefined) => void,
		) => {
			pluginsAtoms[signal as keyof typeof pluginsAtoms]!.subscribe(listener);
		},
		atoms: pluginsAtoms,
	};

	for (const plugin of plugins) {
		if (plugin.getActions) {
			Object.assign(
				pluginsActions,
				plugin.getActions?.($fetch, $store, options),
			);
		}
	}
	return {
		get baseURL() {
			return baseURL;
		},
		pluginsActions,
		pluginsAtoms,
		pluginPathMethods,
		atomListeners,
		$fetch,
		$store,
	};
};<|MERGE_RESOLUTION|>--- conflicted
+++ resolved
@@ -80,13 +80,9 @@
 					path.startsWith("/sign-in") ||
 					path.startsWith("/sign-up") ||
 					path === "/delete-user" ||
-<<<<<<< HEAD
-					path.startsWith("/verify-email")
-=======
-					path === "/verify-email" ||
+					path.startsWith("/verify-email") ||
 					path === "/revoke-sessions" ||
 					path === "/revoke-session"
->>>>>>> e62d3ee0
 				);
 			},
 		},

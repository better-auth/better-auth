import { getClientConfig } from "../config";
import { createDynamicPathProxy } from "../proxy";
import { capitalizeFirstLetter } from "../../utils/misc";
import type {
	InferActions,
	InferClientAPI,
	InferErrorCodes,
	IsSignal,
} from "../types";
import type {
	BetterAuthClientPlugin,
	BetterAuthClientOptions,
} from "@better-auth/core";

import type { Accessor } from "solid-js";
import type { PrettifyDeep, UnionToIntersection } from "../../types/helper";
import type {
	BetterFetchError,
	BetterFetchResponse,
} from "@better-fetch/fetch";
import { useStore } from "./solid-store";
import type { BASE_ERROR_CODES } from "@better-auth/core/error";

function getAtomKey(str: string) {
	return `use${capitalizeFirstLetter(str)}`;
}

<<<<<<< HEAD
type InferResolvedHooks<O extends BetterAuthClientOptions> = O extends {
	plugins: Array<infer Plugin>;
}
	? UnionToIntersection<
			Plugin extends BetterAuthClientPlugin
				? Plugin["getAtoms"] extends (fetch: any) => infer Atoms
					? Atoms extends Record<string, any>
						? {
								[key in keyof Atoms as IsSignal<key> extends true
									? never
									: key extends string
										? `use${Capitalize<key>}`
										: never]: () => Accessor<ReturnType<Atoms[key]["get"]>>;
							}
						: {}
					: {}
				: {}
		>
	: {};
=======
type InferResolvedHooks<O extends BetterAuthClientOptions> =
	O["plugins"] extends Array<infer Plugin>
		? Plugin extends BetterAuthClientPlugin
			? Plugin["getAtoms"] extends (fetch: any) => infer Atoms
				? Atoms extends Record<string, any>
					? {
							[key in keyof Atoms as IsSignal<key> extends true
								? never
								: key extends string
									? `use${Capitalize<key>}`
									: never]: () => Accessor<ReturnType<Atoms[key]["get"]>>;
						}
					: {}
				: {}
			: {}
		: {};
>>>>>>> c3acb352

export function createAuthClient<Option extends BetterAuthClientOptions>(
	options?: Option,
) {
	const {
		pluginPathMethods,
		pluginsActions,
		pluginsAtoms,
		$fetch,
		atomListeners,
	} = getClientConfig(options);
	let resolvedHooks: Record<string, any> = {};
	for (const [key, value] of Object.entries(pluginsAtoms)) {
		resolvedHooks[getAtomKey(key)] = () => useStore(value);
	}
	const routes = {
		...pluginsActions,
		...resolvedHooks,
	};
	const proxy = createDynamicPathProxy(
		routes,
		$fetch,
		pluginPathMethods,
		pluginsAtoms,
		atomListeners,
	);
	type ClientAPI = InferClientAPI<Option>;
	type Session = ClientAPI extends {
		getSession: () => Promise<infer Res>;
	}
		? Res extends BetterFetchResponse<infer S>
			? S
			: Res extends Record<string, any>
				? Res
				: never
		: never;
	return proxy as UnionToIntersection<InferResolvedHooks<Option>> &
		InferClientAPI<Option> &
		InferActions<Option> & {
			useSession: () => Accessor<{
				data: Session;
				isPending: boolean;
				isRefetching: boolean;
				error: BetterFetchError | null;
			}>;
			$Infer: {
				Session: NonNullable<Session>;
			};
			$fetch: typeof $fetch;
			$ERROR_CODES: PrettifyDeep<
				InferErrorCodes<Option> & typeof BASE_ERROR_CODES
			>;
		};
}

export type * from "@better-fetch/fetch";
export type * from "nanostores";<|MERGE_RESOLUTION|>--- conflicted
+++ resolved
@@ -25,27 +25,6 @@
 	return `use${capitalizeFirstLetter(str)}`;
 }
 
-<<<<<<< HEAD
-type InferResolvedHooks<O extends BetterAuthClientOptions> = O extends {
-	plugins: Array<infer Plugin>;
-}
-	? UnionToIntersection<
-			Plugin extends BetterAuthClientPlugin
-				? Plugin["getAtoms"] extends (fetch: any) => infer Atoms
-					? Atoms extends Record<string, any>
-						? {
-								[key in keyof Atoms as IsSignal<key> extends true
-									? never
-									: key extends string
-										? `use${Capitalize<key>}`
-										: never]: () => Accessor<ReturnType<Atoms[key]["get"]>>;
-							}
-						: {}
-					: {}
-				: {}
-		>
-	: {};
-=======
 type InferResolvedHooks<O extends BetterAuthClientOptions> =
 	O["plugins"] extends Array<infer Plugin>
 		? Plugin extends BetterAuthClientPlugin
@@ -62,7 +41,6 @@
 				: {}
 			: {}
 		: {};
->>>>>>> c3acb352
 
 export function createAuthClient<Option extends BetterAuthClientOptions>(
 	options?: Option,

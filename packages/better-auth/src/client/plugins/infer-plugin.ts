import type {
	BetterAuthClientPlugin,
	BetterAuthOptions,
} from "@better-auth/core";
import type { EnabledPluginsFromOptions } from "../../types/helper";

export const InferServerPlugin = <
	AuthOrOption extends
		| BetterAuthOptions
		| {
				options: BetterAuthOptions;
		  },
	ID extends string,
>() => {
	type Option = AuthOrOption extends { options: infer O } ? O : AuthOrOption;
<<<<<<< HEAD
	type Plugin = EnabledPluginsFromOptions<Option> extends infer P
		? P extends { id: ID }
			? P
			: never
		: never;
=======
	type Plugin =
		Option["plugins"] extends Array<infer P>
			? P extends {
					id: ID;
				}
				? P
				: never
			: never;
>>>>>>> ae90b482
	return {
		id: "infer-server-plugin",
		$InferServerPlugin: {} as Plugin,
	} satisfies BetterAuthClientPlugin;
};<|MERGE_RESOLUTION|>--- conflicted
+++ resolved
@@ -13,13 +13,6 @@
 	ID extends string,
 >() => {
 	type Option = AuthOrOption extends { options: infer O } ? O : AuthOrOption;
-<<<<<<< HEAD
-	type Plugin = EnabledPluginsFromOptions<Option> extends infer P
-		? P extends { id: ID }
-			? P
-			: never
-		: never;
-=======
 	type Plugin =
 		Option["plugins"] extends Array<infer P>
 			? P extends {
@@ -28,7 +21,6 @@
 				? P
 				: never
 			: never;
->>>>>>> ae90b482
 	return {
 		id: "infer-server-plugin",
 		$InferServerPlugin: {} as Plugin,

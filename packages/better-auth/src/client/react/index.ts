import { getClientConfig } from "../config";
import type {
	InferActions,
	InferClientAPI,
	InferErrorCodes,
	IsSignal,
} from "../types";
import type {
	BetterAuthClientPlugin,
	BetterAuthClientOptions,
} from "@better-auth/core";
import { createDynamicPathProxy } from "../proxy";
import type { PrettifyDeep, UnionToIntersection } from "../../types/helper";
import type {
	BetterFetchError,
	BetterFetchResponse,
} from "@better-fetch/fetch";
import { useStore } from "./react-store";
import type { BASE_ERROR_CODES } from "@better-auth/core/error";
import type { SessionQueryParams } from "../types";

function getAtomKey(str: string) {
	return `use${capitalizeFirstLetter(str)}`;
}

export function capitalizeFirstLetter(str: string) {
	return str.charAt(0).toUpperCase() + str.slice(1);
}

<<<<<<< HEAD
type InferResolvedHooks<O extends BetterAuthClientOptions> =
	O["plugins"] extends Array<infer Plugin>
		? Plugin extends BetterAuthClientPlugin
			? Plugin["getAtoms"] extends (fetch: any, options: any) => infer Atoms
				? Atoms extends Record<string, any>
					? {
							[key in keyof Atoms as IsSignal<key> extends true
								? never
								: key extends string
									? `use${Capitalize<key>}`
									: never]: () => ReturnType<Atoms[key]["get"]>;
						}
=======
type InferResolvedHooks<O extends BetterAuthClientOptions> = O extends {
	plugins: Array<infer Plugin>;
}
	? UnionToIntersection<
			Plugin extends BetterAuthClientPlugin
				? Plugin["getAtoms"] extends (fetch: any) => infer Atoms
					? Atoms extends Record<string, any>
						? {
								[key in keyof Atoms as IsSignal<key> extends true
									? never
									: key extends string
										? `use${Capitalize<key>}`
										: never]: () => ReturnType<Atoms[key]["get"]>;
							}
						: {}
>>>>>>> f27231cf
					: {}
				: {}
		>
	: {};

export function createAuthClient<Option extends BetterAuthClientOptions>(
	options?: Option,
) {
	const {
		pluginPathMethods,
		pluginsActions,
		pluginsAtoms,
		$fetch,
		$store,
		atomListeners,
	} = getClientConfig(options);
	let resolvedHooks: Record<string, any> = {};
	for (const [key, value] of Object.entries(pluginsAtoms)) {
		resolvedHooks[getAtomKey(key)] = () => useStore(value);
	}

	const routes = {
		...pluginsActions,
		...resolvedHooks,
		$fetch,
		$store,
	};
	const proxy = createDynamicPathProxy(
		routes,
		$fetch,
		pluginPathMethods,
		pluginsAtoms,
		atomListeners,
	);

	type ClientAPI = InferClientAPI<Option>;
	type Session = ClientAPI extends {
		getSession: () => Promise<infer Res>;
	}
		? Res extends BetterFetchResponse<infer S>
			? S
			: Res
		: never;
	return proxy as UnionToIntersection<InferResolvedHooks<Option>> &
		ClientAPI &
		InferActions<Option> & {
			useSession: () => {
				data: Session;
				isPending: boolean;
				isRefetching: boolean;
				error: BetterFetchError | null;
				refetch: (queryParams?: { query?: SessionQueryParams }) => void;
			};
			$Infer: {
				Session: NonNullable<Session>;
			};
			$fetch: typeof $fetch;
			$store: typeof $store;
			$ERROR_CODES: PrettifyDeep<
				InferErrorCodes<Option> & typeof BASE_ERROR_CODES
			>;
		};
}

export { useStore };
export type * from "@better-fetch/fetch";
export type * from "nanostores";<|MERGE_RESOLUTION|>--- conflicted
+++ resolved
@@ -27,26 +27,12 @@
 	return str.charAt(0).toUpperCase() + str.slice(1);
 }
 
-<<<<<<< HEAD
-type InferResolvedHooks<O extends BetterAuthClientOptions> =
-	O["plugins"] extends Array<infer Plugin>
-		? Plugin extends BetterAuthClientPlugin
-			? Plugin["getAtoms"] extends (fetch: any, options: any) => infer Atoms
-				? Atoms extends Record<string, any>
-					? {
-							[key in keyof Atoms as IsSignal<key> extends true
-								? never
-								: key extends string
-									? `use${Capitalize<key>}`
-									: never]: () => ReturnType<Atoms[key]["get"]>;
-						}
-=======
 type InferResolvedHooks<O extends BetterAuthClientOptions> = O extends {
 	plugins: Array<infer Plugin>;
 }
 	? UnionToIntersection<
 			Plugin extends BetterAuthClientPlugin
-				? Plugin["getAtoms"] extends (fetch: any) => infer Atoms
+				? Plugin["getAtoms"] extends (fetch: any, options: any) => infer Atoms
 					? Atoms extends Record<string, any>
 						? {
 								[key in keyof Atoms as IsSignal<key> extends true
@@ -56,7 +42,6 @@
 										: never]: () => ReturnType<Atoms[key]["get"]>;
 							}
 						: {}
->>>>>>> f27231cf
 					: {}
 				: {}
 		>

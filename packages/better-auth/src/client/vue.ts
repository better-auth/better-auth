import { useStore } from "@nanostores/vue";
import type { DeepReadonly, Ref } from "vue";
import { getClientConfig } from "./config";
import { capitalizeFirstLetter } from "../utils/misc";
import type {
	BetterAuthClientPlugin,
	ClientOptions,
	InferActions,
	InferClientAPI,
	InferSessionFromClient,
	InferUserFromClient,
	IsSignal,
} from "./types";
import { createDynamicPathProxy } from "./proxy";
import type { UnionToIntersection } from "../types/helper";
import type { BetterFetchError } from "@better-fetch/fetch";

function getAtomKey(str: string) {
	return `use${capitalizeFirstLetter(str)}`;
}

type InferResolvedHooks<O extends ClientOptions> = O["plugins"] extends Array<
	infer Plugin
>
	? Plugin extends BetterAuthClientPlugin
		? Plugin["getAtoms"] extends (fetch: any) => infer Atoms
			? Atoms extends Record<string, any>
				? {
						[key in keyof Atoms as IsSignal<key> extends true
							? never
							: key extends string
								? `use${Capitalize<key>}`
								: never]: () => DeepReadonly<
							Ref<ReturnType<Atoms[key]["get"]>>
						>;
					}
				: {}
			: {}
		: {}
	: {};

export function createAuthClient<Option extends ClientOptions>(
	options?: Option,
) {
	const {
		pluginPathMethods,
		pluginsActions,
		pluginsAtoms,
		$fetch,
		$store,
		atomListeners,
	} = getClientConfig(options);
	let resolvedHooks: Record<string, any> = {};
	for (const [key, value] of Object.entries(pluginsAtoms)) {
		resolvedHooks[getAtomKey(key)] = () => useStore(value);
	}

	type Session = {
		session: InferSessionFromClient<Option>;
		user: InferUserFromClient<Option>;
	};

	function useSession(): () => DeepReadonly<
		Ref<{
			data: Session | null;
			isPending: boolean;
			isRefetching: boolean;
			error: BetterFetchError | null;
		}>
	>;
	function useSession<F extends (...args: any) => any>(
		useFetch: F,
	): Promise<{
		data: Ref<Session>;
		isPending: false; //this is just to be consistent with the default hook
		error: Ref<{
			message?: string;
			status: number;
			statusText: string;
		}>;
	}>;
	function useSession<UseFetch extends <T>(...args: any) => any>(
		useFetch?: UseFetch,
	) {
		if (useFetch) {
<<<<<<< HEAD
			const ref = useStore(pluginsAtoms._sessionSignal);
=======
			const ref = useStore(pluginsAtoms.$sessionSignal);
>>>>>>> c741a9b5
			const baseURL = options?.fetchOptions?.baseURL || options?.baseURL;
			const authPath = baseURL ? new URL(baseURL).pathname : "/api/auth";
			return useFetch(`${authPath}/get-session`, {
				ref,
			}).then((res: any) => {
				return {
					data: res.data,
					isPending: false,
					error: res.error,
				};
			});
		}
		return resolvedHooks.useSession();
	}

	const routes = {
		...pluginsActions,
		...resolvedHooks,
		useSession,
		$fetch,
		$store,
	};

	const proxy = createDynamicPathProxy(
		routes,
		$fetch,
		pluginPathMethods,
		pluginsAtoms,
		atomListeners,
	);
	return proxy as UnionToIntersection<InferResolvedHooks<Option>> &
		InferClientAPI<Option> &
		InferActions<Option> & {
			useSession: typeof useSession;
			$Infer: {
				Session: Session;
			};
			$fetch: typeof $fetch;
			$store: typeof $store;
		};
}<|MERGE_RESOLUTION|>--- conflicted
+++ resolved
@@ -83,11 +83,7 @@
 		useFetch?: UseFetch,
 	) {
 		if (useFetch) {
-<<<<<<< HEAD
-			const ref = useStore(pluginsAtoms._sessionSignal);
-=======
 			const ref = useStore(pluginsAtoms.$sessionSignal);
->>>>>>> c741a9b5
 			const baseURL = options?.fetchOptions?.baseURL || options?.baseURL;
 			const authPath = baseURL ? new URL(baseURL).pathname : "/api/auth";
 			return useFetch(`${authPath}/get-session`, {

--- conflicted
+++ resolved
@@ -1,11 +1,7 @@
 {
   "name": "@better-auth/stripe",
   "author": "Bereket Engida",
-<<<<<<< HEAD
-  "version": "1.3.5-beta.2",
-=======
   "version": "1.4.0-beta.5",
->>>>>>> 350ccfd3
   "main": "dist/index.cjs",
   "license": "MIT",
   "keywords": [

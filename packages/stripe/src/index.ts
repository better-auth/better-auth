--- conflicted
+++ resolved
@@ -3,12 +3,6 @@
 	type GenericEndpointContext,
 	logger,
 } from "better-auth";
-<<<<<<< HEAD
-=======
-import { createAuthEndpoint, createAuthMiddleware } from "better-auth/plugins";
-import Stripe from "stripe";
-import * as z from "zod/v4";
->>>>>>> d66c6c93
 import {
 	APIError,
 	getSessionFromCtx,
@@ -18,7 +12,7 @@
 import { generateRandomString } from "better-auth/crypto";
 import { createAuthEndpoint, createAuthMiddleware } from "better-auth/plugins";
 import Stripe from "stripe";
-import { z } from "zod";
+import * as z from "zod/v4";
 import {
 	onCheckoutSessionCompleted,
 	onSubscriptionDeleted,

--- conflicted
+++ resolved
@@ -766,16 +766,12 @@
 			{
 				method: "GET",
 				query: z.record(z.string(), z.any()).optional(),
-<<<<<<< HEAD
-				use: [originCheck((ctx) => ctx.query.callbackURL)], // sessionMiddleware not used for redirect
-=======
 				metadata: {
 					openapi: {
 						operationId: "cancelSubscriptionCallback",
 					},
 				},
 				use: [originCheck((ctx) => ctx.query.callbackURL)],
->>>>>>> 37f5a619
 			},
 			async (ctx) => {
 				if (!ctx.query || !ctx.query.callbackURL || !ctx.query.subscriptionId) {
@@ -1222,16 +1218,12 @@
 			{
 				method: "GET",
 				query: z.record(z.string(), z.any()).optional(),
-<<<<<<< HEAD
-				use: [originCheck((ctx) => ctx.query.callbackURL)], // sessionMiddleware not used for redirect
-=======
 				metadata: {
 					openapi: {
 						operationId: "handleSubscriptionSuccess",
 					},
 				},
 				use: [originCheck((ctx) => ctx.query.callbackURL)],
->>>>>>> 37f5a619
 			},
 			async (ctx) => {
 				if (!ctx.query || !ctx.query.callbackURL || !ctx.query.subscriptionId) {

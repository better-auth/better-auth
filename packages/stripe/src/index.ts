--- conflicted
+++ resolved
@@ -221,30 +221,26 @@
 					/**
 					 * Disable Redirect
 					 */
-<<<<<<< HEAD
-					disableRedirect: z.boolean().default(false),
-					/**
-					 * Stripe UI_Mode
-					 * @default "hosted"
-					 */
-					uiMode: z
-						.enum(["custom", "embedded", "hosted"])
-						.default("hosted"),
-					/**
-					 * Stripe Checkout Create Session Additional Params
-					 */
-					additionalCheckoutSessionParams: z
-						.record(z.string(), z.any())
-						.optional(),
-=======
-					disableRedirect: z
+          disableRedirect: z
 						.boolean()
 						.meta({
 							description:
 								"Disable redirect after successful subscription. Eg: true",
 						})
 						.default(false),
->>>>>>> 0fe17704
+					/**
+					 * Stripe UI_Mode
+					 * @default "hosted"
+					 */
+					uiMode: z
+						.enum(["custom", "embedded", "hosted"])
+						.default("hosted"),
+					/**
+					 * Stripe Checkout Create Session Additional Params
+					 */
+					additionalCheckoutSessionParams: z
+						.record(z.string(), z.any())
+						.optional(),
 				}),
 				use: [
 					sessionMiddleware,
@@ -461,7 +457,6 @@
 							}
 						: undefined;
 
-<<<<<<< HEAD
 				// Construct URL parameters from replaceable params object
 				// These params will be passed directly to Stripe without encoding
 				let successUrlReplaceableParams = "";
@@ -485,8 +480,8 @@
 						ctx.body.successUrl,
 					)}${successUrlReplaceableParams}&subscriptionId=${encodeURIComponent(subscription.id)}`,
 				);
-
-=======
+        
+        
 				let priceIdToUse: string | undefined = undefined;
 				if (ctx.body.annual) {
 					priceIdToUse = plan.annualDiscountPriceId;
@@ -505,7 +500,7 @@
 						);
 					}
 				}
->>>>>>> 0fe17704
+        
 				const checkoutSession = await client.checkout.sessions
 					.create(
 						{

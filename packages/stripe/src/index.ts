--- conflicted
+++ resolved
@@ -1388,32 +1388,7 @@
 												userId: user.id,
 											},
 										});
-<<<<<<< HEAD
-										const customer = await ctx.context.adapter.update<Customer>(
-											{
-												model: "user",
-												update: {
-													stripeCustomerId: stripeCustomer.id,
-												},
-												where: [
-													{
-														field: "id",
-														value: user.id,
-													},
-												],
-											},
-										);
-
-										if (!customer) {
-											logger.error("#BETTER_AUTH: Failed to create  customer");
-										} else {
-											await options.onCustomerCreate?.({
-												customer,
-												stripeCustomer,
-												type: "user",
-												user,
-											});
-=======
+
 										const updatedUser =
 											await ctx.context.internalAdapter.updateUser(user.id, {
 												stripeCustomerId: stripeCustomer.id,
@@ -1428,7 +1403,6 @@
 												},
 												ctx,
 											);
->>>>>>> 84c5f563
 										}
 									}
 								},

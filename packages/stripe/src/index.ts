import { defineErrorCodes } from "@better-auth/core/utils";
<<<<<<< HEAD
import type { BetterAuthPlugin, GenericEndpointContext } from "better-auth";
import { HIDE_METADATA, logger } from "better-auth";
import {
	APIError,
	getSessionFromCtx,
	originCheck,
	sessionMiddleware,
} from "better-auth/api";
=======
import type { BetterAuthPlugin } from "better-auth";
>>>>>>> 868504f2
import { defu } from "defu";
import type Stripe from "stripe";
import {
	cancelSubscription,
	cancelSubscriptionCallback,
	createBillingPortal,
	listActiveSubscriptions,
	restoreSubscription,
	stripeWebhook,
	subscriptionSuccess,
	upgradeSubscription,
} from "./routes";
import { getSchema } from "./schema";
import type {
	StripeOptions,
	StripePlan,
	Subscription,
	SubscriptionOptions,
} from "./types";

const STRIPE_ERROR_CODES = defineErrorCodes({
	SUBSCRIPTION_NOT_FOUND: "Subscription not found",
	SUBSCRIPTION_PLAN_NOT_FOUND: "Subscription plan not found",
	ALREADY_SUBSCRIBED_PLAN: "You're already subscribed to this plan",
	UNABLE_TO_CREATE_CUSTOMER: "Unable to create customer",
	FAILED_TO_FETCH_PLANS: "Failed to fetch plans",
	EMAIL_VERIFICATION_REQUIRED:
		"Email verification is required before you can subscribe to a plan",
	SUBSCRIPTION_NOT_ACTIVE: "Subscription is not active",
	SUBSCRIPTION_NOT_SCHEDULED_FOR_CANCELLATION:
		"Subscription is not scheduled for cancellation",
});

export const stripe = <O extends StripeOptions>(options: O) => {
	const client = options.stripeClient;

	const subscriptionEndpoints = {
		upgradeSubscription: upgradeSubscription(options),
		cancelSubscriptionCallback: cancelSubscriptionCallback(options),
		cancelSubscription: cancelSubscription(options),
		restoreSubscription: restoreSubscription(options),
		listActiveSubscriptions: listActiveSubscriptions(options),
		subscriptionSuccess: subscriptionSuccess(options),
		createBillingPortal: createBillingPortal(options),
	};

	return {
		id: "stripe",
		endpoints: {
<<<<<<< HEAD
			stripeWebhook: createAuthEndpoint(
				"/stripe/webhook",
				{
					method: "POST",
					metadata: {
						...HIDE_METADATA,
						openapi: {
							operationId: "handleStripeWebhook",
						},
					},
					cloneRequest: true,
					//don't parse the body
					disableBody: true,
				},
				async (ctx) => {
					if (!ctx.request?.body) {
						throw new APIError("INTERNAL_SERVER_ERROR");
					}
					const buf = await ctx.request.text();
					const sig = ctx.request.headers.get("stripe-signature") as string;
					const webhookSecret = options.stripeWebhookSecret;
					let event: Stripe.Event;
					try {
						if (!sig || !webhookSecret) {
							throw new APIError("BAD_REQUEST", {
								message: "Stripe webhook secret not found",
							});
						}
						// Support both Stripe v18 (constructEvent) and v19+ (constructEventAsync)
						if (typeof client.webhooks.constructEventAsync === "function") {
							// Stripe v19+ - use async method
							event = await client.webhooks.constructEventAsync(
								buf,
								sig,
								webhookSecret,
							);
						} else {
							// Stripe v18 - use sync method
							event = client.webhooks.constructEvent(buf, sig, webhookSecret);
						}
					} catch (err: any) {
						ctx.context.logger.error(`${err.message}`);
						throw new APIError("BAD_REQUEST", {
							message: `Webhook Error: ${err.message}`,
						});
					}
					if (!event) {
						throw new APIError("BAD_REQUEST", {
							message: "Failed to construct event",
						});
					}
					try {
						switch (event.type) {
							case "checkout.session.completed":
								await onCheckoutSessionCompleted(ctx, options, event);
								await options.onEvent?.(event);
								break;
							case "customer.subscription.updated":
								await onSubscriptionUpdated(ctx, options, event);
								await options.onEvent?.(event);
								break;
							case "customer.subscription.deleted":
								await onSubscriptionDeleted(ctx, options, event);
								await options.onEvent?.(event);
								break;
							default:
								await options.onEvent?.(event);
								break;
						}
					} catch (e: any) {
						ctx.context.logger.error(
							`Stripe webhook failed. Error: ${e.message}`,
						);
						throw new APIError("BAD_REQUEST", {
							message: "Webhook error: See server logs for more information.",
						});
					}
					return ctx.json({ success: true });
				},
			),
=======
			stripeWebhook: stripeWebhook(options),
>>>>>>> 868504f2
			...((options.subscription?.enabled
				? subscriptionEndpoints
				: {}) as O["subscription"] extends {
				enabled: true;
			}
				? typeof subscriptionEndpoints
				: {}),
		},
		init(ctx) {
			return {
				options: {
					databaseHooks: {
						user: {
							create: {
								async after(user, ctx) {
									if (!ctx || !options.createCustomerOnSignUp) return;

									try {
										const userWithStripe = user as typeof user & {
											stripeCustomerId?: string;
										};

										// Skip if user already has a Stripe customer ID
										if (userWithStripe.stripeCustomerId) return;

										// Check if customer already exists in Stripe by email
										const existingCustomers = await client.customers.list({
											email: user.email,
											limit: 1,
										});

										let stripeCustomer = existingCustomers.data[0];

										// If customer exists, link it to prevent duplicate creation
										if (stripeCustomer) {
											await ctx.context.internalAdapter.updateUser(user.id, {
												stripeCustomerId: stripeCustomer.id,
											});
											await options.onCustomerCreate?.(
												{
													stripeCustomer,
													user: {
														...user,
														stripeCustomerId: stripeCustomer.id,
													},
												},
												ctx,
											);
											ctx.context.logger.info(
												`Linked existing Stripe customer ${stripeCustomer.id} to user ${user.id}`,
											);
											return;
										}

										// Create new Stripe customer
										let extraCreateParams: Partial<Stripe.CustomerCreateParams> =
											{};
										if (options.getCustomerCreateParams) {
											extraCreateParams = await options.getCustomerCreateParams(
												user,
												ctx,
											);
										}

										const params: Stripe.CustomerCreateParams = defu(
											{
												email: user.email,
												name: user.name,
												metadata: {
													userId: user.id,
												},
											},
											extraCreateParams,
										);
										stripeCustomer = await client.customers.create(params);
										await ctx.context.internalAdapter.updateUser(user.id, {
											stripeCustomerId: stripeCustomer.id,
										});
										await options.onCustomerCreate?.(
											{
												stripeCustomer,
												user: {
													...user,
													stripeCustomerId: stripeCustomer.id,
												},
											},
											ctx,
										);
										ctx.context.logger.info(
											`Created new Stripe customer ${stripeCustomer.id} for user ${user.id}`,
										);
									} catch (e: any) {
										ctx.context.logger.error(
											`Failed to create or link Stripe customer: ${e.message}`,
											e,
										);
									}
								},
							},
							update: {
								async after(user, ctx) {
									if (!ctx) return;

									try {
										// Cast user to include stripeCustomerId (added by the stripe plugin schema)
										const userWithStripe = user as typeof user & {
											stripeCustomerId?: string;
										};

										// Only proceed if user has a Stripe customer ID
										if (!userWithStripe.stripeCustomerId) return;

										// Get the user from the database to check if email actually changed
										// The 'user' parameter here is the freshly updated user
										// We need to check if the Stripe customer's email matches
										const stripeCustomer = await client.customers.retrieve(
											userWithStripe.stripeCustomerId,
										);

										// Check if customer was deleted
										if (stripeCustomer.deleted) {
											ctx.context.logger.warn(
												`Stripe customer ${userWithStripe.stripeCustomerId} was deleted, cannot update email`,
											);
											return;
										}

										// If Stripe customer email doesn't match the user's current email, update it
										if (stripeCustomer.email !== user.email) {
											await client.customers.update(
												userWithStripe.stripeCustomerId,
												{
													email: user.email,
												},
											);
											ctx.context.logger.info(
												`Updated Stripe customer email from ${stripeCustomer.email} to ${user.email}`,
											);
										}
									} catch (e: any) {
										// Ignore errors - this is a best-effort sync
										// Email might have been deleted or Stripe customer might not exist
										ctx.context.logger.error(
											`Failed to sync email to Stripe customer: ${e.message}`,
											e,
										);
									}
								},
							},
						},
					},
				},
			};
		},
		schema: getSchema(options),
		$ERROR_CODES: STRIPE_ERROR_CODES,
	} satisfies BetterAuthPlugin;
};

export type StripePlugin<O extends StripeOptions> = ReturnType<
	typeof stripe<O>
>;

export type { Subscription, SubscriptionOptions, StripePlan };<|MERGE_RESOLUTION|>--- conflicted
+++ resolved
@@ -1,16 +1,5 @@
 import { defineErrorCodes } from "@better-auth/core/utils";
-<<<<<<< HEAD
-import type { BetterAuthPlugin, GenericEndpointContext } from "better-auth";
-import { HIDE_METADATA, logger } from "better-auth";
-import {
-	APIError,
-	getSessionFromCtx,
-	originCheck,
-	sessionMiddleware,
-} from "better-auth/api";
-=======
 import type { BetterAuthPlugin } from "better-auth";
->>>>>>> 868504f2
 import { defu } from "defu";
 import type Stripe from "stripe";
 import {
@@ -60,90 +49,7 @@
 	return {
 		id: "stripe",
 		endpoints: {
-<<<<<<< HEAD
-			stripeWebhook: createAuthEndpoint(
-				"/stripe/webhook",
-				{
-					method: "POST",
-					metadata: {
-						...HIDE_METADATA,
-						openapi: {
-							operationId: "handleStripeWebhook",
-						},
-					},
-					cloneRequest: true,
-					//don't parse the body
-					disableBody: true,
-				},
-				async (ctx) => {
-					if (!ctx.request?.body) {
-						throw new APIError("INTERNAL_SERVER_ERROR");
-					}
-					const buf = await ctx.request.text();
-					const sig = ctx.request.headers.get("stripe-signature") as string;
-					const webhookSecret = options.stripeWebhookSecret;
-					let event: Stripe.Event;
-					try {
-						if (!sig || !webhookSecret) {
-							throw new APIError("BAD_REQUEST", {
-								message: "Stripe webhook secret not found",
-							});
-						}
-						// Support both Stripe v18 (constructEvent) and v19+ (constructEventAsync)
-						if (typeof client.webhooks.constructEventAsync === "function") {
-							// Stripe v19+ - use async method
-							event = await client.webhooks.constructEventAsync(
-								buf,
-								sig,
-								webhookSecret,
-							);
-						} else {
-							// Stripe v18 - use sync method
-							event = client.webhooks.constructEvent(buf, sig, webhookSecret);
-						}
-					} catch (err: any) {
-						ctx.context.logger.error(`${err.message}`);
-						throw new APIError("BAD_REQUEST", {
-							message: `Webhook Error: ${err.message}`,
-						});
-					}
-					if (!event) {
-						throw new APIError("BAD_REQUEST", {
-							message: "Failed to construct event",
-						});
-					}
-					try {
-						switch (event.type) {
-							case "checkout.session.completed":
-								await onCheckoutSessionCompleted(ctx, options, event);
-								await options.onEvent?.(event);
-								break;
-							case "customer.subscription.updated":
-								await onSubscriptionUpdated(ctx, options, event);
-								await options.onEvent?.(event);
-								break;
-							case "customer.subscription.deleted":
-								await onSubscriptionDeleted(ctx, options, event);
-								await options.onEvent?.(event);
-								break;
-							default:
-								await options.onEvent?.(event);
-								break;
-						}
-					} catch (e: any) {
-						ctx.context.logger.error(
-							`Stripe webhook failed. Error: ${e.message}`,
-						);
-						throw new APIError("BAD_REQUEST", {
-							message: "Webhook error: See server logs for more information.",
-						});
-					}
-					return ctx.json({ success: true });
-				},
-			),
-=======
 			stripeWebhook: stripeWebhook(options),
->>>>>>> 868504f2
 			...((options.subscription?.enabled
 				? subscriptionEndpoints
 				: {}) as O["subscription"] extends {

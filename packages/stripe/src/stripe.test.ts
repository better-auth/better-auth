import { betterAuth, type User } from "better-auth";
import { memoryAdapter } from "better-auth/adapters/memory";
import { createAuthClient } from "better-auth/client";
import { setCookieToHeader } from "better-auth/cookies";
import { bearer, organization, type Organization } from "better-auth/plugins";
import { organizationClient } from "better-auth/client/plugins";
import Stripe from "stripe";
import { vi } from "vitest";
import { stripe } from ".";
import { stripeClient } from "./client";
import type { StripeOptions, Subscription } from "./types";
import { expect, describe, it, beforeEach } from "vitest";

describe("stripe", async () => {
	const mockStripe = {
		prices: {
			list: vi.fn().mockResolvedValue({ data: [{ id: "price_lookup_123" }] }),
		},
		customers: {
			create: vi.fn().mockResolvedValue({ id: "cus_mock123" }),
		},
		checkout: {
			sessions: {
				create: vi.fn().mockResolvedValue({
					url: "https://checkout.stripe.com/mock",
					id: "",
				}),
			},
		},
		billingPortal: {
			sessions: {
				create: vi
					.fn()
					.mockResolvedValue({ url: "https://billing.stripe.com/mock" }),
			},
		},
		subscriptions: {
			retrieve: vi.fn(),
			list: vi.fn().mockResolvedValue({ data: [] }),
			update: vi.fn(),
		},
		webhooks: {
			constructEvent: vi.fn(),
		},
	};

	const _stripe = mockStripe as unknown as Stripe;
	const data = {
		user: [],
		session: [],
		verification: [],
		account: [],
		customer: [],
		subscription: [],
		organization: [],
		member: [],
		invitation: [],
	};
	const memory = memoryAdapter(data);
	const stripeOptions = {
		stripeClient: _stripe,
		stripeWebhookSecret: process.env.STRIPE_WEBHOOK_SECRET!,
		createCustomerOnSignUp: true,
		createOrganizationCustomer: true,
		subscription: {
			enabled: true,
			plans: [
				{
					priceId: process.env.STRIPE_PRICE_ID_1!,
					name: "starter",
					lookupKey: "lookup_key_123",
				},
				{
					priceId: process.env.STRIPE_PRICE_ID_2!,
					name: "premium",
					lookupKey: "lookup_key_234",
				},
			],
		},
	} satisfies StripeOptions;
	const auth = betterAuth({
		database: memory,
		baseURL: "http://localhost:3000",
		// database: new Database(":memory:"),
		emailAndPassword: {
			enabled: true,
		},
		plugins: [organization(), stripe(stripeOptions)],
	});
	const ctx = await auth.$context;
	const authClient = createAuthClient({
		baseURL: "http://localhost:3000",
		plugins: [
			bearer(),
			organizationClient(),
			stripeClient({
				subscription: true,
			}),
		],
		fetchOptions: {
			customFetchImpl: async (url, init) => {
				return auth.handler(new Request(url, init));
			},
		},
	});

	const testUser = {
		email: "test@email.com",
		password: "password",
		name: "Test User",
	};

	beforeEach(() => {
		data.user = [];
		data.session = [];
		data.verification = [];
		data.account = [];
		data.customer = [];
		data.subscription = [];
		data.organization = [];
		data.invitation = [];
		data.member = [];

		vi.clearAllMocks();
	});

	async function getHeader() {
		const headers = new Headers();
		const userRes = await authClient.signIn.email(testUser, {
			throw: true,
			onSuccess: setCookieToHeader(headers),
		});
		return {
			headers,
			response: userRes,
		};
	}

	it("should create a customer on sign up", async () => {
		const userRes = await authClient.signUp.email(testUser, {
			throw: true,
		});
		const res = await ctx.adapter.findOne<User>({
			model: "user",
			where: [
				{
					field: "id",
					value: userRes.user.id,
				},
			],
		});
		expect(res).toMatchObject({
			id: expect.any(String),
			stripeCustomerId: expect.any(String),
		});
	});

	it("should create a subscription", async () => {
		const userRes = await authClient.signUp.email(testUser, {
			throw: true,
		});

		const headers = new Headers();
		await authClient.signIn.email(testUser, {
			throw: true,
			onSuccess: setCookieToHeader(headers),
		});

		const res = await authClient.subscription.upgrade({
			plan: "starter",
			fetchOptions: {
				headers,
			},
		});
		expect(res.data?.url).toBeDefined();
		const subscription = await ctx.adapter.findOne<Subscription>({
			model: "subscription",
			where: [
				{
					field: "referenceId",
					value: userRes.user.id,
				},
			],
		});
		expect(subscription).toMatchObject({
			id: expect.any(String),
			plan: "starter",
			referenceId: userRes.user.id,
			stripeCustomerId: expect.any(String),
			status: "incomplete",
			periodStart: undefined,
			cancelAtPeriodEnd: false,
			trialStart: undefined,
			trialEnd: undefined,
		});
	});

	it("should list active subscriptions", async () => {
		const userRes = await authClient.signUp.email(
			{
				...testUser,
				email: "list-test@email.com",
			},
			{
				throw: true,
			},
		);
		const userId = userRes.user.id;

		const headers = new Headers();
		await authClient.signIn.email(
			{
				...testUser,
				email: "list-test@email.com",
			},
			{
				throw: true,
				onSuccess: setCookieToHeader(headers),
			},
		);

		const listRes = await authClient.subscription.list({
			fetchOptions: {
				headers,
			},
		});

		expect(Array.isArray(listRes.data)).toBe(true);

		await authClient.subscription.upgrade({
			plan: "starter",
			fetchOptions: {
				headers,
			},
		});
		const listBeforeActive = await authClient.subscription.list({
			fetchOptions: {
				headers,
			},
		});
		expect(listBeforeActive.data?.length).toBe(0);
		// Update the subscription status to active
		await ctx.adapter.update({
			model: "subscription",
			update: {
				status: "active",
			},
			where: [
				{
					field: "referenceId",
					value: userId,
				},
			],
		});
		const listAfterRes = await authClient.subscription.list({
			fetchOptions: {
				headers,
			},
		});
		expect(listAfterRes.data?.length).toBeGreaterThan(0);
	});

	it("should handle subscription webhook events", async () => {
		const { id: testReferenceId } = await ctx.adapter.create({
			model: "user",
			data: {
				email: "test@email.com",
			},
		});
		const { id: testSubscriptionId } = await ctx.adapter.create({
			model: "subscription",
			data: {
				referenceId: testReferenceId,
				stripeCustomerId: "cus_mock123",
				status: "active",
				plan: "starter",
			},
		});
		const mockCheckoutSessionEvent = {
			type: "checkout.session.completed",
			data: {
				object: {
					mode: "subscription",
					subscription: testSubscriptionId,
					metadata: {
						referenceId: testReferenceId,
						subscriptionId: testSubscriptionId,
					},
				},
			},
		};

		const mockSubscription = {
			id: testSubscriptionId,
			status: "active",
			items: {
				data: [
					{
						price: { id: process.env.STRIPE_PRICE_ID_1 },
						quantity: 1,
					},
				],
			},
			current_period_start: Math.floor(Date.now() / 1000),
			current_period_end: Math.floor(Date.now() / 1000) + 30 * 24 * 60 * 60,
		};

		const stripeForTest = {
			...stripeOptions.stripeClient,
			subscriptions: {
				...stripeOptions.stripeClient.subscriptions,
				retrieve: vi.fn().mockResolvedValue(mockSubscription),
			},
			webhooks: {
				constructEventAsync: vi
					.fn()
					.mockResolvedValue(mockCheckoutSessionEvent),
			},
		};

		const testOptions = {
			...stripeOptions,
			stripeClient: stripeForTest as unknown as Stripe,
			stripeWebhookSecret: "test_secret",
		};

		const testAuth = betterAuth({
			baseURL: "http://localhost:3000",
			database: memory,
			emailAndPassword: {
				enabled: true,
			},
			plugins: [stripe(testOptions)],
		});

		const testCtx = await testAuth.$context;

		const mockRequest = new Request(
			"http://localhost:3000/api/auth/stripe/webhook",
			{
				method: "POST",
				headers: {
					"stripe-signature": "test_signature",
				},
				body: JSON.stringify(mockCheckoutSessionEvent),
			},
		);
		const response = await testAuth.handler(mockRequest);
		expect(response.status).toBe(200);

		const updatedSubscription = await testCtx.adapter.findOne<Subscription>({
			model: "subscription",
			where: [
				{
					field: "id",
					value: testSubscriptionId,
				},
			],
		});

		expect(updatedSubscription).toMatchObject({
			id: testSubscriptionId,
			status: "active",
			periodStart: expect.any(Date),
			periodEnd: expect.any(Date),
			plan: "starter",
		});
	});

	it("should handle subscription webhook events with trial", async () => {
		const { id: testReferenceId } = await ctx.adapter.create({
			model: "user",
			data: {
				email: "test@email.com",
			},
		});
		const { id: testSubscriptionId } = await ctx.adapter.create({
			model: "subscription",
			data: {
				referenceId: testReferenceId,
				stripeCustomerId: "cus_mock123",
				status: "incomplete",
				plan: "starter",
			},
		});
		const mockCheckoutSessionEvent = {
			type: "checkout.session.completed",
			data: {
				object: {
					mode: "subscription",
					subscription: testSubscriptionId,
					metadata: {
						referenceId: testReferenceId,
						subscriptionId: testSubscriptionId,
					},
				},
			},
		};

		const mockSubscription = {
			id: testSubscriptionId,
			status: "active",
			items: {
				data: [
					{
						price: { id: process.env.STRIPE_PRICE_ID_1 },
						quantity: 1,
					},
				],
			},
			current_period_start: Math.floor(Date.now() / 1000),
			current_period_end: Math.floor(Date.now() / 1000) + 30 * 24 * 60 * 60,
			trial_start: Math.floor(Date.now() / 1000),
			trial_end: Math.floor(Date.now() / 1000) + 30 * 24 * 60 * 60,
		};

		const stripeForTest = {
			...stripeOptions.stripeClient,
			subscriptions: {
				...stripeOptions.stripeClient.subscriptions,
				retrieve: vi.fn().mockResolvedValue(mockSubscription),
			},
			webhooks: {
				constructEventAsync: vi
					.fn()
					.mockResolvedValue(mockCheckoutSessionEvent),
			},
		};

		const testOptions = {
			...stripeOptions,
			stripeClient: stripeForTest as unknown as Stripe,
			stripeWebhookSecret: "test_secret",
		};

		const testAuth = betterAuth({
			baseURL: "http://localhost:3000",
			database: memory,
			emailAndPassword: {
				enabled: true,
			},
			plugins: [stripe(testOptions)],
		});

		const testCtx = await testAuth.$context;

		const mockRequest = new Request(
			"http://localhost:3000/api/auth/stripe/webhook",
			{
				method: "POST",
				headers: {
					"stripe-signature": "test_signature",
				},
				body: JSON.stringify(mockCheckoutSessionEvent),
			},
		);
		const response = await testAuth.handler(mockRequest);
		expect(response.status).toBe(200);

		const updatedSubscription = await testCtx.adapter.findOne<Subscription>({
			model: "subscription",
			where: [
				{
					field: "id",
					value: testSubscriptionId,
				},
			],
		});

		expect(updatedSubscription).toMatchObject({
			id: testSubscriptionId,
			status: "active",
			periodStart: expect.any(Date),
			periodEnd: expect.any(Date),
			plan: "starter",
			trialStart: expect.any(Date),
			trialEnd: expect.any(Date),
		});
	});

	const { id: userId } = await ctx.adapter.create({
		model: "user",
		data: {
			email: "delete-test@email.com",
		},
	});

	it("should handle subscription deletion webhook", async () => {
		const subId = "test_sub_delete";

		await ctx.adapter.create({
			model: "subscription",
			data: {
				referenceId: userId,
				stripeCustomerId: "cus_delete_test",
				status: "active",
				plan: "starter",
				stripeSubscriptionId: "sub_delete_test",
			},
		});

		const subscription = await ctx.adapter.findOne<Subscription>({
			model: "subscription",
			where: [
				{
					field: "referenceId",
					value: userId,
				},
			],
		});

		const mockDeleteEvent = {
			type: "customer.subscription.deleted",
			data: {
				object: {
					id: "sub_delete_test",
					customer: subscription?.stripeCustomerId,
					status: "canceled",
					metadata: {
						referenceId: subscription?.referenceId,
						subscriptionId: subscription?.id,
					},
				},
			},
		};

		const stripeForTest = {
			...stripeOptions.stripeClient,
			webhooks: {
				constructEventAsync: vi.fn().mockResolvedValue(mockDeleteEvent),
			},
			subscriptions: {
				retrieve: vi.fn().mockResolvedValue({
					status: "canceled",
					id: subId,
				}),
			},
		};

		const testOptions = {
			...stripeOptions,
			stripeClient: stripeForTest as unknown as Stripe,
			stripeWebhookSecret: "test_secret",
		};

		const testAuth = betterAuth({
			baseURL: "http://localhost:3000",
			emailAndPassword: {
				enabled: true,
			},
			database: memory,
			plugins: [stripe(testOptions)],
		});

		const mockRequest = new Request(
			"http://localhost:3000/api/auth/stripe/webhook",
			{
				method: "POST",
				headers: {
					"stripe-signature": "test_signature",
				},
				body: JSON.stringify(mockDeleteEvent),
			},
		);

		const response = await testAuth.handler(mockRequest);
		expect(response.status).toBe(200);

		if (subscription) {
			const updatedSubscription = await ctx.adapter.findOne<Subscription>({
				model: "subscription",
				where: [
					{
						field: "id",
						value: subscription.id,
					},
				],
			});
			expect(updatedSubscription?.status).toBe("canceled");
		}
	});

	it("should execute subscription event handlers", async () => {
		const onSubscriptionComplete = vi.fn();
		const onSubscriptionUpdate = vi.fn();
		const onSubscriptionCancel = vi.fn();
		const onSubscriptionDeleted = vi.fn();

		const testOptions = {
			...stripeOptions,
			subscription: {
				...stripeOptions.subscription,
				onSubscriptionComplete,
				onSubscriptionUpdate,
				onSubscriptionCancel,
				onSubscriptionDeleted,
			},
			stripeWebhookSecret: "test_secret",
		} as unknown as StripeOptions;

		const testAuth = betterAuth({
			baseURL: "http://localhost:3000",
			database: memory,
			emailAndPassword: {
				enabled: true,
			},
			plugins: [stripe(testOptions)],
		});

		// Test subscription complete handler
		const completeEvent = {
			type: "checkout.session.completed",
			data: {
				object: {
					mode: "subscription",
					subscription: "sub_123",
					metadata: {
						referenceId: "user_123",
						subscriptionId: "sub_123",
					},
				},
			},
		};

		const mockSubscription = {
			status: "active",
			items: {
				data: [{ price: { id: process.env.STRIPE_PRICE_ID_1 } }],
			},
			current_period_start: Math.floor(Date.now() / 1000),
			current_period_end: Math.floor(Date.now() / 1000) + 30 * 24 * 60 * 60,
		};

		const mockStripeForEvents = {
			...testOptions.stripeClient,
			subscriptions: {
				retrieve: vi.fn().mockResolvedValue(mockSubscription),
			},
			webhooks: {
				constructEventAsync: vi.fn().mockResolvedValue(completeEvent),
			},
		};

		const eventTestOptions = {
			...testOptions,
			stripeClient: mockStripeForEvents as unknown as Stripe,
		};

		const eventTestAuth = betterAuth({
			baseURL: "http://localhost:3000",
			database: memory,
			emailAndPassword: { enabled: true },
			plugins: [stripe(eventTestOptions)],
		});

		const { id: testSubscriptionId } = await ctx.adapter.create({
			model: "subscription",
			data: {
				referenceId: userId,
				stripeCustomerId: "cus_123",
				stripeSubscriptionId: "sub_123",
				status: "incomplete",
				plan: "starter",
			},
		});

		const webhookRequest = new Request(
			"http://localhost:3000/api/auth/stripe/webhook",
			{
				method: "POST",
				headers: {
					"stripe-signature": "test_signature",
				},
				body: JSON.stringify(completeEvent),
			},
		);

		await eventTestAuth.handler(webhookRequest);

		expect(onSubscriptionComplete).toHaveBeenCalledWith(
			expect.objectContaining({
				event: expect.any(Object),
				subscription: expect.any(Object),
				stripeSubscription: expect.any(Object),
				plan: expect.any(Object),
			}),
			expect.objectContaining({
				context: expect.any(Object),
				_flag: expect.any(String),
			}),
		);

		const updateEvent = {
			type: "customer.subscription.updated",
			data: {
				object: {
					id: testSubscriptionId,
					customer: "cus_123",
					status: "active",
					items: {
						data: [{ price: { id: process.env.STRIPE_PRICE_ID_1 } }],
					},
					current_period_start: Math.floor(Date.now() / 1000),
					current_period_end: Math.floor(Date.now() / 1000) + 30 * 24 * 60 * 60,
				},
			},
		};

		const updateRequest = new Request(
			"http://localhost:3000/api/auth/stripe/webhook",
			{
				method: "POST",
				headers: {
					"stripe-signature": "test_signature",
				},
				body: JSON.stringify(updateEvent),
			},
		);

		mockStripeForEvents.webhooks.constructEventAsync.mockReturnValue(
			updateEvent,
		);
		await eventTestAuth.handler(updateRequest);
		expect(onSubscriptionUpdate).toHaveBeenCalledWith(
			expect.objectContaining({
				event: expect.any(Object),
				subscription: expect.any(Object),
			}),
		);

		const userCancelEvent = {
			type: "customer.subscription.updated",
			data: {
				object: {
					id: testSubscriptionId,
					customer: "cus_123",
					status: "active",
					cancel_at_period_end: true,
					cancellation_details: {
						reason: "cancellation_requested",
						comment: "Customer canceled subscription",
					},
					items: {
						data: [{ price: { id: process.env.STRIPE_PRICE_ID_1 } }],
					},
					current_period_start: Math.floor(Date.now() / 1000),
					current_period_end: Math.floor(Date.now() / 1000) + 30 * 24 * 60 * 60,
				},
			},
		};

		const userCancelRequest = new Request(
			"http://localhost:3000/api/auth/stripe/webhook",
			{
				method: "POST",
				headers: {
					"stripe-signature": "test_signature",
				},
				body: JSON.stringify(userCancelEvent),
			},
		);

		mockStripeForEvents.webhooks.constructEventAsync.mockReturnValue(
			userCancelEvent,
		);
		await eventTestAuth.handler(userCancelRequest);
		const cancelEvent = {
			type: "customer.subscription.updated",
			data: {
				object: {
					id: testSubscriptionId,
					customer: "cus_123",
					status: "active",
					cancel_at_period_end: true,
					items: {
						data: [{ price: { id: process.env.STRIPE_PRICE_ID_1 } }],
					},
					current_period_start: Math.floor(Date.now() / 1000),
					current_period_end: Math.floor(Date.now() / 1000) + 30 * 24 * 60 * 60,
				},
			},
		};

		const cancelRequest = new Request(
			"http://localhost:3000/api/auth/stripe/webhook",
			{
				method: "POST",
				headers: {
					"stripe-signature": "test_signature",
				},
				body: JSON.stringify(cancelEvent),
			},
		);

		mockStripeForEvents.webhooks.constructEventAsync.mockReturnValue(
			cancelEvent,
		);
		await eventTestAuth.handler(cancelRequest);

		expect(onSubscriptionCancel).toHaveBeenCalled();

		const deleteEvent = {
			type: "customer.subscription.deleted",
			data: {
				object: {
					id: testSubscriptionId,
					customer: "cus_123",
					status: "canceled",
					metadata: {
						referenceId: userId,
						subscriptionId: testSubscriptionId,
					},
				},
			},
		};

		const deleteRequest = new Request(
			"http://localhost:3000/api/auth/stripe/webhook",
			{
				method: "POST",
				headers: {
					"stripe-signature": "test_signature",
				},
				body: JSON.stringify(deleteEvent),
			},
		);

		mockStripeForEvents.webhooks.constructEventAsync.mockReturnValue(
			deleteEvent,
		);
		await eventTestAuth.handler(deleteRequest);

		expect(onSubscriptionDeleted).toHaveBeenCalled();
	});

	it("should allow seat upgrades for the same plan", async () => {
		const userRes = await authClient.signUp.email(
			{
				...testUser,
				email: "seat-upgrade@email.com",
			},
			{
				throw: true,
			},
		);

		const headers = new Headers();
		await authClient.signIn.email(
			{
				...testUser,
				email: "seat-upgrade@email.com",
			},
			{
				throw: true,
				onSuccess: setCookieToHeader(headers),
			},
		);

		await authClient.subscription.upgrade({
			plan: "starter",
			seats: 1,
			fetchOptions: {
				headers,
			},
		});

		await ctx.adapter.update({
			model: "subscription",
			update: {
				status: "active",
			},
			where: [
				{
					field: "referenceId",
					value: userRes.user.id,
				},
			],
		});

		const upgradeRes = await authClient.subscription.upgrade({
			plan: "starter",
			seats: 5,
			fetchOptions: {
				headers,
			},
		});

		expect(upgradeRes.data?.url).toBeDefined();
	});

	it("should prevent duplicate subscriptions with same plan and same seats", async () => {
		const userRes = await authClient.signUp.email(
			{
				...testUser,
				email: "duplicate-prevention@email.com",
			},
			{
				throw: true,
			},
		);

		const headers = new Headers();
		await authClient.signIn.email(
			{
				...testUser,
				email: "duplicate-prevention@email.com",
			},
			{
				throw: true,
				onSuccess: setCookieToHeader(headers),
			},
		);

		await authClient.subscription.upgrade({
			plan: "starter",
			seats: 3,
			fetchOptions: {
				headers,
			},
		});

		await ctx.adapter.update({
			model: "subscription",
			update: {
				status: "active",
				seats: 3,
			},
			where: [
				{
					field: "referenceId",
					value: userRes.user.id,
				},
			],
		});

		const upgradeRes = await authClient.subscription.upgrade({
			plan: "starter",
			seats: 3,
			fetchOptions: {
				headers,
			},
		});

		expect(upgradeRes.error).toBeDefined();
		expect(upgradeRes.error?.message).toContain("already subscribed");
	});

<<<<<<< HEAD
	// Organization tests
	it("should create a customer when organization is created", async () => {
		const userRes = await authClient.signUp.email(
			{
				...testUser,
				email: "list-test@email.com",
			},
			{
				throw: true,
			},
=======
	it("should only call Stripe customers.create once for signup and upgrade", async () => {
		const userRes = await authClient.signUp.email(
			{ ...testUser, email: "single-create@email.com" },
			{ throw: true },
>>>>>>> 84c5f563
		);

		const headers = new Headers();
		await authClient.signIn.email(
<<<<<<< HEAD
			{
				...testUser,
				email: "list-test@email.com",
			},
=======
			{ ...testUser, email: "single-create@email.com" },
>>>>>>> 84c5f563
			{
				throw: true,
				onSuccess: setCookieToHeader(headers),
			},
		);

<<<<<<< HEAD
		const organization = await authClient.organization.create({
			name: "My Organization",
			slug: "my-org-001",
			logo: "https://example.com/logo.png",
			fetchOptions: {
				headers,
			},
		});

		expect(organization.data?.id).toBeDefined();

		const res = await ctx.adapter.findOne<
			Organization & { stripeCustomerId: string }
		>({
			model: "organization",
			where: [
				{
					field: "id",
					value: organization?.data?.id ?? "",
				},
			],
		});

		expect(res).toMatchObject({
			id: expect.any(String),
			stripeCustomerId: expect.any(String),
		});
	});

	it("should create a subscription for organization customer", async () => {
		const userRes = await authClient.signUp.email(
			{
				...testUser,
				email: "list-test@email.com",
=======
		await authClient.subscription.upgrade({
			plan: "starter",
			fetchOptions: { headers },
		});

		expect(mockStripe.customers.create).toHaveBeenCalledTimes(1);
	});

	it("should create billing portal session", async () => {
		await authClient.signUp.email(
			{
				...testUser,
				email: "billing-portal@email.com",
>>>>>>> 84c5f563
			},
			{
				throw: true,
			},
		);

		const headers = new Headers();
		await authClient.signIn.email(
			{
				...testUser,
<<<<<<< HEAD
				email: "list-test@email.com",
=======
				email: "billing-portal@email.com",
>>>>>>> 84c5f563
			},
			{
				throw: true,
				onSuccess: setCookieToHeader(headers),
			},
		);
<<<<<<< HEAD

		const organization = await authClient.organization.create({
			name: "My Organization",
			slug: "my-org-002",
			logo: "https://example.com/logo.png",
			fetchOptions: {
				headers,
			},
		});

		expect(organization.data?.id).toBeDefined();

		const res = await authClient.subscription.upgrade({
			plan: "starter",
=======
		const billingPortalRes = await authClient.subscription.billingPortal({
			returnUrl: "/dashboard",
>>>>>>> 84c5f563
			fetchOptions: {
				headers,
			},
		});
<<<<<<< HEAD

		expect(res.data?.url).toBeDefined();

		const subscription = await ctx.adapter.findOne<Subscription>({
			model: "subscription",
			where: [
				{
					field: "referenceId",
					value: organization?.data?.id ?? "",
				},
			],
		});

		expect(subscription).toMatchObject({
			id: expect.any(String),
			plan: "starter",
			referenceId: organization?.data?.id ?? "",
			stripeCustomerId: expect.any(String),
			status: "incomplete",
			periodStart: undefined,
			cancelAtPeriodEnd: undefined,
		});
	});

	it("should list active subscriptions for organization customer", async () => {
		await authClient.signUp.email(testUser, {
			throw: true,
		});

		const headers = new Headers();

		await authClient.signIn.email(testUser, {
			throw: true,
			onSuccess: setCookieToHeader(headers),
		});

		const organization = await authClient.organization.create({
			name: "My Organization",
			slug: "my-org-003",
			logo: "https://example.com/logo.png",
			fetchOptions: {
				headers,
			},
		});

		const listRes = await authClient.subscription.list({
			fetchOptions: {
				headers,
			},
		});

		expect(Array.isArray(listRes.data)).toBe(true);

		await authClient.subscription.upgrade({
			plan: "starter",
			fetchOptions: {
				headers,
			},
		});
		const listBeforeActive = await authClient.subscription.list({
			fetchOptions: {
				headers,
			},
		});
		expect(listBeforeActive.data?.length).toBe(0);
		// Update the subscription status to active
		await ctx.adapter.update({
			model: "subscription",
			update: {
				status: "active",
			},
			where: [
				{
					field: "referenceId",
					value: organization?.data?.id ?? "",
				},
			],
		});
		const listAfterRes = await authClient.subscription.list({
			fetchOptions: {
				headers,
			},
		});
		expect(listAfterRes.data?.length).toBeGreaterThan(0);
=======
		expect(billingPortalRes.data?.url).toBe("https://billing.stripe.com/mock");
		expect(billingPortalRes.data?.redirect).toBe(true);
		expect(mockStripe.billingPortal.sessions.create).toHaveBeenCalledWith({
			customer: expect.any(String),
			return_url: "http://localhost:3000/dashboard",
		});
	});

	it("should not update personal subscription when upgrading with an org referenceId", async () => {
		const orgId = "org_b67GF32Cljh7u588AuEblmLVobclDRcP";

		const testOptions = {
			...stripeOptions,
			stripeClient: _stripe,
			subscription: {
				...stripeOptions.subscription,
				authorizeReference: async () => true,
			},
		} as unknown as StripeOptions;

		const testAuth = betterAuth({
			baseURL: "http://localhost:3000",
			database: memory,
			emailAndPassword: { enabled: true },
			plugins: [stripe(testOptions)],
		});
		const testCtx = await testAuth.$context;

		const testAuthClient = createAuthClient({
			baseURL: "http://localhost:3000",
			plugins: [bearer(), stripeClient({ subscription: true })],
			fetchOptions: {
				customFetchImpl: async (url, init) =>
					testAuth.handler(new Request(url, init)),
			},
		});

		// Sign up and sign in the user
		const userRes = await testAuthClient.signUp.email(
			{ ...testUser, email: "org-ref@email.com" },
			{ throw: true },
		);
		const headers = new Headers();
		await testAuthClient.signIn.email(
			{ ...testUser, email: "org-ref@email.com" },
			{ throw: true, onSuccess: setCookieToHeader(headers) },
		);

		// Create a personal subscription (referenceId = user id)
		await testAuthClient.subscription.upgrade({
			plan: "starter",
			fetchOptions: { headers },
		});

		const personalSub = await testCtx.adapter.findOne<Subscription>({
			model: "subscription",
			where: [{ field: "referenceId", value: userRes.user.id }],
		});
		expect(personalSub).toBeTruthy();

		await testCtx.adapter.update({
			model: "subscription",
			update: {
				status: "active",
				stripeSubscriptionId: "sub_personal_active_123",
			},
			where: [{ field: "id", value: personalSub!.id }],
		});

		mockStripe.subscriptions.list.mockResolvedValue({
			data: [
				{
					id: "sub_personal_active_123",
					status: "active",
					items: {
						data: [
							{
								id: "si_1",
								price: { id: process.env.STRIPE_PRICE_ID_1 },
								quantity: 1,
							},
						],
					},
				},
			],
		});

		// Attempt to upgrade using an org referenceId
		const upgradeRes = await testAuthClient.subscription.upgrade({
			plan: "starter",
			referenceId: orgId,
			fetchOptions: { headers },
		});
		console.log(upgradeRes);

		// // It should NOT go through billing portal (which would update the personal sub)
		expect(mockStripe.billingPortal.sessions.create).not.toHaveBeenCalled();
		expect(upgradeRes.data?.url).toBeDefined();

		const orgSub = await testCtx.adapter.findOne<Subscription>({
			model: "subscription",
			where: [{ field: "referenceId", value: orgId }],
		});
		expect(orgSub).toMatchObject({
			referenceId: orgId,
			status: "incomplete",
			plan: "starter",
		});

		const personalAfter = await testCtx.adapter.findOne<Subscription>({
			model: "subscription",
			where: [{ field: "id", value: personalSub!.id }],
		});
		expect(personalAfter?.status).toBe("active");
>>>>>>> 84c5f563
	});
});<|MERGE_RESOLUTION|>--- conflicted
+++ resolved
@@ -2,8 +2,7 @@
 import { memoryAdapter } from "better-auth/adapters/memory";
 import { createAuthClient } from "better-auth/client";
 import { setCookieToHeader } from "better-auth/cookies";
-import { bearer, organization, type Organization } from "better-auth/plugins";
-import { organizationClient } from "better-auth/client/plugins";
+import { bearer } from "better-auth/plugins";
 import Stripe from "stripe";
 import { vi } from "vitest";
 import { stripe } from ".";
@@ -52,16 +51,12 @@
 		account: [],
 		customer: [],
 		subscription: [],
-		organization: [],
-		member: [],
-		invitation: [],
 	};
 	const memory = memoryAdapter(data);
 	const stripeOptions = {
 		stripeClient: _stripe,
 		stripeWebhookSecret: process.env.STRIPE_WEBHOOK_SECRET!,
 		createCustomerOnSignUp: true,
-		createOrganizationCustomer: true,
 		subscription: {
 			enabled: true,
 			plans: [
@@ -85,14 +80,13 @@
 		emailAndPassword: {
 			enabled: true,
 		},
-		plugins: [organization(), stripe(stripeOptions)],
+		plugins: [stripe(stripeOptions)],
 	});
 	const ctx = await auth.$context;
 	const authClient = createAuthClient({
 		baseURL: "http://localhost:3000",
 		plugins: [
 			bearer(),
-			organizationClient(),
 			stripeClient({
 				subscription: true,
 			}),
@@ -117,9 +111,6 @@
 		data.account = [];
 		data.customer = [];
 		data.subscription = [];
-		data.organization = [];
-		data.invitation = [];
-		data.member = [];
 
 		vi.clearAllMocks();
 	});
@@ -945,77 +936,21 @@
 		expect(upgradeRes.error?.message).toContain("already subscribed");
 	});
 
-<<<<<<< HEAD
-	// Organization tests
-	it("should create a customer when organization is created", async () => {
-		const userRes = await authClient.signUp.email(
-			{
-				...testUser,
-				email: "list-test@email.com",
-			},
-			{
-				throw: true,
-			},
-=======
 	it("should only call Stripe customers.create once for signup and upgrade", async () => {
 		const userRes = await authClient.signUp.email(
 			{ ...testUser, email: "single-create@email.com" },
 			{ throw: true },
->>>>>>> 84c5f563
 		);
 
 		const headers = new Headers();
 		await authClient.signIn.email(
-<<<<<<< HEAD
-			{
-				...testUser,
-				email: "list-test@email.com",
-			},
-=======
 			{ ...testUser, email: "single-create@email.com" },
->>>>>>> 84c5f563
 			{
 				throw: true,
 				onSuccess: setCookieToHeader(headers),
 			},
 		);
 
-<<<<<<< HEAD
-		const organization = await authClient.organization.create({
-			name: "My Organization",
-			slug: "my-org-001",
-			logo: "https://example.com/logo.png",
-			fetchOptions: {
-				headers,
-			},
-		});
-
-		expect(organization.data?.id).toBeDefined();
-
-		const res = await ctx.adapter.findOne<
-			Organization & { stripeCustomerId: string }
-		>({
-			model: "organization",
-			where: [
-				{
-					field: "id",
-					value: organization?.data?.id ?? "",
-				},
-			],
-		});
-
-		expect(res).toMatchObject({
-			id: expect.any(String),
-			stripeCustomerId: expect.any(String),
-		});
-	});
-
-	it("should create a subscription for organization customer", async () => {
-		const userRes = await authClient.signUp.email(
-			{
-				...testUser,
-				email: "list-test@email.com",
-=======
 		await authClient.subscription.upgrade({
 			plan: "starter",
 			fetchOptions: { headers },
@@ -1029,7 +964,6 @@
 			{
 				...testUser,
 				email: "billing-portal@email.com",
->>>>>>> 84c5f563
 			},
 			{
 				throw: true,
@@ -1040,126 +974,19 @@
 		await authClient.signIn.email(
 			{
 				...testUser,
-<<<<<<< HEAD
-				email: "list-test@email.com",
-=======
 				email: "billing-portal@email.com",
->>>>>>> 84c5f563
 			},
 			{
 				throw: true,
 				onSuccess: setCookieToHeader(headers),
 			},
 		);
-<<<<<<< HEAD
-
-		const organization = await authClient.organization.create({
-			name: "My Organization",
-			slug: "my-org-002",
-			logo: "https://example.com/logo.png",
-			fetchOptions: {
-				headers,
-			},
-		});
-
-		expect(organization.data?.id).toBeDefined();
-
-		const res = await authClient.subscription.upgrade({
-			plan: "starter",
-=======
 		const billingPortalRes = await authClient.subscription.billingPortal({
 			returnUrl: "/dashboard",
->>>>>>> 84c5f563
 			fetchOptions: {
 				headers,
 			},
 		});
-<<<<<<< HEAD
-
-		expect(res.data?.url).toBeDefined();
-
-		const subscription = await ctx.adapter.findOne<Subscription>({
-			model: "subscription",
-			where: [
-				{
-					field: "referenceId",
-					value: organization?.data?.id ?? "",
-				},
-			],
-		});
-
-		expect(subscription).toMatchObject({
-			id: expect.any(String),
-			plan: "starter",
-			referenceId: organization?.data?.id ?? "",
-			stripeCustomerId: expect.any(String),
-			status: "incomplete",
-			periodStart: undefined,
-			cancelAtPeriodEnd: undefined,
-		});
-	});
-
-	it("should list active subscriptions for organization customer", async () => {
-		await authClient.signUp.email(testUser, {
-			throw: true,
-		});
-
-		const headers = new Headers();
-
-		await authClient.signIn.email(testUser, {
-			throw: true,
-			onSuccess: setCookieToHeader(headers),
-		});
-
-		const organization = await authClient.organization.create({
-			name: "My Organization",
-			slug: "my-org-003",
-			logo: "https://example.com/logo.png",
-			fetchOptions: {
-				headers,
-			},
-		});
-
-		const listRes = await authClient.subscription.list({
-			fetchOptions: {
-				headers,
-			},
-		});
-
-		expect(Array.isArray(listRes.data)).toBe(true);
-
-		await authClient.subscription.upgrade({
-			plan: "starter",
-			fetchOptions: {
-				headers,
-			},
-		});
-		const listBeforeActive = await authClient.subscription.list({
-			fetchOptions: {
-				headers,
-			},
-		});
-		expect(listBeforeActive.data?.length).toBe(0);
-		// Update the subscription status to active
-		await ctx.adapter.update({
-			model: "subscription",
-			update: {
-				status: "active",
-			},
-			where: [
-				{
-					field: "referenceId",
-					value: organization?.data?.id ?? "",
-				},
-			],
-		});
-		const listAfterRes = await authClient.subscription.list({
-			fetchOptions: {
-				headers,
-			},
-		});
-		expect(listAfterRes.data?.length).toBeGreaterThan(0);
-=======
 		expect(billingPortalRes.data?.url).toBe("https://billing.stripe.com/mock");
 		expect(billingPortalRes.data?.redirect).toBe(true);
 		expect(mockStripe.billingPortal.sessions.create).toHaveBeenCalledWith({
@@ -1274,6 +1101,70 @@
 			where: [{ field: "id", value: personalSub!.id }],
 		});
 		expect(personalAfter?.status).toBe("active");
->>>>>>> 84c5f563
+	});
+
+	it("should reuse incomplete subscription when upgrading again", async () => {
+		// Create a user
+		const userRes = await authClient.signUp.email(
+			{
+				email: "incomplete@example.com",
+				password: "password",
+				name: "Incomplete Test",
+			},
+			{
+				throw: true,
+			},
+		);
+
+		const headers = new Headers();
+		await authClient.signIn.email(
+			{
+				email: "incomplete@example.com",
+				password: "password",
+			},
+			{
+				throw: true,
+				onSuccess: setCookieToHeader(headers),
+			},
+		);
+
+		// First upgrade attempt - creates incomplete subscription
+		const firstUpgrade = await authClient.subscription.upgrade({
+			plan: "starter",
+			fetchOptions: {
+				headers,
+			},
+		});
+		expect(firstUpgrade.data?.url).toBe("https://checkout.stripe.com/mock");
+
+		// Check that an incomplete subscription was created
+		const subscriptions = await ctx.adapter.findMany<Subscription>({
+			model: "subscription",
+			where: [{ field: "referenceId", value: userRes.user.id }],
+		});
+		expect(subscriptions).toHaveLength(1);
+		expect(subscriptions[0].status).toBe("incomplete");
+		const firstSubId = subscriptions[0].id;
+
+		// Second upgrade attempt - should reuse the same subscription
+		const secondUpgrade = await authClient.subscription.upgrade({
+			plan: "premium",
+			seats: 2,
+			fetchOptions: {
+				headers,
+			},
+		});
+		expect(secondUpgrade.data?.url).toBe("https://checkout.stripe.com/mock");
+
+		// Check that the same subscription was updated, not a new one created
+		const subscriptionsAfter = await ctx.adapter.findMany<Subscription>({
+			model: "subscription",
+			where: [{ field: "referenceId", value: userRes.user.id }],
+		});
+		expect(subscriptionsAfter).toHaveLength(1);
+		expect(subscriptionsAfter[0].id).toBe(firstSubId);
+		expect(subscriptionsAfter[0].status).toBe("incomplete");
+		expect(subscriptionsAfter[0].plan).toBe("premium");
+		expect(subscriptionsAfter[0].seats).toBe(2);
 	});
 });
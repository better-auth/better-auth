--- conflicted
+++ resolved
@@ -983,12 +983,6 @@
 
 		const mockEvent = {
 			type: "customer.subscription.created",
-<<<<<<< HEAD
-			data: {
-				object: {
-					id: "sub_already_exists",
-					customer: "cus_duplicate_test",
-=======
 			data: {
 				object: {
 					id: "sub_already_exists",
@@ -1022,360 +1016,6 @@
 					"stripe-signature": "test_signature",
 				},
 				body: JSON.stringify(mockEvent),
-			},
-		);
-
-		const response = await testAuth.handler(mockRequest);
-		expect(response.status).toBe(200);
-
-		// Verify only one subscription exists (no duplicate)
-		const subscriptions = await testCtx.adapter.findMany<Subscription>({
-			model: "subscription",
-			where: [
-				{
-					field: "stripeSubscriptionId",
-					value: "sub_already_exists",
-				},
-			],
-		});
-
-		expect(subscriptions.length).toBe(1);
-
-		// Verify callback was NOT called (early return due to existing subscription)
-		expect(onSubscriptionCreatedCallback).not.toHaveBeenCalled();
-	});
-
-	it("should skip subscription creation when user not found", async () => {
-		const onSubscriptionCreatedCallback = vi.fn();
-
-		const stripeForTest = {
-			...stripeOptions.stripeClient,
-			webhooks: {
-				constructEventAsync: vi.fn(),
-			},
-		};
-
-		const testOptions = {
-			...stripeOptions,
-			stripeClient: stripeForTest as unknown as Stripe,
-			stripeWebhookSecret: "test_secret",
-			subscription: {
-				...stripeOptions.subscription,
-				onSubscriptionCreated: onSubscriptionCreatedCallback,
-			},
-		} as StripeOptions;
-
-		const { auth: testAuth } = await getTestInstance(
-			{
-				database: memory,
-				plugins: [stripe(testOptions)],
-			},
-			{
-				disableTestUser: true,
-			},
-		);
-		const testCtx = await testAuth.$context;
-
-		const mockEvent = {
-			type: "customer.subscription.created",
-			data: {
-				object: {
-					id: "sub_no_user",
-					customer: "cus_nonexistent",
->>>>>>> 4588fb4d
-					status: "active",
-					items: {
-						data: [
-							{
-								price: { id: process.env.STRIPE_PRICE_ID_1 },
-								quantity: 1,
-								current_period_start: Math.floor(Date.now() / 1000),
-								current_period_end:
-									Math.floor(Date.now() / 1000) + 30 * 24 * 60 * 60,
-							},
-						],
-					},
-					cancel_at_period_end: false,
-				},
-			},
-		};
-
-		(stripeForTest.webhooks.constructEventAsync as any).mockResolvedValue(
-			mockEvent,
-		);
-
-		const mockRequest = new Request(
-			"http://localhost:3000/api/auth/stripe/webhook",
-			{
-				method: "POST",
-				headers: {
-					"stripe-signature": "test_signature",
-				},
-				body: JSON.stringify(mockEvent),
-<<<<<<< HEAD
-=======
-			},
-		);
-
-		const response = await testAuth.handler(mockRequest);
-		expect(response.status).toBe(200);
-
-		// Verify subscription was NOT created
-		const subscription = await testCtx.adapter.findOne<Subscription>({
-			model: "subscription",
-			where: [{ field: "stripeSubscriptionId", value: "sub_no_user" }],
-		});
-
-		expect(subscription).toBeNull();
-
-		// Verify callback was NOT called (early return due to user not found)
-		expect(onSubscriptionCreatedCallback).not.toHaveBeenCalled();
-	});
-
-	it("should skip subscription creation when plan not found", async () => {
-		const onSubscriptionCreatedCallback = vi.fn();
-
-		const stripeForTest = {
-			...stripeOptions.stripeClient,
-			webhooks: {
-				constructEventAsync: vi.fn(),
-			},
-		};
-
-		const testOptions = {
-			...stripeOptions,
-			stripeClient: stripeForTest as unknown as Stripe,
-			stripeWebhookSecret: "test_secret",
-			subscription: {
-				...stripeOptions.subscription,
-				onSubscriptionCreated: onSubscriptionCreatedCallback,
-			},
-		} as StripeOptions;
-
-		const { auth: testAuth } = await getTestInstance(
-			{
-				database: memory,
-				plugins: [stripe(testOptions)],
-			},
-			{
-				disableTestUser: true,
-			},
-		);
-		const testCtx = await testAuth.$context;
-
-		// Create user
-		await testCtx.adapter.create({
-			model: "user",
-			data: {
-				email: "no-plan@test.com",
-				name: "No Plan User",
-				emailVerified: true,
-				stripeCustomerId: "cus_no_plan",
-			},
-		});
-
-		const mockEvent = {
-			type: "customer.subscription.created",
-			data: {
-				object: {
-					id: "sub_no_plan",
-					customer: "cus_no_plan",
-					status: "active",
-					items: {
-						data: [
-							{
-								price: { id: "price_unknown" }, // Unknown price
-								quantity: 1,
-								current_period_start: Math.floor(Date.now() / 1000),
-								current_period_end:
-									Math.floor(Date.now() / 1000) + 30 * 24 * 60 * 60,
-							},
-						],
-					},
-					cancel_at_period_end: false,
-				},
-			},
-		};
-
-		(stripeForTest.webhooks.constructEventAsync as any).mockResolvedValue(
-			mockEvent,
-		);
-
-		const mockRequest = new Request(
-			"http://localhost:3000/api/auth/stripe/webhook",
-			{
-				method: "POST",
-				headers: {
-					"stripe-signature": "test_signature",
-				},
-				body: JSON.stringify(mockEvent),
-			},
-		);
-
-		const response = await testAuth.handler(mockRequest);
-		expect(response.status).toBe(200);
-
-		// Verify subscription was NOT created (no matching plan)
-		const subscription = await testCtx.adapter.findOne<Subscription>({
-			model: "subscription",
-			where: [{ field: "stripeSubscriptionId", value: "sub_no_plan" }],
-		});
-
-		expect(subscription).toBeNull();
-
-		// Verify callback was NOT called (early return due to plan not found)
-		expect(onSubscriptionCreatedCallback).not.toHaveBeenCalled();
-	});
-
-	it("should execute subscription event handlers", async () => {
-		const { auth: testAuth } = await getTestInstance(
-			{
-				database: memory,
-				plugins: [stripe(stripeOptions)],
-			},
-			{
-				disableTestUser: true,
-			},
-		);
-		const testCtx = await testAuth.$context;
-
-		const { id: userId } = await testCtx.adapter.create({
-			model: "user",
-			data: {
-				email: "event-handler-test@email.com",
-			},
-		});
-
-		const onSubscriptionComplete = vi.fn();
-		const onSubscriptionUpdate = vi.fn();
-		const onSubscriptionCancel = vi.fn();
-		const onSubscriptionDeleted = vi.fn();
-
-		const testOptions = {
-			...stripeOptions,
-			subscription: {
-				...stripeOptions.subscription,
-				onSubscriptionComplete,
-				onSubscriptionUpdate,
-				onSubscriptionCancel,
-				onSubscriptionDeleted,
-			},
-			stripeWebhookSecret: "test_secret",
-		} as unknown as StripeOptions;
-
-		// Test subscription complete handler
-		const completeEvent = {
-			type: "checkout.session.completed",
-			data: {
-				object: {
-					mode: "subscription",
-					subscription: "sub_123",
-					metadata: {
-						referenceId: "user_123",
-						subscriptionId: "sub_123",
-					},
-				},
-			},
-		};
-
-		const mockSubscription = {
-			status: "active",
-			items: {
-				data: [{ price: { id: process.env.STRIPE_PRICE_ID_1 } }],
-			},
-			current_period_start: Math.floor(Date.now() / 1000),
-			current_period_end: Math.floor(Date.now() / 1000) + 30 * 24 * 60 * 60,
-		};
-
-		const mockStripeForEvents = {
-			...testOptions.stripeClient,
-			subscriptions: {
-				retrieve: vi.fn().mockResolvedValue(mockSubscription),
-			},
-			webhooks: {
-				constructEventAsync: vi.fn().mockResolvedValue(completeEvent),
-			},
-		};
-
-		const eventTestOptions = {
-			...testOptions,
-			stripeClient: mockStripeForEvents as unknown as Stripe,
-		};
-
-		const { auth: eventTestAuth } = await getTestInstance(
-			{
-				database: memory,
-				plugins: [stripe(eventTestOptions)],
-			},
-			{
-				disableTestUser: true,
-			},
-		);
-
-		const eventTestCtx = await eventTestAuth.$context;
-
-		const { id: testSubscriptionId } = await eventTestCtx.adapter.create({
-			model: "subscription",
-			data: {
-				referenceId: userId,
-				stripeCustomerId: "cus_123",
-				stripeSubscriptionId: "sub_123",
-				status: "incomplete",
-				plan: "starter",
-			},
-		});
-
-		const webhookRequest = new Request(
-			"http://localhost:3000/api/auth/stripe/webhook",
-			{
-				method: "POST",
-				headers: {
-					"stripe-signature": "test_signature",
-				},
-				body: JSON.stringify(completeEvent),
-			},
-		);
-
-		await eventTestAuth.handler(webhookRequest);
-
-		expect(onSubscriptionComplete).toHaveBeenCalledWith(
-			expect.objectContaining({
-				event: expect.any(Object),
-				subscription: expect.any(Object),
-				stripeSubscription: expect.any(Object),
-				plan: expect.any(Object),
-			}),
-			expect.objectContaining({
-				context: expect.any(Object),
-				_flag: expect.any(String),
-			}),
-		);
-
-		const updateEvent = {
-			type: "customer.subscription.updated",
-			data: {
-				object: {
-					id: testSubscriptionId,
-					customer: "cus_123",
-					status: "active",
-					items: {
-						data: [{ price: { id: process.env.STRIPE_PRICE_ID_1 } }],
-					},
-					current_period_start: Math.floor(Date.now() / 1000),
-					current_period_end: Math.floor(Date.now() / 1000) + 30 * 24 * 60 * 60,
-				},
-			},
-		};
-
-		const updateRequest = new Request(
-			"http://localhost:3000/api/auth/stripe/webhook",
-			{
-				method: "POST",
-				headers: {
-					"stripe-signature": "test_signature",
-				},
-				body: JSON.stringify(updateEvent),
->>>>>>> 4588fb4d
 			},
 		);
 
@@ -2024,11 +1664,370 @@
 		expect(upgradeRes.data?.url).toBeDefined();
 	});
 
-<<<<<<< HEAD
 	it("should prevent duplicate subscriptions with same plan and same seats", async () => {
-=======
+		const { client, auth, sessionSetter } = await getTestInstance(
+			{
+				database: memory,
+				plugins: [stripe(stripeOptions)],
+			},
+			{
+				disableTestUser: true,
+				clientOptions: {
+					plugins: [stripeClient({ subscription: true })],
+				},
+			},
+		);
+		const ctx = await auth.$context;
+
+		const userRes = await client.signUp.email(
+			{
+				...testUser,
+				email: "duplicate-prevention@email.com",
+			},
+			{
+				throw: true,
+			},
+		);
+
+		const headers = new Headers();
+		await client.signIn.email(
+			{
+				...testUser,
+				email: "duplicate-prevention@email.com",
+			},
+			{
+				throw: true,
+				onSuccess: sessionSetter(headers),
+			},
+		);
+
+		await client.subscription.upgrade({
+			plan: "starter",
+			seats: 3,
+			fetchOptions: {
+				headers,
+			},
+		});
+
+		await ctx.adapter.update({
+			model: "subscription",
+			update: {
+				status: "active",
+				seats: 3,
+			},
+			where: [
+				{
+					field: "referenceId",
+					value: userRes.user.id,
+				},
+			],
+		});
+
+		const upgradeRes = await client.subscription.upgrade({
+			plan: "starter",
+			seats: 3,
+			fetchOptions: {
+				headers,
+			},
+		});
+
+		expect(upgradeRes.error).toBeDefined();
+		expect(upgradeRes.error?.message).toContain("already subscribed");
+	});
+
+	it("should only call Stripe customers.create once for signup and upgrade", async () => {
+		const { client, sessionSetter } = await getTestInstance(
+			{
+				database: memory,
+				plugins: [stripe(stripeOptions)],
+			},
+			{
+				disableTestUser: true,
+				clientOptions: {
+					plugins: [stripeClient({ subscription: true })],
+				},
+			},
+		);
+
+		await client.signUp.email(
+			{ ...testUser, email: "single-create@email.com" },
+			{ throw: true },
+		);
+
+		const headers = new Headers();
+		await client.signIn.email(
+			{ ...testUser, email: "single-create@email.com" },
+			{
+				throw: true,
+				onSuccess: sessionSetter(headers),
+			},
+		);
+
+		await client.subscription.upgrade({
+			plan: "starter",
+			fetchOptions: { headers },
+		});
+
+		expect(mockStripe.customers.create).toHaveBeenCalledTimes(1);
+	});
+
+	it("should create billing portal session", async () => {
+		const { client, sessionSetter } = await getTestInstance(
+			{
+				database: memory,
+				plugins: [stripe(stripeOptions)],
+			},
+			{
+				disableTestUser: true,
+				clientOptions: {
+					plugins: [stripeClient({ subscription: true })],
+				},
+			},
+		);
+
+		await client.signUp.email(
+			{
+				...testUser,
+				email: "billing-portal@email.com",
+			},
+			{
+				throw: true,
+			},
+		);
+
+		const headers = new Headers();
+		await client.signIn.email(
+			{
+				...testUser,
+				email: "billing-portal@email.com",
+			},
+			{
+				throw: true,
+				onSuccess: sessionSetter(headers),
+			},
+		);
+		const billingPortalRes = await client.subscription.billingPortal({
+			returnUrl: "/dashboard",
+			fetchOptions: {
+				headers,
+			},
+		});
+		expect(billingPortalRes.data?.url).toBe("https://billing.stripe.com/mock");
+		expect(billingPortalRes.data?.redirect).toBe(true);
+		expect(mockStripe.billingPortal.sessions.create).toHaveBeenCalledWith({
+			customer: expect.any(String),
+			return_url: "http://localhost:3000/dashboard",
+		});
+	});
+
+	it("should not update personal subscription when upgrading with an org referenceId", async () => {
+		/* cspell:disable-next-line */
+		const orgId = "org_b67GF32Cljh7u588AuEblmLVobclDRcP";
+
+		const testOptions = {
+			...stripeOptions,
+			stripeClient: _stripe,
+			subscription: {
+				...stripeOptions.subscription,
+				authorizeReference: async () => true,
+			},
+		} as unknown as StripeOptions;
+
+		const {
+			auth: testAuth,
+			client: testClient,
+			sessionSetter: testSessionSetter,
+		} = await getTestInstance(
+			{
+				database: memory,
+				plugins: [stripe(testOptions)],
+			},
+			{
+				disableTestUser: true,
+				clientOptions: {
+					plugins: [stripeClient({ subscription: true })],
+				},
+			},
+		);
+		const testCtx = await testAuth.$context;
+
+		// Sign up and sign in the user
+		const userRes = await testClient.signUp.email(
+			{ ...testUser, email: "org-ref@email.com" },
+			{ throw: true },
+		);
+		const headers = new Headers();
+		await testClient.signIn.email(
+			{ ...testUser, email: "org-ref@email.com" },
+			{ throw: true, onSuccess: testSessionSetter(headers) },
+		);
+
+		// Create a personal subscription (referenceId = user id)
+		await testClient.subscription.upgrade({
+			plan: "starter",
+			fetchOptions: { headers },
+		});
+
+		const personalSub = await testCtx.adapter.findOne<Subscription>({
+			model: "subscription",
+			where: [{ field: "referenceId", value: userRes.user.id }],
+		});
+		expect(personalSub).toBeTruthy();
+
+		await testCtx.adapter.update({
+			model: "subscription",
+			update: {
+				status: "active",
+				stripeSubscriptionId: "sub_personal_active_123",
+			},
+			where: [{ field: "id", value: personalSub!.id }],
+		});
+
+		mockStripe.subscriptions.list.mockResolvedValue({
+			data: [
+				{
+					id: "sub_personal_active_123",
+					status: "active",
+					items: {
+						data: [
+							{
+								id: "si_1",
+								price: { id: process.env.STRIPE_PRICE_ID_1 },
+								quantity: 1,
+							},
+						],
+					},
+				},
+			],
+		});
+
+		// Attempt to upgrade using an org referenceId
+		const upgradeRes = await testClient.subscription.upgrade({
+			plan: "starter",
+			referenceId: orgId,
+			fetchOptions: { headers },
+		});
+		// It should NOT go through billing portal (which would update the personal sub)
+		expect(mockStripe.billingPortal.sessions.create).not.toHaveBeenCalled();
+		expect(upgradeRes.data?.url).toBeDefined();
+
+		const orgSub = await testCtx.adapter.findOne<Subscription>({
+			model: "subscription",
+			where: [{ field: "referenceId", value: orgId }],
+		});
+		expect(orgSub).toMatchObject({
+			referenceId: orgId,
+			status: "incomplete",
+			plan: "starter",
+		});
+
+		const personalAfter = await testCtx.adapter.findOne<Subscription>({
+			model: "subscription",
+			where: [{ field: "id", value: personalSub!.id }],
+		});
+		expect(personalAfter?.status).toBe("active");
+	});
+
+	it("should prevent multiple free trials for the same user", async () => {
+		const { client, auth, sessionSetter } = await getTestInstance(
+			{
+				database: memory,
+				plugins: [stripe(stripeOptions)],
+			},
+			{
+				disableTestUser: true,
+				clientOptions: {
+					plugins: [stripeClient({ subscription: true })],
+				},
+			},
+		);
+		const ctx = await auth.$context;
+
+		// Create a user
+		const userRes = await client.signUp.email(
+			{ ...testUser, email: "trial-prevention@email.com" },
+			{ throw: true },
+		);
+
+		const headers = new Headers();
+		await client.signIn.email(
+			{ ...testUser, email: "trial-prevention@email.com" },
+			{
+				throw: true,
+				onSuccess: sessionSetter(headers),
+			},
+		);
+
+		// First subscription with trial
+		const firstUpgradeRes = await client.subscription.upgrade({
+			plan: "starter",
+			fetchOptions: { headers },
+		});
+
+		expect(firstUpgradeRes.data?.url).toBeDefined();
+
+		// Simulate the subscription being created with trial data
+		await ctx.adapter.update({
+			model: "subscription",
+			update: {
+				status: "trialing",
+				trialStart: new Date(),
+				trialEnd: new Date(Date.now() + 7 * 24 * 60 * 60 * 1000), // 7 days from now
+			},
+			where: [
+				{
+					field: "referenceId",
+					value: userRes.user.id,
+				},
+			],
+		});
+
+		// Cancel the subscription
+		await ctx.adapter.update({
+			model: "subscription",
+			update: {
+				status: "canceled",
+			},
+			where: [
+				{
+					field: "referenceId",
+					value: userRes.user.id,
+				},
+			],
+		});
+
+		// Try to subscribe again - should NOT get a trial
+		const secondUpgradeRes = await client.subscription.upgrade({
+			plan: "starter",
+			fetchOptions: { headers },
+		});
+
+		expect(secondUpgradeRes.data?.url).toBeDefined();
+
+		// Verify that the checkout session was created without trial_period_days
+		// We can't directly test the Stripe session, but we can verify the logic
+		// by checking that the user has trial history
+		const subscriptions = (await ctx.adapter.findMany({
+			model: "subscription",
+			where: [
+				{
+					field: "referenceId",
+					value: userRes.user.id,
+				},
+			],
+		})) as Subscription[];
+
+		// Should have 2 subscriptions (first canceled, second new)
+		expect(subscriptions).toHaveLength(2);
+
+		// At least one should have trial data
+		const hasTrialData = subscriptions.some(
+			(s: Subscription) => s.trialStart || s.trialEnd,
+		);
+		expect(hasTrialData).toBe(true);
+	});
+
 	it("should prevent trial abuse when processing incomplete subscription with past trial history", async () => {
->>>>>>> 4588fb4d
 		const { client, auth, sessionSetter } = await getTestInstance(
 			{
 				database: memory,
@@ -2055,473 +2054,6 @@
 		const ctx = await auth.$context;
 
 		const userRes = await client.signUp.email(
-<<<<<<< HEAD
-			{
-				...testUser,
-				email: "duplicate-prevention@email.com",
-			},
-			{
-				throw: true,
-			},
-=======
-			{ ...testUser, email: "trial-findone-test@email.com" },
-			{ throw: true },
->>>>>>> 4588fb4d
-		);
-
-		const headers = new Headers();
-		await client.signIn.email(
-<<<<<<< HEAD
-			{
-				...testUser,
-				email: "duplicate-prevention@email.com",
-			},
-			{
-				throw: true,
-				onSuccess: sessionSetter(headers),
-			},
-		);
-
-=======
-			{ ...testUser, email: "trial-findone-test@email.com" },
-			{ throw: true, onSuccess: sessionSetter(headers) },
-		);
-
-		// Create a canceled subscription with trial history first
-		await ctx.adapter.create({
-			model: "subscription",
-			data: {
-				referenceId: userRes.user.id,
-				stripeCustomerId: "cus_old_customer",
-				status: "canceled",
-				plan: "starter",
-				stripeSubscriptionId: "sub_canceled_with_trial",
-				trialStart: new Date(Date.now() - 1000000),
-				trialEnd: new Date(Date.now() - 500000),
-			},
-		});
-
-		// Create an new incomplete subscription (without trial info)
-		const incompleteSubId = "sub_incomplete_new";
-		await ctx.adapter.create({
-			model: "subscription",
-			data: {
-				referenceId: userRes.user.id,
-				stripeCustomerId: "cus_old_customer",
-				status: "incomplete",
-				plan: "premium",
-				stripeSubscriptionId: incompleteSubId,
-			},
-		});
-
-		// When upgrading with a specific subscriptionId pointing to the incomplete one,
-		// the system should still check ALL subscriptions for trial history
-		const upgradeRes = await client.subscription.upgrade({
-			plan: "premium",
-			subscriptionId: incompleteSubId,
-			fetchOptions: { headers },
-		});
-
-		expect(upgradeRes.data?.url).toBeDefined();
-
-		// Verify that NO trial was granted despite processing the incomplete subscription
-		const callArgs = mockStripe.checkout.sessions.create.mock.lastCall?.[0];
-		expect(callArgs?.subscription_data?.trial_period_days).toBeUndefined();
-	});
-
-	it("should upgrade existing subscription instead of creating new one", async () => {
-		// Reset mocks for this test
-		vi.clearAllMocks();
-
-		const { client, auth, sessionSetter } = await getTestInstance(
-			{
-				database: memory,
-				plugins: [stripe(stripeOptions)],
-			},
-			{
-				disableTestUser: true,
-				clientOptions: {
-					plugins: [stripeClient({ subscription: true })],
-				},
-			},
-		);
-		const ctx = await auth.$context;
-
-		// Create a user
-		const userRes = await client.signUp.email(
-			{ ...testUser, email: "upgrade-existing@email.com" },
-			{ throw: true },
-		);
-
-		const headers = new Headers();
-		await client.signIn.email(
-			{ ...testUser, email: "upgrade-existing@email.com" },
-			{
-				throw: true,
-				onSuccess: sessionSetter(headers),
-			},
-		);
-
-		// Mock customers.list to find existing customer
-		mockStripe.customers.list.mockResolvedValueOnce({
-			data: [{ id: "cus_test_123" }],
-		});
-
-		// First create a starter subscription
->>>>>>> 4588fb4d
-		await client.subscription.upgrade({
-			plan: "starter",
-			seats: 3,
-			fetchOptions: {
-				headers,
-			},
-		});
-
-		await ctx.adapter.update({
-			model: "subscription",
-			update: {
-				status: "active",
-				seats: 3,
-			},
-			where: [
-				{
-					field: "referenceId",
-					value: userRes.user.id,
-				},
-			],
-		});
-
-		const upgradeRes = await client.subscription.upgrade({
-			plan: "starter",
-			seats: 3,
-			fetchOptions: {
-				headers,
-			},
-		});
-
-		expect(upgradeRes.error).toBeDefined();
-		expect(upgradeRes.error?.message).toContain("already subscribed");
-	});
-
-	it("should only call Stripe customers.create once for signup and upgrade", async () => {
-		const { client, sessionSetter } = await getTestInstance(
-			{
-				database: memory,
-				plugins: [stripe(stripeOptions)],
-			},
-			{
-				disableTestUser: true,
-				clientOptions: {
-					plugins: [stripeClient({ subscription: true })],
-				},
-			},
-		);
-
-		await client.signUp.email(
-			{ ...testUser, email: "single-create@email.com" },
-			{ throw: true },
-		);
-
-		const headers = new Headers();
-		await client.signIn.email(
-			{ ...testUser, email: "single-create@email.com" },
-			{
-				throw: true,
-				onSuccess: sessionSetter(headers),
-			},
-		);
-
-		await client.subscription.upgrade({
-			plan: "starter",
-			fetchOptions: { headers },
-		});
-
-		expect(mockStripe.customers.create).toHaveBeenCalledTimes(1);
-	});
-
-	it("should create billing portal session", async () => {
-		const { client, sessionSetter } = await getTestInstance(
-			{
-				database: memory,
-				plugins: [stripe(stripeOptions)],
-			},
-			{
-				disableTestUser: true,
-				clientOptions: {
-					plugins: [stripeClient({ subscription: true })],
-				},
-			},
-		);
-
-		await client.signUp.email(
-			{
-				...testUser,
-				email: "billing-portal@email.com",
-			},
-			{
-				throw: true,
-			},
-		);
-
-		const headers = new Headers();
-		await client.signIn.email(
-			{
-				...testUser,
-				email: "billing-portal@email.com",
-			},
-			{
-				throw: true,
-				onSuccess: sessionSetter(headers),
-			},
-		);
-		const billingPortalRes = await client.subscription.billingPortal({
-			returnUrl: "/dashboard",
-			fetchOptions: {
-				headers,
-			},
-		});
-		expect(billingPortalRes.data?.url).toBe("https://billing.stripe.com/mock");
-		expect(billingPortalRes.data?.redirect).toBe(true);
-		expect(mockStripe.billingPortal.sessions.create).toHaveBeenCalledWith({
-			customer: expect.any(String),
-			return_url: "http://localhost:3000/dashboard",
-		});
-	});
-
-	it("should not update personal subscription when upgrading with an org referenceId", async () => {
-		/* cspell:disable-next-line */
-		const orgId = "org_b67GF32Cljh7u588AuEblmLVobclDRcP";
-
-		const testOptions = {
-			...stripeOptions,
-			stripeClient: _stripe,
-			subscription: {
-				...stripeOptions.subscription,
-				authorizeReference: async () => true,
-			},
-		} as unknown as StripeOptions;
-
-		const {
-			auth: testAuth,
-			client: testClient,
-			sessionSetter: testSessionSetter,
-		} = await getTestInstance(
-			{
-				database: memory,
-				plugins: [stripe(testOptions)],
-			},
-			{
-				disableTestUser: true,
-				clientOptions: {
-					plugins: [stripeClient({ subscription: true })],
-				},
-			},
-		);
-		const testCtx = await testAuth.$context;
-
-		// Sign up and sign in the user
-		const userRes = await testClient.signUp.email(
-			{ ...testUser, email: "org-ref@email.com" },
-			{ throw: true },
-		);
-		const headers = new Headers();
-		await testClient.signIn.email(
-			{ ...testUser, email: "org-ref@email.com" },
-			{ throw: true, onSuccess: testSessionSetter(headers) },
-		);
-
-		// Create a personal subscription (referenceId = user id)
-		await testClient.subscription.upgrade({
-			plan: "starter",
-			fetchOptions: { headers },
-		});
-
-		const personalSub = await testCtx.adapter.findOne<Subscription>({
-			model: "subscription",
-			where: [{ field: "referenceId", value: userRes.user.id }],
-		});
-		expect(personalSub).toBeTruthy();
-
-		await testCtx.adapter.update({
-			model: "subscription",
-			update: {
-				status: "active",
-				stripeSubscriptionId: "sub_personal_active_123",
-			},
-			where: [{ field: "id", value: personalSub!.id }],
-		});
-
-		mockStripe.subscriptions.list.mockResolvedValue({
-			data: [
-				{
-					id: "sub_personal_active_123",
-					status: "active",
-					items: {
-						data: [
-							{
-								id: "si_1",
-								price: { id: process.env.STRIPE_PRICE_ID_1 },
-								quantity: 1,
-							},
-						],
-					},
-				},
-			],
-		});
-
-		// Attempt to upgrade using an org referenceId
-		const upgradeRes = await testClient.subscription.upgrade({
-			plan: "starter",
-			referenceId: orgId,
-			fetchOptions: { headers },
-		});
-		// It should NOT go through billing portal (which would update the personal sub)
-		expect(mockStripe.billingPortal.sessions.create).not.toHaveBeenCalled();
-		expect(upgradeRes.data?.url).toBeDefined();
-
-		const orgSub = await testCtx.adapter.findOne<Subscription>({
-			model: "subscription",
-			where: [{ field: "referenceId", value: orgId }],
-		});
-		expect(orgSub).toMatchObject({
-			referenceId: orgId,
-			status: "incomplete",
-			plan: "starter",
-		});
-
-		const personalAfter = await testCtx.adapter.findOne<Subscription>({
-			model: "subscription",
-			where: [{ field: "id", value: personalSub!.id }],
-		});
-		expect(personalAfter?.status).toBe("active");
-	});
-
-	it("should prevent multiple free trials for the same user", async () => {
-		const { client, auth, sessionSetter } = await getTestInstance(
-			{
-				database: memory,
-				plugins: [stripe(stripeOptions)],
-			},
-			{
-				disableTestUser: true,
-				clientOptions: {
-					plugins: [stripeClient({ subscription: true })],
-				},
-			},
-		);
-		const ctx = await auth.$context;
-
-		// Create a user
-		const userRes = await client.signUp.email(
-			{ ...testUser, email: "trial-prevention@email.com" },
-			{ throw: true },
-		);
-
-		const headers = new Headers();
-		await client.signIn.email(
-			{ ...testUser, email: "trial-prevention@email.com" },
-			{
-				throw: true,
-				onSuccess: sessionSetter(headers),
-			},
-		);
-
-		// First subscription with trial
-		const firstUpgradeRes = await client.subscription.upgrade({
-			plan: "starter",
-			fetchOptions: { headers },
-		});
-
-		expect(firstUpgradeRes.data?.url).toBeDefined();
-
-		// Simulate the subscription being created with trial data
-		await ctx.adapter.update({
-			model: "subscription",
-			update: {
-				status: "trialing",
-				trialStart: new Date(),
-				trialEnd: new Date(Date.now() + 7 * 24 * 60 * 60 * 1000), // 7 days from now
-			},
-			where: [
-				{
-					field: "referenceId",
-					value: userRes.user.id,
-				},
-			],
-		});
-
-		// Cancel the subscription
-		await ctx.adapter.update({
-			model: "subscription",
-			update: {
-				status: "canceled",
-			},
-			where: [
-				{
-					field: "referenceId",
-					value: userRes.user.id,
-				},
-			],
-		});
-
-		// Try to subscribe again - should NOT get a trial
-		const secondUpgradeRes = await client.subscription.upgrade({
-			plan: "starter",
-			fetchOptions: { headers },
-		});
-
-		expect(secondUpgradeRes.data?.url).toBeDefined();
-
-		// Verify that the checkout session was created without trial_period_days
-		// We can't directly test the Stripe session, but we can verify the logic
-		// by checking that the user has trial history
-		const subscriptions = (await ctx.adapter.findMany({
-			model: "subscription",
-			where: [
-				{
-					field: "referenceId",
-					value: userRes.user.id,
-				},
-			],
-		})) as Subscription[];
-
-		// Should have 2 subscriptions (first canceled, second new)
-		expect(subscriptions).toHaveLength(2);
-
-		// At least one should have trial data
-		const hasTrialData = subscriptions.some(
-			(s: Subscription) => s.trialStart || s.trialEnd,
-		);
-		expect(hasTrialData).toBe(true);
-	});
-
-	it("should prevent trial abuse when processing incomplete subscription with past trial history", async () => {
-		const { client, auth, sessionSetter } = await getTestInstance(
-			{
-				database: memory,
-				plugins: [
-					stripe({
-						...stripeOptions,
-						subscription: {
-							...stripeOptions.subscription,
-							plans: stripeOptions.subscription.plans.map((plan) => ({
-								...plan,
-								freeTrial: { days: 7 },
-							})),
-						},
-					}),
-				],
-			},
-			{
-				disableTestUser: true,
-				clientOptions: {
-					plugins: [stripeClient({ subscription: true })],
-				},
-			},
-		);
-		const ctx = await auth.$context;
-
-		const userRes = await client.signUp.email(
 			{ ...testUser, email: "trial-findone-test@email.com" },
 			{ throw: true },
 		);
@@ -3169,7 +2701,7 @@
 			const response = await testAuth.handler(mockRequest);
 			expect(response.status).toBe(400);
 			const data = await response.json();
-			expect(data.message).toContain("Webhook Error");
+			expect(data.message).toContain("Failed to construct Stripe event");
 		});
 
 		it("should reject webhook request without stripe-signature header", async () => {
@@ -3197,7 +2729,7 @@
 			const response = await testAuth.handler(mockRequest);
 			expect(response.status).toBe(400);
 			const data = await response.json();
-			expect(data.message).toContain("Stripe webhook secret not found");
+			expect(data.message).toContain("Stripe signature not found");
 		});
 
 		it("should handle constructEventAsync returning null/undefined", async () => {
@@ -3238,7 +2770,7 @@
 			const response = await testAuth.handler(mockRequest);
 			expect(response.status).toBe(400);
 			const data = await response.json();
-			expect(data.message).toContain("Failed to construct event");
+			expect(data.message).toContain("Failed to construct Stripe event");
 		});
 
 		it("should handle async errors in webhook event processing", async () => {
@@ -3736,7 +3268,6 @@
 			// Should NOT create duplicate customer
 			expect(mockStripe.customers.create).not.toHaveBeenCalled();
 
-<<<<<<< HEAD
 			// Verify user has the EXISTING Stripe customer ID (not new duplicate)
 			const user = await testCtx.adapter.findOne<
 				User & { stripeCustomerId?: string }
@@ -3745,28 +3276,14 @@
 				where: [{ field: "id", value: userRes.user.id }],
 			});
 			expect(user?.stripeCustomerId).toBe(existingCustomerId); // Should use existing ID
-=======
-			const response = await testAuth.handler(mockRequest);
-			expect(response.status).toBe(400);
-			const data = await response.json();
-			expect(data.message).toContain("Failed to construct Stripe event");
->>>>>>> 4588fb4d
 		});
 
 		it("should CREATE customer only when user has no stripeCustomerId and none exists in Stripe", async () => {
 			const newEmail = "brand-new@example.com";
 
-<<<<<<< HEAD
 			mockStripe.customers.list.mockResolvedValueOnce({
 				data: [],
 			});
-=======
-			const response = await testAuth.handler(mockRequest);
-			expect(response.status).toBe(400);
-			const data = await response.json();
-			expect(data.message).toContain("Stripe signature not found");
-		});
->>>>>>> 4588fb4d
 
 			mockStripe.customers.create.mockResolvedValueOnce({
 				id: "cus_new_created_789",
@@ -3804,38 +3321,11 @@
 				{ throw: true },
 			);
 
-<<<<<<< HEAD
 			// Should check for existing customer first
 			expect(mockStripe.customers.list).toHaveBeenCalledWith({
 				email: newEmail,
 				limit: 1,
 			});
-=======
-			const response = await testAuth.handler(mockRequest);
-			expect(response.status).toBe(400);
-			const data = await response.json();
-			expect(data.message).toContain("Failed to construct Stripe event");
-		});
-
-		it("should handle async errors in webhook event processing", async () => {
-			const errorThrowingHandler = vi
-				.fn()
-				.mockRejectedValue(new Error("Event processing failed"));
-
-			const mockEvent = {
-				type: "checkout.session.completed",
-				data: {
-					object: {
-						mode: "subscription",
-						subscription: "sub_123",
-						metadata: {
-							referenceId: "user_123",
-							subscriptionId: "sub_123",
-						},
-					},
-				},
-			};
->>>>>>> 4588fb4d
 
 			// Should create new customer (this is correct behavior)
 			expect(mockStripe.customers.create).toHaveBeenCalledTimes(1);
@@ -4537,684 +4027,4 @@
 			expect(updatedSub!.cancelAt!.getTime()).toBe(cancelAt * 1000);
 		});
 	});
-
-	describe("webhook: cancel_at_period_end cancellation", () => {
-		it("should sync cancelAtPeriodEnd and canceledAt when user cancels via Billing Portal (at_period_end mode)", async () => {
-			const { auth } = await getTestInstance(
-				{
-					database: memory,
-					plugins: [stripe(stripeOptions)],
-				},
-				{ disableTestUser: true },
-			);
-			const ctx = await auth.$context;
-
-			// Setup: Create user and active subscription
-			const { id: userId } = await ctx.adapter.create({
-				model: "user",
-				data: { email: "cancel-period-end@test.com" },
-			});
-
-			const now = Math.floor(Date.now() / 1000);
-			const periodEnd = now + 30 * 24 * 60 * 60;
-			const canceledAt = now;
-
-			const { id: subscriptionId } = await ctx.adapter.create({
-				model: "subscription",
-				data: {
-					referenceId: userId,
-					stripeCustomerId: "cus_cancel_test",
-					stripeSubscriptionId: "sub_cancel_period_end",
-					status: "active",
-					plan: "starter",
-					cancelAtPeriodEnd: false,
-					cancelAt: null,
-					canceledAt: null,
-				},
-			});
-
-			// Simulate: Stripe webhook for cancel_at_period_end
-			const webhookEvent = {
-				type: "customer.subscription.updated",
-				data: {
-					object: {
-						id: "sub_cancel_period_end",
-						customer: "cus_cancel_test",
-						status: "active",
-						cancel_at_period_end: true,
-						cancel_at: null,
-						canceled_at: canceledAt,
-						ended_at: null,
-						items: {
-							data: [
-								{
-									price: { id: "price_starter_123", lookup_key: null },
-									quantity: 1,
-									current_period_start: now,
-									current_period_end: periodEnd,
-								},
-							],
-						},
-						cancellation_details: {
-							reason: "cancellation_requested",
-							comment: "User requested cancellation",
-						},
-					},
-				},
-			};
-
-			const stripeForTest = {
-				...stripeOptions.stripeClient,
-				webhooks: {
-					constructEventAsync: vi.fn().mockResolvedValue(webhookEvent),
-				},
-			};
-
-			const testOptions = {
-				...stripeOptions,
-				stripeClient: stripeForTest as unknown as Stripe,
-				stripeWebhookSecret: "test_secret",
-			};
-
-			const { auth: webhookAuth } = await getTestInstance(
-				{
-					database: memory,
-					plugins: [stripe(testOptions)],
-				},
-				{ disableTestUser: true },
-			);
-			const webhookCtx = await webhookAuth.$context;
-
-			const response = await webhookAuth.handler(
-				new Request("http://localhost:3000/api/auth/stripe/webhook", {
-					method: "POST",
-					headers: { "stripe-signature": "test_signature" },
-					body: JSON.stringify(webhookEvent),
-				}),
-			);
-
-			expect(response.status).toBe(200);
-
-			const updatedSub = await webhookCtx.adapter.findOne<Subscription>({
-				model: "subscription",
-				where: [{ field: "id", value: subscriptionId }],
-			});
-
-			expect(updatedSub).toMatchObject({
-				status: "active",
-				cancelAtPeriodEnd: true,
-				cancelAt: null,
-				canceledAt: expect.any(Date),
-				endedAt: null,
-			});
-		});
-
-		it("should sync cancelAt when subscription is scheduled to cancel at a specific date", async () => {
-			const { auth } = await getTestInstance(
-				{
-					database: memory,
-					plugins: [stripe(stripeOptions)],
-				},
-				{ disableTestUser: true },
-			);
-			const ctx = await auth.$context;
-
-			const { id: userId } = await ctx.adapter.create({
-				model: "user",
-				data: { email: "cancel-at-date@test.com" },
-			});
-
-			const now = Math.floor(Date.now() / 1000);
-			const cancelAt = now + 15 * 24 * 60 * 60; // Cancel in 15 days
-			const canceledAt = now;
-
-			const { id: subscriptionId } = await ctx.adapter.create({
-				model: "subscription",
-				data: {
-					referenceId: userId,
-					stripeCustomerId: "cus_cancel_at_test",
-					stripeSubscriptionId: "sub_cancel_at_date",
-					status: "active",
-					plan: "starter",
-					cancelAtPeriodEnd: false,
-					cancelAt: null,
-					canceledAt: null,
-				},
-			});
-
-			// Simulate: Dashboard/API cancel with specific date (cancel_at)
-			const webhookEvent = {
-				type: "customer.subscription.updated",
-				data: {
-					object: {
-						id: "sub_cancel_at_date",
-						customer: "cus_cancel_at_test",
-						status: "active",
-						cancel_at_period_end: false,
-						cancel_at: cancelAt,
-						canceled_at: canceledAt,
-						ended_at: null,
-						items: {
-							data: [
-								{
-									price: { id: "price_starter_123", lookup_key: null },
-									quantity: 1,
-									current_period_start: now,
-									current_period_end: now + 30 * 24 * 60 * 60,
-								},
-							],
-						},
-					},
-				},
-			};
-
-			const stripeForTest = {
-				...stripeOptions.stripeClient,
-				webhooks: {
-					constructEventAsync: vi.fn().mockResolvedValue(webhookEvent),
-				},
-			};
-
-			const testOptions = {
-				...stripeOptions,
-				stripeClient: stripeForTest as unknown as Stripe,
-				stripeWebhookSecret: "test_secret",
-			};
-
-			const { auth: webhookAuth } = await getTestInstance(
-				{
-					database: memory,
-					plugins: [stripe(testOptions)],
-				},
-				{ disableTestUser: true },
-			);
-			const webhookCtx = await webhookAuth.$context;
-
-			const response = await webhookAuth.handler(
-				new Request("http://localhost:3000/api/auth/stripe/webhook", {
-					method: "POST",
-					headers: { "stripe-signature": "test_signature" },
-					body: JSON.stringify(webhookEvent),
-				}),
-			);
-
-			expect(response.status).toBe(200);
-
-			const updatedSub = await webhookCtx.adapter.findOne<Subscription>({
-				model: "subscription",
-				where: [{ field: "id", value: subscriptionId }],
-			});
-
-			expect(updatedSub).toMatchObject({
-				status: "active",
-				cancelAtPeriodEnd: false,
-				cancelAt: expect.any(Date),
-				canceledAt: expect.any(Date),
-				endedAt: null,
-			});
-
-			// Verify the cancelAt date is correct
-			expect(updatedSub!.cancelAt!.getTime()).toBe(cancelAt * 1000);
-		});
-	});
-
-	describe("webhook: immediate cancellation (subscription deleted)", () => {
-		it("should set status=canceled and endedAt when subscription is immediately canceled", async () => {
-			const { auth } = await getTestInstance(
-				{
-					database: memory,
-					plugins: [stripe(stripeOptions)],
-				},
-				{ disableTestUser: true },
-			);
-			const ctx = await auth.$context;
-
-			const { id: userId } = await ctx.adapter.create({
-				model: "user",
-				data: { email: "immediate-cancel@test.com" },
-			});
-
-			const now = Math.floor(Date.now() / 1000);
-
-			const { id: subscriptionId } = await ctx.adapter.create({
-				model: "subscription",
-				data: {
-					referenceId: userId,
-					stripeCustomerId: "cus_immediate_cancel",
-					stripeSubscriptionId: "sub_immediate_cancel",
-					status: "active",
-					plan: "starter",
-				},
-			});
-
-			// Simulate: Immediate cancellation via Billing Portal (mode: immediately) or API
-			const webhookEvent = {
-				type: "customer.subscription.deleted",
-				data: {
-					object: {
-						id: "sub_immediate_cancel",
-						customer: "cus_immediate_cancel",
-						status: "canceled",
-						cancel_at_period_end: false,
-						cancel_at: null,
-						canceled_at: now,
-						ended_at: now,
-					},
-				},
-			};
-
-			const stripeForTest = {
-				...stripeOptions.stripeClient,
-				webhooks: {
-					constructEventAsync: vi.fn().mockResolvedValue(webhookEvent),
-				},
-			};
-
-			const testOptions = {
-				...stripeOptions,
-				stripeClient: stripeForTest as unknown as Stripe,
-				stripeWebhookSecret: "test_secret",
-			};
-
-			const { auth: webhookAuth } = await getTestInstance(
-				{
-					database: memory,
-					plugins: [stripe(testOptions)],
-				},
-				{ disableTestUser: true },
-			);
-			const webhookCtx = await webhookAuth.$context;
-
-			const response = await webhookAuth.handler(
-				new Request("http://localhost:3000/api/auth/stripe/webhook", {
-					method: "POST",
-					headers: { "stripe-signature": "test_signature" },
-					body: JSON.stringify(webhookEvent),
-				}),
-			);
-
-			expect(response.status).toBe(200);
-
-			const updatedSub = await webhookCtx.adapter.findOne<Subscription>({
-				model: "subscription",
-				where: [{ field: "id", value: subscriptionId }],
-			});
-
-			expect(updatedSub).not.toBeNull();
-			expect(updatedSub!.status).toBe("canceled");
-			expect(updatedSub!.endedAt).not.toBeNull();
-		});
-
-		it("should set endedAt when cancel_at_period_end subscription reaches period end", async () => {
-			const { auth } = await getTestInstance(
-				{
-					database: memory,
-					plugins: [stripe(stripeOptions)],
-				},
-				{ disableTestUser: true },
-			);
-			const ctx = await auth.$context;
-
-			const { id: userId } = await ctx.adapter.create({
-				model: "user",
-				data: { email: "period-end-reached@test.com" },
-			});
-
-			const now = Math.floor(Date.now() / 1000);
-			const canceledAt = now - 30 * 24 * 60 * 60; // Canceled 30 days ago
-
-			const { id: subscriptionId } = await ctx.adapter.create({
-				model: "subscription",
-				data: {
-					referenceId: userId,
-					stripeCustomerId: "cus_period_end_reached",
-					stripeSubscriptionId: "sub_period_end_reached",
-					status: "active",
-					plan: "starter",
-					cancelAtPeriodEnd: true,
-					canceledAt: new Date(canceledAt * 1000),
-				},
-			});
-
-			// Simulate: Period ended, subscription is now deleted
-			const webhookEvent = {
-				type: "customer.subscription.deleted",
-				data: {
-					object: {
-						id: "sub_period_end_reached",
-						customer: "cus_period_end_reached",
-						status: "canceled",
-						cancel_at_period_end: true,
-						cancel_at: null,
-						canceled_at: canceledAt,
-						ended_at: now,
-					},
-				},
-			};
-
-			const stripeForTest = {
-				...stripeOptions.stripeClient,
-				webhooks: {
-					constructEventAsync: vi.fn().mockResolvedValue(webhookEvent),
-				},
-			};
-
-			const testOptions = {
-				...stripeOptions,
-				stripeClient: stripeForTest as unknown as Stripe,
-				stripeWebhookSecret: "test_secret",
-			};
-
-			const { auth: webhookAuth } = await getTestInstance(
-				{
-					database: memory,
-					plugins: [stripe(testOptions)],
-				},
-				{ disableTestUser: true },
-			);
-			const webhookCtx = await webhookAuth.$context;
-
-			const response = await webhookAuth.handler(
-				new Request("http://localhost:3000/api/auth/stripe/webhook", {
-					method: "POST",
-					headers: { "stripe-signature": "test_signature" },
-					body: JSON.stringify(webhookEvent),
-				}),
-			);
-
-			expect(response.status).toBe(200);
-
-			const updatedSub = await webhookCtx.adapter.findOne<Subscription>({
-				model: "subscription",
-				where: [{ field: "id", value: subscriptionId }],
-			});
-
-			expect(updatedSub).not.toBeNull();
-			expect(updatedSub!.status).toBe("canceled");
-			expect(updatedSub!.cancelAtPeriodEnd).toBe(true);
-			expect(updatedSub!.endedAt).not.toBeNull();
-
-			// endedAt should be the actual termination time (now), not the cancellation request time
-			expect(updatedSub!.endedAt!.getTime()).toBe(now * 1000);
-		});
-	});
-
-	describe("restore subscription", () => {
-		it("should clear cancelAtPeriodEnd when restoring a cancel_at_period_end subscription", async () => {
-			const { client, auth, sessionSetter } = await getTestInstance(
-				{
-					database: memory,
-					plugins: [stripe(stripeOptions)],
-				},
-				{
-					disableTestUser: true,
-					clientOptions: {
-						plugins: [stripeClient({ subscription: true })],
-					},
-				},
-			);
-			const ctx = await auth.$context;
-
-			const userRes = await client.signUp.email(
-				{
-					email: "restore-period-end@test.com",
-					password: "password",
-					name: "Test",
-				},
-				{ throw: true },
-			);
-
-			const headers = new Headers();
-			await client.signIn.email(
-				{ email: "restore-period-end@test.com", password: "password" },
-				{ throw: true, onSuccess: sessionSetter(headers) },
-			);
-
-			// Create subscription scheduled to cancel at period end
-			await ctx.adapter.create({
-				model: "subscription",
-				data: {
-					referenceId: userRes.user.id,
-					stripeCustomerId: "cus_restore_test",
-					stripeSubscriptionId: "sub_restore_period_end",
-					status: "active",
-					plan: "starter",
-					cancelAtPeriodEnd: true,
-					cancelAt: null,
-					canceledAt: new Date(),
-				},
-			});
-
-			mockStripe.subscriptions.list.mockResolvedValueOnce({
-				data: [
-					{
-						id: "sub_restore_period_end",
-						status: "active",
-						cancel_at_period_end: true,
-						cancel_at: null,
-					},
-				],
-			});
-
-			mockStripe.subscriptions.update.mockResolvedValueOnce({
-				id: "sub_restore_period_end",
-				status: "active",
-				cancel_at_period_end: false,
-				cancel_at: null,
-			});
-
-			const restoreRes = await client.subscription.restore({
-				fetchOptions: { headers },
-			});
-
-			expect(restoreRes.data).toBeDefined();
-
-			// Verify Stripe was called with correct params (cancel_at_period_end: false)
-			expect(mockStripe.subscriptions.update).toHaveBeenCalledWith(
-				"sub_restore_period_end",
-				{ cancel_at_period_end: false },
-			);
-
-			const updatedSub = await ctx.adapter.findOne<Subscription>({
-				model: "subscription",
-				where: [{ field: "referenceId", value: userRes.user.id }],
-			});
-
-			expect(updatedSub).toMatchObject({
-				cancelAtPeriodEnd: false,
-				cancelAt: null,
-				canceledAt: null,
-			});
-		});
-
-		it("should clear cancelAt when restoring a cancel_at (specific date) subscription", async () => {
-			const { client, auth, sessionSetter } = await getTestInstance(
-				{
-					database: memory,
-					plugins: [stripe(stripeOptions)],
-				},
-				{
-					disableTestUser: true,
-					clientOptions: {
-						plugins: [stripeClient({ subscription: true })],
-					},
-				},
-			);
-			const ctx = await auth.$context;
-
-			const userRes = await client.signUp.email(
-				{
-					email: "restore-cancel-at@test.com",
-					password: "password",
-					name: "Test",
-				},
-				{ throw: true },
-			);
-
-			const headers = new Headers();
-			await client.signIn.email(
-				{ email: "restore-cancel-at@test.com", password: "password" },
-				{ throw: true, onSuccess: sessionSetter(headers) },
-			);
-
-			const cancelAt = new Date(Date.now() + 15 * 24 * 60 * 60 * 1000);
-
-			// Create subscription scheduled to cancel at specific date
-			await ctx.adapter.create({
-				model: "subscription",
-				data: {
-					referenceId: userRes.user.id,
-					stripeCustomerId: "cus_restore_cancel_at",
-					stripeSubscriptionId: "sub_restore_cancel_at",
-					status: "active",
-					plan: "starter",
-					cancelAtPeriodEnd: false,
-					cancelAt: cancelAt,
-					canceledAt: new Date(),
-				},
-			});
-
-			mockStripe.subscriptions.list.mockResolvedValueOnce({
-				data: [
-					{
-						id: "sub_restore_cancel_at",
-						status: "active",
-						cancel_at_period_end: false,
-						cancel_at: Math.floor(cancelAt.getTime() / 1000),
-					},
-				],
-			});
-
-			mockStripe.subscriptions.update.mockResolvedValueOnce({
-				id: "sub_restore_cancel_at",
-				status: "active",
-				cancel_at_period_end: false,
-				cancel_at: null,
-			});
-
-			const restoreRes = await client.subscription.restore({
-				fetchOptions: { headers },
-			});
-
-			expect(restoreRes.data).toBeDefined();
-
-			// Verify Stripe was called with correct params (cancel_at: "" to clear)
-			expect(mockStripe.subscriptions.update).toHaveBeenCalledWith(
-				"sub_restore_cancel_at",
-				{ cancel_at: "" },
-			);
-
-			const updatedSub = await ctx.adapter.findOne<Subscription>({
-				model: "subscription",
-				where: [{ field: "referenceId", value: userRes.user.id }],
-			});
-
-			expect(updatedSub).toMatchObject({
-				cancelAtPeriodEnd: false,
-				cancelAt: null,
-				canceledAt: null,
-			});
-		});
-	});
-
-	describe("cancel subscription fallback (missed webhook)", () => {
-		it("should sync from Stripe when cancel request fails because subscription is already canceled", async () => {
-			const { client, auth, sessionSetter } = await getTestInstance(
-				{
-					database: memory,
-					plugins: [stripe(stripeOptions)],
-				},
-				{
-					disableTestUser: true,
-					clientOptions: {
-						plugins: [stripeClient({ subscription: true })],
-					},
-				},
-			);
-			const ctx = await auth.$context;
-
-			const userRes = await client.signUp.email(
-				{
-					email: "missed-webhook@test.com",
-					password: "password",
-					name: "Test",
-				},
-				{ throw: true },
-			);
-
-			const headers = new Headers();
-			await client.signIn.email(
-				{ email: "missed-webhook@test.com", password: "password" },
-				{ throw: true, onSuccess: sessionSetter(headers) },
-			);
-
-			const now = Math.floor(Date.now() / 1000);
-			const cancelAt = now + 15 * 24 * 60 * 60;
-
-			// Create subscription in DB (not synced - missed webhook)
-			const { id: subscriptionId } = await ctx.adapter.create({
-				model: "subscription",
-				data: {
-					referenceId: userRes.user.id,
-					stripeCustomerId: "cus_missed_webhook",
-					stripeSubscriptionId: "sub_missed_webhook",
-					status: "active",
-					plan: "starter",
-					cancelAtPeriodEnd: false, // DB thinks it's not canceling
-					cancelAt: null,
-					canceledAt: null,
-				},
-			});
-
-			// Stripe has the subscription already scheduled to cancel with cancel_at
-			mockStripe.subscriptions.list.mockResolvedValueOnce({
-				data: [
-					{
-						id: "sub_missed_webhook",
-						status: "active",
-						cancel_at_period_end: false,
-						cancel_at: cancelAt,
-					},
-				],
-			});
-
-			// Billing portal returns error because subscription is already set to cancel
-			mockStripe.billingPortal.sessions.create.mockRejectedValueOnce(
-				new Error("This subscription is already set to be canceled"),
-			);
-
-			// When fallback kicks in, it retrieves from Stripe
-			mockStripe.subscriptions.retrieve.mockResolvedValueOnce({
-				id: "sub_missed_webhook",
-				status: "active",
-				cancel_at_period_end: false,
-				cancel_at: cancelAt,
-				canceled_at: now,
-			});
-
-			// Try to cancel - should fail but trigger sync
-			const cancelRes = await client.subscription.cancel({
-				returnUrl: "/account",
-				fetchOptions: { headers },
-			});
-
-			// Should have error because portal creation failed
-			expect(cancelRes.error).toBeDefined();
-
-			// But DB should now be synced with Stripe's actual state
-			const updatedSub = await ctx.adapter.findOne<Subscription>({
-				model: "subscription",
-				where: [{ field: "id", value: subscriptionId }],
-			});
-
-			expect(updatedSub).toMatchObject({
-				cancelAtPeriodEnd: false,
-				cancelAt: expect.any(Date),
-				canceledAt: expect.any(Date),
-			});
-
-			// Verify it's the correct cancel_at date from Stripe
-			expect(updatedSub!.cancelAt!.getTime()).toBe(cancelAt * 1000);
-		});
-	});
 });
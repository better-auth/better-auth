import { createAuthEndpoint } from "@better-auth/core/api";
import { defineErrorCodes } from "@better-auth/core/utils";
import type { GenericEndpointContext } from "better-auth";
import { HIDE_METADATA } from "better-auth";
import {
	APIError,
	getSessionFromCtx,
	originCheck,
	sessionMiddleware,
} from "better-auth/api";
import type Stripe from "stripe";
import type { Stripe as StripeType } from "stripe";
import * as z from "zod/v4";
import {
	onCheckoutSessionCompleted,
	onSubscriptionDeleted,
	onSubscriptionUpdated,
} from "./hooks";
import { referenceMiddleware } from "./middleware";
import type {
	InputSubscription,
	StripeOptions,
	Subscription,
	SubscriptionOptions,
} from "./types";
import { getPlanByName, getPlanByPriceInfo, getPlans } from "./utils";

const STRIPE_ERROR_CODES = defineErrorCodes({
	SUBSCRIPTION_NOT_FOUND: "Subscription not found",
	SUBSCRIPTION_PLAN_NOT_FOUND: "Subscription plan not found",
	ALREADY_SUBSCRIBED_PLAN: "You're already subscribed to this plan",
	UNABLE_TO_CREATE_CUSTOMER: "Unable to create customer",
	FAILED_TO_FETCH_PLANS: "Failed to fetch plans",
	EMAIL_VERIFICATION_REQUIRED:
		"Email verification is required before you can subscribe to a plan",
	SUBSCRIPTION_NOT_ACTIVE: "Subscription is not active",
	SUBSCRIPTION_NOT_SCHEDULED_FOR_CANCELLATION:
		"Subscription is not scheduled for cancellation",
});

const upgradeSubscriptionBodySchema = z.object({
	/**
	 * The name of the plan to subscribe
	 */
	plan: z.string().meta({
		description: 'The name of the plan to upgrade to. Eg: "pro"',
	}),
	/**
	 * If annual plan should be applied.
	 */
	annual: z
		.boolean()
		.meta({
			description: "Whether to upgrade to an annual plan. Eg: true",
		})
		.optional(),
	/**
	 * Reference id of the subscription to upgrade
	 * This is used to identify the subscription to upgrade
	 * If not provided, the user's id will be used
	 */
	referenceId: z
		.string()
		.meta({
			description: 'Reference id of the subscription to upgrade. Eg: "123"',
		})
		.optional(),
	/**
	 * This is to allow a specific subscription to be upgrade.
	 * If subscription id is provided, and subscription isn't found,
	 * it'll throw an error.
	 */
	subscriptionId: z
		.string()
		.meta({
			description: 'The id of the subscription to upgrade. Eg: "sub_123"',
		})
		.optional(),
	/**
	 * Any additional data you want to store in your database
	 * subscriptions
	 */
	metadata: z.record(z.string(), z.any()).optional(),
	/**
	 * If a subscription
	 */
	seats: z
		.number()
		.meta({
			description: "Number of seats to upgrade to (if applicable). Eg: 1",
		})
		.optional(),
	/**
	 * Success URL to redirect back after successful subscription
	 */
	successUrl: z
		.string()
		.meta({
			description:
				'Callback URL to redirect back after successful subscription. Eg: "https://example.com/success"',
		})
		.default("/"),
	/**
	 * Cancel URL
	 */
	cancelUrl: z
		.string()
		.meta({
			description:
				'If set, checkout shows a back button and customers will be directed here if they cancel payment. Eg: "https://example.com/pricing"',
		})
		.default("/"),
	/**
	 * Return URL
	 */
	returnUrl: z
		.string()
		.meta({
			description:
				'URL to take customers to when they click on the billing portal’s link to return to your website. Eg: "https://example.com/dashboard"',
		})
		.optional(),
	/**
	 * Disable Redirect
	 */
	disableRedirect: z
		.boolean()
		.meta({
			description: "Disable redirect after successful subscription. Eg: true",
		})
		.default(false),
});

/**
 * ### Endpoint
 *
 * POST `/subscription/upgrade`
 *
 * ### API Methods
 *
 * **server:**
 * `auth.api.upgradeSubscription`
 *
 * **client:**
 * `authClient.subscription.upgrade`
 *
 * @see [Read our docs to learn more.](https://better-auth.com/docs/plugins/stripe#api-method-subscription-upgrade)
 */
export const upgradeSubscription = (options: StripeOptions) => {
	const client = options.stripeClient;
	const subscriptionOptions = options.subscription as SubscriptionOptions;

	return createAuthEndpoint(
		"/subscription/upgrade",
		{
			method: "POST",
			body: upgradeSubscriptionBodySchema,
			metadata: {
				openapi: {
					operationId: "upgradeSubscription",
				},
			},
			use: [
				sessionMiddleware,
				originCheck((c) => {
					return [c.body.successUrl as string, c.body.cancelUrl as string];
				}),
				referenceMiddleware(subscriptionOptions, "upgrade-subscription"),
			],
		},
		async (ctx) => {
			const { user, session } = ctx.context.session;
			if (!user.emailVerified && subscriptionOptions.requireEmailVerification) {
				throw new APIError("BAD_REQUEST", {
					message: STRIPE_ERROR_CODES.EMAIL_VERIFICATION_REQUIRED,
				});
			}
			const referenceId = ctx.body.referenceId || user.id;
			const plan = await getPlanByName(options, ctx.body.plan);
			if (!plan) {
				throw new APIError("BAD_REQUEST", {
					message: STRIPE_ERROR_CODES.SUBSCRIPTION_PLAN_NOT_FOUND,
				});
			}
			let subscriptionToUpdate = ctx.body.subscriptionId
				? await ctx.context.adapter.findOne<Subscription>({
						model: "subscription",
						where: [
							{
								field: "id",
								value: ctx.body.subscriptionId,
								connector: "OR",
							},
							{
								field: "stripeSubscriptionId",
								value: ctx.body.subscriptionId,
								connector: "OR",
							},
						],
					})
				: referenceId
					? await ctx.context.adapter.findOne<Subscription>({
							model: "subscription",
							where: [{ field: "referenceId", value: referenceId }],
						})
					: null;

			if (
				ctx.body.subscriptionId &&
				subscriptionToUpdate &&
				subscriptionToUpdate.referenceId !== referenceId
			) {
				subscriptionToUpdate = null;
			}

			if (ctx.body.subscriptionId && !subscriptionToUpdate) {
				throw new APIError("BAD_REQUEST", {
					message: STRIPE_ERROR_CODES.SUBSCRIPTION_NOT_FOUND,
				});
			}

			let customerId =
				subscriptionToUpdate?.stripeCustomerId || user.stripeCustomerId;

			if (!customerId) {
				try {
					// Try to find existing Stripe customer by email
					const existingCustomers = await client.customers.list({
						email: user.email,
						limit: 1,
					});

					let stripeCustomer = existingCustomers.data[0];

					if (!stripeCustomer) {
						stripeCustomer = await client.customers.create({
							email: user.email,
							name: user.name,
							metadata: {
								...ctx.body.metadata,
								userId: user.id,
							},
						});
					}

					// Update local DB with Stripe customer ID
					await ctx.context.adapter.update({
						model: "user",
						update: {
							stripeCustomerId: stripeCustomer.id,
						},
						where: [
							{
								field: "id",
								value: user.id,
							},
						],
					});

					customerId = stripeCustomer.id;
				} catch (e: any) {
					ctx.context.logger.error(e);
					throw new APIError("BAD_REQUEST", {
						message: STRIPE_ERROR_CODES.UNABLE_TO_CREATE_CUSTOMER,
					});
				}
			}

			const subscriptions = subscriptionToUpdate
				? [subscriptionToUpdate]
				: await ctx.context.adapter.findMany<Subscription>({
						model: "subscription",
						where: [
							{
								field: "referenceId",
								value: ctx.body.referenceId || user.id,
							},
						],
					});

			const activeOrTrialingSubscription = subscriptions.find(
				(sub) => sub.status === "active" || sub.status === "trialing",
			);

			const activeSubscriptions = await client.subscriptions
				.list({
					customer: customerId,
				})
				.then((res) =>
					res.data.filter(
						(sub) => sub.status === "active" || sub.status === "trialing",
					),
				);

			const activeSubscription = activeSubscriptions.find((sub) => {
				// If we have a specific subscription to update, match by ID
				if (
					subscriptionToUpdate?.stripeSubscriptionId ||
					ctx.body.subscriptionId
				) {
					return (
						sub.id === subscriptionToUpdate?.stripeSubscriptionId ||
						sub.id === ctx.body.subscriptionId
					);
				}
				// Only find subscription for the same referenceId to avoid mixing personal and org subscriptions
				if (activeOrTrialingSubscription?.stripeSubscriptionId) {
					return sub.id === activeOrTrialingSubscription.stripeSubscriptionId;
				}
				return false;
			});

			// Also find any incomplete subscription that we can reuse
			const incompleteSubscription = subscriptions.find(
				(sub) => sub.status === "incomplete",
			);

			if (
				activeOrTrialingSubscription &&
				activeOrTrialingSubscription.status === "active" &&
				activeOrTrialingSubscription.plan === ctx.body.plan &&
				activeOrTrialingSubscription.seats === (ctx.body.seats || 1)
			) {
				throw new APIError("BAD_REQUEST", {
					message: STRIPE_ERROR_CODES.ALREADY_SUBSCRIBED_PLAN,
				});
			}

			if (activeSubscription && customerId) {
				// Find the corresponding database subscription for this Stripe subscription
				let dbSubscription = await ctx.context.adapter.findOne<Subscription>({
					model: "subscription",
					where: [
						{
							field: "stripeSubscriptionId",
							value: activeSubscription.id,
						},
					],
				});

				// If no database record exists for this Stripe subscription, update the existing one
				if (!dbSubscription && activeOrTrialingSubscription) {
					await ctx.context.adapter.update<InputSubscription>({
						model: "subscription",
						update: {
							stripeSubscriptionId: activeSubscription.id,
							updatedAt: new Date(),
						},
						where: [
							{
								field: "id",
								value: activeOrTrialingSubscription.id,
							},
						],
					});
					dbSubscription = activeOrTrialingSubscription;
				}

				// Resolve price ID if using lookup keys
				let priceIdToUse: string | undefined = undefined;
				if (ctx.body.annual) {
					priceIdToUse = plan.annualDiscountPriceId;
					if (!priceIdToUse && plan.annualDiscountLookupKey) {
						priceIdToUse = await resolvePriceIdFromLookupKey(
							client,
							plan.annualDiscountLookupKey,
						);
					}
				} else {
					priceIdToUse = plan.priceId;
					if (!priceIdToUse && plan.lookupKey) {
						priceIdToUse = await resolvePriceIdFromLookupKey(
							client,
							plan.lookupKey,
						);
					}
				}

				if (!priceIdToUse) {
					throw ctx.error("BAD_REQUEST", {
						message: "Price ID not found for the selected plan",
					});
				}

				const { url } = await client.billingPortal.sessions
					.create({
						customer: customerId,
						return_url: getUrl(ctx, ctx.body.returnUrl || "/"),
						flow_data: {
							type: "subscription_update_confirm",
							after_completion: {
								type: "redirect",
								redirect: {
									return_url: getUrl(ctx, ctx.body.returnUrl || "/"),
								},
							},
							subscription_update_confirm: {
								subscription: activeSubscription.id,
								items: [
									{
										id: activeSubscription.items.data[0]?.id as string,
										quantity: ctx.body.seats || 1,
										price: priceIdToUse,
									},
								],
							},
						},
					})
					.catch(async (e) => {
						throw ctx.error("BAD_REQUEST", {
							message: e.message,
							code: e.code,
						});
					});
				return ctx.json({
					url,
					redirect: true,
				});
			}

			let subscription: Subscription | undefined =
				activeOrTrialingSubscription || incompleteSubscription;

			if (incompleteSubscription && !activeOrTrialingSubscription) {
				const updated = await ctx.context.adapter.update<InputSubscription>({
					model: "subscription",
					update: {
						plan: plan.name.toLowerCase(),
						seats: ctx.body.seats || 1,
						updatedAt: new Date(),
					},
					where: [
						{
							field: "id",
							value: incompleteSubscription.id,
						},
					],
				});
				subscription = (updated as Subscription) || incompleteSubscription;
			}

			if (!subscription) {
				subscription = await ctx.context.adapter.create<
					InputSubscription,
					Subscription
				>({
					model: "subscription",
					data: {
						plan: plan.name.toLowerCase(),
						stripeCustomerId: customerId,
						status: "incomplete",
						referenceId,
						seats: ctx.body.seats || 1,
					},
				});
			}

			if (!subscription) {
				ctx.context.logger.error("Subscription ID not found");
				throw new APIError("INTERNAL_SERVER_ERROR");
			}

			const params = await subscriptionOptions.getCheckoutSessionParams?.(
				{
					user,
					session,
					plan,
					subscription,
				},
				ctx.request,
				ctx,
			);

			const hasEverTrialed = subscriptions.some((s) => {
				// Check if user has ever had a trial for any plan (not just the same plan)
				// This prevents users from getting multiple trials by switching plans
				const hadTrial =
					!!(s.trialStart || s.trialEnd) || s.status === "trialing";
				return hadTrial;
			});

			const freeTrial =
				!hasEverTrialed && plan.freeTrial
					? { trial_period_days: plan.freeTrial.days }
					: undefined;

			let priceIdToUse: string | undefined = undefined;
			if (ctx.body.annual) {
				priceIdToUse = plan.annualDiscountPriceId;
				if (!priceIdToUse && plan.annualDiscountLookupKey) {
					priceIdToUse = await resolvePriceIdFromLookupKey(
						client,
						plan.annualDiscountLookupKey,
					);
				}
			} else {
				priceIdToUse = plan.priceId;
				if (!priceIdToUse && plan.lookupKey) {
					priceIdToUse = await resolvePriceIdFromLookupKey(
						client,
						plan.lookupKey,
					);
				}
			}
			const checkoutSession = await client.checkout.sessions
				.create(
					{
						...(customerId
							? {
									customer: customerId,
									customer_update: {
										name: "auto",
										address: "auto",
									},
								}
							: {
									customer_email: session.user.email,
								}),
						success_url: getUrl(
							ctx,
							`${
								ctx.context.baseURL
							}/subscription/success?callbackURL=${encodeURIComponent(
								ctx.body.successUrl,
							)}&subscriptionId=${encodeURIComponent(subscription.id)}`,
						),
						cancel_url: getUrl(ctx, ctx.body.cancelUrl),
						line_items: [
							{
								price: priceIdToUse,
								quantity: ctx.body.seats || 1,
							},
						],
						subscription_data: {
							...freeTrial,
						},
						mode: "subscription",
						client_reference_id: referenceId,
						...params?.params,
						metadata: {
							userId: user.id,
							subscriptionId: subscription.id,
							referenceId,
							...params?.params?.metadata,
						},
					},
					params?.options,
				)
				.catch(async (e) => {
					throw ctx.error("BAD_REQUEST", {
						message: e.message,
						code: e.code,
					});
				});
			return ctx.json({
				...checkoutSession,
				redirect: !ctx.body.disableRedirect,
			});
		},
	);
};

const cancelSubscriptionCallbackQuerySchema = z
	.record(z.string(), z.any())
	.optional();

export const cancelSubscriptionCallback = (options: StripeOptions) => {
	const client = options.stripeClient;
	const subscriptionOptions = options.subscription as SubscriptionOptions;
	return createAuthEndpoint(
		"/subscription/cancel/callback",
		{
			method: "GET",
			query: cancelSubscriptionCallbackQuerySchema,
			metadata: {
				openapi: {
					operationId: "cancelSubscriptionCallback",
				},
			},
			use: [originCheck((ctx) => ctx.query.callbackURL)],
		},
		async (ctx) => {
			if (!ctx.query || !ctx.query.callbackURL || !ctx.query.subscriptionId) {
				throw ctx.redirect(getUrl(ctx, ctx.query?.callbackURL || "/"));
			}
			const session = await getSessionFromCtx<{ stripeCustomerId: string }>(
				ctx,
			);
			if (!session) {
				throw ctx.redirect(getUrl(ctx, ctx.query?.callbackURL || "/"));
			}
			const { user } = session;
			const { callbackURL, subscriptionId } = ctx.query;

			if (user?.stripeCustomerId) {
				try {
					const subscription = await ctx.context.adapter.findOne<Subscription>({
						model: "subscription",
						where: [
							{
								field: "id",
								value: subscriptionId,
							},
						],
					});
					if (
						!subscription ||
						subscription.cancelAtPeriodEnd ||
						subscription.status === "canceled"
					) {
						throw ctx.redirect(getUrl(ctx, callbackURL));
					}

					const stripeSubscription = await client.subscriptions.list({
						customer: user.stripeCustomerId,
						status: "active",
					});
					const currentSubscription = stripeSubscription.data.find(
						(sub) => sub.id === subscription.stripeSubscriptionId,
					);
					if (currentSubscription?.cancel_at_period_end === true) {
						await ctx.context.adapter.update({
							model: "subscription",
							update: {
								status: currentSubscription?.status,
								cancelAtPeriodEnd: true,
							},
							where: [
								{
									field: "id",
									value: subscription.id,
								},
							],
						});
						await subscriptionOptions.onSubscriptionCancel?.({
							subscription,
							cancellationDetails: currentSubscription.cancellation_details,
							stripeSubscription: currentSubscription,
							event: undefined,
						});
					}
				} catch (error) {
					ctx.context.logger.error(
						"Error checking subscription status from Stripe",
						error,
					);
				}
			}
			throw ctx.redirect(getUrl(ctx, callbackURL));
		},
	);
};

const cancelSubscriptionBodySchema = z.object({
	referenceId: z
		.string()
		.meta({
			description: "Reference id of the subscription to cancel. Eg: '123'",
		})
		.optional(),
	subscriptionId: z
		.string()
		.meta({
			description: "The id of the subscription to cancel. Eg: 'sub_123'",
		})
		.optional(),
	returnUrl: z.string().meta({
		description:
			'URL to take customers to when they click on the billing portal\'s link to return to your website. Eg: "/account"',
	}),
});

/**
 * ### Endpoint
 *
 * POST `/subscription/cancel`
 *
 * ### API Methods
 *
 * **server:**
 * `auth.api.cancelSubscription`
 *
 * **client:**
 * `authClient.subscription.cancel`
 *
 * @see [Read our docs to learn more.](https://better-auth.com/docs/plugins/stripe#api-method-subscription-cancel)
 */
export const cancelSubscription = (options: StripeOptions) => {
	const client = options.stripeClient;
	const subscriptionOptions = options.subscription as SubscriptionOptions;
	return createAuthEndpoint(
		"/subscription/cancel",
		{
			method: "POST",
			body: cancelSubscriptionBodySchema,
			metadata: {
				openapi: {
					operationId: "cancelSubscription",
				},
			},
			use: [
				sessionMiddleware,
				originCheck((ctx) => ctx.body.returnUrl),
				referenceMiddleware(subscriptionOptions, "cancel-subscription"),
			],
		},
		async (ctx) => {
			const referenceId = ctx.body?.referenceId || ctx.context.session.user.id;
			let subscription = ctx.body.subscriptionId
				? await ctx.context.adapter.findOne<Subscription>({
						model: "subscription",
						where: [
							{
								field: "id",
								value: ctx.body.subscriptionId,
							},
						],
					})
				: await ctx.context.adapter
						.findMany<Subscription>({
							model: "subscription",
							where: [{ field: "referenceId", value: referenceId }],
						})
						.then((subs) =>
							subs.find(
								(sub) => sub.status === "active" || sub.status === "trialing",
							),
						);

			// Ensure the specified subscription belongs to the (validated) referenceId.
			if (
				ctx.body.subscriptionId &&
				subscription &&
				subscription.referenceId !== referenceId
			) {
				subscription = undefined;
			}

			if (!subscription || !subscription.stripeCustomerId) {
				throw ctx.error("BAD_REQUEST", {
					message: STRIPE_ERROR_CODES.SUBSCRIPTION_NOT_FOUND,
				});
			}
			const activeSubscriptions = await client.subscriptions
				.list({
					customer: subscription.stripeCustomerId,
				})
				.then((res) =>
					res.data.filter(
						(sub) => sub.status === "active" || sub.status === "trialing",
					),
				);
			if (!activeSubscriptions.length) {
				/**
				 * If the subscription is not found, we need to delete the subscription
				 * from the database. This is a rare case and should not happen.
				 */
				await ctx.context.adapter.deleteMany({
					model: "subscription",
					where: [
						{
							field: "referenceId",
							value: referenceId,
						},
					],
				});
				throw ctx.error("BAD_REQUEST", {
					message: STRIPE_ERROR_CODES.SUBSCRIPTION_NOT_FOUND,
				});
			}
			const activeSubscription = activeSubscriptions.find(
				(sub) => sub.id === subscription.stripeSubscriptionId,
			);
			if (!activeSubscription) {
				throw ctx.error("BAD_REQUEST", {
					message: STRIPE_ERROR_CODES.SUBSCRIPTION_NOT_FOUND,
				});
			}
			const { url } = await client.billingPortal.sessions
				.create({
					customer: subscription.stripeCustomerId,
					return_url: getUrl(
						ctx,
						`${
							ctx.context.baseURL
						}/subscription/cancel/callback?callbackURL=${encodeURIComponent(
							ctx.body?.returnUrl || "/",
						)}&subscriptionId=${encodeURIComponent(subscription.id)}`,
					),
					flow_data: {
						type: "subscription_cancel",
						subscription_cancel: {
							subscription: activeSubscription.id,
						},
					},
				})
				.catch(async (e) => {
					if (e.message.includes("already set to be cancel")) {
						/**
						 * in-case we missed the event from stripe, we set it manually
						 * this is a rare case and should not happen
						 */
						if (!subscription.cancelAtPeriodEnd) {
							await ctx.context.adapter.updateMany({
								model: "subscription",
								update: {
									cancelAtPeriodEnd: true,
								},
								where: [
									{
										field: "referenceId",
										value: referenceId,
									},
								],
							});
						}
					}
					throw ctx.error("BAD_REQUEST", {
						message: e.message,
						code: e.code,
					});
				});
			return {
				url,
				redirect: true,
			};
		},
	);
};

const restoreSubscriptionBodySchema = z.object({
	referenceId: z
		.string()
		.meta({
			description: "Reference id of the subscription to restore. Eg: '123'",
		})
		.optional(),
	subscriptionId: z
		.string()
		.meta({
			description: "The id of the subscription to restore. Eg: 'sub_123'",
		})
		.optional(),
});

export const restoreSubscription = (options: StripeOptions) => {
	const client = options.stripeClient;
	const subscriptionOptions = options.subscription as SubscriptionOptions;
	return createAuthEndpoint(
		"/subscription/restore",
		{
			method: "POST",
			body: restoreSubscriptionBodySchema,
			metadata: {
				openapi: {
					operationId: "restoreSubscription",
				},
			},
			use: [
				sessionMiddleware,
				referenceMiddleware(subscriptionOptions, "restore-subscription"),
			],
		},
		async (ctx) => {
			const referenceId = ctx.body?.referenceId || ctx.context.session.user.id;

			let subscription = ctx.body.subscriptionId
				? await ctx.context.adapter.findOne<Subscription>({
						model: "subscription",
						where: [
							{
								field: "id",
								value: ctx.body.subscriptionId,
							},
						],
					})
				: await ctx.context.adapter
						.findMany<Subscription>({
							model: "subscription",
							where: [
								{
									field: "referenceId",
									value: referenceId,
								},
							],
						})
						.then((subs) =>
							subs.find(
								(sub) => sub.status === "active" || sub.status === "trialing",
							),
						);
<<<<<<< HEAD
			if (
				!subscription ||
				!subscription.stripeCustomerId ||
				subscription.referenceId !== referenceId
			) {
=======

			// Ensure the specified subscription belongs to the (validated) referenceId.
			if (
				ctx.body.subscriptionId &&
				subscription &&
				subscription.referenceId !== referenceId
			) {
				subscription = undefined;
			}
			if (!subscription || !subscription.stripeCustomerId) {
>>>>>>> a5e7c3ed
				throw ctx.error("BAD_REQUEST", {
					message: STRIPE_ERROR_CODES.SUBSCRIPTION_NOT_FOUND,
				});
			}
			if (
				subscription.status != "active" &&
				subscription.status != "trialing"
			) {
				throw ctx.error("BAD_REQUEST", {
					message: STRIPE_ERROR_CODES.SUBSCRIPTION_NOT_ACTIVE,
				});
			}
			if (!subscription.cancelAtPeriodEnd) {
				throw ctx.error("BAD_REQUEST", {
					message:
						STRIPE_ERROR_CODES.SUBSCRIPTION_NOT_SCHEDULED_FOR_CANCELLATION,
				});
			}

			const activeSubscription = await client.subscriptions
				.list({
					customer: subscription.stripeCustomerId,
				})
				.then(
					(res) =>
						res.data.filter(
							(sub) => sub.status === "active" || sub.status === "trialing",
						)[0],
				);
			if (!activeSubscription) {
				throw ctx.error("BAD_REQUEST", {
					message: STRIPE_ERROR_CODES.SUBSCRIPTION_NOT_FOUND,
				});
			}

			try {
				const newSub = await client.subscriptions.update(
					activeSubscription.id,
					{
						cancel_at_period_end: false,
					},
				);

				await ctx.context.adapter.update({
					model: "subscription",
					update: {
						cancelAtPeriodEnd: false,
						updatedAt: new Date(),
					},
					where: [
						{
							field: "id",
							value: subscription.id,
						},
					],
				});

				return ctx.json(newSub);
			} catch (error) {
				ctx.context.logger.error("Error restoring subscription", error);
				throw new APIError("BAD_REQUEST", {
					message: STRIPE_ERROR_CODES.UNABLE_TO_CREATE_CUSTOMER,
				});
			}
		},
	);
};

const listActiveSubscriptionsQuerySchema = z.optional(
	z.object({
		referenceId: z
			.string()
			.meta({
				description: "Reference id of the subscription to list. Eg: '123'",
			})
			.optional(),
	}),
);
/**
 * ### Endpoint
 *
 * GET `/subscription/list`
 *
 * ### API Methods
 *
 * **server:**
 * `auth.api.listActiveSubscriptions`
 *
 * **client:**
 * `authClient.subscription.list`
 *
 * @see [Read our docs to learn more.](https://better-auth.com/docs/plugins/stripe#api-method-subscription-list)
 */
export const listActiveSubscriptions = (options: StripeOptions) => {
	const subscriptionOptions = options.subscription as SubscriptionOptions;
	return createAuthEndpoint(
		"/subscription/list",
		{
			method: "GET",
			query: listActiveSubscriptionsQuerySchema,
			metadata: {
				openapi: {
					operationId: "listActiveSubscriptions",
				},
			},
			use: [
				sessionMiddleware,
				referenceMiddleware(subscriptionOptions, "list-subscription"),
			],
		},
		async (ctx) => {
			const subscriptions = await ctx.context.adapter.findMany<Subscription>({
				model: "subscription",
				where: [
					{
						field: "referenceId",
						value: ctx.query?.referenceId || ctx.context.session.user.id,
					},
				],
			});
			if (!subscriptions.length) {
				return [];
			}
			const plans = await getPlans(options.subscription);
			if (!plans) {
				return [];
			}
			const subs = subscriptions
				.map((sub) => {
					const plan = plans.find(
						(p) => p.name.toLowerCase() === sub.plan.toLowerCase(),
					);
					return {
						...sub,
						limits: plan?.limits,
						priceId: plan?.priceId,
					};
				})
				.filter((sub) => {
					return sub.status === "active" || sub.status === "trialing";
				});
			return ctx.json(subs);
		},
	);
};

const subscriptionSuccessQuerySchema = z.record(z.string(), z.any()).optional();

export const subscriptionSuccess = (options: StripeOptions) => {
	const client = options.stripeClient;
	return createAuthEndpoint(
		"/subscription/success",
		{
			method: "GET",
			query: subscriptionSuccessQuerySchema,
			metadata: {
				openapi: {
					operationId: "handleSubscriptionSuccess",
				},
			},
			use: [originCheck((ctx) => ctx.query.callbackURL)],
		},
		async (ctx) => {
			if (!ctx.query || !ctx.query.callbackURL || !ctx.query.subscriptionId) {
				throw ctx.redirect(getUrl(ctx, ctx.query?.callbackURL || "/"));
			}
			const session = await getSessionFromCtx<{ stripeCustomerId: string }>(
				ctx,
			);
			if (!session) {
				throw ctx.redirect(getUrl(ctx, ctx.query?.callbackURL || "/"));
			}
			const { user } = session;
			const { callbackURL, subscriptionId } = ctx.query;

			const subscription = await ctx.context.adapter.findOne<Subscription>({
				model: "subscription",
				where: [
					{
						field: "id",
						value: subscriptionId,
					},
				],
			});

			if (
				subscription?.status === "active" ||
				subscription?.status === "trialing"
			) {
				return ctx.redirect(getUrl(ctx, callbackURL));
			}
			const customerId =
				subscription?.stripeCustomerId || user.stripeCustomerId;

			if (customerId) {
				try {
					const stripeSubscription = await client.subscriptions
						.list({
							customer: customerId,
							status: "active",
						})
						.then((res) => res.data[0]);

					if (stripeSubscription) {
						const plan = await getPlanByPriceInfo(
							options,
							stripeSubscription.items.data[0]?.price.id!,
							stripeSubscription.items.data[0]?.price.lookup_key!,
						);

						if (plan && subscription) {
							await ctx.context.adapter.update({
								model: "subscription",
								update: {
									status: stripeSubscription.status,
									seats: stripeSubscription.items.data[0]?.quantity || 1,
									plan: plan.name.toLowerCase(),
									periodEnd: new Date(
										stripeSubscription.items.data[0]?.current_period_end! *
											1000,
									),
									periodStart: new Date(
										stripeSubscription.items.data[0]?.current_period_start! *
											1000,
									),
									stripeSubscriptionId: stripeSubscription.id,
									...(stripeSubscription.trial_start &&
									stripeSubscription.trial_end
										? {
												trialStart: new Date(
													stripeSubscription.trial_start * 1000,
												),
												trialEnd: new Date(stripeSubscription.trial_end * 1000),
											}
										: {}),
								},
								where: [
									{
										field: "id",
										value: subscription.id,
									},
								],
							});
						}
					}
				} catch (error) {
					ctx.context.logger.error(
						"Error fetching subscription from Stripe",
						error,
					);
				}
			}
			throw ctx.redirect(getUrl(ctx, callbackURL));
		},
	);
};

const createBillingPortalBodySchema = z.object({
	locale: z
		.custom<StripeType.Checkout.Session.Locale>((localization) => {
			return typeof localization === "string";
		})
		.optional(),
	referenceId: z.string().optional(),
	returnUrl: z.string().default("/"),
});

export const createBillingPortal = (options: StripeOptions) => {
	const client = options.stripeClient;
	const subscriptionOptions = options.subscription as SubscriptionOptions;
	return createAuthEndpoint(
		"/subscription/billing-portal",
		{
			method: "POST",
			body: createBillingPortalBodySchema,
			metadata: {
				openapi: {
					operationId: "createBillingPortal",
				},
			},
			use: [
				sessionMiddleware,
				originCheck((ctx) => ctx.body.returnUrl),
				referenceMiddleware(subscriptionOptions, "billing-portal"),
			],
		},
		async (ctx) => {
			const { user } = ctx.context.session;
			const referenceId = ctx.body.referenceId || user.id;

			let customerId = user.stripeCustomerId;

			if (!customerId) {
				const subscription = await ctx.context.adapter
					.findMany<Subscription>({
						model: "subscription",
						where: [
							{
								field: "referenceId",
								value: referenceId,
							},
						],
					})
					.then((subs) =>
						subs.find(
							(sub) => sub.status === "active" || sub.status === "trialing",
						),
					);

				customerId = subscription?.stripeCustomerId;
			}

			if (!customerId) {
				throw new APIError("BAD_REQUEST", {
					message: "No Stripe customer found for this user",
				});
			}

			try {
				const { url } = await client.billingPortal.sessions.create({
					locale: ctx.body.locale,
					customer: customerId,
					return_url: getUrl(ctx, ctx.body.returnUrl),
				});

				return ctx.json({
					url,
					redirect: true,
				});
			} catch (error: any) {
				ctx.context.logger.error(
					"Error creating billing portal session",
					error,
				);
				throw new APIError("BAD_REQUEST", {
					message: error.message,
				});
			}
		},
	);
};

export const stripeWebhook = (options: StripeOptions) => {
	const client = options.stripeClient;
	return createAuthEndpoint(
		"/stripe/webhook",
		{
			method: "POST",
			metadata: {
				...HIDE_METADATA,
				openapi: {
					operationId: "handleStripeWebhook",
				},
			},
			cloneRequest: true,
			//don't parse the body
			disableBody: true,
		},
		async (ctx) => {
			if (!ctx.request?.body) {
				throw new APIError("INTERNAL_SERVER_ERROR");
			}
			const buf = await ctx.request.text();
			const sig = ctx.request.headers.get("stripe-signature") as string;
			const webhookSecret = options.stripeWebhookSecret;
			let event: Stripe.Event;
			try {
				if (!sig || !webhookSecret) {
					throw new APIError("BAD_REQUEST", {
						message: "Stripe webhook secret not found",
					});
				}
				// Support both Stripe v18 (constructEvent) and v19+ (constructEventAsync)
				if (typeof client.webhooks.constructEventAsync === "function") {
					// Stripe v19+ - use async method
					event = await client.webhooks.constructEventAsync(
						buf,
						sig,
						webhookSecret,
					);
				} else {
					// Stripe v18 - use sync method
					event = client.webhooks.constructEvent(buf, sig, webhookSecret);
				}
			} catch (err: any) {
				ctx.context.logger.error(`${err.message}`);
				throw new APIError("BAD_REQUEST", {
					message: `Webhook Error: ${err.message}`,
				});
			}
			if (!event) {
				throw new APIError("BAD_REQUEST", {
					message: "Failed to construct event",
				});
			}
			try {
				switch (event.type) {
					case "checkout.session.completed":
						await onCheckoutSessionCompleted(ctx, options, event);
						await options.onEvent?.(event);
						break;
					case "customer.subscription.updated":
						await onSubscriptionUpdated(ctx, options, event);
						await options.onEvent?.(event);
						break;
					case "customer.subscription.deleted":
						await onSubscriptionDeleted(ctx, options, event);
						await options.onEvent?.(event);
						break;
					default:
						await options.onEvent?.(event);
						break;
				}
			} catch (e: any) {
				ctx.context.logger.error(`Stripe webhook failed. Error: ${e.message}`);
				throw new APIError("BAD_REQUEST", {
					message: "Webhook error: See server logs for more information.",
				});
			}
			return ctx.json({ success: true });
		},
	);
};

const getUrl = (ctx: GenericEndpointContext, url: string) => {
	if (/^[a-zA-Z][a-zA-Z0-9+\-.]*:/.test(url)) {
		return url;
	}
	return `${ctx.context.options.baseURL}${
		url.startsWith("/") ? url : `/${url}`
	}`;
};

async function resolvePriceIdFromLookupKey(
	stripeClient: Stripe,
	lookupKey: string,
): Promise<string | undefined> {
	if (!lookupKey) return undefined;
	const prices = await stripeClient.prices.list({
		lookup_keys: [lookupKey],
		active: true,
		limit: 1,
	});
	return prices.data[0]?.id;
}<|MERGE_RESOLUTION|>--- conflicted
+++ resolved
@@ -889,15 +889,6 @@
 								(sub) => sub.status === "active" || sub.status === "trialing",
 							),
 						);
-<<<<<<< HEAD
-			if (
-				!subscription ||
-				!subscription.stripeCustomerId ||
-				subscription.referenceId !== referenceId
-			) {
-=======
-
-			// Ensure the specified subscription belongs to the (validated) referenceId.
 			if (
 				ctx.body.subscriptionId &&
 				subscription &&
@@ -906,7 +897,6 @@
 				subscription = undefined;
 			}
 			if (!subscription || !subscription.stripeCustomerId) {
->>>>>>> a5e7c3ed
 				throw ctx.error("BAD_REQUEST", {
 					message: STRIPE_ERROR_CODES.SUBSCRIPTION_NOT_FOUND,
 				});

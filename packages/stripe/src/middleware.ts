--- conflicted
+++ resolved
@@ -1,10 +1,6 @@
 import { createAuthMiddleware } from "@better-auth/core/api";
-<<<<<<< HEAD
-import { APIError } from "better-auth/api";
-=======
 import { APIError } from "@better-auth/core/error";
 import { STRIPE_ERROR_CODES } from "./error-codes";
->>>>>>> 4588fb4d
 import type { SubscriptionOptions } from "./types";
 
 export const referenceMiddleware = (

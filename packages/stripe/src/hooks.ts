--- conflicted
+++ resolved
@@ -308,11 +308,7 @@
 				endedAt: subscriptionUpdated.ended_at
 					? new Date(subscriptionUpdated.ended_at * 1000)
 					: null,
-<<<<<<< HEAD
-				seats: seats,
-=======
 				seats: subscriptionItem.quantity,
->>>>>>> 4588fb4d
 				stripeSubscriptionId: subscriptionUpdated.id,
 			},
 			where: [

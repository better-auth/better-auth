--- conflicted
+++ resolved
@@ -1,25 +1,4 @@
 {
-<<<<<<< HEAD
-    "name": "@better-auth/sso",
-    "author": "Bereket Engida",
-    "version": "1.3.5-beta.2",
-    "main": "dist/index.cjs",
-    "license": "MIT",
-    "keywords": [
-        "sso",
-        "auth",
-        "sso",
-        "saml",
-        "oauth",
-        "oidc",
-        "openid",
-        "openid connect",
-        "openid connect",
-        "single sign on"
-    ],
-    "publishConfig": {
-        "access": "public"
-=======
   "name": "@better-auth/sso",
   "author": "Bereket Engida",
   "version": "1.4.0-beta.5",
@@ -53,7 +32,6 @@
       "types": "./dist/index.d.ts",
       "import": "./dist/index.mjs",
       "require": "./dist/index.cjs"
->>>>>>> 350ccfd3
     },
     "./client": {
       "types": "./dist/client.d.ts",

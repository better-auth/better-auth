{
  "name": "@better-auth/sso",
  "author": "Bereket Engida",
<<<<<<< HEAD
  "version": "1.4.9",
=======
  "version": "1.5.0-beta.1",
>>>>>>> bea45db8
  "type": "module",
  "main": "dist/index.mjs",
  "types": "dist/index.d.mts",
  "homepage": "https://www.better-auth.com/docs/plugins/sso",
  "repository": {
    "type": "git",
    "url": "git+https://github.com/better-auth/better-auth.git",
    "directory": "packages/sso"
  },
  "license": "MIT",
  "keywords": [
    "sso",
    "auth",
    "sso",
    "saml",
    "oauth",
    "oidc",
    "openid",
    "openid connect",
    "openid connect",
    "single sign on"
  ],
  "publishConfig": {
    "access": "public"
  },
  "module": "dist/index.mjs",
  "description": "SSO plugin for Better Auth",
  "scripts": {
    "test": "vitest",
    "coverage": "vitest run --coverage",
    "lint:package": "publint run --strict",
    "lint:types": "attw --profile esm-only --pack .",
    "build": "tsdown",
    "dev": "tsdown --watch",
    "typecheck": "tsc --project tsconfig.json"
  },
  "exports": {
    ".": {
      "dev-source": "./src/index.ts",
      "types": "./dist/index.d.mts",
      "default": "./dist/index.mjs"
    },
    "./client": {
      "dev-source": "./src/client.ts",
      "types": "./dist/client.d.mts",
      "default": "./dist/client.mjs"
    }
  },
  "typesVersions": {
    "*": {
      "*": [
        "./dist/index.d.mts"
      ],
      "client": [
        "./dist/client.d.mts"
      ]
    }
  },
  "dependencies": {
    "@better-fetch/fetch": "catalog:",
    "fast-xml-parser": "^5.2.5",
    "jose": "^6.1.0",
    "samlify": "^2.10.1",
    "zod": "^4.1.12"
  },
  "devDependencies": {
    "@better-auth/utils": "catalog:",
    "@types/body-parser": "^1.19.6",
    "@types/express": "^5.0.5",
    "better-auth": "workspace:*",
    "better-call": "catalog:",
    "body-parser": "^2.2.1",
    "express": "^5.1.0",
    "oauth2-mock-server": "^8.2.0",
    "tsdown": "catalog:"
  },
  "peerDependencies": {
    "better-auth": "workspace:*"
  }
}<|MERGE_RESOLUTION|>--- conflicted
+++ resolved
@@ -1,11 +1,7 @@
 {
   "name": "@better-auth/sso",
   "author": "Bereket Engida",
-<<<<<<< HEAD
-  "version": "1.4.9",
-=======
   "version": "1.5.0-beta.1",
->>>>>>> bea45db8
   "type": "module",
   "main": "dist/index.mjs",
   "types": "dist/index.d.mts",

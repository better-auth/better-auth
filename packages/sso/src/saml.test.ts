import { randomUUID } from "node:crypto";
import type { createServer } from "node:http";
import { betterFetch } from "@better-fetch/fetch";
import { betterAuth } from "better-auth";
import { memoryAdapter } from "better-auth/adapters/memory";
import { APIError } from "better-auth/api";
import { createAuthClient } from "better-auth/client";
import { setCookieToHeader } from "better-auth/cookies";
import { bearer } from "better-auth/plugins";
import { getTestInstance } from "better-auth/test";
import bodyParser from "body-parser";
import type {
	Application as ExpressApp,
	Request as ExpressRequest,
	Response as ExpressResponse,
} from "express";
import express from "express";
import * as saml from "samlify";
import {
	afterAll,
	afterEach,
	beforeAll,
	beforeEach,
	describe,
	expect,
	it,
	vi,
} from "vitest";
import { sso, validateSAMLTimestamp } from ".";
import { ssoClient } from "./client";
import { DEFAULT_CLOCK_SKEW_MS } from "./constants";

const spMetadata = `
    <md:EntityDescriptor xmlns:md="urn:oasis:names:tc:SAML:2.0:metadata" entityID="http://localhost:3001/api/sso/saml2/sp/metadata">
    <md:SPSSODescriptor AuthnRequestsSigned="false" WantAssertionsSigned="false" protocolSupportEnumeration="urn:oasis:names:tc:SAML:2.0:protocol">
        <md:KeyDescriptor use="signing">
        <ds:KeyInfo xmlns:ds="http://www.w3.org/2000/09/xmldsig#">
            <ds:X509Data>
            <ds:X509Certificate>MIIE3jCCAsYCCQDE5FzoAkixzzANBgkqhkiG9w0BAQsFADAxMQswCQYDVQQGEwJVUzEQMA4GA1UECAwHRmxvcmlkYTEQMA4GA1UEBwwHT3JsYW5kbzAeFw0yMzExMTkxMjUyMTVaFw0zMzExMTYxMjUyMTVaMDExCzAJBgNVBAYTAlVTMRAwDgYDVQQIDAdGbG9yaWRhMRAwDgYDVQQHDAdPcmxhbmRvMIICIjANBgkqhkiG9w0BAQEFAAOCAg8AMIICCgKCAgEA2ELJsLZs4yBH7a2U5pA7xw+Oiut7b/ROKh2BqSTKRbEG4xy7WwljT02Mh7GTjLvswtZSUObWFO5v14HNORa3+J9JT2DH+9F+FJ770HX8a3cKYBNQt3xP4IeUyjI3QWzrGtkYPwSZ74tDpAUtuqPAxtoCaZXFDtX6lvCJDqiPnfxRZrKkepYWINSwu4DRpg6KoiPWRCYTsEcCzImInzlACdM97jpG1gLGA6a4dmjalQbRtvC56N0Z56gIhYq2F5JdzB2a10pqoIY8ggXZGIJS9I++8mmdTj6So5pPxLwnCYUhwDew1/DMbi9xIwYozs9pEtHCTn1l34jldDwTziVAxGQZO7QUuoMl997zqcPS7pVWRnfz5odKuytLvQDA0lRVfzOxtqbM3qVhoLT2iDmnuEtlZzgfbt4WEuT2538qxZJkFRpZQIrTj3ybqmWAv36Cp49dfeMwaqjhfX7/mVfbsPMSC653DSZBB+n+Uz0FC3QhH+vIdNhXNAQ5tBseHUR6pXiMnLtI/WVbMvpvFwK2faFTcx1oaP/Qk6yCq66tJvPbnatT9qGF8rdBJmAk9aBdQTI+hAh5mDtDweCrgVL+Tm/+Q85hSl4HGzH/LhLVS478tZVX+o+0yorZ35LCW3e4v8iX+1VEGSdg2ooOWtbSSXK2cYZr8ilyUQp0KueenR0CAwEAATANBgkqhkiG9w0BAQsFAAOCAgEAsonAahruWuHlYbDNQVD0ryhL/b+ttKKqVeT87XYDkvVhlSSSVAKcCwK/UU6z8Ty9dODUkd93Qsbof8fGMlXeYCtDHMRanvWLtk4wVkAMyNkDYHzJ1FbO7v44ZBbqNzSLy2kosbRELlcz+P3/42xumlDqAw/k13tWUdlLDxb0pd8R5yBev6HkIdJBIWtKmUuI+e8F/yTNf5kY7HO1p0NeKdVeZw4Ydw33+BwVxVNmhIxzdP5ZFQv0XRFWhCMo/6RLEepCvWUp/T1WRFqgwAdURaQrvvfpjO/Ls+neht1SWDeP8RRgsDrXIc3gZfaD8q4liIDTZ6HsFi7FmLbZatU8jJ4pCstxQLCvmix+1zF6Fwa9V5OApSTbVqBOsDZbJxeAoSzy5Wx28wufAZT4Kc/OaViXPV5o/ordPs4EYKgd/eNFCgIsZYXe75rYXqnieAIfJEGddsLBpqlgLkwvf5KVS4QNqqX+2YubP63y+3sICq2ScdhO3LZs3nlqQ/SgMiJnCBbDUDZ9GGgJNJVVytcSz5IDQHeflrq/zTt1c4q1DO3CS7mimAnTCjetERRQ3mgY/2hRiuCDFj3Cy7QMjFs3vBsbWrjNWlqyveFmHDRkq34Om7eA2jl3LZ5u7vSm0/ylp/vtoysMjwEmw/0NA3hZPTG3OJxcvFcXBsz0SiFcd1U=</ds:X509Certificate>
            </ds:X509Data>
        </ds:KeyInfo>
        </md:KeyDescriptor>
        <md:KeyDescriptor use="encryption">
        <ds:KeyInfo xmlns:ds="http://www.w3.org/2000/09/xmldsig#">
            <ds:X509Data>
            <ds:X509Certificate>MIIE3jCCAsYCCQDE5FzoAkixzzANBgkqhkiG9w0BAQsFADAxMQswCQYDVQQGEwJVUzEQMA4GA1UECAwHRmxvcmlkYTEQMA4GA1UEBwwHT3JsYW5kbzAeFw0yMzExMTkxMjUyMTVaFw0zMzExMTYxMjUyMTVaMDExCzAJBgNVBAYTAlVTMRAwDgYDVQQIDAdGbG9yaWRhMRAwDgYDVQQHDAdPcmxhbmRvMIICIjANBgkqhkiG9w0BAQEFAAOCAg8AMIICCgKCAgEA2ELJsLZs4yBH7a2U5pA7xw+Oiut7b/ROKh2BqSTKRbEG4xy7WwljT02Mh7GTjLvswtZSUObWFO5v14HNORa3+J9JT2DH+9F+FJ770HX8a3cKYBNQt3xP4IeUyjI3QWzrGtkYPwSZ74tDpAUtuqPAxtoCaZXFDtX6lvCJDqiPnfxRZrKkepYWINSwu4DRpg6KoiPWRCYTsEcCzImInzlACdM97jpG1gLGA6a4dmjalQbRtvC56N0Z56gIhYq2F5JdzB2a10pqoIY8ggXZGIJS9I++8mmdTj6So5pPxLwnCYUhwDew1/DMbi9xIwYozs9pEtHCTn1l34jldDwTziVAxGQZO7QUuoMl997zqcPS7pVWRnfz5odKuytLvQDA0lRVfzOxtqbM3qVhoLT2iDmnuEtlZzgfbt4WEuT2538qxZJkFRpZQIrTj3ybqmWAv36Cp49dfeMwaqjhfX7/mVfbsPMSC653DSZBB+n+Uz0FC3QhH+vIdNhXNAQ5tBseHUR6pXiMnLtI/WVbMvpvFwK2faFTcx1oaP/Qk6yCq66tJvPbnatT9qGF8rdBJmAk9aBdQTI+hAh5mDtDweCrgVL+Tm/+Q85hSl4HGzH/LhLVS478tZVX+o+0yorZ35LCW3e4v8iX+1VEGSdg2ooOWtbSSXK2cYZr8ilyUQp0KueenR0CAwEAATANBgkqhkiG9w0BAQsFAAOCAgEAsonAahruWuHlYbDNQVD0ryhL/b+ttKKqVeT87XYDkvVhlSSSVAKcCwK/UU6z8Ty9dODUkd93Qsbof8fGMlXeYCtDHMRanvWLtk4wVkAMyNkDYHzJ1FbO7v44ZBbqNzSLy2kosbRELlcz+P3/42xumlDqAw/k13tWUdlLDxb0pd8R5yBev6HkIdJBIWtKmUuI+e8F/yTNf5kY7HO1p0NeKdVeZw4Ydw33+BwVxVNmhIxzdP5ZFQv0XRFWhCMo/6RLEepCvWUp/T1WRFqgwAdURaQrvvfpjO/Ls+neht1SWDeP8RRgsDrXIc3gZfaD8q4liIDTZ6HsFi7FmLbZatU8jJ4pCstxQLCvmix+1zF6Fwa9V5OApSTbVqBOsDZbJxeAoSzy5Wx28wufAZT4Kc/OaViXPV5o/ordPs4EYKgd/eNFCgIsZYXe75rYXqnieAIfJEGddsLBpqlgLkwvf5KVS4QNqqX+2YubP63y+3sICq2ScdhO3LZs3nlqQ/SgMiJnCBbDUDZ9GGgJNJVVytcSz5IDQHeflrq/zTt1c4q1DO3CS7mimAnTCjetERRQ3mgY/2hRiuCDFj3Cy7QMjFs3vBsbWrjNWlqyveFmHDRkq34Om7eA2jl3LZ5u7vSm0/ylp/vtoysMjwEmw/0NA3hZPTG3OJxcvFcXBsz0SiFcd1U=</ds:X509Certificate>
            </ds:X509Data>
        </ds:KeyInfo>
        </md:KeyDescriptor>
        <md:SingleLogoutService Binding="urn:oasis:names:tc:SAML:2.0:bindings:HTTP-Redirect" Location="http://localhost:3001/api/sso/saml2/sp/sls"/>
        <md:NameIDFormat>urn:oasis:names:tc:SAML:1.1:nameid-format:emailAddress</md:NameIDFormat>
        <md:AssertionConsumerService Binding="urn:oasis:names:tc:SAML:2.0:bindings:HTTP-POST" Location="http://localhost:3001/api/sso/saml2/sp/acs" index="1"/>
        <md:AssertionConsumerService Binding="urn:oasis:names:tc:SAML:2.0:bindings:HTTP-Redirect" Location="http://localhost:3001/api/sso/saml2/sp/acs" index="1"/>
        </md:SPSSODescriptor>
    <md:Organization>
        <md:OrganizationName xml:lang="en-US">Organization Name</md:OrganizationName>
        <md:OrganizationDisplayName xml:lang="en-US">Organization DisplayName</md:OrganizationDisplayName>
        <md:OrganizationURL xml:lang="en-US">http://localhost:3001/</md:OrganizationURL>
    </md:Organization>
    <md:ContactPerson contactType="technical">
        <md:GivenName>Technical Contact Name</md:GivenName>
        <md:EmailAddress>technical_contact@gmail.com</md:EmailAddress>
    </md:ContactPerson>
    <md:ContactPerson contactType="support">
        <md:GivenName>Support Contact Name</md:GivenName>
        <md:EmailAddress>support_contact@gmail.com</md:EmailAddress>
    </md:ContactPerson>
    </md:EntityDescriptor>
    `;
const idpMetadata = `
    <md:EntityDescriptor xmlns:md="urn:oasis:names:tc:SAML:2.0:metadata" entityID="http://localhost:8081/api/sso/saml2/idp/metadata">
    <md:IDPSSODescriptor WantAuthnRequestsSigned="false" protocolSupportEnumeration="urn:oasis:names:tc:SAML:2.0:protocol">
        <md:KeyDescriptor use="signing">
        <ds:KeyInfo xmlns:ds="http://www.w3.org/2000/09/xmldsig#">
            <ds:X509Data>
            <ds:X509Certificate>MIIFOjCCAyICCQCqP5DN+xQZDjANBgkqhkiG9w0BAQsFADBfMQswCQYDVQQGEwJVUzEQMA4GA1UECAwHRmxvcmlkYTEQMA4GA1UEBwwHT3JsYW5kbzENMAsGA1UECgwEVGVzdDEdMBsGCSqGSIb3DQEJARYOdGVzdEBnbWFpbC5jb20wHhcNMjMxMTE5MTIzNzE3WhcNMzMxMTE2MTIzNzE3WjBfMQswCQYDVQQGEwJVUzEQMA4GA1UECAwHRmxvcmlkYTEQMA4GA1UEBwwHT3JsYW5kbzENMAsGA1UECgwEVGVzdDEdMBsGCSqGSIb3DQEJARYOdGVzdEBnbWFpbC5jb20wggIiMA0GCSqGSIb3DQEBAQUAA4ICDwAwggIKAoICAQD5giLoLyED41IHt0RxB/k6x4K0vzAKiGecPyedRNR1oyiv3OYkuG5jgTE2wcPZc7kD1Eg5d6th0BWHy/ovaNS5mkgnOV6jKkMaWW4sCMSnLnaWy0seftPK3O4mNeZpM5e9amj2gXnZvKrK8cqnJ/bsUUQvXxttXNVVmOHWg/t3c2vJ4XuUfph6wIKbrj297ILzuAFRNvAVxeS0tElwepvZ5Wbf7Hc1MORAqTpw/mp8cRjHRzYCA9y6OM4hgVs1gvTJS8WGoMmsdAZHaOnv9vLJvW3jDLQQecOheYIJncWgcESzJFIkmXadorYCEfWhwwBdVphknmeLr4BMpJBclAYaFjYDLIKpMcXYO5k/2r3BgSPlw4oqbxbR5geD05myKYtZ/wNUtku118NjhIfJFulU/kfDcp1rYYkvzgBfqr80wgNps4oQzVr1mnpgHsSTAhXMuZbaTByJRmPqecyvyQqRQcRIN0oTLJNGyzoUf0RkH6DKJ4+7qDhlq4Zhlfso9OFMv9xeONfIrJo5HtTfFZfidkXZqir2ZqwqNlNOMfK5DsYq37x2Gkgqig4nqLpITXyxfnQpL2HsaoFrlctt/OL+Zqba7NT4heYk9GX8qlAS+Ipsv6T2HSANbah55oSS3uvcrDOug2Zq7+GYMLKS1IKUKhwX+wLMxmMwSJQ9ZgFwfQIDAQABMA0GCSqGSIb3DQEBCwUAA4ICAQCkGPZdflocTSXIe5bbehsBn/IPdyb38eH2HaAvWqO2XNcDcq+6/uLc8BVK4JMa3AFS9xtBza7MOXN/lw/Ccb8uJGVNUE31+rTvsJaDtMCQkp+9aG04I1BonEHfSB0ANcTy/Gp+4hKyFCd6x35uyPO7CWX5Z8I87q9LF6Dte3/v1j7VZgDjAi9yHpBJv9Xje33AK1vF+WmEfDUOi8y2B8htVeoyS3owln3ZUbnmJdCmMp2BMRq63ymINwklEaYaNrp1L201bSqNdKZF2sNwROWyDX+WFYgufrnzPYb6HS8gYb4oEZmaG5cBM7Hs730/3BlbHKhxNTy1Io2TVCYcMQD+ieiVg5e5eGTwaPYGuVvY3NVhO8FaYBG7K2NT2hqutdCMaQpGyHEzbbbTY1afhbeMmWWqivRnVJNDv4kgBc2SE8JO82qHikIW9Om0cghC5xwTT+1JTtxxD1KeC1M1IwLzzuuMmwJSKAsv4duDqN+YRIP78J2SlrssqlsmoF8+48e7Vzr7JRT/Ya274P8RpUPNtxTR7WDmZ4tunqXjiBpz6l0uTtVXnj5UBo4HCyRjWJOGf15OCuQX03qz8tKn1IbZUf723qrmSF+cxBwHqpAywqhTSsaLjIXKnQ0UlMov7QWb0a5N07JZMdMSerbHvbXd/z9S1Ssea2+EGuTYuQur3A==</ds:X509Certificate>
            </ds:X509Data>
        </ds:KeyInfo>
        </md:KeyDescriptor>
        <md:KeyDescriptor use="encryption">
        <ds:KeyInfo xmlns:ds="http://www.w3.org/2000/09/xmldsig#">
            <ds:X509Data>
            <ds:X509Certificate>MIIFOjCCAyICCQCqP5DN+xQZDjANBgkqhkiG9w0BAQsFADBfMQswCQYDVQQGEwJVUzEQMA4GA1UECAwHRmxvcmlkYTEQMA4GA1UEBwwHT3JsYW5kbzENMAsGA1UECgwEVGVzdDEdMBsGCSqGSIb3DQEJARYOdGVzdEBnbWFpbC5jb20wHhcNMjMxMTE5MTIzNzE3WhcNMzMxMTE2MTIzNzE3WjBfMQswCQYDVQQGEwJVUzEQMA4GA1UECAwHRmxvcmlkYTEQMA4GA1UEBwwHT3JsYW5kbzENMAsGA1UECgwEVGVzdDEdMBsGCSqGSIb3DQEJARYOdGVzdEBnbWFpbC5jb20wggIiMA0GCSqGSIb3DQEBAQUAA4ICDwAwggIKAoICAQD5giLoLyED41IHt0RxB/k6x4K0vzAKiGecPyedRNR1oyiv3OYkuG5jgTE2wcPZc7kD1Eg5d6th0BWHy/ovaNS5mkgnOV6jKkMaWW4sCMSnLnaWy0seftPK3O4mNeZpM5e9amj2gXnZvKrK8cqnJ/bsUUQvXxttXNVVmOHWg/t3c2vJ4XuUfph6wIKbrj297ILzuAFRNvAVxeS0tElwepvZ5Wbf7Hc1MORAqTpw/mp8cRjHRzYCA9y6OM4hgVs1gvTJS8WGoMmsdAZHaOnv9vLJvW3jDLQQecOheYIJncWgcESzJFIkmXadorYCEfWhwwBdVphknmeLr4BMpJBclAYaFjYDLIKpMcXYO5k/2r3BgSPlw4oqbxbR5geD05myKYtZ/wNUtku118NjhIfJFulU/kfDcp1rYYkvzgBfqr80wgNps4oQzVr1mnpgHsSTAhXMuZbaTByJRmPqecyvyQqRQcRIN0oTLJNGyzoUf0RkH6DKJ4+7qDhlq4Zhlfso9OFMv9xeONfIrJo5HtTfFZfidkXZqir2ZqwqNlNOMfK5DsYq37x2Gkgqig4nqLpITXyxfnQpL2HsaoFrlctt/OL+Zqba7NT4heYk9GX8qlAS+Ipsv6T2HSANbah55oSS3uvcrDOug2Zq7+GYMLKS1IKUKhwX+wLMxmMwSJQ9ZgFwfQIDAQABMA0GCSqGSIb3DQEBCwUAA4ICAQCkGPZdflocTSXIe5bbehsBn/IPdyb38eH2HaAvWqO2XNcDcq+6/uLc8BVK4JMa3AFS9xtBza7MOXN/lw/Ccb8uJGVNUE31+rTvsJaDtMCQkp+9aG04I1BonEHfSB0ANcTy/Gp+4hKyFCd6x35uyPO7CWX5Z8I87q9LF6Dte3/v1j7VZgDjAi9yHpBJv9Xje33AK1vF+WmEfDUOi8y2B8htVeoyS3owln3ZUbnmJdCmMp2BMRq63ymINwklEaYaNrp1L201bSqNdKZF2sNwROWyDX+WFYgufrnzPYb6HS8gYb4oEZmaG5cBM7Hs730/3BlbHKhxNTy1Io2TVCYcMQD+ieiVg5e5eGTwaPYGuVvY3NVhO8FaYBG7K2NT2hqutdCMaQpGyHEzbbbTY1afhbeMmWWqivRnVJNDv4kgBc2SE8JO82qHikIW9Om0cghC5xwTT+1JTtxxD1KeC1M1IwLzzuuMmwJSKAsv4duDqN+YRIP78J2SlrssqlsmoF8+48e7Vzr7JRT/Ya274P8RpUPNtxTR7WDmZ4tunqXjiBpz6l0uTtVXnj5UBo4HCyRjWJOGf15OCuQX03qz8tKn1IbZUf723qrmSF+cxBwHqpAywqhTSsaLjIXKnQ0UlMov7QWb0a5N07JZMdMSerbHvbXd/z9S1Ssea2+EGuTYuQur3A==</ds:X509Certificate>
            </ds:X509Data>
        </ds:KeyInfo>
        </md:KeyDescriptor>
        <md:SingleLogoutService Binding="urn:oasis:names:tc:SAML:2.0:bindings:HTTP-Redirect" Location="http://localhost:8081/api/sso/saml2/idp/slo"/>
        <md:NameIDFormat>urn:oasis:names:tc:SAML:1.1:nameid-format:emailAddress</md:NameIDFormat>
        <md:SingleSignOnService Binding="urn:oasis:names:tc:SAML:2.0:bindings:HTTP-Redirect" Location="http://localhost:8081/api/sso/saml2/idp/redirect"/>
        <md:SingleSignOnService Binding="urn:oasis:names:tc:SAML:2.0:bindings:HTTP-POST" Location="http://localhost:8081/api/sso/saml2/idp/post"/>
        </md:IDPSSODescriptor>
    <md:Organization>
        <md:OrganizationName xml:lang="en-US">Your Organization Name</md:OrganizationName>
        <md:OrganizationDisplayName xml:lang="en-US">Your Organization DisplayName</md:OrganizationDisplayName>
        <md:OrganizationURL xml:lang="en-US">http://localhost:8081</md:OrganizationURL>
    </md:Organization>
    <md:ContactPerson contactType="technical">
        <md:GivenName>Technical Contact Name</md:GivenName>
        <md:EmailAddress>technical_contact@gmail.com</md:EmailAddress>
    </md:ContactPerson>
    <md:ContactPerson contactType="support">
        <md:GivenName>Support Contact Name</md:GivenName>
        <md:EmailAddress>support_contact@gmail.com</md:EmailAddress>
    </md:ContactPerson>
    </md:EntityDescriptor>
    `;
const idPk = `
    -----BEGIN RSA PRIVATE KEY-----
    MIIJKgIBAAKCAgEA+YIi6C8hA+NSB7dEcQf5OseCtL8wCohnnD8nnUTUdaMor9zm
    JLhuY4ExNsHD2XO5A9RIOXerYdAVh8v6L2jUuZpIJzleoypDGlluLAjEpy52lstL
    Hn7TytzuJjXmaTOXvWpo9oF52byqyvHKpyf27FFEL18bbVzVVZjh1oP7d3NryeF7
    lH6YesCCm649veyC87gBUTbwFcXktLRJcHqb2eVm3+x3NTDkQKk6cP5qfHEYx0c2
    AgPcujjOIYFbNYL0yUvFhqDJrHQGR2jp7/byyb1t4wy0EHnDoXmCCZ3FoHBEsyRS
    JJl2naK2AhH1ocMAXVaYZJ5ni6+ATKSQXJQGGhY2AyyCqTHF2DuZP9q9wYEj5cOK
    Km8W0eYHg9OZsimLWf8DVLZLtdfDY4SHyRbpVP5Hw3Kda2GJL84AX6q/NMIDabOK
    EM1a9Zp6YB7EkwIVzLmW2kwciUZj6nnMr8kKkUHESDdKEyyTRss6FH9EZB+gyieP
    u6g4ZauGYZX7KPThTL/cXjjXyKyaOR7U3xWX4nZF2aoq9masKjZTTjHyuQ7GKt+8
    dhpIKooOJ6i6SE18sX50KS9h7GqBa5XLbfzi/mam2uzU+IXmJPRl/KpQEviKbL+k
    9h0gDW2oeeaEkt7r3KwzroNmau/hmDCyktSClCocF/sCzMZjMEiUPWYBcH0CAwEA
    AQKCAgABJVzdriG7r9aXnHre/gdiArqR8/LXiYrYR935tfA33hj4vc38yzAOmvBL
    7RXmMMbfwqDWSrtpxpfiuMgcYaHgfFnqfDP4EeCfBVwhLaUhk3AN/z8IE9MLMnqR
    iFvXjdobj5qNz0hs/JXYOsYQgHl82l6yzQAGP4/nRb17y71i7g/HrJZxtyciITI4
    XtN/xM9RKT4wTk1J/E+xmMZhkt6WYJxZWO+vOdtChMR08mYwziAsAiK4XaYs4Mfp
    lXuCwmg3aHauyJxEg3/n4g55AKxaytjvWwaUsMp6OmGjg6r9sqZOIFOUQXQvAylM
    1yJGrOuagiRPCf81wAeZ0oOrOS7R+4fF4Ypa+V7Cp6Ty3VPcw8BFpXJ6fRtf92kh
    ix00DnFEK/TdndyBpFKdmf8f2SSFBLrPlmTfjdMAvShE5yFpeWyXQjftI5q/0d3U
    Ug0MBby66yT/TZtTKVPdK6bG3fYvzgKCpZGrKgn+umq4XR+gh9S0ptmwNF5mzJy4
    mol5CkazGPlOSwlBc4oKeepcqZ0TKCJwonub90CJeH8IKoyRsswShRl6YTRza1SB
    Fx4Gis5xcaNp7eXnLBDgKV/1bhCUSvQ886r+Xo4nfhk9n8WrtaQFC4tFID1e8TAM
    jYxZIBpCHOZHX/+BpC3FyqD4RbI12iudyz4KwS5Ps/wlIpVMQQKCAQEA/70X3Fz2
    SJyPP9UdiiqLot1ppbagQGjG20yFnfRDhNY+q2U8N77yJUXWvE7YQ6OUTOaPuJX2
    X7vulTSQ0YyFYp0B5G4QiFtvPOpBvn7OxrFKBKxwbOU7L2rAuXWYEIRuKuwBRMFU
    oaar8gkKlnsUtUxrLM827gmL13i3GX2bmm6NhhGCKbSCoD51+UUGo7Ix5ZLznKmX
    G1mq4IxtJe8vLk/9RT9CzRV7VO61EgEh7Iji7g4cDIiZV+B9gG8YMlTOcALPpgud
    nF7SEvDuMH3dgOj+iSO9piJ53okU59Mk4Nyka3p3v6RABMcDYO1/wkbE83+Oobrx
    RiRQHtBgo1r9cQKCAQEA+cNpxVCi/BkatlzKentRabnQjfxrEQdIdc9xqzr5k2xK
    w9n+XGzeNT+HKI/S1KkfvJTQC0j9WBQ3uupf8Zg6/mNF84YCXpun3JXpvzc+4ya3
    i1AXtdul/JYU5qhMrJI+I1WXrWAls5zbIs23iz1Fq530Mb7FUQ5jmO0p123AmMGG
    hSTJDqvKDMpQXdUYQMqrSL/aNh8u7wpw2S052uj2bdbdgq1FboLzbwWTOsVYs3aS
    HABb95263Cf3OdRr4lyN6khFMLhQPUhYnn6l2ob0kIZ7V2f8fxKvJoTTDTxWpUgF
    FrdHigaDo09WYkIukj+YdSZY/ZEAu7lyMmY0l8HNzQKCAQEA7HE3jlWknp2hE7NG
    DGgpkfqDouKmZuZ4dGjbYJ5ljntGldCTTDcOSce4MYH0ERU8F51TY6XCk+B9RRXE
    jvkMmY/wH/Ji9q8SuY8cGbPEGY/wj0Ge8A9AGSbp6I4AecT21lg9FARq6sneT3hs
    gZRqIPT2YgdzEcFhuWWyY67uHmn4DuxBG634147oI/7dlJs75rVm5oElY/QTOGic
    wWXSiU8LKurCKDqkPHI2lt7VLougw9fntu7UV5sGbahJBr/B3W277hjvL5O7Rifb
    EJpOINFKBCE3RlK5ujWjTnK4te1JVtVzwYtqZQBa71KlvEkR7s8QYBcm22LXcKXX
    szB9AQKCAQEAwUua8DoX6UMEiV4G1gPaXhiQb1KLCgK48XQ6ZGqf/JgyxKBRWvZm
    go9H6vxkDnFVPn1tBU7XwvLirqX02uUVwwrReEaeTtnob68V2AbJhMLSCd9Sekwj
    ifgc9OYLcQM9U9tKJ8PhacBbV/QduIUTBl6YPmeGDdU0/4WMfE1UYORlV2XAtLn/
    BScOS5A/1OUE6qiQGJLJn/ZUn7+ApwrkrN09UYUH1x9BhwqphzJ0E3AQY9tjUZ+g
    ngHQM9FSLT20Fz0XTz1V3BfBfehGM3l+jNuHWX4Ay9eJ9iWVsQihhgjW512w4AFq
    n1knYaQWptjRBNlIxfUSvDYpSxgOW+SBgQKCAQEA7ikfNUZDmhyShcmIl9Hgcral
    o2M/ggUVwWd9AaJD+Y/WcGoR0DPGt8UGLGTBNBwbyTgHdDzsWA+02r5r+5ArhhnP
    iWQ1soQI9FpZIUCyzAjTQpfpzo5dGqpQbW9LuHJOEbDyY2wG+lFhIm4JJBJ/vws1
    yt9Y170VbPXmDdLevDLmlFOILdMJWWl3hrtlU3KEogqWKDOXciYtG5Ji0+512BqH
    yY9+uVNb1eu6MLU5R5U9GdvOFZZjShIhOlpZVR1K21dg5frBCWBZ0pvu4fZf2FAV
    lX6+ORENSjqJsQWTaeiMoAPOj8QxQuOwUCajbVkrCZV6D49E0D9XxmZcuKCAXg==
    -----END RSA PRIVATE KEY-----

    `;
const spPrivateKey = `
    -----BEGIN RSA PRIVATE KEY-----
    Proc-Type: 4,ENCRYPTED
    DEK-Info: DES-EDE3-CBC,9C86371F0420A091

    77TqgiK/IYRgO5w3ZMyV81/gk0zN5wPTGWxoztNFjQKXCySFnrL30kUqlGituBxX
    VgxwXbkoYMrd5MoDZKL5EJuf0H59hq92O0+3uwJA8QyZjOm4brQcjXKmIrkvihgs
    FvpaJiGzp6kS/O7vFBDNTQWr9yY9Y3FBPcmOUWufpRp4Q5nhpSlqnMmIqZyWQUL/
    YJSJETtzJVsk38lCqIxxDT3LtbGySahj0jRuRqspAZQeLTpnJqzNMC4vnJew9luC
    R+UffrX7gVsnwOhNtyRzYaMsLnbRfXT8Jqx2gRHg36GxkOVgyU7e62nk9CzeC0WA
    kHHCNVqqivRx9/EC0mQkkRgRzo3BZWp0o671sUsGTy57JhktiGfTnWMrl7ZfhAza
    SZnjyTwuI1bTQipIkNI3aJBTP/o/gNUE1sj5D5FZlFdpq5ks2Vxww3GNx1FRrvWd
    98z5CNt78ZR0ihLmdz/EakEBKBUteQu/5zPLUlwmGuou4wPuEHG2BsjGzb/d5Zfc
    ElIjUV+yrMmGHvBfPyPnDUrCUyLn18S1NZiCMCdN5PqCybjhk8oMPYZhWBqp8Ymr
    yHIC7BCnTJhIvgQZR6M68NwVv0aBBgH/I/DB0jADo6/B5Eajwus9i6zSv8QIbqhw
    fusKtI04vxc91aP0GWRr0J/O4mkxXYNPfa3a/I7sGTXGl0k0CygckE3fLXRy/WEk
    ikZt4UHqg5ZQ8vc5NSAM5f5Yx/72CU1I6ehFtxHsyE5yndpZXWp2X2S4l31e8fLs
    ddOoybroJgbyLrh7JT3Yac3XOEsKATWIvqU+hNYq6KwqLWev9jInHVgjzfyOKbmF
    hkrzDDHaKULYZuTsUq5mLc1SzSu98lXYfXp1WE4XsH0X0VicPzf8ZH4Kutuig0VG
    5Kg9HB/Cin65VMm0ffEiTraO6johIlwFGRrtAs38ONKgsPCQUv7ee9SEGOHViNZq
    NpWPr1KOzbI4wEB1ueKoZuEQ0a+tzfJgszJrM48bM82J6iEjN/PSOTsdTKJq9e47
    dlUp+tqQsvGkbBOIOt5OOpkr8Z+8qbEd21ojF9Q0p0T4WMThRP6YBRKvt8mmFwRs
    DjEhMiPa4L70Eqldfu2lWdI6ietfHrK97WXwQO1gF73LOnA+EdMXNxr1iLd0Tdke
    z6fUSw3hKZL+I7nX6O40+KgkhXVSZOsRz5CEvo2iChIUrYGEGDl94K/ofqGu71Y+
    G8KBvbha6EC7xcUrTYP5Gek5wsrw7cGgDZJjMsyXYFBZjQO1N6g9fncLmc5pB5Ix
    W3gLfQS/My4daWNTvrYOgfA08J4M4ZWd0v5TglxOSV78psG4J4slppDySNFB2d/3
    7JiwWVm5SMk0StLWwb2azmTvBoinnrZJzPnPlOytxvE5uGJ/i0WAik7C99YgVJkS
    9hO3FJGasrOnHeiOvMZEdRuIVspKz9iMFx7hWHpVHTTyjwceEpaiEkhmqLM9QkKh
    kCZqeWyVsKBIc0sse+CKNK8ik9eTeUlCklGMV1Q4kKjR6uuHUOLyjk/xhqslV4TS
    jnnjCjsK5YzTa4hmbHhPZIW262KoFV9TqxYKkhP5ab7AXRSakrdrY2cwACWN4AMT
    -----END RSA PRIVATE KEY-----
    `;
const idpPrivateKey = `
    -----BEGIN RSA PRIVATE KEY-----
    Proc-Type: 4,ENCRYPTED
    DEK-Info: DES-EDE3-CBC,116B0EBB2F2F0A9D

    HMmUsJPVPTsq1e06yrrskfinY21OOHosfRzibLueBg9ByFFZ7+/oW/DKy1GcDeBc
    ycL+3gylIoGUYuZ+DPC11ArjdxFqLFnHJb96rwy5h4sTP0lE+qHy+06AwsowUgp3
    pdD2unPFeydpu5h/dqgoDzkGSucz0Ty/spHXNBvns0vJO18B7XlzXUtfH5aHco22
    DyVY6FrJwMts9E4Rzs9JsxJJ7mi/6+Qsc0rOr8/6KKsRo1sKD6cvQIQ05dEvGrE9
    /2fubHkRTl+zBqOVyQvC6iUtocwxlMP4KfmyYrD1wlQAnP/+smq2G+xf7uGc4X4P
    8q0jEy2P9n5ASlwZ3XCS9hZgp8VRAcXWOYjzzNouQp3NEP9d5D3wN4aFKa/JW6pk
    a6VwraEweuyJqvZ7nnam1emW0ge0z7hJabR0+j0PnUxFIwkI5jO3HI5UiuUzuQFe
    2bTLA3XnJ7QD08ZKom0rmApbFrmm9BWBRTmt46NlQDy49VODPY4gFuQ/mpaFjaBy
    fSNJaOSS/MDuAdPabNEh3l+yCGKtHIbPVIms76PxYf6o0VVxW96/Q25hrvyOJCxn
    dVQyyJbQ1jGenu4ViDNrW9ZQfw4aJCPpY7lUQd09BGz2NMKgkrSl8bKSan4lvlF3
    ok8BjfIw+pIrTyesPU5tF0YudDxwi8fbIG70iwrpsSt2wVIMa+Nz2lwFT1dV8be7
    NARkkkhLWJYAsxsyVfdl+ucNSqhvo8xLITuG8CZnzKf0T2HMKnMNegFx/ipfM7ff
    Mx5CjayN5Oy99MWsagYEutUGzCGPAuVpqYpJuuYa3lWbFk2XWihWkAiUwgRqIluE
    M6LpO8l3LVXVjN1+6bK1GZpbfLay+E6vy4W38XMuXZSNpyhy6e+XggTPH2xbbwoi
    OcAzcojhMaxVGpxm/aXyRxg9zBdrQjtqM/aCN91ri55bvOKxELVi+D/VcZKpd2CR
    X/vWcqoGaK/6+vlPWMZSHCJkPa4KBT0aUcnEdeFWx2nmrwdrHvETzCYLAzVBSECV
    ZoYH0xTkFr/RI2AOAzx701LSuYbnPoCq+w7TXtjPaooZdYVVgrYuI+j4JOlseFS7
    1c9iRiJVPBfnpUNIZdHLw19+k81IJ/FmumiuDhfLS5pwQmtuXkO3DWZDa3UPlV8e
    6dmZeP1XGwRLL9VpOKx7NCqZM+CdEt87CXpFFWXdw8tL+3K/2r8w4lHIzBKaVPSS
    5uFqXc1vzfP6Qeov31IjeLPE1pWTHNqRPdmvt9Scq9tKS3o18wmLBxOVinOE0cxQ
    oddzPd0z5NxNYVayqZORwDdVv6CVXKnrvBSnOFFslZqv1G8/diE5BXxeaAPEMcZE
    3lD7MzdoEHK5oL2MXofLWZbNtMkOZLaLqY80zKT1UG3Gs8U44d44aLXO1dBL0HGX
    dNfNUaH+IGZf2ccS6OR1RhwIazDZ8qk0XeUwQV588adwC3FUvscVA3eHZa95z4kX
    xvHg+ylzRtKRfpSPzB2IVwgV9/rsOg0OmvwhV8+5IQpdcFr+hf2Bn6AVn6H9aX8A
    JjycN6KMcHaFa0EUqagGm9tsQLmf/MGCj8sy9am1IbRmFCz5lB5A7P/YLPM2Csjg
    -----END RSA PRIVATE KEY-----`;
const certificate = `
    -----BEGIN CERTIFICATE-----
    MIIDlzCCAn+gAwIBAgIJAO1ymQc33+bWMA0GCSqGSIb3DQEBCwUAMGIxCzAJBgNV
    BAYTAkhLMRMwEQYDVQQIDApTb21lLVN0YXRlMRowGAYDVQQKDBFJZGVudGl0eSBQ
    cm92aWRlcjEUMBIGA1UECwwLRGV2ZWxvcG1lbnQxDDAKBgNVBAMMA0lEUDAeFw0x
    NTA3MDUxODAyMjdaFw0xODA3MDQxODAyMjdaMGIxCzAJBgNVBAYTAkhLMRMwEQYD
    VQQIDApTb21lLVN0YXRlMRowGAYDVQQKDBFJZGVudGl0eSBQcm92aWRlcjEUMBIG
    A1UECwwLRGV2ZWxvcG1lbnQxDDAKBgNVBAMMA0lEUDCCASIwDQYJKoZIhvcNAQEB
    BQADggEPADCCAQoCggEBAODZsWhCe+yG0PalQPTUoD7yko5MTWMCRxJ8hSm2k7mG
    3Eg/Y2v0EBdCmTw7iDCevRqUmbmFnq7MROyV4eriJzh0KabAdZf7/k6koghst3ZU
    tWOwzshyxkBtWDwGmBpQGTGsKxJ8M1js3aSqNRXBT4OBWM9w2Glt1+8ty30RhYv3
    pSF+/HHLH7Ac+vLSIAlokaFW34RWTcJ/8rADuRWlXih4GfnIu0W/ncm5nTSaJiRA
    vr3dGDRO/khiXoJdbbOj7dHPULxVGbH9IbPK76TCwLbF7ikIMsPovVbTrpyL6vsb
    VUKeEl/5GKppTwp9DLAOeoSYpCYkkDkYKu9TRQjF02MCAwEAAaNQME4wHQYDVR0O
    BBYEFP2ut2AQdy6D1dwdwK740IHmbh38MB8GA1UdIwQYMBaAFP2ut2AQdy6D1dwd
    wK740IHmbh38MAwGA1UdEwQFMAMBAf8wDQYJKoZIhvcNAQELBQADggEBANMZUoPN
    mHzgja2PYkbvBYMHmpvUkVoiuvQ9cJPlqGTB2CRfG68BNNs/Clz8P7cIrAdkhCUw
    i1rSBhDuslGFNrSaIpv6B10FpBuKwef3G7YrPWFNEN6khY7aHNWSTHqKgs1DrGef
    2B9hvkrnHWbQVSVXrBFKe1wTCqcgGcOpYoSK7L8C6iX6uIA/uZYnVQ4NgBrizJ0a
    zkjdegz3hwO/gt4malEURy8D85/AAVt6PAzhpb9VJUGxSXr/EfntVUEz3L2gUFWW
    k1CnZFyz0rIOEt/zPmeAY8BLyd/Tjxm4Y+gwNazKq5y9AJS+m858b/nM4QdCnUE4
    yyoWAJDUHiAmvFA=
    -----END CERTIFICATE-----
    `;
const idpEncryptionKey = `
    -----BEGIN RSA PRIVATE KEY-----
    Proc-Type: 4,ENCRYPTED
    DEK-Info: DES-EDE3-CBC,860FDB9F3BE14699

    bMpTdWaAEqNciUFQhHYNv1F9N12aqOQd6cFbMozfRnNR19HW6QIPDmEOPSSCaaRy
    QCnJhbpcSnaz9pvI7EzeJzdykDmR8Boos+0NSK9qIX0buBO55mfPr7hjx7bLFEVl
    kkHk+k9F1rLyjyAGJrVoTNoWjyuMOFUCWR7ZxoYticwM/sL+Rbhn1FsfdkdfhFW0
    08OHTouRK33Aifx0A3MWxR0ILvw49E6urtbbIrskEzKzfWQug8gY1TJhI3sbsMsI
    1bS5Vg88TvilFFBGn0Yv6GEJjgOrsrKDGKtYGhuBfK4fd4rwnQKKvC6gTKeNXIfV
    7Qm1R20LUJXC8zv35pdKoVk+NdS/MGNXJRFgO3Kkp01aVf3n1oo2+AllS02AYyWt
    1svHecsRwbibXip8gSQsOtDdpqQrEDyqZlFHXEw/IcJE9vQWEJmpHD5GFhbKtttp
    E0B3ZtNl6YcyUz0rSf9zjuMx/wReWdRb6H2WoIqoRS7vAUONDRPt7wvfjtLlDRVi
    bc2RTN8yce/57lGnA1n8bxPV5+9VxCJOEipV3io/nrj+uNO8i/0rUpkKdZy8wy2C
    Rksoxq4TxwegONz1HQcJVpJu0iBdu7B+BXVjxQQScvMQlOTbua8k+YdaCeZAb83j
    JVX89/PFy+Xj7eGyzzBTqz7dV0Xkxq9mpiMYUCoyNL5Iq1jD9Xb5TzVW1Gbh8zCZ
    YXjcZEQKeartaBC4/fRWyxqK3gJRX4SJkl4gYMQrPS2pbTzVCO+WLxSwIh3dOZpo
    eErXLSrylIv9cE2Xrs0McXAR+hfGrqgtILBWwgbh2NhmUiFfLwUTUxU51eu7QZ2T
    V1VFBX0QTmn2kM0JLSSC96mDUzbs6qfURUaXbuffF5cqdUjXgtzZj5SFEbIv4UFS
    0DAS+6i/jTGSz7aAp/uofOxhYkCqK/s2Cex2jQbDpcKXKiWzPdULOCjAh3fdCAp0
    3ua3fdAI7H8PslSDiPFrcY78OxZaWXzazEiun77WKbzrMloLMP5dpCPlUCOqxbZ0
    ykSuo0M7p/UPY34yi3AMHS9grvQQ1DykMPoqKKEheI6nUGcQ1AFcdr307ILWRsPO
    T6gHOLXZaR4+UEeYfkTKsjrMUhozx7JIyuLgTXA9TWC+tZ9WZpbJ7i3bpQ+RNwX2
    AxQSwc9ZOcNxg8YCbGlJgJHnRVhA202kNT5ORplcRKqaOaO9LK7491gaaShjaspg
    4THDnH+HHFORmbgwyO9P74wuw+n6tI40Ia3qzRLVz6sJBQMtLEN+cvNoNi3KYkNj
    GJM1iWfSz6PjrEGxbzQZKoFPPiZrVRnVfPhBNyT2OZj+TJii9CaukhmkkA2/AJmS
    5XoO3GNIaqOGYV9HLyh1++cn3NhjgFYe/Q3ORCTIg2Ltd8Qr6mYe0LcONQFgiv4c
    AUOZtOq05fJDXE74R1JjYHPaQF6uZEbTF98jN9QZIfCEvDdv1nC83MvSwATi0j5S
    LvdU/MSPaZ0VKzPc4JPwv72dveEPME6QyswKx9izioJVrQJr36YtmrhDlKR1WBny
    ISbutnQPUN5fsaIsgKDIV3T7n6519t6brobcW5bdigmf5ebFeZJ16/lYy6V77UM5
    -----END RSA PRIVATE KEY-----
    `;
const spEncryptionKey = `
    -----BEGIN RSA PRIVATE KEY-----
    Proc-Type: 4,ENCRYPTED
    DEK-Info: DES-EDE3-CBC,860FDB9F3BE14699

    bMpTdWaAEqNciUFQhHYNv1F9N12aqOQd6cFbMozfRnNR19HW6QIPDmEOPSSCaaRy
    QCnJhbpcSnaz9pvI7EzeJzdykDmR8Boos+0NSK9qIX0buBO55mfPr7hjx7bLFEVl
    kkHk+k9F1rLyjyAGJrVoTNoWjyuMOFUCWR7ZxoYticwM/sL+Rbhn1FsfdkdfhFW0
    08OHTouRK33Aifx0A3MWxR0ILvw49E6urtbbIrskEzKzfWQug8gY1TJhI3sbsMsI
    1bS5Vg88TvilFFBGn0Yv6GEJjgOrsrKDGKtYGhuBfK4fd4rwnQKKvC6gTKeNXIfV
    7Qm1R20LUJXC8zv35pdKoVk+NdS/MGNXJRFgO3Kkp01aVf3n1oo2+AllS02AYyWt
    1svHecsRwbibXip8gSQsOtDdpqQrEDyqZlFHXEw/IcJE9vQWEJmpHD5GFhbKtttp
    E0B3ZtNl6YcyUz0rSf9zjuMx/wReWdRb6H2WoIqoRS7vAUONDRPt7wvfjtLlDRVi
    bc2RTN8yce/57lGnA1n8bxPV5+9VxCJOEipV3io/nrj+uNO8i/0rUpkKdZy8wy2C
    Rksoxq4TxwegONz1HQcJVpJu0iBdu7B+BXVjxQQScvMQlOTbua8k+YdaCeZAb83j
    JVX89/PFy+Xj7eGyzzBTqz7dV0Xkxq9mpiMYUCoyNL5Iq1jD9Xb5TzVW1Gbh8zCZ
    YXjcZEQKeartaBC4/fRWyxqK3gJRX4SJkl4gYMQrPS2pbTzVCO+WLxSwIh3dOZpo
    eErXLSrylIv9cE2Xrs0McXAR+hfGrqgtILBWwgbh2NhmUiFfLwUTUxU51eu7QZ2T
    V1VFBX0QTmn2kM0JLSSC96mDUzbs6qfURUaXbuffF5cqdUjXgtzZj5SFEbIv4UFS
    0DAS+6i/jTGSz7aAp/uofOxhYkCqK/s2Cex2jQbDpcKXKiWzPdULOCjAh3fdCAp0
    3ua3fdAI7H8PslSDiPFrcY78OxZaWXzazEiun77WKbzrMloLMP5dpCPlUCOqxbZ0
    ykSuo0M7p/UPY34yi3AMHS9grvQQ1DykMPoqKKEheI6nUGcQ1AFcdr307ILWRsPO
    T6gHOLXZaR4+UEeYfkTKsjrMUhozx7JIyuLgTXA9TWC+tZ9WZpbJ7i3bpQ+RNwX2
    AxQSwc9ZOcNxg8YCbGlJgJHnRVhA202kNT5ORplcRKqaOaO9LK7491gaaShjaspg
    4THDnH+HHFORmbgwyO9P74wuw+n6tI40Ia3qzRLVz6sJBQMtLEN+cvNoNi3KYkNj
    GJM1iWfSz6PjrEGxbzQZKoFPPiZrVRnVfPhBNyT2OZj+TJii9CaukhmkkA2/AJmS
    5XoO3GNIaqOGYV9HLyh1++cn3NhjgFYe/Q3ORCTIg2Ltd8Qr6mYe0LcONQFgiv4c
    AUOZtOq05fJDXE74R1JjYHPaQF6uZEbTF98jN9QZIfCEvDdv1nC83MvSwATi0j5S
    LvdU/MSPaZ0VKzPc4JPwv72dveEPME6QyswKx9izioJVrQJr36YtmrhDlKR1WBny
    ISbutnQPUN5fsaIsgKDIV3T7n6519t6brobcW5bdigmf5ebFeZJ16/lYy6V77UM5
    -----END RSA PRIVATE KEY-----
    `;
const generateRequestID = () => {
	return "_" + randomUUID();
};
const createTemplateCallback =
	(idp: any, sp: any, email: string) => (template: any) => {
		const assertionConsumerServiceUrl =
			sp.entityMeta.getAssertionConsumerService(
				saml.Constants.wording.binding.post,
			);

		const nameIDFormat = idp.entitySetting.nameIDFormat;
		const selectedNameIDFormat = Array.isArray(nameIDFormat)
			? nameIDFormat[0]
			: nameIDFormat;

		const id = generateRequestID();
		const now = new Date();
		const fiveMinutesLater = new Date(now.getTime() + 5 * 60 * 1000);
		const tagValues = {
			ID: id,
			AssertionID: generateRequestID(),
			Destination: assertionConsumerServiceUrl,
			Audience: sp.entityMeta.getEntityID(),
			EntityID: sp.entityMeta.getEntityID(),
			SubjectRecipient: assertionConsumerServiceUrl,
			Issuer: idp.entityMeta.getEntityID(),
			IssueInstant: now.toISOString(),
			AssertionConsumerServiceURL: assertionConsumerServiceUrl,
			StatusCode: "urn:oasis:names:tc:SAML:2.0:status:Success",
			ConditionsNotBefore: now.toISOString(),
			ConditionsNotOnOrAfter: fiveMinutesLater.toISOString(),
			SubjectConfirmationDataNotOnOrAfter: fiveMinutesLater.toISOString(),
			NameIDFormat: selectedNameIDFormat,
			NameID: email,
			InResponseTo: "null",
			AuthnStatement: "",
			attrFirstName: "Test",
			attrLastName: "User",
			attrEmail: "test@email.com",
		};

		return {
			id,
			context: saml.SamlLib.replaceTagsByValue(template, tagValues),
		};
	};

const createMockSAMLIdP = (port: number) => {
	const app: ExpressApp = express();
	let server: ReturnType<typeof createServer> | undefined;

	app.use(bodyParser.urlencoded({ extended: true }));
	app.use(bodyParser.json());

	const idp = saml.IdentityProvider({
		metadata: idpMetadata,
		privateKey: idPk,
		isAssertionEncrypted: false,
		privateKeyPass: "jXmKf9By6ruLnUdRo90G",
		loginResponseTemplate: {
			context:
				'<samlp:Response xmlns:samlp="urn:oasis:names:tc:SAML:2.0:protocol" xmlns:saml="urn:oasis:names:tc:SAML:2.0:assertion" ID="{ID}" Version="2.0" IssueInstant="{IssueInstant}" Destination="{Destination}" InResponseTo="{InResponseTo}"><saml:Issuer>{Issuer}</saml:Issuer><samlp:Status><samlp:StatusCode Value="{StatusCode}"/></samlp:Status><saml:Assertion ID="{AssertionID}" Version="2.0" IssueInstant="{IssueInstant}" xmlns:xsi="http://www.w3.org/2001/XMLSchema-instance" xmlns:xs="http://www.w3.org/2001/XMLSchema" xmlns:saml="urn:oasis:names:tc:SAML:2.0:assertion"><saml:Issuer>{Issuer}</saml:Issuer><saml:Subject><saml:NameID Format="{NameIDFormat}">{NameID}</saml:NameID><saml:SubjectConfirmation Method="urn:oasis:names:tc:SAML:2.0:cm:bearer"><saml:SubjectConfirmationData NotOnOrAfter="{SubjectConfirmationDataNotOnOrAfter}" Recipient="{SubjectRecipient}" InResponseTo="{InResponseTo}"/></saml:SubjectConfirmation></saml:Subject><saml:Conditions NotBefore="{ConditionsNotBefore}" NotOnOrAfter="{ConditionsNotOnOrAfter}"><saml:AudienceRestriction><saml:Audience>{Audience}</saml:Audience></saml:AudienceRestriction></saml:Conditions>{AttributeStatement}</saml:Assertion></samlp:Response>',
			attributes: [
				{
					name: "firstName",
					valueTag: "firstName",
					nameFormat: "urn:oasis:names:tc:SAML:2.0:attrname-format:basic",
					valueXsiType: "xs:string",
				},
				{
					name: "lastName",
					valueTag: "lastName",
					nameFormat: "urn:oasis:names:tc:SAML:2.0:attrname-format:basic",
					valueXsiType: "xs:string",
				},
				{
					name: "email",
					valueTag: "email",
					nameFormat: "urn:oasis:names:tc:SAML:2.0:attrname-format:basic",
					valueXsiType: "xs:string",
				},
			],
		},
	});
	const sp = saml.ServiceProvider({
		metadata: spMetadata,
	});
	app.get(
		"/api/sso/saml2/idp/post",
		async (req: ExpressRequest, res: ExpressResponse) => {
			const user = { emailAddress: "test@email.com", famName: "hello world" };
			const { context, entityEndpoint } = await idp.createLoginResponse(
				sp,
				{} as any,
				saml.Constants.wording.binding.post,
				user,
				createTemplateCallback(idp, sp, user.emailAddress),
			);
			res.status(200).send({ samlResponse: context, entityEndpoint });
		},
	);
	app.get(
		"/api/sso/saml2/idp/redirect",
		async (req: ExpressRequest, res: ExpressResponse) => {
			const user = { emailAddress: "test@email.com", famName: "hello world" };
			const { context, entityEndpoint } = await idp.createLoginResponse(
				sp,
				{} as any,
				saml.Constants.wording.binding.post,
				user,
				createTemplateCallback(idp, sp, user.emailAddress),
			);
			res.status(200).send({ samlResponse: context, entityEndpoint });
		},
	);
	app.post("/api/sso/saml2/sp/acs", async (req: any, res: any) => {
		try {
			const parseResult = await sp.parseLoginResponse(
				idp,
				saml.Constants.wording.binding.post,
				req,
			);
			const { extract } = parseResult;
			const { attributes } = extract;
			const relayState = req.body.RelayState;
			if (relayState) {
				return res.status(200).send({ relayState, attributes });
			} else {
				return res
					.status(200)
					.send({ extract, message: "RelayState is missing." });
			}
		} catch (error) {
			console.error("Error handling SAML ACS endpoint:", error);
			res.status(500).send({ error: "Failed to process SAML response." });
		}
	});
	app.post(
		"/api/sso/saml2/callback/:providerId",
		async (req: ExpressRequest, res: ExpressResponse) => {
			const { SAMLResponse, RelayState } = req.body;
			try {
				await sp.parseLoginResponse(idp, saml.Constants.wording.binding.post, {
					body: { SAMLResponse },
				});

				res.redirect(302, RelayState || "http://localhost:3000/dashboard");
			} catch (error) {
				console.error("Error processing SAML callback:", error);
				res.status(500).send({ error: "Failed to process SAML response" });
			}
		},
	);
	app.get(
		"/api/sso/saml2/idp/metadata",
		(req: ExpressRequest, res: ExpressResponse) => {
			res.type("application/xml");
			res.send(idpMetadata);
		},
	);
	const start = () =>
		new Promise<void>((resolve) => {
			app.use(bodyParser.urlencoded({ extended: true }));
			server = app.listen(port, () => {
				console.log(`Mock SAML IdP running on port ${port}`);
				resolve();
			});
		});

	const stop = () =>
		new Promise<void>((resolve, reject) => {
			app.use(bodyParser.urlencoded({ extended: true }));
			server?.close((err) => {
				if (err) reject(err);
				else resolve();
			});
		});

	const metadataUrl = `http://localhost:${port}/idp/metadata`;

	return { start, stop, metadataUrl };
};

// Shared mock SAML IdP for all tests
const sharedMockIdP = createMockSAMLIdP(8081);

beforeAll(async () => {
	await sharedMockIdP.start();
});

afterAll(async () => {
	await sharedMockIdP.stop();
});

describe("SAML SSO with defaultSSO array", async () => {
	const data = {
		user: [],
		session: [],
		verification: [],
		account: [],
		ssoProvider: [],
	};

	const memory = memoryAdapter(data);

	const ssoOptions = {
		defaultSSO: [
			{
				domain: "localhost:8081",
				providerId: "default-saml",
				samlConfig: {
					issuer: "http://localhost:8081",
					entryPoint: "http://localhost:8081/api/sso/saml2/idp/post",
					cert: certificate,
					callbackUrl: "http://localhost:8081/dashboard",
					wantAssertionsSigned: false,
					signatureAlgorithm: "sha256",
					digestAlgorithm: "sha256",
					idpMetadata: {
						metadata: idpMetadata,
					},
					spMetadata: {
						metadata: spMetadata,
					},
					identifierFormat:
						"urn:oasis:names:tc:SAML:1.1:nameid-format:emailAddress",
				},
			},
		],
		provisionUser: vi
			.fn()
			.mockImplementation(async ({ user, userInfo, token, provider }) => {
				return {
					id: "provisioned-user-id",
					email: userInfo.email,
					name: userInfo.name,
					attributes: userInfo.attributes,
				};
			}),
	};

	const auth = betterAuth({
		database: memory,
		baseURL: "http://localhost:3000",
		emailAndPassword: {
			enabled: true,
		},
		plugins: [sso(ssoOptions)],
	});

	it("should use default SAML SSO provider from array when no provider found in database", async () => {
		const signInResponse = await auth.api.signInSSO({
			body: {
				providerId: "default-saml",
				callbackURL: "http://localhost:3000/dashboard",
			},
		});

		expect(signInResponse).toEqual({
			url: expect.stringContaining("http://localhost:8081"),
			redirect: true,
		});
	});
});

describe("SAML SSO", async () => {
	const data = {
		user: [],
		session: [],
		verification: [],
		account: [],
		ssoProvider: [],
	};

	const memory = memoryAdapter(data);

	const ssoOptions = {
		provisionUser: vi
			.fn()
			.mockImplementation(async ({ user, userInfo, token, provider }) => {
				return {
					id: "provisioned-user-id",
					email: userInfo.email,
					name: userInfo.name,
					attributes: userInfo.attributes,
				};
			}),
	};

	const auth = betterAuth({
		database: memory,
		baseURL: "http://localhost:3000",
		emailAndPassword: {
			enabled: true,
		},
		plugins: [sso(ssoOptions)],
	});

	const authClient = createAuthClient({
		baseURL: "http://localhost:3000",
		plugins: [bearer(), ssoClient()],
		fetchOptions: {
			customFetchImpl: async (url, init) => {
				return auth.handler(new Request(url, init));
			},
		},
	});

	const testUser = {
		email: "test@email.com",
		password: "password",
		name: "Test User",
	};

	beforeAll(async () => {
		await authClient.signUp.email({
			email: testUser.email,
			password: testUser.password,
			name: testUser.name,
		});
	});

	beforeEach(() => {
		data.user = [];
		data.session = [];
		data.verification = [];
		data.account = [];
		data.ssoProvider = [];

		vi.clearAllMocks();
	});

	async function getAuthHeaders() {
		const headers = new Headers();
		await authClient.signUp.email({
			email: testUser.email,
			password: testUser.password,
			name: testUser.name,
		});
		await authClient.signIn.email(testUser, {
			throw: true,
			onSuccess: setCookieToHeader(headers),
		});
		return headers;
	}

	it("should register a new SAML provider", async () => {
		const headers = await getAuthHeaders();
		await authClient.signIn.email(testUser, {
			throw: true,
			onSuccess: setCookieToHeader(headers),
		});

		const provider = await auth.api.registerSSOProvider({
			body: {
				providerId: "saml-provider-1",
				issuer: "http://localhost:8081",
				domain: "http://localhost:8081",
				samlConfig: {
					entryPoint: sharedMockIdP.metadataUrl,
					cert: certificate,
					callbackUrl: "http://localhost:8081/api/sso/saml2/callback",
					wantAssertionsSigned: false,
					signatureAlgorithm: "sha256",
					digestAlgorithm: "sha256",
					idpMetadata: {
						metadata: idpMetadata,
						privateKey: idpPrivateKey,
						privateKeyPass: "q9ALNhGT5EhfcRmp8Pg7e9zTQeP2x1bW",
						isAssertionEncrypted: true,
						encPrivateKey: idpEncryptionKey,
						encPrivateKeyPass: "g7hGcRmp8PxT5QeP2q9Ehf1bWe9zTALN",
					},
					spMetadata: {
						metadata: spMetadata,
						binding: "post",
						privateKey: spPrivateKey,
						privateKeyPass: "VHOSp5RUiBcrsjrcAuXFwU1NKCkGA8px",
						isAssertionEncrypted: true,
						encPrivateKey: spEncryptionKey,
						encPrivateKeyPass: "BXFNKpxrsjrCkGA8cAu5wUVHOSpci1RU",
					},
					identifierFormat:
						"urn:oasis:names:tc:SAML:1.1:nameid-format:emailAddress",
				},
			},
			headers,
		});
		expect(provider).toMatchObject({
			id: expect.any(String),
			issuer: "http://localhost:8081",
			samlConfig: {
				entryPoint: sharedMockIdP.metadataUrl,
				cert: expect.any(String),
				callbackUrl: "http://localhost:8081/api/sso/saml2/callback",
				wantAssertionsSigned: false,
				signatureAlgorithm: "sha256",
				digestAlgorithm: "sha256",
				identifierFormat:
					"urn:oasis:names:tc:SAML:1.1:nameid-format:emailAddress",
			},
		});
	});
	it("Should fetch sp metadata", async () => {
		const headers = await getAuthHeaders();
		await authClient.signIn.email(testUser, {
			throw: true,
			onSuccess: setCookieToHeader(headers),
		});
		const provider = await auth.api.registerSSOProvider({
			body: {
				providerId: "saml-provider-1",
				issuer: "http://localhost:8081",
				domain: "http://localhost:8081",
				samlConfig: {
					entryPoint: sharedMockIdP.metadataUrl,
					cert: certificate,
					callbackUrl: "http://localhost:8081/api/sso/saml2/sp/acs",
					wantAssertionsSigned: false,
					signatureAlgorithm: "sha256",
					digestAlgorithm: "sha256",
					idpMetadata: {
						metadata: idpMetadata,
						privateKey: idpPrivateKey,
						privateKeyPass: "q9ALNhGT5EhfcRmp8Pg7e9zTQeP2x1bW",
						isAssertionEncrypted: true,
						encPrivateKey: idpEncryptionKey,
						encPrivateKeyPass: "g7hGcRmp8PxT5QeP2q9Ehf1bWe9zTALN",
					},
					spMetadata: {
						metadata: spMetadata,
						binding: "post",
						privateKey: spPrivateKey,
						privateKeyPass: "VHOSp5RUiBcrsjrcAuXFwU1NKCkGA8px",
						isAssertionEncrypted: true,
						encPrivateKey: spEncryptionKey,
						encPrivateKeyPass: "BXFNKpxrsjrCkGA8cAu5wUVHOSpci1RU",
					},
					identifierFormat:
						"urn:oasis:names:tc:SAML:1.1:nameid-format:emailAddress",
				},
			},
			headers,
		});

		const spMetadataRes = await auth.api.spMetadata({
			query: {
				providerId: provider.providerId,
			},
		});
		const spMetadataResResValue = await spMetadataRes.text();
		expect(spMetadataRes.status).toBe(200);
		expect(spMetadataResResValue).toBe(spMetadata);
	});
	it("Should fetch sp metadata", async () => {
		const headers = await getAuthHeaders();
		await authClient.signIn.email(testUser, {
			throw: true,
			onSuccess: setCookieToHeader(headers),
		});
		const issuer = "http://localhost:8081";
		const provider = await auth.api.registerSSOProvider({
			body: {
				providerId: "saml-provider-1",
				issuer: issuer,
				domain: issuer,
				samlConfig: {
					entryPoint: sharedMockIdP.metadataUrl,
					cert: certificate,
					callbackUrl: `${issuer}/api/sso/saml2/sp/acs`,
					wantAssertionsSigned: false,
					signatureAlgorithm: "sha256",
					digestAlgorithm: "sha256",
					idpMetadata: {
						metadata: idpMetadata,
						privateKey: idpPrivateKey,
						privateKeyPass: "q9ALNhGT5EhfcRmp8Pg7e9zTQeP2x1bW",
						isAssertionEncrypted: true,
						encPrivateKey: idpEncryptionKey,
						encPrivateKeyPass: "g7hGcRmp8PxT5QeP2q9Ehf1bWe9zTALN",
					},
					spMetadata: {
						binding: "post",
						privateKey: spPrivateKey,
						privateKeyPass: "VHOSp5RUiBcrsjrcAuXFwU1NKCkGA8px",
						isAssertionEncrypted: true,
						encPrivateKey: spEncryptionKey,
						encPrivateKeyPass: "BXFNKpxrsjrCkGA8cAu5wUVHOSpci1RU",
					},
					identifierFormat:
						"urn:oasis:names:tc:SAML:1.1:nameid-format:emailAddress",
				},
			},
			headers,
		});

		const spMetadataRes = await auth.api.spMetadata({
			query: {
				providerId: provider.providerId,
			},
		});
		const spMetadataResResValue = await spMetadataRes.text();
		expect(spMetadataRes.status).toBe(200);
		expect(spMetadataResResValue).toBeDefined();
		expect(spMetadataResResValue).toContain(
			"urn:oasis:names:tc:SAML:1.1:nameid-format:emailAddress",
		);
		expect(spMetadataResResValue).toContain(
			"urn:oasis:names:tc:SAML:2.0:bindings:HTTP-POST",
		);
		expect(spMetadataResResValue).toContain(
			`<EntityDescriptor entityID="${issuer}"`,
		);
		expect(spMetadataResResValue).toContain(
			`Location="${issuer}/api/sso/saml2/sp/acs"`,
		);
	});
	it("should initiate SAML login and handle response", async () => {
		const headers = await getAuthHeaders();
		await authClient.signIn.email(testUser, {
			throw: true,
			onSuccess: setCookieToHeader(headers),
		});
		await auth.api.registerSSOProvider({
			body: {
				providerId: "saml-provider-1",
				issuer: "http://localhost:8081",
				domain: "http://localhost:8081",
				samlConfig: {
					entryPoint: "http://localhost:8081/api/sso/saml2/idp/post",
					cert: certificate,
					callbackUrl: "http://localhost:8081/dashboard",
					wantAssertionsSigned: false,
					signatureAlgorithm: "sha256",
					digestAlgorithm: "sha256",
					idpMetadata: {
						metadata: idpMetadata,
						privateKey: idpPrivateKey,
						privateKeyPass: "q9ALNhGT5EhfcRmp8Pg7e9zTQeP2x1bW",
						isAssertionEncrypted: true,
						encPrivateKey: idpEncryptionKey,
						encPrivateKeyPass: "g7hGcRmp8PxT5QeP2q9Ehf1bWe9zTALN",
					},
					spMetadata: {
						metadata: spMetadata,
						binding: "post",
						privateKey: spPrivateKey,
						privateKeyPass: "VHOSp5RUiBcrsjrcAuXFwU1NKCkGA8px",
						isAssertionEncrypted: true,
						encPrivateKey: spEncryptionKey,
						encPrivateKeyPass: "BXFNKpxrsjrCkGA8cAu5wUVHOSpci1RU",
					},
					identifierFormat:
						"urn:oasis:names:tc:SAML:1.1:nameid-format:emailAddress",
				},
			},
			headers,
		});

		const signInResponse = await auth.api.signInSSO({
			body: {
				providerId: "saml-provider-1",
				callbackURL: "http://localhost:3000/dashboard",
			},
		});

		expect(signInResponse).toEqual({
			url: expect.stringContaining("http://localhost:8081"),
			redirect: true,
		});
		let samlResponse: any;
		await betterFetch(signInResponse?.url as string, {
			onSuccess: async (context) => {
				samlResponse = await context.data;
			},
		});
		let redirectLocation = "";
		await betterFetch(
			"http://localhost:8081/api/sso/saml2/callback/saml-provider-1",
			{
				method: "POST",
				redirect: "manual",
				headers: {
					"Content-Type": "application/x-www-form-urlencoded",
				},
				body: new URLSearchParams({
					SAMLResponse: samlResponse.samlResponse,
				}),
				onError: (context) => {
					expect(context.response.status).toBe(302);
					redirectLocation = context.response.headers.get("location") || "";
				},
			},
		);
		expect(redirectLocation).toBe("http://localhost:3000/dashboard");
	});

	it("should not allow creating a provider if limit is set to 0", async () => {
		const { auth, signInWithTestUser } = await getTestInstance({
			plugins: [sso({ providersLimit: 0 })],
		});
		const { headers } = await signInWithTestUser();
		await expect(
			auth.api.registerSSOProvider({
				body: {
					providerId: "saml-provider-1",
					issuer: "http://localhost:8081",
					domain: "http://localhost:8081",
					samlConfig: {
						entryPoint: sharedMockIdP.metadataUrl,
						cert: certificate,
						callbackUrl: "http://localhost:8081/api/sso/saml2/callback",
						wantAssertionsSigned: false,
						signatureAlgorithm: "sha256",
						digestAlgorithm: "sha256",
						spMetadata: {
							metadata: spMetadata,
						},
					},
				},
				headers,
			}),
		).rejects.toMatchObject({
			status: "FORBIDDEN",
			body: { message: "SSO provider registration is disabled" },
		});
	});

	it("should not allow creating a provider if limit is reached", async () => {
		const { auth, signInWithTestUser } = await getTestInstance({
			plugins: [sso({ providersLimit: 1 })],
		});
		const { headers } = await signInWithTestUser();

		await auth.api.registerSSOProvider({
			body: {
				providerId: "saml-provider-1",
				issuer: "http://localhost:8081",
				domain: "http://localhost:8081",
				samlConfig: {
					entryPoint: sharedMockIdP.metadataUrl,
					cert: certificate,
					callbackUrl: "http://localhost:8081/api/sso/saml2/callback",
					wantAssertionsSigned: false,
					signatureAlgorithm: "sha256",
					digestAlgorithm: "sha256",
					spMetadata: {
						metadata: spMetadata,
					},
				},
			},
			headers,
		});

		await expect(
			auth.api.registerSSOProvider({
				body: {
					providerId: "saml-provider-2",
					issuer: "http://localhost:8081",
					domain: "http://localhost:8081",
					samlConfig: {
						entryPoint: sharedMockIdP.metadataUrl,
						cert: certificate,
						callbackUrl: "http://localhost:8081/api/sso/saml2/callback",
						wantAssertionsSigned: false,
						signatureAlgorithm: "sha256",
						digestAlgorithm: "sha256",
						spMetadata: {
							metadata: spMetadata,
						},
					},
				},
				headers,
			}),
		).rejects.toMatchObject({
			status: "FORBIDDEN",
			body: {
				message: "You have reached the maximum number of SSO providers",
			},
		});
	});

	it("should not allow creating a provider if limit from function is reached", async () => {
		const { auth, signInWithTestUser } = await getTestInstance({
			plugins: [
				sso({
					providersLimit: async (user) => {
						return user.email === "pro@example.com" ? 2 : 1;
					},
				}),
			],
		});
		const { headers } = await signInWithTestUser();

		await auth.api.registerSSOProvider({
			body: {
				providerId: "saml-provider-1",
				issuer: "http://localhost:8081",
				domain: "http://localhost:8081",
				samlConfig: {
					entryPoint: sharedMockIdP.metadataUrl,
					cert: certificate,
					callbackUrl: "http://localhost:8081/api/sso/saml2/callback",
					wantAssertionsSigned: false,
					signatureAlgorithm: "sha256",
					digestAlgorithm: "sha256",
					spMetadata: {
						metadata: spMetadata,
					},
				},
			},
			headers,
		});

		await expect(
			auth.api.registerSSOProvider({
				body: {
					providerId: "saml-provider-2",
					issuer: "http://localhost:8081",
					domain: "http://localhost:8081",
					samlConfig: {
						entryPoint: sharedMockIdP.metadataUrl,
						cert: certificate,
						callbackUrl: "http://localhost:8081/api/sso/saml2/callback",
						wantAssertionsSigned: false,
						signatureAlgorithm: "sha256",
						digestAlgorithm: "sha256",
						spMetadata: {
							metadata: spMetadata,
						},
					},
				},
				headers,
			}),
		).rejects.toMatchObject({
			status: "FORBIDDEN",
			body: {
				message: "You have reached the maximum number of SSO providers",
			},
		});
	});

	it("should not allow creating a provider with duplicate providerId", async () => {
		const headers = await getAuthHeaders();
		await authClient.signIn.email(testUser, {
			throw: true,
			onSuccess: setCookieToHeader(headers),
		});

		await auth.api.registerSSOProvider({
			body: {
				providerId: "duplicate-provider",
				issuer: "http://localhost:8081",
				domain: "http://localhost:8081",
				samlConfig: {
					entryPoint: sharedMockIdP.metadataUrl,
					cert: certificate,
					callbackUrl: "http://localhost:8081/api/sso/saml2/callback",
					spMetadata: {
						metadata: spMetadata,
					},
				},
			},
			headers,
		});

		await expect(
			auth.api.registerSSOProvider({
				body: {
					providerId: "duplicate-provider",
					issuer: "http://localhost:8082",
					domain: "http://localhost:8082",
					samlConfig: {
						entryPoint: sharedMockIdP.metadataUrl,
						cert: certificate,
						callbackUrl: "http://localhost:8082/api/sso/saml2/callback",
						spMetadata: {
							metadata: spMetadata,
						},
					},
				},
				headers,
			}),
		).rejects.toMatchObject({
			status: "UNPROCESSABLE_ENTITY",
			body: {
				message: "SSO provider with this providerId already exists",
			},
		});
	});

	it("should initiate SAML login and validate RelayState", async () => {
		const { auth, signInWithTestUser } = await getTestInstance({
			plugins: [sso()],
		});

		const { headers } = await signInWithTestUser();
		await auth.api.registerSSOProvider({
			body: {
				providerId: "saml-provider-1",
				issuer: "http://localhost:8081",
				domain: "http://localhost:8081",
				samlConfig: {
					entryPoint: "http://localhost:8081/api/sso/saml2/idp/post",
					cert: certificate,
					callbackUrl: "http://localhost:3000/dashboard",
					wantAssertionsSigned: false,
					signatureAlgorithm: "sha256",
					digestAlgorithm: "sha256",
					idpMetadata: {
						metadata: idpMetadata,
					},
					spMetadata: {
						metadata: spMetadata,
					},
					identifierFormat:
						"urn:oasis:names:tc:SAML:1.1:nameid-format:emailAddress",
				},
			},
			headers,
		});

		const response = await auth.api.signInSSO({
			body: {
				providerId: "saml-provider-1",
				callbackURL: "http://localhost:3000/dashboard",
			},
			returnHeaders: true,
		});

		const signInResponse = response.response;
		expect(signInResponse).toEqual({
			url: expect.stringContaining("http://localhost:8081"),
			redirect: true,
		});

		let samlResponse: any;
		await betterFetch(signInResponse?.url, {
			onSuccess: async (context) => {
				samlResponse = await context.data;
			},
		});

		let samlRedirectUrl = new URL(signInResponse?.url);
		const callbackResponse = await auth.api.callbackSSOSAML({
			method: "POST",
			body: {
				SAMLResponse: samlResponse.samlResponse,
				RelayState: samlRedirectUrl.searchParams.get("RelayState") ?? "",
			},
			headers: {
				Cookie: response.headers.get("set-cookie") ?? "",
			},
			params: {
				providerId: "saml-provider-1",
			},
			asResponse: true,
		});

		expect(callbackResponse.headers.get("location")).toContain("dashboard");
	});

	it("should initiate SAML login and fallback to callbackUrl on invalid RelayState", async () => {
		const { auth, signInWithTestUser } = await getTestInstance({
			plugins: [sso()],
		});

		const { headers } = await signInWithTestUser();
		await auth.api.registerSSOProvider({
			body: {
				providerId: "saml-provider-1",
				issuer: "http://localhost:8081",
				domain: "http://localhost:8081",
				samlConfig: {
					entryPoint: "http://localhost:8081/api/sso/saml2/idp/post",
					cert: certificate,
					callbackUrl: "http://localhost:3000/dashboard",
					wantAssertionsSigned: false,
					signatureAlgorithm: "sha256",
					digestAlgorithm: "sha256",
					idpMetadata: {
						metadata: idpMetadata,
					},
					spMetadata: {
						metadata: spMetadata,
					},
					identifierFormat:
						"urn:oasis:names:tc:SAML:1.1:nameid-format:emailAddress",
				},
			},
			headers,
		});

		const response = await auth.api.signInSSO({
			body: {
				providerId: "saml-provider-1",
				callbackURL: "http://localhost:3000/dashboard",
			},
			returnHeaders: true,
		});

		const signInResponse = response.response;
		expect(signInResponse).toEqual({
			url: expect.stringContaining("http://localhost:8081"),
			redirect: true,
		});

		let samlResponse: any;
		await betterFetch(signInResponse?.url, {
			onSuccess: async (context) => {
				samlResponse = await context.data;
			},
		});

		const callbackResponse = await auth.api.callbackSSOSAML({
			method: "POST",
			body: {
				SAMLResponse: samlResponse.samlResponse,
				RelayState: "not-the-right-relay-state",
			},
			headers: {
				Cookie: response.headers.get("set-cookie") ?? "",
			},
			params: {
				providerId: "saml-provider-1",
			},
			asResponse: true,
		});

		expect(callbackResponse.status).toBe(302);
		expect(callbackResponse.headers.get("location")).toBe(
			"http://localhost:3000/dashboard",
		);
	});

	it("should initiate SAML login and signup user when disableImplicitSignUp is true but requestSignup is explicitly enabled", async () => {
		const { auth, signInWithTestUser } = await getTestInstance({
			plugins: [sso({ disableImplicitSignUp: true })],
		});

		const { headers } = await signInWithTestUser();
		await auth.api.registerSSOProvider({
			body: {
				providerId: "saml-provider-1",
				issuer: "http://localhost:8081",
				domain: "http://localhost:8081",
				samlConfig: {
					entryPoint: "http://localhost:8081/api/sso/saml2/idp/post",
					cert: certificate,
					callbackUrl: "http://localhost:3000/dashboard",
					wantAssertionsSigned: false,
					signatureAlgorithm: "sha256",
					digestAlgorithm: "sha256",
					idpMetadata: {
						metadata: idpMetadata,
					},
					spMetadata: {
						metadata: spMetadata,
					},
					identifierFormat:
						"urn:oasis:names:tc:SAML:1.1:nameid-format:emailAddress",
				},
			},
			headers,
		});

		const response = await auth.api.signInSSO({
			body: {
				providerId: "saml-provider-1",
				callbackURL: "http://localhost:3000/dashboard",
				requestSignUp: true,
			},
			returnHeaders: true,
		});

		const signInResponse = response.response;
		expect(signInResponse).toEqual({
			url: expect.stringContaining("http://localhost:8081"),
			redirect: true,
		});

		let samlResponse: any;
		await betterFetch(signInResponse?.url, {
			onSuccess: async (context) => {
				samlResponse = await context.data;
			},
		});

		let samlRedirectUrl = new URL(signInResponse?.url);
		const callbackResponse = await auth.api.callbackSSOSAML({
			method: "POST",
			body: {
				SAMLResponse: samlResponse.samlResponse,
				RelayState: samlRedirectUrl.searchParams.get("RelayState") ?? "",
			},
			headers: {
				Cookie: response.headers.get("set-cookie") ?? "",
			},
			params: {
				providerId: "saml-provider-1",
			},
			asResponse: true,
		});

		expect(callbackResponse.headers.get("location")).toContain("dashboard");
	});

	it("should reject SAML sign-in when disableImplicitSignUp is true and user doesn't exist", async () => {
		const { auth: authWithDisabledSignUp, signInWithTestUser } =
			await getTestInstance({
				plugins: [sso({ disableImplicitSignUp: true })],
			});

		const { headers } = await signInWithTestUser();

		// Register SAML provider
		await authWithDisabledSignUp.api.registerSSOProvider({
			body: {
				providerId: "saml-test-provider",
				issuer: "http://localhost:8081",
				domain: "http://localhost:8081",
				samlConfig: {
					entryPoint: "http://localhost:8081/api/sso/saml2/idp/post",
					cert: certificate,
					callbackUrl: "http://localhost:3000/dashboard",
					wantAssertionsSigned: false,
					signatureAlgorithm: "sha256",
					digestAlgorithm: "sha256",
					idpMetadata: {
						metadata: idpMetadata,
					},
					spMetadata: {
						metadata: spMetadata,
					},
					identifierFormat:
						"urn:oasis:names:tc:SAML:1.1:nameid-format:emailAddress",
				},
			},
			headers: headers,
		});

		// Identity Provider-initiated: Get SAML response directly from IdP
		// The mock IdP will return test@email.com, which doesn't exist in the DB
		let samlResponse: any;
		await betterFetch("http://localhost:8081/api/sso/saml2/idp/post", {
			onSuccess: async (context) => {
				samlResponse = await context.data;
			},
		});

		const response = await authWithDisabledSignUp.handler(
			new Request(
				"http://localhost:3000/api/auth/sso/saml2/callback/saml-test-provider",
				{
					method: "POST",
					headers: {
						"Content-Type": "application/x-www-form-urlencoded",
					},
					body: new URLSearchParams({
						SAMLResponse: samlResponse.samlResponse,
						RelayState: "http://localhost:3000/dashboard",
					}),
				},
			),
		);

		expect(response.status).toBe(302);
		const redirectLocation = response.headers.get("location") || "";
		expect(redirectLocation).toContain("error=signup_disabled");
	});

	it("should reject SAML ACS (IdP-initiated) when disableImplicitSignUp is true and user doesn't exist", async () => {
		const { auth: authWithDisabledSignUp, signInWithTestUser } =
			await getTestInstance({
				plugins: [sso({ disableImplicitSignUp: true })],
			});

		const { headers } = await signInWithTestUser();

		await authWithDisabledSignUp.api.registerSSOProvider({
			body: {
				providerId: "saml-acs-test-provider",
				issuer: "http://localhost:8081",
				domain: "http://localhost:8081",
				samlConfig: {
					entryPoint: "http://localhost:8081/api/sso/saml2/idp/post",
					cert: certificate,
					callbackUrl: "http://localhost:3000/dashboard",
					wantAssertionsSigned: false,
					signatureAlgorithm: "sha256",
					digestAlgorithm: "sha256",
					idpMetadata: {
						metadata: idpMetadata,
					},
					spMetadata: {
						metadata: spMetadata,
					},
					identifierFormat:
						"urn:oasis:names:tc:SAML:1.1:nameid-format:emailAddress",
				},
			},
			headers: headers,
		});

		let samlResponse: any;
		await betterFetch("http://localhost:8081/api/sso/saml2/idp/post", {
			onSuccess: async (context) => {
				samlResponse = await context.data;
			},
		});

		const response = await authWithDisabledSignUp.handler(
			new Request(
				"http://localhost:3000/api/auth/sso/saml2/sp/acs/saml-acs-test-provider",
				{
					method: "POST",
					headers: {
						"Content-Type": "application/x-www-form-urlencoded",
					},
					body: new URLSearchParams({
						SAMLResponse: samlResponse.samlResponse,
						RelayState: "http://localhost:3000/dashboard",
					}),
				},
			),
		);

		expect(response.status).toBe(302);
		const redirectLocation = response.headers.get("location") || "";
		expect(redirectLocation).toContain("error=signup_disabled");
	});

	it("should deny account linking when provider is not trusted and domain is not verified", async () => {
		const { auth: authUntrusted, signInWithTestUser } = await getTestInstance({
			account: {
				accountLinking: {
					enabled: true,
					trustedProviders: [],
				},
			},
			plugins: [sso()],
		});

		const { headers } = await signInWithTestUser();

		await authUntrusted.api.registerSSOProvider({
			body: {
				providerId: "untrusted-saml-provider",
				issuer: "http://localhost:8081",
				domain: "http://localhost:8081",
				samlConfig: {
					entryPoint: "http://localhost:8081/api/sso/saml2/idp/post",
					cert: certificate,
					callbackUrl: "http://localhost:3000/dashboard",
					wantAssertionsSigned: false,
					signatureAlgorithm: "sha256",
					digestAlgorithm: "sha256",
					idpMetadata: {
						metadata: idpMetadata,
					},
					spMetadata: {
						metadata: spMetadata,
					},
					identifierFormat:
						"urn:oasis:names:tc:SAML:1.1:nameid-format:emailAddress",
				},
			},
			headers,
		});

		const ctx = await authUntrusted.$context;
		await ctx.adapter.create({
			model: "user",
			data: {
				id: "existing-user-id",
				email: "test@email.com",
				name: "Existing User",
				emailVerified: true,
				createdAt: new Date(),
				updatedAt: new Date(),
			},
		});

		let samlResponse: any;
		await betterFetch("http://localhost:8081/api/sso/saml2/idp/post", {
			onSuccess: async (context) => {
				samlResponse = await context.data;
			},
		});

		const response = await authUntrusted.handler(
			new Request(
				"http://localhost:3000/api/auth/sso/saml2/callback/untrusted-saml-provider",
				{
					method: "POST",
					headers: {
						"Content-Type": "application/x-www-form-urlencoded",
					},
					body: new URLSearchParams({
						SAMLResponse: samlResponse.samlResponse,
					}),
				},
			),
		);

		expect(response.status).toBe(302);
		const redirectLocation = response.headers.get("location") || "";
		expect(redirectLocation).toContain("error=account_not_linked");
	});

	it("should allow account linking when provider is in trustedProviders", async () => {
		const { auth: authWithTrusted, signInWithTestUser } = await getTestInstance(
			{
				account: {
					accountLinking: {
						enabled: true,
						trustedProviders: ["trusted-saml-provider"],
					},
				},
				plugins: [sso()],
			},
		);

		const { headers } = await signInWithTestUser();

		await authWithTrusted.api.registerSSOProvider({
			body: {
				providerId: "trusted-saml-provider",
				issuer: "http://localhost:8081",
				domain: "http://localhost:8081",
				samlConfig: {
					entryPoint: "http://localhost:8081/api/sso/saml2/idp/post",
					cert: certificate,
					callbackUrl: "http://localhost:3000/dashboard",
					wantAssertionsSigned: false,
					signatureAlgorithm: "sha256",
					digestAlgorithm: "sha256",
					idpMetadata: {
						metadata: idpMetadata,
					},
					spMetadata: {
						metadata: spMetadata,
					},
					identifierFormat:
						"urn:oasis:names:tc:SAML:1.1:nameid-format:emailAddress",
				},
			},
			headers,
		});

		const ctx = await authWithTrusted.$context;
		await ctx.adapter.create({
			model: "user",
			data: {
				id: "existing-user-id-2",
				email: "test@email.com",
				name: "Existing User",
				emailVerified: true,
				createdAt: new Date(),
				updatedAt: new Date(),
			},
		});

		let samlResponse: any;
		await betterFetch("http://localhost:8081/api/sso/saml2/idp/post", {
			onSuccess: async (context) => {
				samlResponse = await context.data;
			},
		});

		const response = await authWithTrusted.handler(
			new Request(
				"http://localhost:3000/api/auth/sso/saml2/callback/trusted-saml-provider",
				{
					method: "POST",
					headers: {
						"Content-Type": "application/x-www-form-urlencoded",
					},
					body: new URLSearchParams({
						SAMLResponse: samlResponse.samlResponse,
					}),
				},
			),
		);

		expect(response.status).toBe(302);
		const redirectLocation = response.headers.get("location") || "";
		expect(redirectLocation).not.toContain("error");
		expect(redirectLocation).toContain("dashboard");
	});

	it("should reject unsolicited SAML response when allowIdpInitiated is false", async () => {
		const { auth, signInWithTestUser } = await getTestInstance({
			plugins: [
				sso({
					saml: {
						enableInResponseToValidation: true,
						allowIdpInitiated: false,
					},
				}),
			],
		});

		const { headers } = await signInWithTestUser();

		await auth.api.registerSSOProvider({
			body: {
				providerId: "strict-saml-provider",
				issuer: "http://localhost:8081",
				domain: "http://localhost:8081",
				samlConfig: {
					entryPoint: "http://localhost:8081/api/sso/saml2/idp/post",
					cert: certificate,
					callbackUrl: "http://localhost:3000/dashboard",
					wantAssertionsSigned: false,
					signatureAlgorithm: "sha256",
					digestAlgorithm: "sha256",
					idpMetadata: {
						metadata: idpMetadata,
					},
					spMetadata: {
						metadata: spMetadata,
					},
					identifierFormat:
						"urn:oasis:names:tc:SAML:1.1:nameid-format:emailAddress",
				},
			},
			headers,
		});

		let samlResponse: any;
		await betterFetch("http://localhost:8081/api/sso/saml2/idp/post", {
			onSuccess: async (context) => {
				samlResponse = await context.data;
			},
		});

		const response = await auth.handler(
			new Request(
				"http://localhost:3000/api/auth/sso/saml2/callback/strict-saml-provider",
				{
					method: "POST",
					headers: {
						"Content-Type": "application/x-www-form-urlencoded",
					},
					body: new URLSearchParams({
						SAMLResponse: samlResponse.samlResponse,
					}),
				},
			),
		);

		expect(response.status).toBe(302);
		const redirectLocation = response.headers.get("location") || "";
		expect(redirectLocation).toContain("error=unsolicited_response");
	});

	it("should allow unsolicited SAML response when allowIdpInitiated is true (default)", async () => {
		const { auth, signInWithTestUser } = await getTestInstance({
			plugins: [
				sso({
					saml: {
						enableInResponseToValidation: true,
						allowIdpInitiated: true,
					},
				}),
			],
		});

		const { headers } = await signInWithTestUser();

		await auth.api.registerSSOProvider({
			body: {
				providerId: "permissive-saml-provider",
				issuer: "http://localhost:8081",
				domain: "http://localhost:8081",
				samlConfig: {
					entryPoint: "http://localhost:8081/api/sso/saml2/idp/post",
					cert: certificate,
					callbackUrl: "http://localhost:3000/dashboard",
					wantAssertionsSigned: false,
					signatureAlgorithm: "sha256",
					digestAlgorithm: "sha256",
					idpMetadata: {
						metadata: idpMetadata,
					},
					spMetadata: {
						metadata: spMetadata,
					},
					identifierFormat:
						"urn:oasis:names:tc:SAML:1.1:nameid-format:emailAddress",
				},
			},
			headers,
		});

		let samlResponse: any;
		await betterFetch("http://localhost:8081/api/sso/saml2/idp/post", {
			onSuccess: async (context) => {
				samlResponse = await context.data;
			},
		});

		const response = await auth.handler(
			new Request(
				"http://localhost:3000/api/auth/sso/saml2/callback/permissive-saml-provider",
				{
					method: "POST",
					headers: {
						"Content-Type": "application/x-www-form-urlencoded",
					},
					body: new URLSearchParams({
						SAMLResponse: samlResponse.samlResponse,
					}),
				},
			),
		);

		expect(response.status).toBe(302);
		const redirectLocation = response.headers.get("location") || "";
		expect(redirectLocation).not.toContain("error=unsolicited_response");
	});

	it("should skip InResponseTo validation when not explicitly enabled (backward compatibility)", async () => {
		const { auth, signInWithTestUser } = await getTestInstance({
			plugins: [sso()],
		});

		const { headers } = await signInWithTestUser();

		await auth.api.registerSSOProvider({
			body: {
				providerId: "legacy-saml-provider",
				issuer: "http://localhost:8081",
				domain: "http://localhost:8081",
				samlConfig: {
					entryPoint: "http://localhost:8081/api/sso/saml2/idp/post",
					cert: certificate,
					callbackUrl: "http://localhost:3000/dashboard",
					wantAssertionsSigned: false,
					signatureAlgorithm: "sha256",
					digestAlgorithm: "sha256",
					idpMetadata: {
						metadata: idpMetadata,
					},
					spMetadata: {
						metadata: spMetadata,
					},
					identifierFormat:
						"urn:oasis:names:tc:SAML:1.1:nameid-format:emailAddress",
				},
			},
			headers,
		});

		let samlResponse: any;
		await betterFetch("http://localhost:8081/api/sso/saml2/idp/post", {
			onSuccess: async (context) => {
				samlResponse = await context.data;
			},
		});

		const response = await auth.handler(
			new Request(
				"http://localhost:3000/api/auth/sso/saml2/callback/legacy-saml-provider",
				{
					method: "POST",
					headers: {
						"Content-Type": "application/x-www-form-urlencoded",
					},
					body: new URLSearchParams({
						SAMLResponse: samlResponse.samlResponse,
					}),
				},
			),
		);

		expect(response.status).toBe(302);
		const redirectLocation = response.headers.get("location") || "";
		expect(redirectLocation).not.toContain("error=");
	});

<<<<<<< HEAD
	it("should enable validation automatically when custom authnRequestStore is provided", async () => {
		const customStore = createInMemoryAuthnRequestStore();

		const { auth, signInWithTestUser } = await getTestInstance({
			plugins: [
				sso({
					saml: {
						authnRequestStore: customStore,
						allowIdpInitiated: false,
					},
				}),
			],
		});

		const { headers } = await signInWithTestUser();

		await auth.api.registerSSOProvider({
			body: {
				providerId: "custom-store-provider",
				issuer: "http://localhost:8081",
				domain: "http://localhost:8081",
				samlConfig: {
					entryPoint: "http://localhost:8081/api/sso/saml2/idp/post",
					cert: certificate,
					callbackUrl: "http://localhost:3000/dashboard",
					wantAssertionsSigned: false,
					signatureAlgorithm: "sha256",
					digestAlgorithm: "sha256",
					idpMetadata: {
						metadata: idpMetadata,
					},
					spMetadata: {
						metadata: spMetadata,
					},
					identifierFormat:
						"urn:oasis:names:tc:SAML:1.1:nameid-format:emailAddress",
				},
			},
			headers,
		});

		let samlResponse: any;
		await betterFetch("http://localhost:8081/api/sso/saml2/idp/post", {
			onSuccess: async (context) => {
				samlResponse = await context.data;
			},
		});

		const response = await auth.handler(
			new Request(
				"http://localhost:3000/api/auth/sso/saml2/callback/custom-store-provider",
				{
					method: "POST",
					headers: {
						"Content-Type": "application/x-www-form-urlencoded",
					},
					body: new URLSearchParams({
						SAMLResponse: samlResponse.samlResponse,
					}),
				},
			),
		);

		expect(response.status).toBe(302);
		const redirectLocation = response.headers.get("location") || "";
		expect(redirectLocation).toContain("error=unsolicited_response");
	});

	it("should use verification table for InResponseTo validation when no custom store is provided", async () => {
		// When enableInResponseToValidation is true and no custom authnRequestStore is provided,
		// the plugin uses the verification table (database) for storing AuthnRequest IDs
=======
	it("should use verification table for InResponseTo validation", async () => {
>>>>>>> 0227dde8
		const { auth, signInWithTestUser } = await getTestInstance({
			plugins: [
				sso({
					saml: {
						enableInResponseToValidation: true,
						allowIdpInitiated: false,
					},
				}),
			],
		});

		const { headers } = await signInWithTestUser();

		await auth.api.registerSSOProvider({
			body: {
				providerId: "db-fallback-provider",
				issuer: "http://localhost:8081",
				domain: "http://localhost:8081",
				samlConfig: {
					entryPoint: "http://localhost:8081/api/sso/saml2/idp/post",
					cert: certificate,
					callbackUrl: "http://localhost:3000/dashboard",
					wantAssertionsSigned: false,
					signatureAlgorithm: "sha256",
					digestAlgorithm: "sha256",
					idpMetadata: {
						metadata: idpMetadata,
					},
					spMetadata: {
						metadata: spMetadata,
					},
					identifierFormat:
						"urn:oasis:names:tc:SAML:1.1:nameid-format:emailAddress",
				},
			},
			headers,
		});

		// Try to use an unsolicited response - should be rejected since allowIdpInitiated is false
		// This proves the validation is working via the verification table fallback
		let samlResponse: any;
		await betterFetch("http://localhost:8081/api/sso/saml2/idp/post", {
			onSuccess: async (context) => {
				samlResponse = await context.data;
			},
		});

		const response = await auth.handler(
			new Request(
				"http://localhost:3000/api/auth/sso/saml2/callback/db-fallback-provider",
				{
					method: "POST",
					headers: {
						"Content-Type": "application/x-www-form-urlencoded",
					},
					body: new URLSearchParams({
						SAMLResponse: samlResponse.samlResponse,
					}),
				},
			),
		);

		// Should reject unsolicited response, proving validation is active
		expect(response.status).toBe(302);
		const redirectLocation = response.headers.get("location") || "";
		expect(redirectLocation).toContain("error=unsolicited_response");
	});
});

describe("SAML SSO with custom fields", () => {
	const ssoOptions = {
		modelName: "sso_provider",
		fields: {
			issuer: "the_issuer",
			oidcConfig: "oidc_config",
			samlConfig: "saml_config",
			userId: "user_id",
			providerId: "provider_id",
			organizationId: "organization_id",
			domain: "the_domain",
		},
	};

	const data = {
		user: [],
		session: [],
		verification: [],
		account: [],
		sso_provider: [],
	};

	const memory = memoryAdapter(data);

	const auth = betterAuth({
		database: memory,
		baseURL: "http://localhost:3000",
		emailAndPassword: {
			enabled: true,
		},
		plugins: [sso(ssoOptions)],
	});

	const authClient = createAuthClient({
		baseURL: "http://localhost:3000",
		plugins: [bearer(), ssoClient()],
		fetchOptions: {
			customFetchImpl: async (url, init) => {
				return auth.handler(new Request(url, init));
			},
		},
	});

	const testUser = {
		email: "test@email.com",
		password: "password",
		name: "Test User",
	};

	beforeAll(async () => {
		await authClient.signUp.email({
			email: testUser.email,
			password: testUser.password,
			name: testUser.name,
		});
	});

	beforeEach(() => {
		data.user = [];
		data.session = [];
		data.verification = [];
		data.account = [];
		data.sso_provider = [];

		vi.clearAllMocks();
	});

	async function getAuthHeaders() {
		const headers = new Headers();
		await authClient.signUp.email({
			email: testUser.email,
			password: testUser.password,
			name: testUser.name,
		});
		await authClient.signIn.email(testUser, {
			throw: true,
			onSuccess: setCookieToHeader(headers),
		});
		return headers;
	}

	it("should register a new SAML provider", async () => {
		const headers = await getAuthHeaders();

		const provider = await auth.api.registerSSOProvider({
			body: {
				providerId: "saml-provider-1",
				issuer: "http://localhost:8081",
				domain: "http://localhost:8081",
				samlConfig: {
					entryPoint: sharedMockIdP.metadataUrl,
					cert: certificate,
					callbackUrl: "http://localhost:8081/api/sso/saml2/callback",
					wantAssertionsSigned: false,
					signatureAlgorithm: "sha256",
					digestAlgorithm: "sha256",
					idpMetadata: {
						metadata: idpMetadata,
						privateKey: idpPrivateKey,
						privateKeyPass: "q9ALNhGT5EhfcRmp8Pg7e9zTQeP2x1bW",
						isAssertionEncrypted: true,
						encPrivateKey: idpEncryptionKey,
						encPrivateKeyPass: "g7hGcRmp8PxT5QeP2q9Ehf1bWe9zTALN",
					},
					spMetadata: {
						metadata: spMetadata,
						binding: "post",
						privateKey: spPrivateKey,
						privateKeyPass: "VHOSp5RUiBcrsjrcAuXFwU1NKCkGA8px",
						isAssertionEncrypted: true,
						encPrivateKey: spEncryptionKey,
						encPrivateKeyPass: "BXFNKpxrsjrCkGA8cAu5wUVHOSpci1RU",
					},
					identifierFormat:
						"urn:oasis:names:tc:SAML:1.1:nameid-format:emailAddress",
				},
			},
			headers,
		});
		expect(provider).toMatchObject({
			id: expect.any(String),
			issuer: "http://localhost:8081",
			samlConfig: {
				entryPoint: sharedMockIdP.metadataUrl,
				cert: expect.any(String),
				callbackUrl: "http://localhost:8081/api/sso/saml2/callback",
				wantAssertionsSigned: false,
				signatureAlgorithm: "sha256",
				digestAlgorithm: "sha256",
				identifierFormat:
					"urn:oasis:names:tc:SAML:1.1:nameid-format:emailAddress",
			},
		});
	});
});

import { safeJsonParse } from "./utils";

describe("safeJsonParse", () => {
	it("returns object as-is when value is already an object", () => {
		const obj = { a: 1, nested: { b: 2 } };
		const result = safeJsonParse<typeof obj>(obj);
		expect(result).toBe(obj); // same reference
		expect(result).toEqual({ a: 1, nested: { b: 2 } });
	});

	it("parses stringified JSON when value is a string", () => {
		const json = '{"a":1,"nested":{"b":2}}';
		const result = safeJsonParse<{ a: number; nested: { b: number } }>(json);
		expect(result).toEqual({ a: 1, nested: { b: 2 } });
	});

	it("returns null for null input", () => {
		const result = safeJsonParse<{ a: number }>(null);
		expect(result).toBeNull();
	});

	it("returns null for undefined input", () => {
		const result = safeJsonParse<{ a: number }>(undefined);
		expect(result).toBeNull();
	});

	it("throws error for invalid JSON string", () => {
		expect(() => safeJsonParse<{ a: number }>("not valid json")).toThrow(
			"Failed to parse JSON",
		);
	});

	it("handles empty object", () => {
		const obj = {};
		const result = safeJsonParse<typeof obj>(obj);
		expect(result).toBe(obj);
	});

	it("handles empty string JSON", () => {
		const result = safeJsonParse<Record<string, never>>("{}");
		expect(result).toEqual({});
	});
});

describe("SSO Provider Config Parsing", () => {
	it("returns parsed SAML config and avoids [object Object] in response", async () => {
		const data = {
			user: [] as any[],
			session: [] as any[],
			verification: [] as any[],
			account: [] as any[],
			ssoProvider: [] as any[],
		};

		const memory = memoryAdapter(data);

		const auth = betterAuth({
			database: memory,
			baseURL: "http://localhost:3000",
			emailAndPassword: { enabled: true },
			plugins: [sso()],
		});

		const authClient = createAuthClient({
			baseURL: "http://localhost:3000",
			plugins: [bearer(), ssoClient()],
			fetchOptions: {
				customFetchImpl: async (url, init) =>
					auth.handler(new Request(url, init)),
			},
		});

		const headers = new Headers();
		await authClient.signUp.email({
			email: "test@example.com",
			password: "password123",
			name: "Test User",
		});
		await authClient.signIn.email(
			{ email: "test@example.com", password: "password123" },
			{ onSuccess: setCookieToHeader(headers) },
		);

		const provider = await auth.api.registerSSOProvider({
			body: {
				providerId: "saml-config-provider",
				issuer: "http://localhost:8081",
				domain: "example.com",
				samlConfig: {
					entryPoint: "http://localhost:8081/sso",
					cert: "test-cert",
					callbackUrl: "http://localhost:3000/callback",
					spMetadata: {
						entityID: "test-entity",
					},
				},
			},
			headers,
		});

		expect(provider.samlConfig).toBeDefined();
		expect(typeof provider.samlConfig).toBe("object");
		expect(provider.samlConfig?.entryPoint).toBe("http://localhost:8081/sso");
		expect(provider.samlConfig?.cert).toBe("test-cert");

		const serialized = JSON.stringify(provider.samlConfig);
		expect(serialized).not.toContain("[object Object]");

		expect(provider.samlConfig?.spMetadata?.entityID).toBe("test-entity");
	});

	it("returns parsed OIDC config and avoids [object Object] in response", async () => {
		const { OAuth2Server } = await import("oauth2-mock-server");
		const oidcServer = new OAuth2Server();

		await oidcServer.issuer.keys.generate("RS256");
		await oidcServer.start(8082, "localhost");

		try {
			const data = {
				user: [] as any[],
				session: [] as any[],
				verification: [] as any[],
				account: [] as any[],
				ssoProvider: [] as any[],
			};

			const memory = memoryAdapter(data);

			const auth = betterAuth({
				database: memory,
				trustedOrigins: ["http://localhost:8082"],
				baseURL: "http://localhost:3000",
				emailAndPassword: { enabled: true },
				plugins: [sso()],
			});

			const authClient = createAuthClient({
				baseURL: "http://localhost:3000",
				plugins: [bearer(), ssoClient()],
				fetchOptions: {
					customFetchImpl: async (url, init) =>
						auth.handler(new Request(url, init)),
				},
			});

			const headers = new Headers();
			await authClient.signUp.email({
				email: "test@example.com",
				password: "password123",
				name: "Test User",
			});
			await authClient.signIn.email(
				{ email: "test@example.com", password: "password123" },
				{ onSuccess: setCookieToHeader(headers) },
			);

			const provider = await auth.api.registerSSOProvider({
				body: {
					providerId: "oidc-config-provider",
					issuer: oidcServer.issuer.url!,
					domain: "example.com",
					oidcConfig: {
						clientId: "test-client",
						clientSecret: "test-secret",
						tokenEndpointAuthentication: "client_secret_basic",
						mapping: {
							id: "sub",
							email: "email",
							name: "name",
						},
					},
				},
				headers,
			});

			expect(provider.oidcConfig).toBeDefined();
			expect(typeof provider.oidcConfig).toBe("object");
			expect(provider.oidcConfig?.clientId).toBe("test-client");
			expect(provider.oidcConfig?.clientSecret).toBe("test-secret");

			const serialized = JSON.stringify(provider.oidcConfig);
			expect(serialized).not.toContain("[object Object]");

			expect(provider.oidcConfig?.mapping?.id).toBe("sub");
		} finally {
			await oidcServer.stop().catch(() => {});
		}
	});
});

describe("SAML SSO - IdP Initiated Flow", () => {
	const mockIdP = createMockSAMLIdP(8081);

	beforeAll(async () => {
		await mockIdP.start();
	});

	afterAll(async () => {
		await mockIdP.stop();
	});

	it("should handle IdP-initiated flow with GET after POST redirect", async () => {
		const { auth, signInWithTestUser } = await getTestInstance({
			plugins: [sso()],
		});

		const { headers } = await signInWithTestUser();

		await auth.api.registerSSOProvider({
			body: {
				providerId: "idp-initiated-provider",
				issuer: "http://localhost:8081",
				domain: "http://localhost:8081",
				samlConfig: {
					entryPoint: mockIdP.metadataUrl.replace("/idp/metadata", "/idp/post"),
					cert: certificate,
					callbackUrl: "http://localhost:3000/dashboard",
					wantAssertionsSigned: false,
					signatureAlgorithm: "sha256",
					digestAlgorithm: "sha256",
					idpMetadata: {
						metadata: idpMetadata,
					},
					spMetadata: {
						metadata: spMetadata,
					},
					identifierFormat:
						"urn:oasis:names:tc:SAML:1.1:nameid-format:emailAddress",
				},
			},
			headers,
		});

		let samlResponse:
			| { samlResponse: string; entityEndpoint?: string }
			| undefined;
		await betterFetch("http://localhost:8081/api/sso/saml2/idp/post", {
			onSuccess: async (context) => {
				samlResponse = context.data as {
					samlResponse: string;
					entityEndpoint?: string;
				};
			},
		});

		if (!samlResponse?.samlResponse) {
			throw new Error("Failed to get SAML response from mock IdP");
		}

		const postResponse = await auth.api.callbackSSOSAML({
			method: "POST",
			body: {
				SAMLResponse: samlResponse.samlResponse,
				RelayState: "http://localhost:3000/dashboard",
			},
			params: {
				providerId: "idp-initiated-provider",
			},
			asResponse: true,
		});

		expect(postResponse).toBeInstanceOf(Response);
		expect(postResponse.status).toBe(302);
		const redirectLocation = postResponse.headers.get("location");
		expect(redirectLocation).toBe("http://localhost:3000/dashboard");

		const cookieHeader = postResponse.headers.get("set-cookie");
		const getResponse = await auth.api.callbackSSOSAML({
			method: "GET",
			query: {
				RelayState: "http://localhost:3000/dashboard",
			},
			params: {
				providerId: "idp-initiated-provider",
			},
			headers: cookieHeader ? { cookie: cookieHeader } : undefined,
			asResponse: true,
		});

		expect(getResponse).toBeInstanceOf(Response);
		expect(getResponse.status).toBe(302);
		const getRedirectLocation = getResponse.headers.get("location");
		expect(getRedirectLocation).toBe("http://localhost:3000/dashboard");
	});

	it("should reject direct GET request without session", async () => {
		const { auth } = await getTestInstance({
			plugins: [sso()],
		});

		const getResponse = await auth.api
			.callbackSSOSAML({
				method: "GET",
				params: {
					providerId: "test-provider",
				},
				asResponse: true,
			})
			.catch((e) => {
				if (e instanceof APIError && e.status === "FOUND") {
					return new Response(null, {
						status: e.statusCode,
						headers: e.headers || new Headers(),
					});
				}
				throw e;
			});

		expect(getResponse).toBeInstanceOf(Response);
		expect(getResponse.status).toBe(302);
		const redirectLocation = getResponse.headers.get("location");
		expect(redirectLocation).toContain("/error");
		expect(redirectLocation).toContain("error=invalid_request");
	});

	it("should prevent redirect loop when callbackUrl points to callback route", async () => {
		const { auth, signInWithTestUser } = await getTestInstance({
			plugins: [sso()],
		});

		const { headers } = await signInWithTestUser();

		const callbackRouteUrl =
			"http://localhost:3000/api/auth/sso/saml2/callback/loop-test-provider";

		await auth.api.registerSSOProvider({
			body: {
				providerId: "loop-test-provider",
				issuer: "http://localhost:8081",
				domain: "http://localhost:8081",
				samlConfig: {
					entryPoint: mockIdP.metadataUrl.replace("/idp/metadata", "/idp/post"),
					cert: certificate,
					callbackUrl: callbackRouteUrl,
					wantAssertionsSigned: false,
					signatureAlgorithm: "sha256",
					digestAlgorithm: "sha256",
					idpMetadata: {
						metadata: idpMetadata,
					},
					spMetadata: {
						metadata: spMetadata,
					},
					identifierFormat:
						"urn:oasis:names:tc:SAML:1.1:nameid-format:emailAddress",
				},
			},
			headers,
		});

		let samlResponse:
			| { samlResponse: string; entityEndpoint?: string }
			| undefined;
		await betterFetch("http://localhost:8081/api/sso/saml2/idp/post", {
			onSuccess: async (context) => {
				samlResponse = context.data as {
					samlResponse: string;
					entityEndpoint?: string;
				};
			},
		});

		if (!samlResponse?.samlResponse) {
			throw new Error("Failed to get SAML response from mock IdP");
		}

		const postResponse = await auth.api.callbackSSOSAML({
			method: "POST",
			body: {
				SAMLResponse: samlResponse.samlResponse,
			},
			params: {
				providerId: "loop-test-provider",
			},
			asResponse: true,
		});

		expect(postResponse).toBeInstanceOf(Response);
		expect(postResponse.status).toBe(302);
		const redirectLocation = postResponse.headers.get("location");
		expect(redirectLocation).not.toBe(callbackRouteUrl);
		expect(redirectLocation).toBe("http://localhost:3000");
	});

	it("should handle GET request with RelayState in query", async () => {
		const { auth, signInWithTestUser } = await getTestInstance({
			plugins: [sso()],
		});

		const { headers } = await signInWithTestUser();

		await auth.api.registerSSOProvider({
			body: {
				providerId: "relaystate-provider",
				issuer: "http://localhost:8081",
				domain: "http://localhost:8081",
				samlConfig: {
					entryPoint: mockIdP.metadataUrl.replace("/idp/metadata", "/idp/post"),
					cert: certificate,
					callbackUrl: "http://localhost:3000/dashboard",
					wantAssertionsSigned: false,
					signatureAlgorithm: "sha256",
					digestAlgorithm: "sha256",
					idpMetadata: {
						metadata: idpMetadata,
					},
					spMetadata: {
						metadata: spMetadata,
					},
					identifierFormat:
						"urn:oasis:names:tc:SAML:1.1:nameid-format:emailAddress",
				},
			},
			headers,
		});

		let samlResponse:
			| { samlResponse: string; entityEndpoint?: string }
			| undefined;
		await betterFetch("http://localhost:8081/api/sso/saml2/idp/post", {
			onSuccess: async (context) => {
				samlResponse = context.data as {
					samlResponse: string;
					entityEndpoint?: string;
				};
			},
		});

		if (!samlResponse?.samlResponse) {
			throw new Error("Failed to get SAML response from mock IdP");
		}

		const postResponse = await auth.api.callbackSSOSAML({
			method: "POST",
			body: {
				SAMLResponse: samlResponse.samlResponse,
				RelayState: "http://localhost:3000/custom-path",
			},
			params: {
				providerId: "relaystate-provider",
			},
			asResponse: true,
		});

		const cookieHeader = postResponse.headers.get("set-cookie");
		const getResponse = await auth.api.callbackSSOSAML({
			method: "GET",
			query: {
				RelayState: "http://localhost:3000/custom-path",
			},
			params: {
				providerId: "relaystate-provider",
			},
			headers: cookieHeader ? { cookie: cookieHeader } : undefined,
			asResponse: true,
		});

		expect(getResponse).toBeInstanceOf(Response);
		expect(getResponse.status).toBe(302);
		const redirectLocation = getResponse.headers.get("location");
		expect(redirectLocation).toBe("http://localhost:3000/custom-path");
	});

	it("should handle GET request when POST redirects to callback URL (original issue scenario)", async () => {
		const { auth, signInWithTestUser } = await getTestInstance({
			plugins: [sso()],
		});

		const { headers } = await signInWithTestUser();

		const callbackRouteUrl =
			"http://localhost:3000/api/auth/sso/saml2/callback/issue-6615-provider";

		await auth.api.registerSSOProvider({
			body: {
				providerId: "issue-6615-provider",
				issuer: "http://localhost:8081",
				domain: "http://localhost:8081",
				samlConfig: {
					entryPoint: mockIdP.metadataUrl.replace("/idp/metadata", "/idp/post"),
					cert: certificate,
					callbackUrl: "http://localhost:3000/dashboard",
					wantAssertionsSigned: false,
					signatureAlgorithm: "sha256",
					digestAlgorithm: "sha256",
					idpMetadata: {
						metadata: idpMetadata,
					},
					spMetadata: {
						metadata: spMetadata,
					},
					identifierFormat:
						"urn:oasis:names:tc:SAML:1.1:nameid-format:emailAddress",
				},
			},
			headers,
		});

		let samlResponse:
			| { samlResponse: string; entityEndpoint?: string }
			| undefined;
		await betterFetch("http://localhost:8081/api/sso/saml2/idp/post", {
			onSuccess: async (context) => {
				samlResponse = context.data as {
					samlResponse: string;
					entityEndpoint?: string;
				};
			},
		});

		if (!samlResponse?.samlResponse) {
			throw new Error("Failed to get SAML response from mock IdP");
		}

		const postResponse = await auth.api.callbackSSOSAML({
			method: "POST",
			body: {
				SAMLResponse: samlResponse.samlResponse,
				RelayState: callbackRouteUrl,
			},
			params: {
				providerId: "issue-6615-provider",
			},
			asResponse: true,
		});

		expect(postResponse).toBeInstanceOf(Response);
		expect(postResponse.status).toBe(302);
		const postRedirectLocation = postResponse.headers.get("location");
		expect(postRedirectLocation).not.toBe(callbackRouteUrl);
		expect(postRedirectLocation).toBe("http://localhost:3000/dashboard");

		const cookieHeader = postResponse.headers.get("set-cookie");
		const getResponse = await auth.api.callbackSSOSAML({
			method: "GET",
			params: {
				providerId: "issue-6615-provider",
			},
			headers: cookieHeader ? { cookie: cookieHeader } : undefined,
			asResponse: true,
		});

		expect(getResponse).toBeInstanceOf(Response);
		expect(getResponse.status).toBe(302);
		const getRedirectLocation = getResponse.headers.get("location");
		expect(getRedirectLocation).toBe("http://localhost:3000");
	});

	it("should prevent open redirect with malicious RelayState URL", async () => {
		const { auth, signInWithTestUser } = await getTestInstance({
			plugins: [sso()],
		});

		const { headers } = await signInWithTestUser();

		await auth.api.registerSSOProvider({
			body: {
				providerId: "open-redirect-test-provider",
				issuer: "http://localhost:8081",
				domain: "http://localhost:8081",
				samlConfig: {
					entryPoint: mockIdP.metadataUrl.replace("/idp/metadata", "/idp/post"),
					cert: certificate,
					callbackUrl: "http://localhost:3000/dashboard",
					wantAssertionsSigned: false,
					signatureAlgorithm: "sha256",
					digestAlgorithm: "sha256",
					idpMetadata: {
						metadata: idpMetadata,
					},
					spMetadata: {
						metadata: spMetadata,
					},
					identifierFormat:
						"urn:oasis:names:tc:SAML:1.1:nameid-format:emailAddress",
				},
			},
			headers,
		});

		let samlResponse:
			| { samlResponse: string; entityEndpoint?: string }
			| undefined;
		await betterFetch("http://localhost:8081/api/sso/saml2/idp/post", {
			onSuccess: async (context) => {
				samlResponse = context.data as {
					samlResponse: string;
					entityEndpoint?: string;
				};
			},
		});

		if (!samlResponse?.samlResponse) {
			throw new Error("Failed to get SAML response from mock IdP");
		}

		// Test POST with malicious RelayState - raw RelayState is not trusted
		// Falls back to parsedSamlConfig.callbackUrl
		const postResponse = await auth.api.callbackSSOSAML({
			method: "POST",
			body: {
				SAMLResponse: samlResponse.samlResponse,
				RelayState: "https://evil.com/phishing",
			},
			params: {
				providerId: "open-redirect-test-provider",
			},
			asResponse: true,
		});

		expect(postResponse).toBeInstanceOf(Response);
		expect(postResponse.status).toBe(302);
		const postRedirectLocation = postResponse.headers.get("location");
		// Should NOT redirect to evil.com - raw RelayState is ignored
		expect(postRedirectLocation).not.toContain("evil.com");
		// Falls back to samlConfig.callbackUrl
		expect(postRedirectLocation).toBe("http://localhost:3000/dashboard");
	});

	it("should prevent open redirect via GET with malicious RelayState", async () => {
		const { auth, signInWithTestUser } = await getTestInstance({
			plugins: [sso()],
		});

		const { headers } = await signInWithTestUser();

		await auth.api.registerSSOProvider({
			body: {
				providerId: "open-redirect-get-provider",
				issuer: "http://localhost:8081",
				domain: "http://localhost:8081",
				samlConfig: {
					entryPoint: mockIdP.metadataUrl.replace("/idp/metadata", "/idp/post"),
					cert: certificate,
					callbackUrl: "http://localhost:3000/dashboard",
					wantAssertionsSigned: false,
					signatureAlgorithm: "sha256",
					digestAlgorithm: "sha256",
					idpMetadata: {
						metadata: idpMetadata,
					},
					spMetadata: {
						metadata: spMetadata,
					},
					identifierFormat:
						"urn:oasis:names:tc:SAML:1.1:nameid-format:emailAddress",
				},
			},
			headers,
		});

		let samlResponse:
			| { samlResponse: string; entityEndpoint?: string }
			| undefined;
		await betterFetch("http://localhost:8081/api/sso/saml2/idp/post", {
			onSuccess: async (context) => {
				samlResponse = context.data as {
					samlResponse: string;
					entityEndpoint?: string;
				};
			},
		});

		if (!samlResponse?.samlResponse) {
			throw new Error("Failed to get SAML response from mock IdP");
		}

		// First do POST to establish session
		const postResponse = await auth.api.callbackSSOSAML({
			method: "POST",
			body: {
				SAMLResponse: samlResponse.samlResponse,
			},
			params: {
				providerId: "open-redirect-get-provider",
			},
			asResponse: true,
		});

		const cookieHeader = postResponse.headers.get("set-cookie");

		// Test GET with malicious RelayState in query params
		const getResponse = await auth.api.callbackSSOSAML({
			method: "GET",
			query: {
				RelayState: "https://evil.com/steal-cookies",
			},
			params: {
				providerId: "open-redirect-get-provider",
			},
			headers: cookieHeader ? { cookie: cookieHeader } : undefined,
			asResponse: true,
		});

		expect(getResponse).toBeInstanceOf(Response);
		expect(getResponse.status).toBe(302);
		const getRedirectLocation = getResponse.headers.get("location");
		// Should NOT redirect to evil.com
		expect(getRedirectLocation).not.toContain("evil.com");
		expect(getRedirectLocation).toBe("http://localhost:3000");
	});

	it("should allow relative path redirects", async () => {
		const { auth, signInWithTestUser } = await getTestInstance({
			plugins: [sso()],
		});

		const { headers } = await signInWithTestUser();

		await auth.api.registerSSOProvider({
			body: {
				providerId: "relative-path-provider",
				issuer: "http://localhost:8081",
				domain: "http://localhost:8081",
				samlConfig: {
					entryPoint: mockIdP.metadataUrl.replace("/idp/metadata", "/idp/post"),
					cert: certificate,
					callbackUrl: "http://localhost:3000/dashboard",
					wantAssertionsSigned: false,
					signatureAlgorithm: "sha256",
					digestAlgorithm: "sha256",
					idpMetadata: {
						metadata: idpMetadata,
					},
					spMetadata: {
						metadata: spMetadata,
					},
					identifierFormat:
						"urn:oasis:names:tc:SAML:1.1:nameid-format:emailAddress",
				},
			},
			headers,
		});

		let samlResponse:
			| { samlResponse: string; entityEndpoint?: string }
			| undefined;
		await betterFetch("http://localhost:8081/api/sso/saml2/idp/post", {
			onSuccess: async (context) => {
				samlResponse = context.data as {
					samlResponse: string;
					entityEndpoint?: string;
				};
			},
		});

		if (!samlResponse?.samlResponse) {
			throw new Error("Failed to get SAML response from mock IdP");
		}

		const postResponse = await auth.api.callbackSSOSAML({
			method: "POST",
			body: {
				SAMLResponse: samlResponse.samlResponse,
				RelayState: "/dashboard/settings",
			},
			params: {
				providerId: "relative-path-provider",
			},
			asResponse: true,
		});

		expect(postResponse).toBeInstanceOf(Response);
		expect(postResponse.status).toBe(302);
		const redirectLocation = postResponse.headers.get("location");
		expect(redirectLocation).toBe("http://localhost:3000/dashboard");
	});

	it("should block protocol-relative URL attacks (//evil.com)", async () => {
		const { auth, signInWithTestUser } = await getTestInstance({
			plugins: [sso()],
		});

		const { headers } = await signInWithTestUser();

		await auth.api.registerSSOProvider({
			body: {
				providerId: "protocol-relative-provider",
				issuer: "http://localhost:8081",
				domain: "http://localhost:8081",
				samlConfig: {
					entryPoint: mockIdP.metadataUrl.replace("/idp/metadata", "/idp/post"),
					cert: certificate,
					callbackUrl: "http://localhost:3000/dashboard",
					wantAssertionsSigned: false,
					signatureAlgorithm: "sha256",
					digestAlgorithm: "sha256",
					idpMetadata: {
						metadata: idpMetadata,
					},
					spMetadata: {
						metadata: spMetadata,
					},
					identifierFormat:
						"urn:oasis:names:tc:SAML:1.1:nameid-format:emailAddress",
				},
			},
			headers,
		});

		let samlResponse:
			| { samlResponse: string; entityEndpoint?: string }
			| undefined;
		await betterFetch("http://localhost:8081/api/sso/saml2/idp/post", {
			onSuccess: async (context) => {
				samlResponse = context.data as {
					samlResponse: string;
					entityEndpoint?: string;
				};
			},
		});

		if (!samlResponse?.samlResponse) {
			throw new Error("Failed to get SAML response from mock IdP");
		}

		// Test POST with protocol-relative URL - raw RelayState is not trusted
		// Falls back to parsedSamlConfig.callbackUrl
		const postResponse = await auth.api.callbackSSOSAML({
			method: "POST",
			body: {
				SAMLResponse: samlResponse.samlResponse,
				RelayState: "//evil.com/phishing",
			},
			params: {
				providerId: "protocol-relative-provider",
			},
			asResponse: true,
		});

		expect(postResponse).toBeInstanceOf(Response);
		expect(postResponse.status).toBe(302);
		const redirectLocation = postResponse.headers.get("location");
		// Should NOT redirect to evil.com - raw RelayState is ignored
		expect(redirectLocation).not.toContain("evil.com");
		// Falls back to samlConfig.callbackUrl
		expect(redirectLocation).toBe("http://localhost:3000/dashboard");
	});
});

describe("SAML SSO - Timestamp Validation", () => {
	describe("Valid assertions within time window", () => {
		it("should accept assertion with current NotBefore and future NotOnOrAfter", () => {
			const now = new Date();
			const fiveMinutesFromNow = new Date(Date.now() + 5 * 60 * 1000);
			expect(() =>
				validateSAMLTimestamp({
					notBefore: now.toISOString(),
					notOnOrAfter: fiveMinutesFromNow.toISOString(),
				}),
			).not.toThrow();
		});

		it("should accept assertion within clock skew tolerance (expired 2 min ago with 5 min skew)", () => {
			const twoMinutesAgo = new Date(Date.now() - 2 * 60 * 1000).toISOString();
			expect(() =>
				validateSAMLTimestamp({ notOnOrAfter: twoMinutesAgo }),
			).not.toThrow();
		});

		it("should accept assertion with NotBefore slightly in future (within clock skew)", () => {
			const twoMinutesFromNow = new Date(
				Date.now() + 2 * 60 * 1000,
			).toISOString();
			expect(() =>
				validateSAMLTimestamp({ notBefore: twoMinutesFromNow }),
			).not.toThrow();
		});
	});

	describe("NotBefore validation (future-dated assertions)", () => {
		it("should reject assertion with NotBefore too far in future (beyond clock skew)", () => {
			const tenMinutesFromNow = new Date(
				Date.now() + 10 * 60 * 1000,
			).toISOString();
			expect(() =>
				validateSAMLTimestamp({ notBefore: tenMinutesFromNow }),
			).toThrow("SAML assertion is not yet valid");
		});

		it("should reject with custom strict clock skew (1 second)", () => {
			const threeSecondsFromNow = new Date(Date.now() + 3 * 1000).toISOString();
			expect(() =>
				validateSAMLTimestamp(
					{ notBefore: threeSecondsFromNow },
					{ clockSkew: 1000 },
				),
			).toThrow("SAML assertion is not yet valid");
		});
	});

	describe("NotOnOrAfter validation (expired assertions)", () => {
		it("should reject expired assertion (NotOnOrAfter in past beyond clock skew)", () => {
			const tenMinutesAgo = new Date(Date.now() - 10 * 60 * 1000).toISOString();
			expect(() =>
				validateSAMLTimestamp({ notOnOrAfter: tenMinutesAgo }),
			).toThrow("SAML assertion has expired");
		});

		it("should reject with custom strict clock skew (1 second)", () => {
			const threeSecondsAgo = new Date(Date.now() - 3 * 1000).toISOString();
			expect(() =>
				validateSAMLTimestamp(
					{ notOnOrAfter: threeSecondsAgo },
					{ clockSkew: 1000 },
				),
			).toThrow("SAML assertion has expired");
		});
	});

	describe("Boundary conditions (exactly at window edges)", () => {
		const FIXED_TIME = new Date("2024-01-15T12:00:00.000Z").getTime();

		beforeEach(() => {
			vi.useFakeTimers();
			vi.setSystemTime(FIXED_TIME);
		});

		afterEach(() => {
			vi.useRealTimers();
		});

		it("should accept assertion expiring exactly at clock skew boundary", () => {
			const exactlyAtBoundary = new Date(
				FIXED_TIME - DEFAULT_CLOCK_SKEW_MS,
			).toISOString();
			expect(() =>
				validateSAMLTimestamp({ notOnOrAfter: exactlyAtBoundary }),
			).not.toThrow();
		});

		it("should reject assertion expiring 1ms beyond clock skew boundary", () => {
			const justPastBoundary = new Date(
				FIXED_TIME - DEFAULT_CLOCK_SKEW_MS - 1,
			).toISOString();
			expect(() =>
				validateSAMLTimestamp({ notOnOrAfter: justPastBoundary }),
			).toThrow("SAML assertion has expired");
		});

		it("should accept assertion with NotBefore exactly at clock skew boundary", () => {
			const exactlyAtBoundary = new Date(
				FIXED_TIME + DEFAULT_CLOCK_SKEW_MS,
			).toISOString();
			expect(() =>
				validateSAMLTimestamp({ notBefore: exactlyAtBoundary }),
			).not.toThrow();
		});

		it("should reject assertion with NotBefore 1ms beyond clock skew boundary", () => {
			const justPastBoundary = new Date(
				FIXED_TIME + DEFAULT_CLOCK_SKEW_MS + 1,
			).toISOString();
			expect(() =>
				validateSAMLTimestamp({ notBefore: justPastBoundary }),
			).toThrow("SAML assertion is not yet valid");
		});
	});

	describe("Missing timestamps behavior", () => {
		it("should accept missing timestamps when requireTimestamps is false (default)", () => {
			expect(() =>
				validateSAMLTimestamp(undefined, { requireTimestamps: false }),
			).not.toThrow();
		});

		it("should accept empty conditions when requireTimestamps is false", () => {
			expect(() =>
				validateSAMLTimestamp({}, { requireTimestamps: false }),
			).not.toThrow();
		});

		it("should reject missing timestamps when requireTimestamps is true", () => {
			expect(() =>
				validateSAMLTimestamp(undefined, { requireTimestamps: true }),
			).toThrow("SAML assertion missing required timestamp conditions");
		});

		it("should reject empty conditions when requireTimestamps is true", () => {
			expect(() =>
				validateSAMLTimestamp({}, { requireTimestamps: true }),
			).toThrow("SAML assertion missing required timestamp conditions");
		});

		it("should accept assertions with only NotBefore (valid)", () => {
			const now = new Date().toISOString();
			expect(() => validateSAMLTimestamp({ notBefore: now })).not.toThrow();
		});

		it("should accept assertions with only NotOnOrAfter (valid, in future)", () => {
			const future = new Date(Date.now() + 10 * 60 * 1000).toISOString();
			expect(() =>
				validateSAMLTimestamp({ notOnOrAfter: future }),
			).not.toThrow();
		});
	});

	describe("Custom clock skew configuration", () => {
		it("should use custom clockSkew when provided", () => {
			const twoSecondsAgo = new Date(Date.now() - 2 * 1000).toISOString();

			expect(() =>
				validateSAMLTimestamp(
					{ notOnOrAfter: twoSecondsAgo },
					{ clockSkew: 1000 },
				),
			).toThrow("SAML assertion has expired");

			expect(() =>
				validateSAMLTimestamp(
					{ notOnOrAfter: twoSecondsAgo },
					{ clockSkew: 5 * 60 * 1000 },
				),
			).not.toThrow();
		});

		it("should use default 5 minute clock skew when not specified", () => {
			const fourMinutesAgo = new Date(Date.now() - 4 * 60 * 1000).toISOString();
			expect(() =>
				validateSAMLTimestamp({ notOnOrAfter: fourMinutesAgo }),
			).not.toThrow();

			const sixMinutesAgo = new Date(Date.now() - 6 * 60 * 1000).toISOString();
			expect(() =>
				validateSAMLTimestamp({ notOnOrAfter: sixMinutesAgo }),
			).toThrow("SAML assertion has expired");
		});
	});

	describe("Malformed timestamp handling", () => {
		it("should reject malformed NotBefore timestamp", () => {
			expect(() =>
				validateSAMLTimestamp({ notBefore: "not-a-valid-date" }),
			).toThrow("SAML assertion has invalid NotBefore timestamp");
		});

		it("should reject malformed NotOnOrAfter timestamp", () => {
			expect(() =>
				validateSAMLTimestamp({ notOnOrAfter: "invalid-timestamp" }),
			).toThrow("SAML assertion has invalid NotOnOrAfter timestamp");
		});

		it("should treat empty string timestamps as missing (falsy values)", () => {
			expect(() => validateSAMLTimestamp({ notBefore: "" })).not.toThrow();
			expect(() => validateSAMLTimestamp({ notOnOrAfter: "" })).not.toThrow();
		});

		it("should reject garbage data in timestamps", () => {
			expect(() =>
				validateSAMLTimestamp({
					notBefore: "abc123xyz",
					notOnOrAfter: "!@#$%^&*()",
				}),
			).toThrow("SAML assertion has invalid NotBefore timestamp");
		});

		it("should accept valid ISO 8601 timestamps", () => {
			const now = new Date();
			const future = new Date(Date.now() + 10 * 60 * 1000);
			expect(() =>
				validateSAMLTimestamp({
					notBefore: now.toISOString(),
					notOnOrAfter: future.toISOString(),
				}),
			).not.toThrow();
		});
	});
});

<<<<<<< HEAD
describe("SAML Response Security", () => {
	const mockIdP = createMockSAMLIdP(8081);

	beforeAll(async () => {
		await mockIdP.start();
	});

	afterAll(async () => {
		await mockIdP.stop();
	});

	it("should reject forged/unsigned SAML responses", async () => {
		const { auth, signInWithTestUser } = await getTestInstance({
			plugins: [sso()],
		});
		const { headers } = await signInWithTestUser();

		// Register a SAML provider
		await auth.api.registerSSOProvider({
			body: {
				providerId: "security-test-provider",
				issuer: "http://localhost:8081",
				domain: "security-test.com",
				samlConfig: {
					entryPoint: mockIdP.metadataUrl,
					cert: certificate,
					callbackUrl: "http://localhost:8081/api/auth/sso/saml2/callback",
					wantAssertionsSigned: false,
					signatureAlgorithm: "sha256",
					digestAlgorithm: "sha256",
					spMetadata: {
						metadata: spMetadata,
					},
=======
describe("SAML SSO - Assertion Replay Protection", () => {
	it("should reject replayed SAML assertion (same assertion submitted twice)", async () => {
		const { auth, signInWithTestUser } = await getTestInstance({
			plugins: [sso()],
		});

		const { headers } = await signInWithTestUser();

		await auth.api.registerSSOProvider({
			body: {
				providerId: "replay-test-provider",
				issuer: "http://localhost:8081",
				domain: "http://localhost:8081",
				samlConfig: {
					entryPoint: "http://localhost:8081/api/sso/saml2/idp/post",
					cert: certificate,
					callbackUrl: "http://localhost:3000/dashboard",
					wantAssertionsSigned: false,
					signatureAlgorithm: "sha256",
					digestAlgorithm: "sha256",
					idpMetadata: {
						metadata: idpMetadata,
					},
					spMetadata: {
						metadata: spMetadata,
					},
					identifierFormat:
						"urn:oasis:names:tc:SAML:1.1:nameid-format:emailAddress",
				},
			},
			headers,
		});

		let samlResponse: any;
		await betterFetch("http://localhost:8081/api/sso/saml2/idp/post", {
			onSuccess: async (context) => {
				samlResponse = await context.data;
			},
		});

		// First submission should succeed
		const firstResponse = await auth.handler(
			new Request(
				"http://localhost:3000/api/auth/sso/saml2/callback/replay-test-provider",
				{
					method: "POST",
					headers: {
						"Content-Type": "application/x-www-form-urlencoded",
					},
					body: new URLSearchParams({
						SAMLResponse: samlResponse.samlResponse,
						RelayState: "http://localhost:3000/dashboard",
					}),
				},
			),
		);

		expect(firstResponse.status).toBe(302);
		const firstLocation = firstResponse.headers.get("location") || "";
		expect(firstLocation).not.toContain("error");

		// Second submission (replay) should be rejected
		const replayResponse = await auth.handler(
			new Request(
				"http://localhost:3000/api/auth/sso/saml2/callback/replay-test-provider",
				{
					method: "POST",
					headers: {
						"Content-Type": "application/x-www-form-urlencoded",
					},
					body: new URLSearchParams({
						SAMLResponse: samlResponse.samlResponse,
						RelayState: "http://localhost:3000/dashboard",
					}),
				},
			),
		);

		expect(replayResponse.status).toBe(302);
		const replayLocation = replayResponse.headers.get("location") || "";
		expect(replayLocation).toContain("error=replay_detected");
	});

	it("should reject replayed SAML assertion on ACS endpoint", async () => {
		const { auth, signInWithTestUser } = await getTestInstance({
			plugins: [sso()],
		});

		const { headers } = await signInWithTestUser();

		await auth.api.registerSSOProvider({
			body: {
				providerId: "acs-replay-test-provider",
				issuer: "http://localhost:8081",
				domain: "http://localhost:8081",
				samlConfig: {
					entryPoint: "http://localhost:8081/api/sso/saml2/idp/post",
					cert: certificate,
					callbackUrl: "http://localhost:3000/dashboard",
					wantAssertionsSigned: false,
					signatureAlgorithm: "sha256",
					digestAlgorithm: "sha256",
					idpMetadata: {
						metadata: idpMetadata,
					},
					spMetadata: {
						metadata: spMetadata,
					},
					identifierFormat:
						"urn:oasis:names:tc:SAML:1.1:nameid-format:emailAddress",
>>>>>>> 0227dde8
				},
			},
			headers,
		});

<<<<<<< HEAD
		// Craft a forged SAML response with a fake nameID (no valid signature)
		const forgedSAMLResponse = `
			<samlp:Response xmlns:samlp="urn:oasis:names:tc:SAML:2.0:protocol" xmlns:saml="urn:oasis:names:tc:SAML:2.0:assertion">
				<saml:Assertion>
					<saml:Subject>
						<saml2:NameID xmlns:saml2="urn:oasis:names:tc:SAML:2.0:assertion">attacker@evil.com</saml2:NameID>
					</saml:Subject>
				</saml:Assertion>
			</samlp:Response>
		`;

		// Attempt to use the forged response
		const callbackRes = await auth.handler(
			new Request(
				"http://localhost:8081/api/auth/sso/saml2/callback/security-test-provider",
=======
		let samlResponse: any;
		await betterFetch("http://localhost:8081/api/sso/saml2/idp/post", {
			onSuccess: async (context) => {
				samlResponse = await context.data;
			},
		});

		// First submission to ACS endpoint should succeed
		const firstResponse = await auth.handler(
			new Request(
				"http://localhost:3000/api/auth/sso/saml2/sp/acs/acs-replay-test-provider",
				{
					method: "POST",
					headers: {
						"Content-Type": "application/x-www-form-urlencoded",
					},
					body: new URLSearchParams({
						SAMLResponse: samlResponse.samlResponse,
						RelayState: "http://localhost:3000/dashboard",
					}),
				},
			),
		);

		expect(firstResponse.status).toBe(302);
		const firstLocation = firstResponse.headers.get("location") || "";
		expect(firstLocation).not.toContain("error");

		// Second submission (replay) to ACS endpoint should be rejected
		const replayResponse = await auth.handler(
			new Request(
				"http://localhost:3000/api/auth/sso/saml2/sp/acs/acs-replay-test-provider",
>>>>>>> 0227dde8
				{
					method: "POST",
					headers: {
						"Content-Type": "application/x-www-form-urlencoded",
					},
					body: new URLSearchParams({
<<<<<<< HEAD
						SAMLResponse: Buffer.from(forgedSAMLResponse).toString("base64"),
						RelayState: "",
					}).toString(),
				},
			),
		);

		// Should be rejected - NOT allow authentication with forged response
		expect(callbackRes.status).toBe(400);
		const body = await callbackRes.json();
		expect(body.message).toBe("Invalid SAML response");
	});

	it("should reject SAML response with tampered nameID", async () => {
		const { auth, signInWithTestUser } = await getTestInstance({
			plugins: [sso()],
		});
=======
						SAMLResponse: samlResponse.samlResponse,
						RelayState: "http://localhost:3000/dashboard",
					}),
				},
			),
		);

		expect(replayResponse.status).toBe(302);
		const replayLocation = replayResponse.headers.get("location") || "";
		expect(replayLocation).toContain("error=replay_detected");
	});

	it("should reject cross-endpoint replay (callback → ACS)", async () => {
		const { auth, signInWithTestUser } = await getTestInstance({
			plugins: [sso()],
		});

>>>>>>> 0227dde8
		const { headers } = await signInWithTestUser();

		await auth.api.registerSSOProvider({
			body: {
<<<<<<< HEAD
				providerId: "tamper-test-provider",
				issuer: "http://localhost:8081",
				domain: "tamper-test.com",
				samlConfig: {
					entryPoint: mockIdP.metadataUrl,
					cert: certificate,
					callbackUrl: "http://localhost:8081/api/auth/sso/saml2/callback",
					wantAssertionsSigned: false,
					signatureAlgorithm: "sha256",
					digestAlgorithm: "sha256",
					spMetadata: {
						metadata: spMetadata,
					},
=======
				providerId: "cross-endpoint-provider",
				issuer: "http://localhost:8081",
				domain: "http://localhost:8081",
				samlConfig: {
					entryPoint: "http://localhost:8081/api/sso/saml2/idp/post",
					cert: certificate,
					callbackUrl: "http://localhost:3000/dashboard",
					wantAssertionsSigned: false,
					signatureAlgorithm: "sha256",
					digestAlgorithm: "sha256",
					idpMetadata: {
						metadata: idpMetadata,
					},
					spMetadata: {
						metadata: spMetadata,
					},
					identifierFormat:
						"urn:oasis:names:tc:SAML:1.1:nameid-format:emailAddress",
>>>>>>> 0227dde8
				},
			},
			headers,
		});

<<<<<<< HEAD
		// A minimal but invalid SAML response that might have bypassed old regex fallback
		const tamperedResponse = `<?xml version="1.0"?>
			<samlp:Response xmlns:samlp="urn:oasis:names:tc:SAML:2.0:protocol">
				<saml2:NameID xmlns:saml2="urn:oasis:names:tc:SAML:2.0:assertion">admin@victim.com</saml2:NameID>
			</samlp:Response>`;

		const callbackRes = await auth.handler(
			new Request(
				"http://localhost:8081/api/auth/sso/saml2/callback/tamper-test-provider",
=======
		let samlResponse: any;
		await betterFetch("http://localhost:8081/api/sso/saml2/idp/post", {
			onSuccess: async (context) => {
				samlResponse = await context.data;
			},
		});

		// First: Submit to callback endpoint (should succeed)
		const callbackResponse = await auth.handler(
			new Request(
				"http://localhost:3000/api/auth/sso/saml2/callback/cross-endpoint-provider",
				{
					method: "POST",
					headers: {
						"Content-Type": "application/x-www-form-urlencoded",
					},
					body: new URLSearchParams({
						SAMLResponse: samlResponse.samlResponse,
						RelayState: "http://localhost:3000/dashboard",
					}),
				},
			),
		);

		expect(callbackResponse.status).toBe(302);
		expect(callbackResponse.headers.get("location")).not.toContain("error");

		// Second: Replay same assertion to ACS endpoint (should be rejected)
		const acsReplayResponse = await auth.handler(
			new Request(
				"http://localhost:3000/api/auth/sso/saml2/sp/acs/cross-endpoint-provider",
>>>>>>> 0227dde8
				{
					method: "POST",
					headers: {
						"Content-Type": "application/x-www-form-urlencoded",
					},
					body: new URLSearchParams({
<<<<<<< HEAD
						SAMLResponse: Buffer.from(tamperedResponse).toString("base64"),
						RelayState: "",
					}).toString(),
				},
			),
		);

		// Must reject - signature verification should fail
		expect(callbackRes.status).toBe(400);
=======
						SAMLResponse: samlResponse.samlResponse,
						RelayState: "http://localhost:3000/dashboard",
					}),
				},
			),
		);

		expect(acsReplayResponse.status).toBe(302);
		const acsLocation = acsReplayResponse.headers.get("location") || "";
		expect(acsLocation).toContain("error=replay_detected");
>>>>>>> 0227dde8
	});
});<|MERGE_RESOLUTION|>--- conflicted
+++ resolved
@@ -1791,81 +1791,7 @@
 		expect(redirectLocation).not.toContain("error=");
 	});
 
-<<<<<<< HEAD
-	it("should enable validation automatically when custom authnRequestStore is provided", async () => {
-		const customStore = createInMemoryAuthnRequestStore();
-
-		const { auth, signInWithTestUser } = await getTestInstance({
-			plugins: [
-				sso({
-					saml: {
-						authnRequestStore: customStore,
-						allowIdpInitiated: false,
-					},
-				}),
-			],
-		});
-
-		const { headers } = await signInWithTestUser();
-
-		await auth.api.registerSSOProvider({
-			body: {
-				providerId: "custom-store-provider",
-				issuer: "http://localhost:8081",
-				domain: "http://localhost:8081",
-				samlConfig: {
-					entryPoint: "http://localhost:8081/api/sso/saml2/idp/post",
-					cert: certificate,
-					callbackUrl: "http://localhost:3000/dashboard",
-					wantAssertionsSigned: false,
-					signatureAlgorithm: "sha256",
-					digestAlgorithm: "sha256",
-					idpMetadata: {
-						metadata: idpMetadata,
-					},
-					spMetadata: {
-						metadata: spMetadata,
-					},
-					identifierFormat:
-						"urn:oasis:names:tc:SAML:1.1:nameid-format:emailAddress",
-				},
-			},
-			headers,
-		});
-
-		let samlResponse: any;
-		await betterFetch("http://localhost:8081/api/sso/saml2/idp/post", {
-			onSuccess: async (context) => {
-				samlResponse = await context.data;
-			},
-		});
-
-		const response = await auth.handler(
-			new Request(
-				"http://localhost:3000/api/auth/sso/saml2/callback/custom-store-provider",
-				{
-					method: "POST",
-					headers: {
-						"Content-Type": "application/x-www-form-urlencoded",
-					},
-					body: new URLSearchParams({
-						SAMLResponse: samlResponse.samlResponse,
-					}),
-				},
-			),
-		);
-
-		expect(response.status).toBe(302);
-		const redirectLocation = response.headers.get("location") || "";
-		expect(redirectLocation).toContain("error=unsolicited_response");
-	});
-
-	it("should use verification table for InResponseTo validation when no custom store is provided", async () => {
-		// When enableInResponseToValidation is true and no custom authnRequestStore is provided,
-		// the plugin uses the verification table (database) for storing AuthnRequest IDs
-=======
 	it("should use verification table for InResponseTo validation", async () => {
->>>>>>> 0227dde8
 		const { auth, signInWithTestUser } = await getTestInstance({
 			plugins: [
 				sso({
@@ -3141,7 +3067,6 @@
 	});
 });
 
-<<<<<<< HEAD
 describe("SAML Response Security", () => {
 	const mockIdP = createMockSAMLIdP(8081);
 
@@ -3159,7 +3084,6 @@
 		});
 		const { headers } = await signInWithTestUser();
 
-		// Register a SAML provider
 		await auth.api.registerSSOProvider({
 			body: {
 				providerId: "security-test-provider",
@@ -3175,7 +3099,93 @@
 					spMetadata: {
 						metadata: spMetadata,
 					},
-=======
+				},
+			},
+			headers,
+		});
+
+		const forgedSAMLResponse = `
+			<samlp:Response xmlns:samlp="urn:oasis:names:tc:SAML:2.0:protocol" xmlns:saml="urn:oasis:names:tc:SAML:2.0:assertion">
+				<saml:Assertion>
+					<saml:Subject>
+						<saml2:NameID xmlns:saml2="urn:oasis:names:tc:SAML:2.0:assertion">attacker@evil.com</saml2:NameID>
+					</saml:Subject>
+				</saml:Assertion>
+			</samlp:Response>
+		`;
+
+		const callbackRes = await auth.handler(
+			new Request(
+				"http://localhost:8081/api/auth/sso/saml2/callback/security-test-provider",
+				{
+					method: "POST",
+					headers: {
+						"Content-Type": "application/x-www-form-urlencoded",
+					},
+					body: new URLSearchParams({
+						SAMLResponse: Buffer.from(forgedSAMLResponse).toString("base64"),
+						RelayState: "",
+					}).toString(),
+				},
+			),
+		);
+
+		expect(callbackRes.status).toBe(400);
+		const body = await callbackRes.json();
+		expect(body.message).toBe("Invalid SAML response");
+	});
+
+	it("should reject SAML response with tampered nameID", async () => {
+		const { auth, signInWithTestUser } = await getTestInstance({
+			plugins: [sso()],
+		});
+		const { headers } = await signInWithTestUser();
+
+		await auth.api.registerSSOProvider({
+			body: {
+				providerId: "tamper-test-provider",
+				issuer: "http://localhost:8081",
+				domain: "tamper-test.com",
+				samlConfig: {
+					entryPoint: mockIdP.metadataUrl,
+					cert: certificate,
+					callbackUrl: "http://localhost:8081/api/auth/sso/saml2/callback",
+					wantAssertionsSigned: false,
+					signatureAlgorithm: "sha256",
+					digestAlgorithm: "sha256",
+					spMetadata: {
+						metadata: spMetadata,
+					},
+				},
+			},
+			headers,
+		});
+
+		const tamperedResponse = `<?xml version="1.0"?>
+			<samlp:Response xmlns:samlp="urn:oasis:names:tc:SAML:2.0:protocol">
+				<saml2:NameID xmlns:saml2="urn:oasis:names:tc:SAML:2.0:assertion">admin@victim.com</saml2:NameID>
+			</samlp:Response>`;
+
+		const callbackRes = await auth.handler(
+			new Request(
+				"http://localhost:8081/api/auth/sso/saml2/callback/tamper-test-provider",
+				{
+					method: "POST",
+					headers: {
+						"Content-Type": "application/x-www-form-urlencoded",
+					},
+					body: new URLSearchParams({
+						SAMLResponse: Buffer.from(tamperedResponse).toString("base64"),
+						RelayState: "",
+					}).toString(),
+				},
+			),
+		);
+
+		expect(callbackRes.status).toBe(400);
+	});
+});
+
 describe("SAML SSO - Assertion Replay Protection", () => {
 	it("should reject replayed SAML assertion (same assertion submitted twice)", async () => {
 		const { auth, signInWithTestUser } = await getTestInstance({
@@ -3216,7 +3226,6 @@
 			},
 		});
 
-		// First submission should succeed
 		const firstResponse = await auth.handler(
 			new Request(
 				"http://localhost:3000/api/auth/sso/saml2/callback/replay-test-provider",
@@ -3237,7 +3246,6 @@
 		const firstLocation = firstResponse.headers.get("location") || "";
 		expect(firstLocation).not.toContain("error");
 
-		// Second submission (replay) should be rejected
 		const replayResponse = await auth.handler(
 			new Request(
 				"http://localhost:3000/api/auth/sso/saml2/callback/replay-test-provider",
@@ -3286,29 +3294,11 @@
 					},
 					identifierFormat:
 						"urn:oasis:names:tc:SAML:1.1:nameid-format:emailAddress",
->>>>>>> 0227dde8
 				},
 			},
 			headers,
 		});
 
-<<<<<<< HEAD
-		// Craft a forged SAML response with a fake nameID (no valid signature)
-		const forgedSAMLResponse = `
-			<samlp:Response xmlns:samlp="urn:oasis:names:tc:SAML:2.0:protocol" xmlns:saml="urn:oasis:names:tc:SAML:2.0:assertion">
-				<saml:Assertion>
-					<saml:Subject>
-						<saml2:NameID xmlns:saml2="urn:oasis:names:tc:SAML:2.0:assertion">attacker@evil.com</saml2:NameID>
-					</saml:Subject>
-				</saml:Assertion>
-			</samlp:Response>
-		`;
-
-		// Attempt to use the forged response
-		const callbackRes = await auth.handler(
-			new Request(
-				"http://localhost:8081/api/auth/sso/saml2/callback/security-test-provider",
-=======
 		let samlResponse: any;
 		await betterFetch("http://localhost:8081/api/sso/saml2/idp/post", {
 			onSuccess: async (context) => {
@@ -3316,7 +3306,6 @@
 			},
 		});
 
-		// First submission to ACS endpoint should succeed
 		const firstResponse = await auth.handler(
 			new Request(
 				"http://localhost:3000/api/auth/sso/saml2/sp/acs/acs-replay-test-provider",
@@ -3337,36 +3326,15 @@
 		const firstLocation = firstResponse.headers.get("location") || "";
 		expect(firstLocation).not.toContain("error");
 
-		// Second submission (replay) to ACS endpoint should be rejected
 		const replayResponse = await auth.handler(
 			new Request(
 				"http://localhost:3000/api/auth/sso/saml2/sp/acs/acs-replay-test-provider",
->>>>>>> 0227dde8
 				{
 					method: "POST",
 					headers: {
 						"Content-Type": "application/x-www-form-urlencoded",
 					},
 					body: new URLSearchParams({
-<<<<<<< HEAD
-						SAMLResponse: Buffer.from(forgedSAMLResponse).toString("base64"),
-						RelayState: "",
-					}).toString(),
-				},
-			),
-		);
-
-		// Should be rejected - NOT allow authentication with forged response
-		expect(callbackRes.status).toBe(400);
-		const body = await callbackRes.json();
-		expect(body.message).toBe("Invalid SAML response");
-	});
-
-	it("should reject SAML response with tampered nameID", async () => {
-		const { auth, signInWithTestUser } = await getTestInstance({
-			plugins: [sso()],
-		});
-=======
 						SAMLResponse: samlResponse.samlResponse,
 						RelayState: "http://localhost:3000/dashboard",
 					}),
@@ -3384,26 +3352,10 @@
 			plugins: [sso()],
 		});
 
->>>>>>> 0227dde8
 		const { headers } = await signInWithTestUser();
 
 		await auth.api.registerSSOProvider({
 			body: {
-<<<<<<< HEAD
-				providerId: "tamper-test-provider",
-				issuer: "http://localhost:8081",
-				domain: "tamper-test.com",
-				samlConfig: {
-					entryPoint: mockIdP.metadataUrl,
-					cert: certificate,
-					callbackUrl: "http://localhost:8081/api/auth/sso/saml2/callback",
-					wantAssertionsSigned: false,
-					signatureAlgorithm: "sha256",
-					digestAlgorithm: "sha256",
-					spMetadata: {
-						metadata: spMetadata,
-					},
-=======
 				providerId: "cross-endpoint-provider",
 				issuer: "http://localhost:8081",
 				domain: "http://localhost:8081",
@@ -3422,23 +3374,11 @@
 					},
 					identifierFormat:
 						"urn:oasis:names:tc:SAML:1.1:nameid-format:emailAddress",
->>>>>>> 0227dde8
 				},
 			},
 			headers,
 		});
 
-<<<<<<< HEAD
-		// A minimal but invalid SAML response that might have bypassed old regex fallback
-		const tamperedResponse = `<?xml version="1.0"?>
-			<samlp:Response xmlns:samlp="urn:oasis:names:tc:SAML:2.0:protocol">
-				<saml2:NameID xmlns:saml2="urn:oasis:names:tc:SAML:2.0:assertion">admin@victim.com</saml2:NameID>
-			</samlp:Response>`;
-
-		const callbackRes = await auth.handler(
-			new Request(
-				"http://localhost:8081/api/auth/sso/saml2/callback/tamper-test-provider",
-=======
 		let samlResponse: any;
 		await betterFetch("http://localhost:8081/api/sso/saml2/idp/post", {
 			onSuccess: async (context) => {
@@ -3446,7 +3386,6 @@
 			},
 		});
 
-		// First: Submit to callback endpoint (should succeed)
 		const callbackResponse = await auth.handler(
 			new Request(
 				"http://localhost:3000/api/auth/sso/saml2/callback/cross-endpoint-provider",
@@ -3466,28 +3405,15 @@
 		expect(callbackResponse.status).toBe(302);
 		expect(callbackResponse.headers.get("location")).not.toContain("error");
 
-		// Second: Replay same assertion to ACS endpoint (should be rejected)
 		const acsReplayResponse = await auth.handler(
 			new Request(
 				"http://localhost:3000/api/auth/sso/saml2/sp/acs/cross-endpoint-provider",
->>>>>>> 0227dde8
 				{
 					method: "POST",
 					headers: {
 						"Content-Type": "application/x-www-form-urlencoded",
 					},
 					body: new URLSearchParams({
-<<<<<<< HEAD
-						SAMLResponse: Buffer.from(tamperedResponse).toString("base64"),
-						RelayState: "",
-					}).toString(),
-				},
-			),
-		);
-
-		// Must reject - signature verification should fail
-		expect(callbackRes.status).toBe(400);
-=======
 						SAMLResponse: samlResponse.samlResponse,
 						RelayState: "http://localhost:3000/dashboard",
 					}),
@@ -3498,6 +3424,5 @@
 		expect(acsReplayResponse.status).toBe(302);
 		const acsLocation = acsReplayResponse.headers.get("location") || "";
 		expect(acsLocation).toContain("error=replay_detected");
->>>>>>> 0227dde8
 	});
 });
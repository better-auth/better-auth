import { randomUUID } from "node:crypto";
import type { createServer } from "node:http";
import { betterFetch } from "@better-fetch/fetch";
import { betterAuth } from "better-auth";
import { memoryAdapter } from "better-auth/adapters/memory";
import { createAuthClient } from "better-auth/client";
import { setCookieToHeader } from "better-auth/cookies";
import { bearer } from "better-auth/plugins";
import { getTestInstance } from "better-auth/test";
import bodyParser from "body-parser";
import type {
	Application as ExpressApp,
	Request as ExpressRequest,
	Response as ExpressResponse,
} from "express";
import express from "express";
import * as saml from "samlify";
import {
	afterAll,
	afterEach,
	beforeAll,
	beforeEach,
	describe,
	expect,
	it,
	vi,
} from "vitest";
import {
	createInMemoryAuthnRequestStore,
	DEFAULT_CLOCK_SKEW_MS,
	sso,
	validateSAMLTimestamp,
} from ".";
import { ssoClient } from "./client";

const spMetadata = `
    <md:EntityDescriptor xmlns:md="urn:oasis:names:tc:SAML:2.0:metadata" entityID="http://localhost:3001/api/sso/saml2/sp/metadata">
    <md:SPSSODescriptor AuthnRequestsSigned="false" WantAssertionsSigned="false" protocolSupportEnumeration="urn:oasis:names:tc:SAML:2.0:protocol">
        <md:KeyDescriptor use="signing">
        <ds:KeyInfo xmlns:ds="http://www.w3.org/2000/09/xmldsig#">
            <ds:X509Data>
            <ds:X509Certificate>MIIE3jCCAsYCCQDE5FzoAkixzzANBgkqhkiG9w0BAQsFADAxMQswCQYDVQQGEwJVUzEQMA4GA1UECAwHRmxvcmlkYTEQMA4GA1UEBwwHT3JsYW5kbzAeFw0yMzExMTkxMjUyMTVaFw0zMzExMTYxMjUyMTVaMDExCzAJBgNVBAYTAlVTMRAwDgYDVQQIDAdGbG9yaWRhMRAwDgYDVQQHDAdPcmxhbmRvMIICIjANBgkqhkiG9w0BAQEFAAOCAg8AMIICCgKCAgEA2ELJsLZs4yBH7a2U5pA7xw+Oiut7b/ROKh2BqSTKRbEG4xy7WwljT02Mh7GTjLvswtZSUObWFO5v14HNORa3+J9JT2DH+9F+FJ770HX8a3cKYBNQt3xP4IeUyjI3QWzrGtkYPwSZ74tDpAUtuqPAxtoCaZXFDtX6lvCJDqiPnfxRZrKkepYWINSwu4DRpg6KoiPWRCYTsEcCzImInzlACdM97jpG1gLGA6a4dmjalQbRtvC56N0Z56gIhYq2F5JdzB2a10pqoIY8ggXZGIJS9I++8mmdTj6So5pPxLwnCYUhwDew1/DMbi9xIwYozs9pEtHCTn1l34jldDwTziVAxGQZO7QUuoMl997zqcPS7pVWRnfz5odKuytLvQDA0lRVfzOxtqbM3qVhoLT2iDmnuEtlZzgfbt4WEuT2538qxZJkFRpZQIrTj3ybqmWAv36Cp49dfeMwaqjhfX7/mVfbsPMSC653DSZBB+n+Uz0FC3QhH+vIdNhXNAQ5tBseHUR6pXiMnLtI/WVbMvpvFwK2faFTcx1oaP/Qk6yCq66tJvPbnatT9qGF8rdBJmAk9aBdQTI+hAh5mDtDweCrgVL+Tm/+Q85hSl4HGzH/LhLVS478tZVX+o+0yorZ35LCW3e4v8iX+1VEGSdg2ooOWtbSSXK2cYZr8ilyUQp0KueenR0CAwEAATANBgkqhkiG9w0BAQsFAAOCAgEAsonAahruWuHlYbDNQVD0ryhL/b+ttKKqVeT87XYDkvVhlSSSVAKcCwK/UU6z8Ty9dODUkd93Qsbof8fGMlXeYCtDHMRanvWLtk4wVkAMyNkDYHzJ1FbO7v44ZBbqNzSLy2kosbRELlcz+P3/42xumlDqAw/k13tWUdlLDxb0pd8R5yBev6HkIdJBIWtKmUuI+e8F/yTNf5kY7HO1p0NeKdVeZw4Ydw33+BwVxVNmhIxzdP5ZFQv0XRFWhCMo/6RLEepCvWUp/T1WRFqgwAdURaQrvvfpjO/Ls+neht1SWDeP8RRgsDrXIc3gZfaD8q4liIDTZ6HsFi7FmLbZatU8jJ4pCstxQLCvmix+1zF6Fwa9V5OApSTbVqBOsDZbJxeAoSzy5Wx28wufAZT4Kc/OaViXPV5o/ordPs4EYKgd/eNFCgIsZYXe75rYXqnieAIfJEGddsLBpqlgLkwvf5KVS4QNqqX+2YubP63y+3sICq2ScdhO3LZs3nlqQ/SgMiJnCBbDUDZ9GGgJNJVVytcSz5IDQHeflrq/zTt1c4q1DO3CS7mimAnTCjetERRQ3mgY/2hRiuCDFj3Cy7QMjFs3vBsbWrjNWlqyveFmHDRkq34Om7eA2jl3LZ5u7vSm0/ylp/vtoysMjwEmw/0NA3hZPTG3OJxcvFcXBsz0SiFcd1U=</ds:X509Certificate>
            </ds:X509Data>
        </ds:KeyInfo>
        </md:KeyDescriptor>
        <md:KeyDescriptor use="encryption">
        <ds:KeyInfo xmlns:ds="http://www.w3.org/2000/09/xmldsig#">
            <ds:X509Data>
            <ds:X509Certificate>MIIE3jCCAsYCCQDE5FzoAkixzzANBgkqhkiG9w0BAQsFADAxMQswCQYDVQQGEwJVUzEQMA4GA1UECAwHRmxvcmlkYTEQMA4GA1UEBwwHT3JsYW5kbzAeFw0yMzExMTkxMjUyMTVaFw0zMzExMTYxMjUyMTVaMDExCzAJBgNVBAYTAlVTMRAwDgYDVQQIDAdGbG9yaWRhMRAwDgYDVQQHDAdPcmxhbmRvMIICIjANBgkqhkiG9w0BAQEFAAOCAg8AMIICCgKCAgEA2ELJsLZs4yBH7a2U5pA7xw+Oiut7b/ROKh2BqSTKRbEG4xy7WwljT02Mh7GTjLvswtZSUObWFO5v14HNORa3+J9JT2DH+9F+FJ770HX8a3cKYBNQt3xP4IeUyjI3QWzrGtkYPwSZ74tDpAUtuqPAxtoCaZXFDtX6lvCJDqiPnfxRZrKkepYWINSwu4DRpg6KoiPWRCYTsEcCzImInzlACdM97jpG1gLGA6a4dmjalQbRtvC56N0Z56gIhYq2F5JdzB2a10pqoIY8ggXZGIJS9I++8mmdTj6So5pPxLwnCYUhwDew1/DMbi9xIwYozs9pEtHCTn1l34jldDwTziVAxGQZO7QUuoMl997zqcPS7pVWRnfz5odKuytLvQDA0lRVfzOxtqbM3qVhoLT2iDmnuEtlZzgfbt4WEuT2538qxZJkFRpZQIrTj3ybqmWAv36Cp49dfeMwaqjhfX7/mVfbsPMSC653DSZBB+n+Uz0FC3QhH+vIdNhXNAQ5tBseHUR6pXiMnLtI/WVbMvpvFwK2faFTcx1oaP/Qk6yCq66tJvPbnatT9qGF8rdBJmAk9aBdQTI+hAh5mDtDweCrgVL+Tm/+Q85hSl4HGzH/LhLVS478tZVX+o+0yorZ35LCW3e4v8iX+1VEGSdg2ooOWtbSSXK2cYZr8ilyUQp0KueenR0CAwEAATANBgkqhkiG9w0BAQsFAAOCAgEAsonAahruWuHlYbDNQVD0ryhL/b+ttKKqVeT87XYDkvVhlSSSVAKcCwK/UU6z8Ty9dODUkd93Qsbof8fGMlXeYCtDHMRanvWLtk4wVkAMyNkDYHzJ1FbO7v44ZBbqNzSLy2kosbRELlcz+P3/42xumlDqAw/k13tWUdlLDxb0pd8R5yBev6HkIdJBIWtKmUuI+e8F/yTNf5kY7HO1p0NeKdVeZw4Ydw33+BwVxVNmhIxzdP5ZFQv0XRFWhCMo/6RLEepCvWUp/T1WRFqgwAdURaQrvvfpjO/Ls+neht1SWDeP8RRgsDrXIc3gZfaD8q4liIDTZ6HsFi7FmLbZatU8jJ4pCstxQLCvmix+1zF6Fwa9V5OApSTbVqBOsDZbJxeAoSzy5Wx28wufAZT4Kc/OaViXPV5o/ordPs4EYKgd/eNFCgIsZYXe75rYXqnieAIfJEGddsLBpqlgLkwvf5KVS4QNqqX+2YubP63y+3sICq2ScdhO3LZs3nlqQ/SgMiJnCBbDUDZ9GGgJNJVVytcSz5IDQHeflrq/zTt1c4q1DO3CS7mimAnTCjetERRQ3mgY/2hRiuCDFj3Cy7QMjFs3vBsbWrjNWlqyveFmHDRkq34Om7eA2jl3LZ5u7vSm0/ylp/vtoysMjwEmw/0NA3hZPTG3OJxcvFcXBsz0SiFcd1U=</ds:X509Certificate>
            </ds:X509Data>
        </ds:KeyInfo>
        </md:KeyDescriptor>
        <md:SingleLogoutService Binding="urn:oasis:names:tc:SAML:2.0:bindings:HTTP-Redirect" Location="http://localhost:3001/api/sso/saml2/sp/sls"/>
        <md:NameIDFormat>urn:oasis:names:tc:SAML:1.1:nameid-format:emailAddress</md:NameIDFormat>
        <md:AssertionConsumerService Binding="urn:oasis:names:tc:SAML:2.0:bindings:HTTP-POST" Location="http://localhost:3001/api/sso/saml2/sp/acs" index="1"/>
        <md:AssertionConsumerService Binding="urn:oasis:names:tc:SAML:2.0:bindings:HTTP-Redirect" Location="http://localhost:3001/api/sso/saml2/sp/acs" index="1"/>
        </md:SPSSODescriptor>
    <md:Organization>
        <md:OrganizationName xml:lang="en-US">Organization Name</md:OrganizationName>
        <md:OrganizationDisplayName xml:lang="en-US">Organization DisplayName</md:OrganizationDisplayName>
        <md:OrganizationURL xml:lang="en-US">http://localhost:3001/</md:OrganizationURL>
    </md:Organization>
    <md:ContactPerson contactType="technical">
        <md:GivenName>Technical Contact Name</md:GivenName>
        <md:EmailAddress>technical_contact@gmail.com</md:EmailAddress>
    </md:ContactPerson>
    <md:ContactPerson contactType="support">
        <md:GivenName>Support Contact Name</md:GivenName>
        <md:EmailAddress>support_contact@gmail.com</md:EmailAddress>
    </md:ContactPerson>
    </md:EntityDescriptor>
    `;
const idpMetadata = `
    <md:EntityDescriptor xmlns:md="urn:oasis:names:tc:SAML:2.0:metadata" entityID="http://localhost:8081/api/sso/saml2/idp/metadata">
    <md:IDPSSODescriptor WantAuthnRequestsSigned="false" protocolSupportEnumeration="urn:oasis:names:tc:SAML:2.0:protocol">
        <md:KeyDescriptor use="signing">
        <ds:KeyInfo xmlns:ds="http://www.w3.org/2000/09/xmldsig#">
            <ds:X509Data>
            <ds:X509Certificate>MIIFOjCCAyICCQCqP5DN+xQZDjANBgkqhkiG9w0BAQsFADBfMQswCQYDVQQGEwJVUzEQMA4GA1UECAwHRmxvcmlkYTEQMA4GA1UEBwwHT3JsYW5kbzENMAsGA1UECgwEVGVzdDEdMBsGCSqGSIb3DQEJARYOdGVzdEBnbWFpbC5jb20wHhcNMjMxMTE5MTIzNzE3WhcNMzMxMTE2MTIzNzE3WjBfMQswCQYDVQQGEwJVUzEQMA4GA1UECAwHRmxvcmlkYTEQMA4GA1UEBwwHT3JsYW5kbzENMAsGA1UECgwEVGVzdDEdMBsGCSqGSIb3DQEJARYOdGVzdEBnbWFpbC5jb20wggIiMA0GCSqGSIb3DQEBAQUAA4ICDwAwggIKAoICAQD5giLoLyED41IHt0RxB/k6x4K0vzAKiGecPyedRNR1oyiv3OYkuG5jgTE2wcPZc7kD1Eg5d6th0BWHy/ovaNS5mkgnOV6jKkMaWW4sCMSnLnaWy0seftPK3O4mNeZpM5e9amj2gXnZvKrK8cqnJ/bsUUQvXxttXNVVmOHWg/t3c2vJ4XuUfph6wIKbrj297ILzuAFRNvAVxeS0tElwepvZ5Wbf7Hc1MORAqTpw/mp8cRjHRzYCA9y6OM4hgVs1gvTJS8WGoMmsdAZHaOnv9vLJvW3jDLQQecOheYIJncWgcESzJFIkmXadorYCEfWhwwBdVphknmeLr4BMpJBclAYaFjYDLIKpMcXYO5k/2r3BgSPlw4oqbxbR5geD05myKYtZ/wNUtku118NjhIfJFulU/kfDcp1rYYkvzgBfqr80wgNps4oQzVr1mnpgHsSTAhXMuZbaTByJRmPqecyvyQqRQcRIN0oTLJNGyzoUf0RkH6DKJ4+7qDhlq4Zhlfso9OFMv9xeONfIrJo5HtTfFZfidkXZqir2ZqwqNlNOMfK5DsYq37x2Gkgqig4nqLpITXyxfnQpL2HsaoFrlctt/OL+Zqba7NT4heYk9GX8qlAS+Ipsv6T2HSANbah55oSS3uvcrDOug2Zq7+GYMLKS1IKUKhwX+wLMxmMwSJQ9ZgFwfQIDAQABMA0GCSqGSIb3DQEBCwUAA4ICAQCkGPZdflocTSXIe5bbehsBn/IPdyb38eH2HaAvWqO2XNcDcq+6/uLc8BVK4JMa3AFS9xtBza7MOXN/lw/Ccb8uJGVNUE31+rTvsJaDtMCQkp+9aG04I1BonEHfSB0ANcTy/Gp+4hKyFCd6x35uyPO7CWX5Z8I87q9LF6Dte3/v1j7VZgDjAi9yHpBJv9Xje33AK1vF+WmEfDUOi8y2B8htVeoyS3owln3ZUbnmJdCmMp2BMRq63ymINwklEaYaNrp1L201bSqNdKZF2sNwROWyDX+WFYgufrnzPYb6HS8gYb4oEZmaG5cBM7Hs730/3BlbHKhxNTy1Io2TVCYcMQD+ieiVg5e5eGTwaPYGuVvY3NVhO8FaYBG7K2NT2hqutdCMaQpGyHEzbbbTY1afhbeMmWWqivRnVJNDv4kgBc2SE8JO82qHikIW9Om0cghC5xwTT+1JTtxxD1KeC1M1IwLzzuuMmwJSKAsv4duDqN+YRIP78J2SlrssqlsmoF8+48e7Vzr7JRT/Ya274P8RpUPNtxTR7WDmZ4tunqXjiBpz6l0uTtVXnj5UBo4HCyRjWJOGf15OCuQX03qz8tKn1IbZUf723qrmSF+cxBwHqpAywqhTSsaLjIXKnQ0UlMov7QWb0a5N07JZMdMSerbHvbXd/z9S1Ssea2+EGuTYuQur3A==</ds:X509Certificate>
            </ds:X509Data>
        </ds:KeyInfo>
        </md:KeyDescriptor>
        <md:KeyDescriptor use="encryption">
        <ds:KeyInfo xmlns:ds="http://www.w3.org/2000/09/xmldsig#">
            <ds:X509Data>
            <ds:X509Certificate>MIIFOjCCAyICCQCqP5DN+xQZDjANBgkqhkiG9w0BAQsFADBfMQswCQYDVQQGEwJVUzEQMA4GA1UECAwHRmxvcmlkYTEQMA4GA1UEBwwHT3JsYW5kbzENMAsGA1UECgwEVGVzdDEdMBsGCSqGSIb3DQEJARYOdGVzdEBnbWFpbC5jb20wHhcNMjMxMTE5MTIzNzE3WhcNMzMxMTE2MTIzNzE3WjBfMQswCQYDVQQGEwJVUzEQMA4GA1UECAwHRmxvcmlkYTEQMA4GA1UEBwwHT3JsYW5kbzENMAsGA1UECgwEVGVzdDEdMBsGCSqGSIb3DQEJARYOdGVzdEBnbWFpbC5jb20wggIiMA0GCSqGSIb3DQEBAQUAA4ICDwAwggIKAoICAQD5giLoLyED41IHt0RxB/k6x4K0vzAKiGecPyedRNR1oyiv3OYkuG5jgTE2wcPZc7kD1Eg5d6th0BWHy/ovaNS5mkgnOV6jKkMaWW4sCMSnLnaWy0seftPK3O4mNeZpM5e9amj2gXnZvKrK8cqnJ/bsUUQvXxttXNVVmOHWg/t3c2vJ4XuUfph6wIKbrj297ILzuAFRNvAVxeS0tElwepvZ5Wbf7Hc1MORAqTpw/mp8cRjHRzYCA9y6OM4hgVs1gvTJS8WGoMmsdAZHaOnv9vLJvW3jDLQQecOheYIJncWgcESzJFIkmXadorYCEfWhwwBdVphknmeLr4BMpJBclAYaFjYDLIKpMcXYO5k/2r3BgSPlw4oqbxbR5geD05myKYtZ/wNUtku118NjhIfJFulU/kfDcp1rYYkvzgBfqr80wgNps4oQzVr1mnpgHsSTAhXMuZbaTByJRmPqecyvyQqRQcRIN0oTLJNGyzoUf0RkH6DKJ4+7qDhlq4Zhlfso9OFMv9xeONfIrJo5HtTfFZfidkXZqir2ZqwqNlNOMfK5DsYq37x2Gkgqig4nqLpITXyxfnQpL2HsaoFrlctt/OL+Zqba7NT4heYk9GX8qlAS+Ipsv6T2HSANbah55oSS3uvcrDOug2Zq7+GYMLKS1IKUKhwX+wLMxmMwSJQ9ZgFwfQIDAQABMA0GCSqGSIb3DQEBCwUAA4ICAQCkGPZdflocTSXIe5bbehsBn/IPdyb38eH2HaAvWqO2XNcDcq+6/uLc8BVK4JMa3AFS9xtBza7MOXN/lw/Ccb8uJGVNUE31+rTvsJaDtMCQkp+9aG04I1BonEHfSB0ANcTy/Gp+4hKyFCd6x35uyPO7CWX5Z8I87q9LF6Dte3/v1j7VZgDjAi9yHpBJv9Xje33AK1vF+WmEfDUOi8y2B8htVeoyS3owln3ZUbnmJdCmMp2BMRq63ymINwklEaYaNrp1L201bSqNdKZF2sNwROWyDX+WFYgufrnzPYb6HS8gYb4oEZmaG5cBM7Hs730/3BlbHKhxNTy1Io2TVCYcMQD+ieiVg5e5eGTwaPYGuVvY3NVhO8FaYBG7K2NT2hqutdCMaQpGyHEzbbbTY1afhbeMmWWqivRnVJNDv4kgBc2SE8JO82qHikIW9Om0cghC5xwTT+1JTtxxD1KeC1M1IwLzzuuMmwJSKAsv4duDqN+YRIP78J2SlrssqlsmoF8+48e7Vzr7JRT/Ya274P8RpUPNtxTR7WDmZ4tunqXjiBpz6l0uTtVXnj5UBo4HCyRjWJOGf15OCuQX03qz8tKn1IbZUf723qrmSF+cxBwHqpAywqhTSsaLjIXKnQ0UlMov7QWb0a5N07JZMdMSerbHvbXd/z9S1Ssea2+EGuTYuQur3A==</ds:X509Certificate>
            </ds:X509Data>
        </ds:KeyInfo>
        </md:KeyDescriptor>
        <md:SingleLogoutService Binding="urn:oasis:names:tc:SAML:2.0:bindings:HTTP-Redirect" Location="http://localhost:8081/api/sso/saml2/idp/slo"/>
        <md:NameIDFormat>urn:oasis:names:tc:SAML:1.1:nameid-format:emailAddress</md:NameIDFormat>
        <md:SingleSignOnService Binding="urn:oasis:names:tc:SAML:2.0:bindings:HTTP-Redirect" Location="http://localhost:8081/api/sso/saml2/idp/redirect"/>
        <md:SingleSignOnService Binding="urn:oasis:names:tc:SAML:2.0:bindings:HTTP-POST" Location="http://localhost:8081/api/sso/saml2/idp/post"/>
        </md:IDPSSODescriptor>
    <md:Organization>
        <md:OrganizationName xml:lang="en-US">Your Organization Name</md:OrganizationName>
        <md:OrganizationDisplayName xml:lang="en-US">Your Organization DisplayName</md:OrganizationDisplayName>
        <md:OrganizationURL xml:lang="en-US">http://localhost:8081</md:OrganizationURL>
    </md:Organization>
    <md:ContactPerson contactType="technical">
        <md:GivenName>Technical Contact Name</md:GivenName>
        <md:EmailAddress>technical_contact@gmail.com</md:EmailAddress>
    </md:ContactPerson>
    <md:ContactPerson contactType="support">
        <md:GivenName>Support Contact Name</md:GivenName>
        <md:EmailAddress>support_contact@gmail.com</md:EmailAddress>
    </md:ContactPerson>
    </md:EntityDescriptor>
    `;
const idPk = `
    -----BEGIN RSA PRIVATE KEY-----
    MIIJKgIBAAKCAgEA+YIi6C8hA+NSB7dEcQf5OseCtL8wCohnnD8nnUTUdaMor9zm
    JLhuY4ExNsHD2XO5A9RIOXerYdAVh8v6L2jUuZpIJzleoypDGlluLAjEpy52lstL
    Hn7TytzuJjXmaTOXvWpo9oF52byqyvHKpyf27FFEL18bbVzVVZjh1oP7d3NryeF7
    lH6YesCCm649veyC87gBUTbwFcXktLRJcHqb2eVm3+x3NTDkQKk6cP5qfHEYx0c2
    AgPcujjOIYFbNYL0yUvFhqDJrHQGR2jp7/byyb1t4wy0EHnDoXmCCZ3FoHBEsyRS
    JJl2naK2AhH1ocMAXVaYZJ5ni6+ATKSQXJQGGhY2AyyCqTHF2DuZP9q9wYEj5cOK
    Km8W0eYHg9OZsimLWf8DVLZLtdfDY4SHyRbpVP5Hw3Kda2GJL84AX6q/NMIDabOK
    EM1a9Zp6YB7EkwIVzLmW2kwciUZj6nnMr8kKkUHESDdKEyyTRss6FH9EZB+gyieP
    u6g4ZauGYZX7KPThTL/cXjjXyKyaOR7U3xWX4nZF2aoq9masKjZTTjHyuQ7GKt+8
    dhpIKooOJ6i6SE18sX50KS9h7GqBa5XLbfzi/mam2uzU+IXmJPRl/KpQEviKbL+k
    9h0gDW2oeeaEkt7r3KwzroNmau/hmDCyktSClCocF/sCzMZjMEiUPWYBcH0CAwEA
    AQKCAgABJVzdriG7r9aXnHre/gdiArqR8/LXiYrYR935tfA33hj4vc38yzAOmvBL
    7RXmMMbfwqDWSrtpxpfiuMgcYaHgfFnqfDP4EeCfBVwhLaUhk3AN/z8IE9MLMnqR
    iFvXjdobj5qNz0hs/JXYOsYQgHl82l6yzQAGP4/nRb17y71i7g/HrJZxtyciITI4
    XtN/xM9RKT4wTk1J/E+xmMZhkt6WYJxZWO+vOdtChMR08mYwziAsAiK4XaYs4Mfp
    lXuCwmg3aHauyJxEg3/n4g55AKxaytjvWwaUsMp6OmGjg6r9sqZOIFOUQXQvAylM
    1yJGrOuagiRPCf81wAeZ0oOrOS7R+4fF4Ypa+V7Cp6Ty3VPcw8BFpXJ6fRtf92kh
    ix00DnFEK/TdndyBpFKdmf8f2SSFBLrPlmTfjdMAvShE5yFpeWyXQjftI5q/0d3U
    Ug0MBby66yT/TZtTKVPdK6bG3fYvzgKCpZGrKgn+umq4XR+gh9S0ptmwNF5mzJy4
    mol5CkazGPlOSwlBc4oKeepcqZ0TKCJwonub90CJeH8IKoyRsswShRl6YTRza1SB
    Fx4Gis5xcaNp7eXnLBDgKV/1bhCUSvQ886r+Xo4nfhk9n8WrtaQFC4tFID1e8TAM
    jYxZIBpCHOZHX/+BpC3FyqD4RbI12iudyz4KwS5Ps/wlIpVMQQKCAQEA/70X3Fz2
    SJyPP9UdiiqLot1ppbagQGjG20yFnfRDhNY+q2U8N77yJUXWvE7YQ6OUTOaPuJX2
    X7vulTSQ0YyFYp0B5G4QiFtvPOpBvn7OxrFKBKxwbOU7L2rAuXWYEIRuKuwBRMFU
    oaar8gkKlnsUtUxrLM827gmL13i3GX2bmm6NhhGCKbSCoD51+UUGo7Ix5ZLznKmX
    G1mq4IxtJe8vLk/9RT9CzRV7VO61EgEh7Iji7g4cDIiZV+B9gG8YMlTOcALPpgud
    nF7SEvDuMH3dgOj+iSO9piJ53okU59Mk4Nyka3p3v6RABMcDYO1/wkbE83+Oobrx
    RiRQHtBgo1r9cQKCAQEA+cNpxVCi/BkatlzKentRabnQjfxrEQdIdc9xqzr5k2xK
    w9n+XGzeNT+HKI/S1KkfvJTQC0j9WBQ3uupf8Zg6/mNF84YCXpun3JXpvzc+4ya3
    i1AXtdul/JYU5qhMrJI+I1WXrWAls5zbIs23iz1Fq530Mb7FUQ5jmO0p123AmMGG
    hSTJDqvKDMpQXdUYQMqrSL/aNh8u7wpw2S052uj2bdbdgq1FboLzbwWTOsVYs3aS
    HABb95263Cf3OdRr4lyN6khFMLhQPUhYnn6l2ob0kIZ7V2f8fxKvJoTTDTxWpUgF
    FrdHigaDo09WYkIukj+YdSZY/ZEAu7lyMmY0l8HNzQKCAQEA7HE3jlWknp2hE7NG
    DGgpkfqDouKmZuZ4dGjbYJ5ljntGldCTTDcOSce4MYH0ERU8F51TY6XCk+B9RRXE
    jvkMmY/wH/Ji9q8SuY8cGbPEGY/wj0Ge8A9AGSbp6I4AecT21lg9FARq6sneT3hs
    gZRqIPT2YgdzEcFhuWWyY67uHmn4DuxBG634147oI/7dlJs75rVm5oElY/QTOGic
    wWXSiU8LKurCKDqkPHI2lt7VLougw9fntu7UV5sGbahJBr/B3W277hjvL5O7Rifb
    EJpOINFKBCE3RlK5ujWjTnK4te1JVtVzwYtqZQBa71KlvEkR7s8QYBcm22LXcKXX
    szB9AQKCAQEAwUua8DoX6UMEiV4G1gPaXhiQb1KLCgK48XQ6ZGqf/JgyxKBRWvZm
    go9H6vxkDnFVPn1tBU7XwvLirqX02uUVwwrReEaeTtnob68V2AbJhMLSCd9Sekwj
    ifgc9OYLcQM9U9tKJ8PhacBbV/QduIUTBl6YPmeGDdU0/4WMfE1UYORlV2XAtLn/
    BScOS5A/1OUE6qiQGJLJn/ZUn7+ApwrkrN09UYUH1x9BhwqphzJ0E3AQY9tjUZ+g
    ngHQM9FSLT20Fz0XTz1V3BfBfehGM3l+jNuHWX4Ay9eJ9iWVsQihhgjW512w4AFq
    n1knYaQWptjRBNlIxfUSvDYpSxgOW+SBgQKCAQEA7ikfNUZDmhyShcmIl9Hgcral
    o2M/ggUVwWd9AaJD+Y/WcGoR0DPGt8UGLGTBNBwbyTgHdDzsWA+02r5r+5ArhhnP
    iWQ1soQI9FpZIUCyzAjTQpfpzo5dGqpQbW9LuHJOEbDyY2wG+lFhIm4JJBJ/vws1
    yt9Y170VbPXmDdLevDLmlFOILdMJWWl3hrtlU3KEogqWKDOXciYtG5Ji0+512BqH
    yY9+uVNb1eu6MLU5R5U9GdvOFZZjShIhOlpZVR1K21dg5frBCWBZ0pvu4fZf2FAV
    lX6+ORENSjqJsQWTaeiMoAPOj8QxQuOwUCajbVkrCZV6D49E0D9XxmZcuKCAXg==
    -----END RSA PRIVATE KEY-----

    `;
const spPrivateKey = `
    -----BEGIN RSA PRIVATE KEY-----
    Proc-Type: 4,ENCRYPTED
    DEK-Info: DES-EDE3-CBC,9C86371F0420A091

    77TqgiK/IYRgO5w3ZMyV81/gk0zN5wPTGWxoztNFjQKXCySFnrL30kUqlGituBxX
    VgxwXbkoYMrd5MoDZKL5EJuf0H59hq92O0+3uwJA8QyZjOm4brQcjXKmIrkvihgs
    FvpaJiGzp6kS/O7vFBDNTQWr9yY9Y3FBPcmOUWufpRp4Q5nhpSlqnMmIqZyWQUL/
    YJSJETtzJVsk38lCqIxxDT3LtbGySahj0jRuRqspAZQeLTpnJqzNMC4vnJew9luC
    R+UffrX7gVsnwOhNtyRzYaMsLnbRfXT8Jqx2gRHg36GxkOVgyU7e62nk9CzeC0WA
    kHHCNVqqivRx9/EC0mQkkRgRzo3BZWp0o671sUsGTy57JhktiGfTnWMrl7ZfhAza
    SZnjyTwuI1bTQipIkNI3aJBTP/o/gNUE1sj5D5FZlFdpq5ks2Vxww3GNx1FRrvWd
    98z5CNt78ZR0ihLmdz/EakEBKBUteQu/5zPLUlwmGuou4wPuEHG2BsjGzb/d5Zfc
    ElIjUV+yrMmGHvBfPyPnDUrCUyLn18S1NZiCMCdN5PqCybjhk8oMPYZhWBqp8Ymr
    yHIC7BCnTJhIvgQZR6M68NwVv0aBBgH/I/DB0jADo6/B5Eajwus9i6zSv8QIbqhw
    fusKtI04vxc91aP0GWRr0J/O4mkxXYNPfa3a/I7sGTXGl0k0CygckE3fLXRy/WEk
    ikZt4UHqg5ZQ8vc5NSAM5f5Yx/72CU1I6ehFtxHsyE5yndpZXWp2X2S4l31e8fLs
    ddOoybroJgbyLrh7JT3Yac3XOEsKATWIvqU+hNYq6KwqLWev9jInHVgjzfyOKbmF
    hkrzDDHaKULYZuTsUq5mLc1SzSu98lXYfXp1WE4XsH0X0VicPzf8ZH4Kutuig0VG
    5Kg9HB/Cin65VMm0ffEiTraO6johIlwFGRrtAs38ONKgsPCQUv7ee9SEGOHViNZq
    NpWPr1KOzbI4wEB1ueKoZuEQ0a+tzfJgszJrM48bM82J6iEjN/PSOTsdTKJq9e47
    dlUp+tqQsvGkbBOIOt5OOpkr8Z+8qbEd21ojF9Q0p0T4WMThRP6YBRKvt8mmFwRs
    DjEhMiPa4L70Eqldfu2lWdI6ietfHrK97WXwQO1gF73LOnA+EdMXNxr1iLd0Tdke
    z6fUSw3hKZL+I7nX6O40+KgkhXVSZOsRz5CEvo2iChIUrYGEGDl94K/ofqGu71Y+
    G8KBvbha6EC7xcUrTYP5Gek5wsrw7cGgDZJjMsyXYFBZjQO1N6g9fncLmc5pB5Ix
    W3gLfQS/My4daWNTvrYOgfA08J4M4ZWd0v5TglxOSV78psG4J4slppDySNFB2d/3
    7JiwWVm5SMk0StLWwb2azmTvBoinnrZJzPnPlOytxvE5uGJ/i0WAik7C99YgVJkS
    9hO3FJGasrOnHeiOvMZEdRuIVspKz9iMFx7hWHpVHTTyjwceEpaiEkhmqLM9QkKh
    kCZqeWyVsKBIc0sse+CKNK8ik9eTeUlCklGMV1Q4kKjR6uuHUOLyjk/xhqslV4TS
    jnnjCjsK5YzTa4hmbHhPZIW262KoFV9TqxYKkhP5ab7AXRSakrdrY2cwACWN4AMT
    -----END RSA PRIVATE KEY-----
    `;
const idpPrivateKey = `
    -----BEGIN RSA PRIVATE KEY-----
    Proc-Type: 4,ENCRYPTED
    DEK-Info: DES-EDE3-CBC,116B0EBB2F2F0A9D

    HMmUsJPVPTsq1e06yrrskfinY21OOHosfRzibLueBg9ByFFZ7+/oW/DKy1GcDeBc
    ycL+3gylIoGUYuZ+DPC11ArjdxFqLFnHJb96rwy5h4sTP0lE+qHy+06AwsowUgp3
    pdD2unPFeydpu5h/dqgoDzkGSucz0Ty/spHXNBvns0vJO18B7XlzXUtfH5aHco22
    DyVY6FrJwMts9E4Rzs9JsxJJ7mi/6+Qsc0rOr8/6KKsRo1sKD6cvQIQ05dEvGrE9
    /2fubHkRTl+zBqOVyQvC6iUtocwxlMP4KfmyYrD1wlQAnP/+smq2G+xf7uGc4X4P
    8q0jEy2P9n5ASlwZ3XCS9hZgp8VRAcXWOYjzzNouQp3NEP9d5D3wN4aFKa/JW6pk
    a6VwraEweuyJqvZ7nnam1emW0ge0z7hJabR0+j0PnUxFIwkI5jO3HI5UiuUzuQFe
    2bTLA3XnJ7QD08ZKom0rmApbFrmm9BWBRTmt46NlQDy49VODPY4gFuQ/mpaFjaBy
    fSNJaOSS/MDuAdPabNEh3l+yCGKtHIbPVIms76PxYf6o0VVxW96/Q25hrvyOJCxn
    dVQyyJbQ1jGenu4ViDNrW9ZQfw4aJCPpY7lUQd09BGz2NMKgkrSl8bKSan4lvlF3
    ok8BjfIw+pIrTyesPU5tF0YudDxwi8fbIG70iwrpsSt2wVIMa+Nz2lwFT1dV8be7
    NARkkkhLWJYAsxsyVfdl+ucNSqhvo8xLITuG8CZnzKf0T2HMKnMNegFx/ipfM7ff
    Mx5CjayN5Oy99MWsagYEutUGzCGPAuVpqYpJuuYa3lWbFk2XWihWkAiUwgRqIluE
    M6LpO8l3LVXVjN1+6bK1GZpbfLay+E6vy4W38XMuXZSNpyhy6e+XggTPH2xbbwoi
    OcAzcojhMaxVGpxm/aXyRxg9zBdrQjtqM/aCN91ri55bvOKxELVi+D/VcZKpd2CR
    X/vWcqoGaK/6+vlPWMZSHCJkPa4KBT0aUcnEdeFWx2nmrwdrHvETzCYLAzVBSECV
    ZoYH0xTkFr/RI2AOAzx701LSuYbnPoCq+w7TXtjPaooZdYVVgrYuI+j4JOlseFS7
    1c9iRiJVPBfnpUNIZdHLw19+k81IJ/FmumiuDhfLS5pwQmtuXkO3DWZDa3UPlV8e
    6dmZeP1XGwRLL9VpOKx7NCqZM+CdEt87CXpFFWXdw8tL+3K/2r8w4lHIzBKaVPSS
    5uFqXc1vzfP6Qeov31IjeLPE1pWTHNqRPdmvt9Scq9tKS3o18wmLBxOVinOE0cxQ
    oddzPd0z5NxNYVayqZORwDdVv6CVXKnrvBSnOFFslZqv1G8/diE5BXxeaAPEMcZE
    3lD7MzdoEHK5oL2MXofLWZbNtMkOZLaLqY80zKT1UG3Gs8U44d44aLXO1dBL0HGX
    dNfNUaH+IGZf2ccS6OR1RhwIazDZ8qk0XeUwQV588adwC3FUvscVA3eHZa95z4kX
    xvHg+ylzRtKRfpSPzB2IVwgV9/rsOg0OmvwhV8+5IQpdcFr+hf2Bn6AVn6H9aX8A
    JjycN6KMcHaFa0EUqagGm9tsQLmf/MGCj8sy9am1IbRmFCz5lB5A7P/YLPM2Csjg
    -----END RSA PRIVATE KEY-----`;
const certificate = `
    -----BEGIN CERTIFICATE-----
    MIIDlzCCAn+gAwIBAgIJAO1ymQc33+bWMA0GCSqGSIb3DQEBCwUAMGIxCzAJBgNV
    BAYTAkhLMRMwEQYDVQQIDApTb21lLVN0YXRlMRowGAYDVQQKDBFJZGVudGl0eSBQ
    cm92aWRlcjEUMBIGA1UECwwLRGV2ZWxvcG1lbnQxDDAKBgNVBAMMA0lEUDAeFw0x
    NTA3MDUxODAyMjdaFw0xODA3MDQxODAyMjdaMGIxCzAJBgNVBAYTAkhLMRMwEQYD
    VQQIDApTb21lLVN0YXRlMRowGAYDVQQKDBFJZGVudGl0eSBQcm92aWRlcjEUMBIG
    A1UECwwLRGV2ZWxvcG1lbnQxDDAKBgNVBAMMA0lEUDCCASIwDQYJKoZIhvcNAQEB
    BQADggEPADCCAQoCggEBAODZsWhCe+yG0PalQPTUoD7yko5MTWMCRxJ8hSm2k7mG
    3Eg/Y2v0EBdCmTw7iDCevRqUmbmFnq7MROyV4eriJzh0KabAdZf7/k6koghst3ZU
    tWOwzshyxkBtWDwGmBpQGTGsKxJ8M1js3aSqNRXBT4OBWM9w2Glt1+8ty30RhYv3
    pSF+/HHLH7Ac+vLSIAlokaFW34RWTcJ/8rADuRWlXih4GfnIu0W/ncm5nTSaJiRA
    vr3dGDRO/khiXoJdbbOj7dHPULxVGbH9IbPK76TCwLbF7ikIMsPovVbTrpyL6vsb
    VUKeEl/5GKppTwp9DLAOeoSYpCYkkDkYKu9TRQjF02MCAwEAAaNQME4wHQYDVR0O
    BBYEFP2ut2AQdy6D1dwdwK740IHmbh38MB8GA1UdIwQYMBaAFP2ut2AQdy6D1dwd
    wK740IHmbh38MAwGA1UdEwQFMAMBAf8wDQYJKoZIhvcNAQELBQADggEBANMZUoPN
    mHzgja2PYkbvBYMHmpvUkVoiuvQ9cJPlqGTB2CRfG68BNNs/Clz8P7cIrAdkhCUw
    i1rSBhDuslGFNrSaIpv6B10FpBuKwef3G7YrPWFNEN6khY7aHNWSTHqKgs1DrGef
    2B9hvkrnHWbQVSVXrBFKe1wTCqcgGcOpYoSK7L8C6iX6uIA/uZYnVQ4NgBrizJ0a
    zkjdegz3hwO/gt4malEURy8D85/AAVt6PAzhpb9VJUGxSXr/EfntVUEz3L2gUFWW
    k1CnZFyz0rIOEt/zPmeAY8BLyd/Tjxm4Y+gwNazKq5y9AJS+m858b/nM4QdCnUE4
    yyoWAJDUHiAmvFA=
    -----END CERTIFICATE-----
    `;
const idpEncryptionKey = `
    -----BEGIN RSA PRIVATE KEY-----
    Proc-Type: 4,ENCRYPTED
    DEK-Info: DES-EDE3-CBC,860FDB9F3BE14699

    bMpTdWaAEqNciUFQhHYNv1F9N12aqOQd6cFbMozfRnNR19HW6QIPDmEOPSSCaaRy
    QCnJhbpcSnaz9pvI7EzeJzdykDmR8Boos+0NSK9qIX0buBO55mfPr7hjx7bLFEVl
    kkHk+k9F1rLyjyAGJrVoTNoWjyuMOFUCWR7ZxoYticwM/sL+Rbhn1FsfdkdfhFW0
    08OHTouRK33Aifx0A3MWxR0ILvw49E6urtbbIrskEzKzfWQug8gY1TJhI3sbsMsI
    1bS5Vg88TvilFFBGn0Yv6GEJjgOrsrKDGKtYGhuBfK4fd4rwnQKKvC6gTKeNXIfV
    7Qm1R20LUJXC8zv35pdKoVk+NdS/MGNXJRFgO3Kkp01aVf3n1oo2+AllS02AYyWt
    1svHecsRwbibXip8gSQsOtDdpqQrEDyqZlFHXEw/IcJE9vQWEJmpHD5GFhbKtttp
    E0B3ZtNl6YcyUz0rSf9zjuMx/wReWdRb6H2WoIqoRS7vAUONDRPt7wvfjtLlDRVi
    bc2RTN8yce/57lGnA1n8bxPV5+9VxCJOEipV3io/nrj+uNO8i/0rUpkKdZy8wy2C
    Rksoxq4TxwegONz1HQcJVpJu0iBdu7B+BXVjxQQScvMQlOTbua8k+YdaCeZAb83j
    JVX89/PFy+Xj7eGyzzBTqz7dV0Xkxq9mpiMYUCoyNL5Iq1jD9Xb5TzVW1Gbh8zCZ
    YXjcZEQKeartaBC4/fRWyxqK3gJRX4SJkl4gYMQrPS2pbTzVCO+WLxSwIh3dOZpo
    eErXLSrylIv9cE2Xrs0McXAR+hfGrqgtILBWwgbh2NhmUiFfLwUTUxU51eu7QZ2T
    V1VFBX0QTmn2kM0JLSSC96mDUzbs6qfURUaXbuffF5cqdUjXgtzZj5SFEbIv4UFS
    0DAS+6i/jTGSz7aAp/uofOxhYkCqK/s2Cex2jQbDpcKXKiWzPdULOCjAh3fdCAp0
    3ua3fdAI7H8PslSDiPFrcY78OxZaWXzazEiun77WKbzrMloLMP5dpCPlUCOqxbZ0
    ykSuo0M7p/UPY34yi3AMHS9grvQQ1DykMPoqKKEheI6nUGcQ1AFcdr307ILWRsPO
    T6gHOLXZaR4+UEeYfkTKsjrMUhozx7JIyuLgTXA9TWC+tZ9WZpbJ7i3bpQ+RNwX2
    AxQSwc9ZOcNxg8YCbGlJgJHnRVhA202kNT5ORplcRKqaOaO9LK7491gaaShjaspg
    4THDnH+HHFORmbgwyO9P74wuw+n6tI40Ia3qzRLVz6sJBQMtLEN+cvNoNi3KYkNj
    GJM1iWfSz6PjrEGxbzQZKoFPPiZrVRnVfPhBNyT2OZj+TJii9CaukhmkkA2/AJmS
    5XoO3GNIaqOGYV9HLyh1++cn3NhjgFYe/Q3ORCTIg2Ltd8Qr6mYe0LcONQFgiv4c
    AUOZtOq05fJDXE74R1JjYHPaQF6uZEbTF98jN9QZIfCEvDdv1nC83MvSwATi0j5S
    LvdU/MSPaZ0VKzPc4JPwv72dveEPME6QyswKx9izioJVrQJr36YtmrhDlKR1WBny
    ISbutnQPUN5fsaIsgKDIV3T7n6519t6brobcW5bdigmf5ebFeZJ16/lYy6V77UM5
    -----END RSA PRIVATE KEY-----
    `;
const spEncryptionKey = `
    -----BEGIN RSA PRIVATE KEY-----
    Proc-Type: 4,ENCRYPTED
    DEK-Info: DES-EDE3-CBC,860FDB9F3BE14699

    bMpTdWaAEqNciUFQhHYNv1F9N12aqOQd6cFbMozfRnNR19HW6QIPDmEOPSSCaaRy
    QCnJhbpcSnaz9pvI7EzeJzdykDmR8Boos+0NSK9qIX0buBO55mfPr7hjx7bLFEVl
    kkHk+k9F1rLyjyAGJrVoTNoWjyuMOFUCWR7ZxoYticwM/sL+Rbhn1FsfdkdfhFW0
    08OHTouRK33Aifx0A3MWxR0ILvw49E6urtbbIrskEzKzfWQug8gY1TJhI3sbsMsI
    1bS5Vg88TvilFFBGn0Yv6GEJjgOrsrKDGKtYGhuBfK4fd4rwnQKKvC6gTKeNXIfV
    7Qm1R20LUJXC8zv35pdKoVk+NdS/MGNXJRFgO3Kkp01aVf3n1oo2+AllS02AYyWt
    1svHecsRwbibXip8gSQsOtDdpqQrEDyqZlFHXEw/IcJE9vQWEJmpHD5GFhbKtttp
    E0B3ZtNl6YcyUz0rSf9zjuMx/wReWdRb6H2WoIqoRS7vAUONDRPt7wvfjtLlDRVi
    bc2RTN8yce/57lGnA1n8bxPV5+9VxCJOEipV3io/nrj+uNO8i/0rUpkKdZy8wy2C
    Rksoxq4TxwegONz1HQcJVpJu0iBdu7B+BXVjxQQScvMQlOTbua8k+YdaCeZAb83j
    JVX89/PFy+Xj7eGyzzBTqz7dV0Xkxq9mpiMYUCoyNL5Iq1jD9Xb5TzVW1Gbh8zCZ
    YXjcZEQKeartaBC4/fRWyxqK3gJRX4SJkl4gYMQrPS2pbTzVCO+WLxSwIh3dOZpo
    eErXLSrylIv9cE2Xrs0McXAR+hfGrqgtILBWwgbh2NhmUiFfLwUTUxU51eu7QZ2T
    V1VFBX0QTmn2kM0JLSSC96mDUzbs6qfURUaXbuffF5cqdUjXgtzZj5SFEbIv4UFS
    0DAS+6i/jTGSz7aAp/uofOxhYkCqK/s2Cex2jQbDpcKXKiWzPdULOCjAh3fdCAp0
    3ua3fdAI7H8PslSDiPFrcY78OxZaWXzazEiun77WKbzrMloLMP5dpCPlUCOqxbZ0
    ykSuo0M7p/UPY34yi3AMHS9grvQQ1DykMPoqKKEheI6nUGcQ1AFcdr307ILWRsPO
    T6gHOLXZaR4+UEeYfkTKsjrMUhozx7JIyuLgTXA9TWC+tZ9WZpbJ7i3bpQ+RNwX2
    AxQSwc9ZOcNxg8YCbGlJgJHnRVhA202kNT5ORplcRKqaOaO9LK7491gaaShjaspg
    4THDnH+HHFORmbgwyO9P74wuw+n6tI40Ia3qzRLVz6sJBQMtLEN+cvNoNi3KYkNj
    GJM1iWfSz6PjrEGxbzQZKoFPPiZrVRnVfPhBNyT2OZj+TJii9CaukhmkkA2/AJmS
    5XoO3GNIaqOGYV9HLyh1++cn3NhjgFYe/Q3ORCTIg2Ltd8Qr6mYe0LcONQFgiv4c
    AUOZtOq05fJDXE74R1JjYHPaQF6uZEbTF98jN9QZIfCEvDdv1nC83MvSwATi0j5S
    LvdU/MSPaZ0VKzPc4JPwv72dveEPME6QyswKx9izioJVrQJr36YtmrhDlKR1WBny
    ISbutnQPUN5fsaIsgKDIV3T7n6519t6brobcW5bdigmf5ebFeZJ16/lYy6V77UM5
    -----END RSA PRIVATE KEY-----
    `;
const generateRequestID = () => {
	return "_" + randomUUID();
};
const createTemplateCallback =
	(idp: any, sp: any, email: string) => (template: any) => {
		const assertionConsumerServiceUrl =
			sp.entityMeta.getAssertionConsumerService(
				saml.Constants.wording.binding.post,
			);

		const nameIDFormat = idp.entitySetting.nameIDFormat;
		const selectedNameIDFormat = Array.isArray(nameIDFormat)
			? nameIDFormat[0]
			: nameIDFormat;

		const id = generateRequestID();
		const now = new Date();
		const fiveMinutesLater = new Date(now.getTime() + 5 * 60 * 1000);
		const tagValues = {
			ID: id,
			AssertionID: generateRequestID(),
			Destination: assertionConsumerServiceUrl,
			Audience: sp.entityMeta.getEntityID(),
			EntityID: sp.entityMeta.getEntityID(),
			SubjectRecipient: assertionConsumerServiceUrl,
			Issuer: idp.entityMeta.getEntityID(),
			IssueInstant: now.toISOString(),
			AssertionConsumerServiceURL: assertionConsumerServiceUrl,
			StatusCode: "urn:oasis:names:tc:SAML:2.0:status:Success",
			ConditionsNotBefore: now.toISOString(),
			ConditionsNotOnOrAfter: fiveMinutesLater.toISOString(),
			SubjectConfirmationDataNotOnOrAfter: fiveMinutesLater.toISOString(),
			NameIDFormat: selectedNameIDFormat,
			NameID: email,
			InResponseTo: "null",
			AuthnStatement: "",
			attrFirstName: "Test",
			attrLastName: "User",
			attrEmail: "test@email.com",
		};

		return {
			id,
			context: saml.SamlLib.replaceTagsByValue(template, tagValues),
		};
	};

const createMockSAMLIdP = (port: number) => {
	const app: ExpressApp = express();
	let server: ReturnType<typeof createServer> | undefined;

	app.use(bodyParser.urlencoded({ extended: true }));
	app.use(bodyParser.json());

	const idp = saml.IdentityProvider({
		metadata: idpMetadata,
		privateKey: idPk,
		isAssertionEncrypted: false,
		privateKeyPass: "jXmKf9By6ruLnUdRo90G",
		loginResponseTemplate: {
			context:
				'<samlp:Response xmlns:samlp="urn:oasis:names:tc:SAML:2.0:protocol" xmlns:saml="urn:oasis:names:tc:SAML:2.0:assertion" ID="{ID}" Version="2.0" IssueInstant="{IssueInstant}" Destination="{Destination}" InResponseTo="{InResponseTo}"><saml:Issuer>{Issuer}</saml:Issuer><samlp:Status><samlp:StatusCode Value="{StatusCode}"/></samlp:Status><saml:Assertion ID="{AssertionID}" Version="2.0" IssueInstant="{IssueInstant}" xmlns:xsi="http://www.w3.org/2001/XMLSchema-instance" xmlns:xs="http://www.w3.org/2001/XMLSchema" xmlns:saml="urn:oasis:names:tc:SAML:2.0:assertion"><saml:Issuer>{Issuer}</saml:Issuer><saml:Subject><saml:NameID Format="{NameIDFormat}">{NameID}</saml:NameID><saml:SubjectConfirmation Method="urn:oasis:names:tc:SAML:2.0:cm:bearer"><saml:SubjectConfirmationData NotOnOrAfter="{SubjectConfirmationDataNotOnOrAfter}" Recipient="{SubjectRecipient}" InResponseTo="{InResponseTo}"/></saml:SubjectConfirmation></saml:Subject><saml:Conditions NotBefore="{ConditionsNotBefore}" NotOnOrAfter="{ConditionsNotOnOrAfter}"><saml:AudienceRestriction><saml:Audience>{Audience}</saml:Audience></saml:AudienceRestriction></saml:Conditions>{AttributeStatement}</saml:Assertion></samlp:Response>',
			attributes: [
				{
					name: "firstName",
					valueTag: "firstName",
					nameFormat: "urn:oasis:names:tc:SAML:2.0:attrname-format:basic",
					valueXsiType: "xs:string",
				},
				{
					name: "lastName",
					valueTag: "lastName",
					nameFormat: "urn:oasis:names:tc:SAML:2.0:attrname-format:basic",
					valueXsiType: "xs:string",
				},
				{
					name: "email",
					valueTag: "email",
					nameFormat: "urn:oasis:names:tc:SAML:2.0:attrname-format:basic",
					valueXsiType: "xs:string",
				},
			],
		},
	});
	const sp = saml.ServiceProvider({
		metadata: spMetadata,
	});
	app.get(
		"/api/sso/saml2/idp/post",
		async (req: ExpressRequest, res: ExpressResponse) => {
			const user = { emailAddress: "test@email.com", famName: "hello world" };
			const { context, entityEndpoint } = await idp.createLoginResponse(
				sp,
				{} as any,
				saml.Constants.wording.binding.post,
				user,
				createTemplateCallback(idp, sp, user.emailAddress),
			);
			res.status(200).send({ samlResponse: context, entityEndpoint });
		},
	);
	app.get(
		"/api/sso/saml2/idp/redirect",
		async (req: ExpressRequest, res: ExpressResponse) => {
			const user = { emailAddress: "test@email.com", famName: "hello world" };
			const { context, entityEndpoint } = await idp.createLoginResponse(
				sp,
				{} as any,
				saml.Constants.wording.binding.post,
				user,
				createTemplateCallback(idp, sp, user.emailAddress),
			);
			res.status(200).send({ samlResponse: context, entityEndpoint });
		},
	);
	app.post("/api/sso/saml2/sp/acs", async (req: any, res: any) => {
		try {
			const parseResult = await sp.parseLoginResponse(
				idp,
				saml.Constants.wording.binding.post,
				req,
			);
			const { extract } = parseResult;
			const { attributes } = extract;
			const relayState = req.body.RelayState;
			if (relayState) {
				return res.status(200).send({ relayState, attributes });
			} else {
				return res
					.status(200)
					.send({ extract, message: "RelayState is missing." });
			}
		} catch (error) {
			console.error("Error handling SAML ACS endpoint:", error);
			res.status(500).send({ error: "Failed to process SAML response." });
		}
	});
	app.post(
		"/api/sso/saml2/callback/:providerId",
		async (req: ExpressRequest, res: ExpressResponse) => {
			const { SAMLResponse, RelayState } = req.body;
			try {
				await sp.parseLoginResponse(idp, saml.Constants.wording.binding.post, {
					body: { SAMLResponse },
				});

				res.redirect(302, RelayState || "http://localhost:3000/dashboard");
			} catch (error) {
				console.error("Error processing SAML callback:", error);
				res.status(500).send({ error: "Failed to process SAML response" });
			}
		},
	);
	app.get(
		"/api/sso/saml2/idp/metadata",
		(req: ExpressRequest, res: ExpressResponse) => {
			res.type("application/xml");
			res.send(idpMetadata);
		},
	);
	const start = () =>
		new Promise<void>((resolve) => {
			app.use(bodyParser.urlencoded({ extended: true }));
			server = app.listen(port, () => {
				console.log(`Mock SAML IdP running on port ${port}`);
				resolve();
			});
		});

	const stop = () =>
		new Promise<void>((resolve, reject) => {
			app.use(bodyParser.urlencoded({ extended: true }));
			server?.close((err) => {
				if (err) reject(err);
				else resolve();
			});
		});

	const metadataUrl = `http://localhost:${port}/idp/metadata`;

	return { start, stop, metadataUrl };
};

describe("SAML SSO with defaultSSO array", async () => {
	const data = {
		user: [],
		session: [],
		verification: [],
		account: [],
		ssoProvider: [],
	};

	const memory = memoryAdapter(data);
	const mockIdP = createMockSAMLIdP(8081); // Different port from your main app

	const ssoOptions = {
		defaultSSO: [
			{
				domain: "localhost:8081",
				providerId: "default-saml",
				samlConfig: {
					issuer: "http://localhost:8081",
					entryPoint: "http://localhost:8081/api/sso/saml2/idp/post",
					cert: certificate,
					callbackUrl: "http://localhost:8081/dashboard",
					wantAssertionsSigned: false,
					signatureAlgorithm: "sha256",
					digestAlgorithm: "sha256",
					idpMetadata: {
						metadata: idpMetadata,
					},
					spMetadata: {
						metadata: spMetadata,
					},
					identifierFormat:
						"urn:oasis:names:tc:SAML:1.1:nameid-format:emailAddress",
				},
			},
		],
		provisionUser: vi
			.fn()
			.mockImplementation(async ({ user, userInfo, token, provider }) => {
				return {
					id: "provisioned-user-id",
					email: userInfo.email,
					name: userInfo.name,
					attributes: userInfo.attributes,
				};
			}),
	};

	const auth = betterAuth({
		database: memory,
		baseURL: "http://localhost:3000",
		emailAndPassword: {
			enabled: true,
		},
		plugins: [sso(ssoOptions)],
	});

	beforeAll(async () => {
		await mockIdP.start();
	});

	afterAll(async () => {
		await mockIdP.stop();
	});

	it("should use default SAML SSO provider from array when no provider found in database", async () => {
		const signInResponse = await auth.api.signInSSO({
			body: {
				providerId: "default-saml",
				callbackURL: "http://localhost:3000/dashboard",
			},
		});

		expect(signInResponse).toEqual({
			url: expect.stringContaining("http://localhost:8081"),
			redirect: true,
		});
	});
});

describe("SAML SSO", async () => {
	const data = {
		user: [],
		session: [],
		verification: [],
		account: [],
		ssoProvider: [],
	};

	const memory = memoryAdapter(data);
	const mockIdP = createMockSAMLIdP(8081); // Different port from your main app

	const ssoOptions = {
		provisionUser: vi
			.fn()
			.mockImplementation(async ({ user, userInfo, token, provider }) => {
				return {
					id: "provisioned-user-id",
					email: userInfo.email,
					name: userInfo.name,
					attributes: userInfo.attributes,
				};
			}),
	};

	const auth = betterAuth({
		database: memory,
		baseURL: "http://localhost:3000",
		emailAndPassword: {
			enabled: true,
		},
		plugins: [sso(ssoOptions)],
	});

	const authClient = createAuthClient({
		baseURL: "http://localhost:3000",
		plugins: [bearer(), ssoClient()],
		fetchOptions: {
			customFetchImpl: async (url, init) => {
				return auth.handler(new Request(url, init));
			},
		},
	});

	const testUser = {
		email: "test@email.com",
		password: "password",
		name: "Test User",
	};

	beforeAll(async () => {
		await mockIdP.start();
		await authClient.signUp.email({
			email: testUser.email,
			password: testUser.password,
			name: testUser.name,
		});
	});

	afterAll(async () => {
		await mockIdP.stop();
	});

	beforeEach(() => {
		data.user = [];
		data.session = [];
		data.verification = [];
		data.account = [];
		data.ssoProvider = [];

		vi.clearAllMocks();
	});

	async function getAuthHeaders() {
		const headers = new Headers();
		await authClient.signUp.email({
			email: testUser.email,
			password: testUser.password,
			name: testUser.name,
		});
		await authClient.signIn.email(testUser, {
			throw: true,
			onSuccess: setCookieToHeader(headers),
		});
		return headers;
	}

	it("should register a new SAML provider", async () => {
		const headers = await getAuthHeaders();
		await authClient.signIn.email(testUser, {
			throw: true,
			onSuccess: setCookieToHeader(headers),
		});

		const provider = await auth.api.registerSSOProvider({
			body: {
				providerId: "saml-provider-1",
				issuer: "http://localhost:8081",
				domain: "http://localhost:8081",
				samlConfig: {
					entryPoint: mockIdP.metadataUrl,
					cert: certificate,
					callbackUrl: "http://localhost:8081/api/sso/saml2/callback",
					wantAssertionsSigned: false,
					signatureAlgorithm: "sha256",
					digestAlgorithm: "sha256",
					idpMetadata: {
						metadata: idpMetadata,
						privateKey: idpPrivateKey,
						privateKeyPass: "q9ALNhGT5EhfcRmp8Pg7e9zTQeP2x1bW",
						isAssertionEncrypted: true,
						encPrivateKey: idpEncryptionKey,
						encPrivateKeyPass: "g7hGcRmp8PxT5QeP2q9Ehf1bWe9zTALN",
					},
					spMetadata: {
						metadata: spMetadata,
						binding: "post",
						privateKey: spPrivateKey,
						privateKeyPass: "VHOSp5RUiBcrsjrcAuXFwU1NKCkGA8px",
						isAssertionEncrypted: true,
						encPrivateKey: spEncryptionKey,
						encPrivateKeyPass: "BXFNKpxrsjrCkGA8cAu5wUVHOSpci1RU",
					},
					identifierFormat:
						"urn:oasis:names:tc:SAML:1.1:nameid-format:emailAddress",
				},
			},
			headers,
		});
		expect(provider).toMatchObject({
			id: expect.any(String),
			issuer: "http://localhost:8081",
			samlConfig: {
				entryPoint: mockIdP.metadataUrl,
				cert: expect.any(String),
				callbackUrl: "http://localhost:8081/api/sso/saml2/callback",
				wantAssertionsSigned: false,
				signatureAlgorithm: "sha256",
				digestAlgorithm: "sha256",
				identifierFormat:
					"urn:oasis:names:tc:SAML:1.1:nameid-format:emailAddress",
			},
		});
	});
	it("Should fetch sp metadata", async () => {
		const headers = await getAuthHeaders();
		await authClient.signIn.email(testUser, {
			throw: true,
			onSuccess: setCookieToHeader(headers),
		});
		const provider = await auth.api.registerSSOProvider({
			body: {
				providerId: "saml-provider-1",
				issuer: "http://localhost:8081",
				domain: "http://localhost:8081",
				samlConfig: {
					entryPoint: mockIdP.metadataUrl,
					cert: certificate,
					callbackUrl: "http://localhost:8081/api/sso/saml2/sp/acs",
					wantAssertionsSigned: false,
					signatureAlgorithm: "sha256",
					digestAlgorithm: "sha256",
					idpMetadata: {
						metadata: idpMetadata,
						privateKey: idpPrivateKey,
						privateKeyPass: "q9ALNhGT5EhfcRmp8Pg7e9zTQeP2x1bW",
						isAssertionEncrypted: true,
						encPrivateKey: idpEncryptionKey,
						encPrivateKeyPass: "g7hGcRmp8PxT5QeP2q9Ehf1bWe9zTALN",
					},
					spMetadata: {
						metadata: spMetadata,
						binding: "post",
						privateKey: spPrivateKey,
						privateKeyPass: "VHOSp5RUiBcrsjrcAuXFwU1NKCkGA8px",
						isAssertionEncrypted: true,
						encPrivateKey: spEncryptionKey,
						encPrivateKeyPass: "BXFNKpxrsjrCkGA8cAu5wUVHOSpci1RU",
					},
					identifierFormat:
						"urn:oasis:names:tc:SAML:1.1:nameid-format:emailAddress",
				},
			},
			headers,
		});

		const spMetadataRes = await auth.api.spMetadata({
			query: {
				providerId: provider.providerId,
			},
		});
		const spMetadataResResValue = await spMetadataRes.text();
		expect(spMetadataRes.status).toBe(200);
		expect(spMetadataResResValue).toBe(spMetadata);
	});
	it("Should fetch sp metadata", async () => {
		const headers = await getAuthHeaders();
		await authClient.signIn.email(testUser, {
			throw: true,
			onSuccess: setCookieToHeader(headers),
		});
		const issuer = "http://localhost:8081";
		const provider = await auth.api.registerSSOProvider({
			body: {
				providerId: "saml-provider-1",
				issuer: issuer,
				domain: issuer,
				samlConfig: {
					entryPoint: mockIdP.metadataUrl,
					cert: certificate,
					callbackUrl: `${issuer}/api/sso/saml2/sp/acs`,
					wantAssertionsSigned: false,
					signatureAlgorithm: "sha256",
					digestAlgorithm: "sha256",
					idpMetadata: {
						metadata: idpMetadata,
						privateKey: idpPrivateKey,
						privateKeyPass: "q9ALNhGT5EhfcRmp8Pg7e9zTQeP2x1bW",
						isAssertionEncrypted: true,
						encPrivateKey: idpEncryptionKey,
						encPrivateKeyPass: "g7hGcRmp8PxT5QeP2q9Ehf1bWe9zTALN",
					},
					spMetadata: {
						binding: "post",
						privateKey: spPrivateKey,
						privateKeyPass: "VHOSp5RUiBcrsjrcAuXFwU1NKCkGA8px",
						isAssertionEncrypted: true,
						encPrivateKey: spEncryptionKey,
						encPrivateKeyPass: "BXFNKpxrsjrCkGA8cAu5wUVHOSpci1RU",
					},
					identifierFormat:
						"urn:oasis:names:tc:SAML:1.1:nameid-format:emailAddress",
				},
			},
			headers,
		});

		const spMetadataRes = await auth.api.spMetadata({
			query: {
				providerId: provider.providerId,
			},
		});
		const spMetadataResResValue = await spMetadataRes.text();
		expect(spMetadataRes.status).toBe(200);
		expect(spMetadataResResValue).toBeDefined();
		expect(spMetadataResResValue).toContain(
			"urn:oasis:names:tc:SAML:1.1:nameid-format:emailAddress",
		);
		expect(spMetadataResResValue).toContain(
			"urn:oasis:names:tc:SAML:2.0:bindings:HTTP-POST",
		);
		expect(spMetadataResResValue).toContain(
			`<EntityDescriptor entityID="${issuer}"`,
		);
		expect(spMetadataResResValue).toContain(
			`Location="${issuer}/api/sso/saml2/sp/acs"`,
		);
	});
	it("should initiate SAML login and handle response", async () => {
		const headers = await getAuthHeaders();
		await authClient.signIn.email(testUser, {
			throw: true,
			onSuccess: setCookieToHeader(headers),
		});
		await auth.api.registerSSOProvider({
			body: {
				providerId: "saml-provider-1",
				issuer: "http://localhost:8081",
				domain: "http://localhost:8081",
				samlConfig: {
					entryPoint: "http://localhost:8081/api/sso/saml2/idp/post",
					cert: certificate,
					callbackUrl: "http://localhost:8081/dashboard",
					wantAssertionsSigned: false,
					signatureAlgorithm: "sha256",
					digestAlgorithm: "sha256",
					idpMetadata: {
						metadata: idpMetadata,
						privateKey: idpPrivateKey,
						privateKeyPass: "q9ALNhGT5EhfcRmp8Pg7e9zTQeP2x1bW",
						isAssertionEncrypted: true,
						encPrivateKey: idpEncryptionKey,
						encPrivateKeyPass: "g7hGcRmp8PxT5QeP2q9Ehf1bWe9zTALN",
					},
					spMetadata: {
						metadata: spMetadata,
						binding: "post",
						privateKey: spPrivateKey,
						privateKeyPass: "VHOSp5RUiBcrsjrcAuXFwU1NKCkGA8px",
						isAssertionEncrypted: true,
						encPrivateKey: spEncryptionKey,
						encPrivateKeyPass: "BXFNKpxrsjrCkGA8cAu5wUVHOSpci1RU",
					},
					identifierFormat:
						"urn:oasis:names:tc:SAML:1.1:nameid-format:emailAddress",
				},
			},
			headers,
		});

		const signInResponse = await auth.api.signInSSO({
			body: {
				providerId: "saml-provider-1",
				callbackURL: "http://localhost:3000/dashboard",
			},
		});

		expect(signInResponse).toEqual({
			url: expect.stringContaining("http://localhost:8081"),
			redirect: true,
		});
		let samlResponse: any;
		await betterFetch(signInResponse?.url as string, {
			onSuccess: async (context) => {
				samlResponse = await context.data;
			},
		});
		let redirectLocation = "";
		await betterFetch(
			"http://localhost:8081/api/sso/saml2/callback/saml-provider-1",
			{
				method: "POST",
				redirect: "manual",
				headers: {
					"Content-Type": "application/x-www-form-urlencoded",
				},
				body: new URLSearchParams({
					SAMLResponse: samlResponse.samlResponse,
				}),
				onError: (context) => {
					expect(context.response.status).toBe(302);
					redirectLocation = context.response.headers.get("location") || "";
				},
			},
		);
		expect(redirectLocation).toBe("http://localhost:3000/dashboard");
	});

	it("should not allow creating a provider if limit is set to 0", async () => {
		const { auth, signInWithTestUser } = await getTestInstance({
			plugins: [sso({ providersLimit: 0 })],
		});
		const { headers } = await signInWithTestUser();
		await expect(
			auth.api.registerSSOProvider({
				body: {
					providerId: "saml-provider-1",
					issuer: "http://localhost:8081",
					domain: "http://localhost:8081",
					samlConfig: {
						entryPoint: mockIdP.metadataUrl,
						cert: certificate,
						callbackUrl: "http://localhost:8081/api/sso/saml2/callback",
						wantAssertionsSigned: false,
						signatureAlgorithm: "sha256",
						digestAlgorithm: "sha256",
						spMetadata: {
							metadata: spMetadata,
						},
					},
				},
				headers,
			}),
		).rejects.toMatchObject({
			status: "FORBIDDEN",
			body: { message: "SSO provider registration is disabled" },
		});
	});

	it("should not allow creating a provider if limit is reached", async () => {
		const { auth, signInWithTestUser } = await getTestInstance({
			plugins: [sso({ providersLimit: 1 })],
		});
		const { headers } = await signInWithTestUser();

		await auth.api.registerSSOProvider({
			body: {
				providerId: "saml-provider-1",
				issuer: "http://localhost:8081",
				domain: "http://localhost:8081",
				samlConfig: {
					entryPoint: mockIdP.metadataUrl,
					cert: certificate,
					callbackUrl: "http://localhost:8081/api/sso/saml2/callback",
					wantAssertionsSigned: false,
					signatureAlgorithm: "sha256",
					digestAlgorithm: "sha256",
					spMetadata: {
						metadata: spMetadata,
					},
				},
			},
			headers,
		});

		await expect(
			auth.api.registerSSOProvider({
				body: {
					providerId: "saml-provider-2",
					issuer: "http://localhost:8081",
					domain: "http://localhost:8081",
					samlConfig: {
						entryPoint: mockIdP.metadataUrl,
						cert: certificate,
						callbackUrl: "http://localhost:8081/api/sso/saml2/callback",
						wantAssertionsSigned: false,
						signatureAlgorithm: "sha256",
						digestAlgorithm: "sha256",
						spMetadata: {
							metadata: spMetadata,
						},
					},
				},
				headers,
			}),
		).rejects.toMatchObject({
			status: "FORBIDDEN",
			body: {
				message: "You have reached the maximum number of SSO providers",
			},
		});
	});

	it("should not allow creating a provider if limit from function is reached", async () => {
		const { auth, signInWithTestUser } = await getTestInstance({
			plugins: [
				sso({
					providersLimit: async (user) => {
						return user.email === "pro@example.com" ? 2 : 1;
					},
				}),
			],
		});
		const { headers } = await signInWithTestUser();

		await auth.api.registerSSOProvider({
			body: {
				providerId: "saml-provider-1",
				issuer: "http://localhost:8081",
				domain: "http://localhost:8081",
				samlConfig: {
					entryPoint: mockIdP.metadataUrl,
					cert: certificate,
					callbackUrl: "http://localhost:8081/api/sso/saml2/callback",
					wantAssertionsSigned: false,
					signatureAlgorithm: "sha256",
					digestAlgorithm: "sha256",
					spMetadata: {
						metadata: spMetadata,
					},
				},
			},
			headers,
		});

		await expect(
			auth.api.registerSSOProvider({
				body: {
					providerId: "saml-provider-2",
					issuer: "http://localhost:8081",
					domain: "http://localhost:8081",
					samlConfig: {
						entryPoint: mockIdP.metadataUrl,
						cert: certificate,
						callbackUrl: "http://localhost:8081/api/sso/saml2/callback",
						wantAssertionsSigned: false,
						signatureAlgorithm: "sha256",
						digestAlgorithm: "sha256",
						spMetadata: {
							metadata: spMetadata,
						},
					},
				},
				headers,
			}),
		).rejects.toMatchObject({
			status: "FORBIDDEN",
			body: {
				message: "You have reached the maximum number of SSO providers",
			},
		});
	});

	it("should not allow creating a provider with duplicate providerId", async () => {
		const headers = await getAuthHeaders();
		await authClient.signIn.email(testUser, {
			throw: true,
			onSuccess: setCookieToHeader(headers),
		});

		await auth.api.registerSSOProvider({
			body: {
				providerId: "duplicate-provider",
				issuer: "http://localhost:8081",
				domain: "http://localhost:8081",
				samlConfig: {
					entryPoint: mockIdP.metadataUrl,
					cert: certificate,
					callbackUrl: "http://localhost:8081/api/sso/saml2/callback",
					spMetadata: {
						metadata: spMetadata,
					},
				},
			},
			headers,
		});

		await expect(
			auth.api.registerSSOProvider({
				body: {
					providerId: "duplicate-provider",
					issuer: "http://localhost:8082",
					domain: "http://localhost:8082",
					samlConfig: {
						entryPoint: mockIdP.metadataUrl,
						cert: certificate,
						callbackUrl: "http://localhost:8082/api/sso/saml2/callback",
						spMetadata: {
							metadata: spMetadata,
						},
					},
				},
				headers,
			}),
		).rejects.toMatchObject({
			status: "UNPROCESSABLE_ENTITY",
			body: {
				message: "SSO provider with this providerId already exists",
			},
		});
	});

	it("should reject SAML sign-in when disableImplicitSignUp is true and user doesn't exist", async () => {
		const { auth: authWithDisabledSignUp, signInWithTestUser } =
			await getTestInstance({
				plugins: [sso({ disableImplicitSignUp: true })],
			});

		const { headers } = await signInWithTestUser();

		// Register SAML provider
		await authWithDisabledSignUp.api.registerSSOProvider({
			body: {
				providerId: "saml-test-provider",
				issuer: "http://localhost:8081",
				domain: "http://localhost:8081",
				samlConfig: {
					entryPoint: "http://localhost:8081/api/sso/saml2/idp/post",
					cert: certificate,
					callbackUrl: "http://localhost:3000/dashboard",
					wantAssertionsSigned: false,
					signatureAlgorithm: "sha256",
					digestAlgorithm: "sha256",
					idpMetadata: {
						metadata: idpMetadata,
					},
					spMetadata: {
						metadata: spMetadata,
					},
					identifierFormat:
						"urn:oasis:names:tc:SAML:1.1:nameid-format:emailAddress",
				},
			},
			headers: headers,
		});

		// Identity Provider-initiated: Get SAML response directly from IdP
		// The mock IdP will return test@email.com, which doesn't exist in the DB
		let samlResponse: any;
		await betterFetch("http://localhost:8081/api/sso/saml2/idp/post", {
			onSuccess: async (context) => {
				samlResponse = await context.data;
			},
		});

		// Attempt to complete SAML callback - should fail because test@email.com doesn't exist
		// and disableImplicitSignUp is true
		await expect(
			authWithDisabledSignUp.api.callbackSSOSAML({
				body: {
					SAMLResponse: samlResponse.samlResponse,
					RelayState: "http://localhost:3000/dashboard",
				},
				params: {
					providerId: "saml-test-provider",
				},
			}),
		).rejects.toMatchObject({
			status: "UNAUTHORIZED",
			body: {
				message:
					"User not found and implicit sign up is disabled for this provider",
			},
		});
	});

	it("should deny account linking when provider is not trusted and domain is not verified", async () => {
		const { auth: authUntrusted, signInWithTestUser } = await getTestInstance({
			account: {
				accountLinking: {
					enabled: true,
					trustedProviders: [],
				},
			},
			plugins: [sso()],
		});

		const { headers } = await signInWithTestUser();

		await authUntrusted.api.registerSSOProvider({
			body: {
				providerId: "untrusted-saml-provider",
				issuer: "http://localhost:8081",
				domain: "http://localhost:8081",
				samlConfig: {
					entryPoint: "http://localhost:8081/api/sso/saml2/idp/post",
					cert: certificate,
					callbackUrl: "http://localhost:3000/dashboard",
					wantAssertionsSigned: false,
					signatureAlgorithm: "sha256",
					digestAlgorithm: "sha256",
					idpMetadata: {
						metadata: idpMetadata,
					},
					spMetadata: {
						metadata: spMetadata,
					},
					identifierFormat:
						"urn:oasis:names:tc:SAML:1.1:nameid-format:emailAddress",
				},
			},
			headers,
		});

		const ctx = await authUntrusted.$context;
		await ctx.adapter.create({
			model: "user",
			data: {
				id: "existing-user-id",
				email: "test@email.com",
				name: "Existing User",
				emailVerified: true,
				createdAt: new Date(),
				updatedAt: new Date(),
			},
		});

		let samlResponse: any;
		await betterFetch("http://localhost:8081/api/sso/saml2/idp/post", {
			onSuccess: async (context) => {
				samlResponse = await context.data;
			},
		});

		const response = await authUntrusted.handler(
			new Request(
				"http://localhost:3000/api/auth/sso/saml2/callback/untrusted-saml-provider",
				{
					method: "POST",
					headers: {
						"Content-Type": "application/x-www-form-urlencoded",
					},
					body: new URLSearchParams({
						SAMLResponse: samlResponse.samlResponse,
						RelayState: "http://localhost:3000/dashboard",
					}),
				},
			),
		);

		expect(response.status).toBe(302);
		const redirectLocation = response.headers.get("location") || "";
		expect(redirectLocation).toContain("error=account_not_linked");
	});

	it("should allow account linking when provider is in trustedProviders", async () => {
		const { auth: authWithTrusted, signInWithTestUser } = await getTestInstance(
			{
				account: {
					accountLinking: {
						enabled: true,
						trustedProviders: ["trusted-saml-provider"],
					},
				},
				plugins: [sso()],
			},
		);

		const { headers } = await signInWithTestUser();

		await authWithTrusted.api.registerSSOProvider({
			body: {
				providerId: "trusted-saml-provider",
				issuer: "http://localhost:8081",
				domain: "http://localhost:8081",
				samlConfig: {
					entryPoint: "http://localhost:8081/api/sso/saml2/idp/post",
					cert: certificate,
					callbackUrl: "http://localhost:3000/dashboard",
					wantAssertionsSigned: false,
					signatureAlgorithm: "sha256",
					digestAlgorithm: "sha256",
					idpMetadata: {
						metadata: idpMetadata,
					},
					spMetadata: {
						metadata: spMetadata,
					},
					identifierFormat:
						"urn:oasis:names:tc:SAML:1.1:nameid-format:emailAddress",
				},
			},
			headers,
		});

		const ctx = await authWithTrusted.$context;
		await ctx.adapter.create({
			model: "user",
			data: {
				id: "existing-user-id-2",
				email: "test@email.com",
				name: "Existing User",
				emailVerified: true,
				createdAt: new Date(),
				updatedAt: new Date(),
			},
		});

		let samlResponse: any;
		await betterFetch("http://localhost:8081/api/sso/saml2/idp/post", {
			onSuccess: async (context) => {
				samlResponse = await context.data;
			},
		});

		const response = await authWithTrusted.handler(
			new Request(
				"http://localhost:3000/api/auth/sso/saml2/callback/trusted-saml-provider",
				{
					method: "POST",
					headers: {
						"Content-Type": "application/x-www-form-urlencoded",
					},
					body: new URLSearchParams({
						SAMLResponse: samlResponse.samlResponse,
						RelayState: "http://localhost:3000/dashboard",
					}),
				},
			),
		);

		expect(response.status).toBe(302);
		const redirectLocation = response.headers.get("location") || "";
		expect(redirectLocation).not.toContain("error");
		expect(redirectLocation).toContain("dashboard");
	});

	it("should reject unsolicited SAML response when allowIdpInitiated is false", async () => {
		const { auth, signInWithTestUser } = await getTestInstance({
			plugins: [
				sso({
					saml: {
						enableInResponseToValidation: true,
						allowIdpInitiated: false,
					},
				}),
			],
		});

		const { headers } = await signInWithTestUser();

		await auth.api.registerSSOProvider({
			body: {
				providerId: "strict-saml-provider",
				issuer: "http://localhost:8081",
				domain: "http://localhost:8081",
				samlConfig: {
					entryPoint: "http://localhost:8081/api/sso/saml2/idp/post",
					cert: certificate,
					callbackUrl: "http://localhost:3000/dashboard",
					wantAssertionsSigned: false,
					signatureAlgorithm: "sha256",
					digestAlgorithm: "sha256",
					idpMetadata: {
						metadata: idpMetadata,
					},
					spMetadata: {
						metadata: spMetadata,
					},
					identifierFormat:
						"urn:oasis:names:tc:SAML:1.1:nameid-format:emailAddress",
				},
			},
			headers,
		});

		let samlResponse: any;
		await betterFetch("http://localhost:8081/api/sso/saml2/idp/post", {
			onSuccess: async (context) => {
				samlResponse = await context.data;
			},
		});

		const response = await auth.handler(
			new Request(
				"http://localhost:3000/api/auth/sso/saml2/callback/strict-saml-provider",
				{
					method: "POST",
					headers: {
						"Content-Type": "application/x-www-form-urlencoded",
					},
					body: new URLSearchParams({
						SAMLResponse: samlResponse.samlResponse,
						RelayState: "http://localhost:3000/dashboard",
					}),
				},
			),
		);

		expect(response.status).toBe(302);
		const redirectLocation = response.headers.get("location") || "";
		expect(redirectLocation).toContain("error=unsolicited_response");
	});

	it("should allow unsolicited SAML response when allowIdpInitiated is true (default)", async () => {
		const { auth, signInWithTestUser } = await getTestInstance({
			plugins: [
				sso({
					saml: {
						enableInResponseToValidation: true,
						allowIdpInitiated: true,
					},
				}),
			],
		});

		const { headers } = await signInWithTestUser();

		await auth.api.registerSSOProvider({
			body: {
				providerId: "permissive-saml-provider",
				issuer: "http://localhost:8081",
				domain: "http://localhost:8081",
				samlConfig: {
					entryPoint: "http://localhost:8081/api/sso/saml2/idp/post",
					cert: certificate,
					callbackUrl: "http://localhost:3000/dashboard",
					wantAssertionsSigned: false,
					signatureAlgorithm: "sha256",
					digestAlgorithm: "sha256",
					idpMetadata: {
						metadata: idpMetadata,
					},
					spMetadata: {
						metadata: spMetadata,
					},
					identifierFormat:
						"urn:oasis:names:tc:SAML:1.1:nameid-format:emailAddress",
				},
			},
			headers,
		});

		let samlResponse: any;
		await betterFetch("http://localhost:8081/api/sso/saml2/idp/post", {
			onSuccess: async (context) => {
				samlResponse = await context.data;
			},
		});

		const response = await auth.handler(
			new Request(
				"http://localhost:3000/api/auth/sso/saml2/callback/permissive-saml-provider",
				{
					method: "POST",
					headers: {
						"Content-Type": "application/x-www-form-urlencoded",
					},
					body: new URLSearchParams({
						SAMLResponse: samlResponse.samlResponse,
						RelayState: "http://localhost:3000/dashboard",
					}),
				},
			),
		);

		expect(response.status).toBe(302);
		const redirectLocation = response.headers.get("location") || "";
		expect(redirectLocation).not.toContain("error=unsolicited_response");
	});

	it("should skip InResponseTo validation when not explicitly enabled (backward compatibility)", async () => {
		const { auth, signInWithTestUser } = await getTestInstance({
			plugins: [sso()],
		});

		const { headers } = await signInWithTestUser();

		await auth.api.registerSSOProvider({
			body: {
				providerId: "legacy-saml-provider",
				issuer: "http://localhost:8081",
				domain: "http://localhost:8081",
				samlConfig: {
					entryPoint: "http://localhost:8081/api/sso/saml2/idp/post",
					cert: certificate,
					callbackUrl: "http://localhost:3000/dashboard",
					wantAssertionsSigned: false,
					signatureAlgorithm: "sha256",
					digestAlgorithm: "sha256",
					idpMetadata: {
						metadata: idpMetadata,
					},
					spMetadata: {
						metadata: spMetadata,
					},
					identifierFormat:
						"urn:oasis:names:tc:SAML:1.1:nameid-format:emailAddress",
				},
			},
			headers,
		});

		let samlResponse: any;
		await betterFetch("http://localhost:8081/api/sso/saml2/idp/post", {
			onSuccess: async (context) => {
				samlResponse = await context.data;
			},
		});

		const response = await auth.handler(
			new Request(
				"http://localhost:3000/api/auth/sso/saml2/callback/legacy-saml-provider",
				{
					method: "POST",
					headers: {
						"Content-Type": "application/x-www-form-urlencoded",
					},
					body: new URLSearchParams({
						SAMLResponse: samlResponse.samlResponse,
						RelayState: "http://localhost:3000/dashboard",
					}),
				},
			),
		);

		expect(response.status).toBe(302);
		const redirectLocation = response.headers.get("location") || "";
		expect(redirectLocation).not.toContain("error=");
	});

	it("should enable validation automatically when custom authnRequestStore is provided", async () => {
		const customStore = createInMemoryAuthnRequestStore();

		const { auth, signInWithTestUser } = await getTestInstance({
			plugins: [
				sso({
					saml: {
						authnRequestStore: customStore,
						allowIdpInitiated: false,
					},
				}),
			],
		});

		const { headers } = await signInWithTestUser();

		await auth.api.registerSSOProvider({
			body: {
				providerId: "custom-store-provider",
				issuer: "http://localhost:8081",
				domain: "http://localhost:8081",
				samlConfig: {
					entryPoint: "http://localhost:8081/api/sso/saml2/idp/post",
					cert: certificate,
					callbackUrl: "http://localhost:3000/dashboard",
					wantAssertionsSigned: false,
					signatureAlgorithm: "sha256",
					digestAlgorithm: "sha256",
					idpMetadata: {
						metadata: idpMetadata,
					},
					spMetadata: {
						metadata: spMetadata,
					},
					identifierFormat:
						"urn:oasis:names:tc:SAML:1.1:nameid-format:emailAddress",
				},
			},
			headers,
		});

		let samlResponse: any;
		await betterFetch("http://localhost:8081/api/sso/saml2/idp/post", {
			onSuccess: async (context) => {
				samlResponse = await context.data;
			},
		});

		const response = await auth.handler(
			new Request(
				"http://localhost:3000/api/auth/sso/saml2/callback/custom-store-provider",
				{
					method: "POST",
					headers: {
						"Content-Type": "application/x-www-form-urlencoded",
					},
					body: new URLSearchParams({
						SAMLResponse: samlResponse.samlResponse,
						RelayState: "http://localhost:3000/dashboard",
					}),
				},
			),
		);

		expect(response.status).toBe(302);
		const redirectLocation = response.headers.get("location") || "";
		expect(redirectLocation).toContain("error=unsolicited_response");
	});

	it("should use verification table for InResponseTo validation when no custom store is provided", async () => {
		// When enableInResponseToValidation is true and no custom authnRequestStore is provided,
		// the plugin uses the verification table (database) for storing AuthnRequest IDs
		const { auth, signInWithTestUser } = await getTestInstance({
			plugins: [
				sso({
					saml: {
						enableInResponseToValidation: true,
						allowIdpInitiated: false,
					},
				}),
			],
		});

		const { headers } = await signInWithTestUser();

		await auth.api.registerSSOProvider({
			body: {
				providerId: "db-fallback-provider",
				issuer: "http://localhost:8081",
				domain: "http://localhost:8081",
				samlConfig: {
					entryPoint: "http://localhost:8081/api/sso/saml2/idp/post",
					cert: certificate,
					callbackUrl: "http://localhost:3000/dashboard",
					wantAssertionsSigned: false,
					signatureAlgorithm: "sha256",
					digestAlgorithm: "sha256",
					idpMetadata: {
						metadata: idpMetadata,
					},
					spMetadata: {
						metadata: spMetadata,
					},
					identifierFormat:
						"urn:oasis:names:tc:SAML:1.1:nameid-format:emailAddress",
				},
			},
			headers,
		});

		// Try to use an unsolicited response - should be rejected since allowIdpInitiated is false
		// This proves the validation is working via the verification table fallback
		let samlResponse: any;
		await betterFetch("http://localhost:8081/api/sso/saml2/idp/post", {
			onSuccess: async (context) => {
				samlResponse = await context.data;
			},
		});

		const response = await auth.handler(
			new Request(
				"http://localhost:3000/api/auth/sso/saml2/callback/db-fallback-provider",
				{
					method: "POST",
					headers: {
						"Content-Type": "application/x-www-form-urlencoded",
					},
					body: new URLSearchParams({
						SAMLResponse: samlResponse.samlResponse,
						RelayState: "http://localhost:3000/dashboard",
					}),
				},
			),
		);

		// Should reject unsolicited response, proving validation is active
		expect(response.status).toBe(302);
		const redirectLocation = response.headers.get("location") || "";
		expect(redirectLocation).toContain("error=unsolicited_response");
	});
});

describe("SAML SSO with custom fields", () => {
	const ssoOptions = {
		modelName: "sso_provider",
		fields: {
			issuer: "the_issuer",
			oidcConfig: "oidc_config",
			samlConfig: "saml_config",
			userId: "user_id",
			providerId: "provider_id",
			organizationId: "organization_id",
			domain: "the_domain",
		},
	};

	const data = {
		user: [],
		session: [],
		verification: [],
		account: [],
		sso_provider: [],
	};

	const memory = memoryAdapter(data);
	const mockIdP = createMockSAMLIdP(8081); // Different port from your main app

	const auth = betterAuth({
		database: memory,
		baseURL: "http://localhost:3000",
		emailAndPassword: {
			enabled: true,
		},
		plugins: [sso(ssoOptions)],
	});

	const authClient = createAuthClient({
		baseURL: "http://localhost:3000",
		plugins: [bearer(), ssoClient()],
		fetchOptions: {
			customFetchImpl: async (url, init) => {
				return auth.handler(new Request(url, init));
			},
		},
	});

	const testUser = {
		email: "test@email.com",
		password: "password",
		name: "Test User",
	};

	beforeAll(async () => {
		await mockIdP.start();
		await authClient.signUp.email({
			email: testUser.email,
			password: testUser.password,
			name: testUser.name,
		});
	});

	afterAll(async () => {
		await mockIdP.stop();
	});

	beforeEach(() => {
		data.user = [];
		data.session = [];
		data.verification = [];
		data.account = [];
		data.sso_provider = [];

		vi.clearAllMocks();
	});

	async function getAuthHeaders() {
		const headers = new Headers();
		await authClient.signUp.email({
			email: testUser.email,
			password: testUser.password,
			name: testUser.name,
		});
		await authClient.signIn.email(testUser, {
			throw: true,
			onSuccess: setCookieToHeader(headers),
		});
		return headers;
	}

	it("should register a new SAML provider", async () => {
		const headers = await getAuthHeaders();

		const provider = await auth.api.registerSSOProvider({
			body: {
				providerId: "saml-provider-1",
				issuer: "http://localhost:8081",
				domain: "http://localhost:8081",
				samlConfig: {
					entryPoint: mockIdP.metadataUrl,
					cert: certificate,
					callbackUrl: "http://localhost:8081/api/sso/saml2/callback",
					wantAssertionsSigned: false,
					signatureAlgorithm: "sha256",
					digestAlgorithm: "sha256",
					idpMetadata: {
						metadata: idpMetadata,
						privateKey: idpPrivateKey,
						privateKeyPass: "q9ALNhGT5EhfcRmp8Pg7e9zTQeP2x1bW",
						isAssertionEncrypted: true,
						encPrivateKey: idpEncryptionKey,
						encPrivateKeyPass: "g7hGcRmp8PxT5QeP2q9Ehf1bWe9zTALN",
					},
					spMetadata: {
						metadata: spMetadata,
						binding: "post",
						privateKey: spPrivateKey,
						privateKeyPass: "VHOSp5RUiBcrsjrcAuXFwU1NKCkGA8px",
						isAssertionEncrypted: true,
						encPrivateKey: spEncryptionKey,
						encPrivateKeyPass: "BXFNKpxrsjrCkGA8cAu5wUVHOSpci1RU",
					},
					identifierFormat:
						"urn:oasis:names:tc:SAML:1.1:nameid-format:emailAddress",
				},
			},
			headers,
		});
		expect(provider).toMatchObject({
			id: expect.any(String),
			issuer: "http://localhost:8081",
			samlConfig: {
				entryPoint: mockIdP.metadataUrl,
				cert: expect.any(String),
				callbackUrl: "http://localhost:8081/api/sso/saml2/callback",
				wantAssertionsSigned: false,
				signatureAlgorithm: "sha256",
				digestAlgorithm: "sha256",
				identifierFormat:
					"urn:oasis:names:tc:SAML:1.1:nameid-format:emailAddress",
			},
		});
	});
});

import { safeJsonParse } from "./utils";

describe("safeJsonParse", () => {
	it("returns object as-is when value is already an object", () => {
		const obj = { a: 1, nested: { b: 2 } };
		const result = safeJsonParse<typeof obj>(obj);
		expect(result).toBe(obj); // same reference
		expect(result).toEqual({ a: 1, nested: { b: 2 } });
	});

	it("parses stringified JSON when value is a string", () => {
		const json = '{"a":1,"nested":{"b":2}}';
		const result = safeJsonParse<{ a: number; nested: { b: number } }>(json);
		expect(result).toEqual({ a: 1, nested: { b: 2 } });
	});

	it("returns null for null input", () => {
		const result = safeJsonParse<{ a: number }>(null);
		expect(result).toBeNull();
	});

	it("returns null for undefined input", () => {
		const result = safeJsonParse<{ a: number }>(undefined);
		expect(result).toBeNull();
	});

	it("throws error for invalid JSON string", () => {
		expect(() => safeJsonParse<{ a: number }>("not valid json")).toThrow(
			"Failed to parse JSON",
		);
	});

	it("handles empty object", () => {
		const obj = {};
		const result = safeJsonParse<typeof obj>(obj);
		expect(result).toBe(obj);
	});

	it("handles empty string JSON", () => {
		const result = safeJsonParse<Record<string, never>>("{}");
		expect(result).toEqual({});
	});
});

describe("SSO Provider Config Parsing", () => {
	it("returns parsed SAML config and avoids [object Object] in response", async () => {
		const data = {
			user: [] as any[],
			session: [] as any[],
			verification: [] as any[],
			account: [] as any[],
			ssoProvider: [] as any[],
		};

		const memory = memoryAdapter(data);

		const auth = betterAuth({
			database: memory,
			baseURL: "http://localhost:3000",
			emailAndPassword: { enabled: true },
			plugins: [sso()],
		});

		const authClient = createAuthClient({
			baseURL: "http://localhost:3000",
			plugins: [bearer(), ssoClient()],
			fetchOptions: {
				customFetchImpl: async (url, init) =>
					auth.handler(new Request(url, init)),
			},
		});

		const headers = new Headers();
		await authClient.signUp.email({
			email: "test@example.com",
			password: "password123",
			name: "Test User",
		});
		await authClient.signIn.email(
			{ email: "test@example.com", password: "password123" },
			{ onSuccess: setCookieToHeader(headers) },
		);

		const provider = await auth.api.registerSSOProvider({
			body: {
				providerId: "saml-config-provider",
				issuer: "http://localhost:8081",
				domain: "example.com",
				samlConfig: {
					entryPoint: "http://localhost:8081/sso",
					cert: "test-cert",
					callbackUrl: "http://localhost:3000/callback",
					spMetadata: {
						entityID: "test-entity",
					},
				},
			},
			headers,
		});

		expect(provider.samlConfig).toBeDefined();
		expect(typeof provider.samlConfig).toBe("object");
		expect(provider.samlConfig?.entryPoint).toBe("http://localhost:8081/sso");
		expect(provider.samlConfig?.cert).toBe("test-cert");

		const serialized = JSON.stringify(provider.samlConfig);
		expect(serialized).not.toContain("[object Object]");

		expect(provider.samlConfig?.spMetadata?.entityID).toBe("test-entity");
	});

	it("returns parsed OIDC config and avoids [object Object] in response", async () => {
		const { OAuth2Server } = await import("oauth2-mock-server");
		const oidcServer = new OAuth2Server();

		await oidcServer.issuer.keys.generate("RS256");
		await oidcServer.start(8082, "localhost");

		try {
			const data = {
				user: [] as any[],
				session: [] as any[],
				verification: [] as any[],
				account: [] as any[],
				ssoProvider: [] as any[],
			};

			const memory = memoryAdapter(data);

			const auth = betterAuth({
				database: memory,
				trustedOrigins: ["http://localhost:8082"],
				baseURL: "http://localhost:3000",
				emailAndPassword: { enabled: true },
				plugins: [sso()],
			});

			const authClient = createAuthClient({
				baseURL: "http://localhost:3000",
				plugins: [bearer(), ssoClient()],
				fetchOptions: {
					customFetchImpl: async (url, init) =>
						auth.handler(new Request(url, init)),
				},
			});

			const headers = new Headers();
			await authClient.signUp.email({
				email: "test@example.com",
				password: "password123",
				name: "Test User",
			});
			await authClient.signIn.email(
				{ email: "test@example.com", password: "password123" },
				{ onSuccess: setCookieToHeader(headers) },
			);

			const provider = await auth.api.registerSSOProvider({
				body: {
					providerId: "oidc-config-provider",
					issuer: oidcServer.issuer.url!,
					domain: "example.com",
					oidcConfig: {
						clientId: "test-client",
						clientSecret: "test-secret",
						tokenEndpointAuthentication: "client_secret_basic",
						mapping: {
							id: "sub",
							email: "email",
							name: "name",
						},
					},
					spMetadata: {
						metadata: spMetadata,
					},
					identifierFormat:
						"urn:oasis:names:tc:SAML:1.1:nameid-format:emailAddress",
				},
				headers,
			});

			expect(provider.oidcConfig).toBeDefined();
			expect(typeof provider.oidcConfig).toBe("object");
			expect(provider.oidcConfig?.clientId).toBe("test-client");
			expect(provider.oidcConfig?.clientSecret).toBe("test-secret");

			const serialized = JSON.stringify(provider.oidcConfig);
			expect(serialized).not.toContain("[object Object]");

			expect(provider.oidcConfig?.mapping?.id).toBe("sub");
		} finally {
			await oidcServer.stop().catch(() => {});
		}
	});
<<<<<<< HEAD
=======
});

describe("SAML SSO - Signature Validation Security", () => {
	it("should reject unsigned SAML response with forged NameID", async () => {
		const { auth, signInWithTestUser } = await getTestInstance({
			plugins: [sso()],
		});

		const { headers } = await signInWithTestUser();

		await auth.api.registerSSOProvider({
			body: {
				providerId: "security-test-provider",
				issuer: "http://localhost:8081",
				domain: "http://localhost:8081",
				samlConfig: {
					entryPoint: "http://localhost:8081/api/sso/saml2/idp/post",
					cert: certificate,
					callbackUrl: "http://localhost:3000/dashboard",
					wantAssertionsSigned: false,
					signatureAlgorithm: "sha256",
					digestAlgorithm: "sha256",
					idpMetadata: {
						metadata: idpMetadata,
					},
					spMetadata: {
						metadata: spMetadata,
					},
					identifierFormat:
						"urn:oasis:names:tc:SAML:1.1:nameid-format:emailAddress",
				},
			},
			headers,
		});

		const forgedSamlResponse = `
			<saml2p:Response xmlns:saml2p="urn:oasis:names:tc:SAML:2.0:protocol" xmlns:saml2="urn:oasis:names:tc:SAML:2.0:assertion">
				<saml2:Issuer>http://localhost:8081</saml2:Issuer>
				<saml2p:Status>
					<saml2p:StatusCode Value="urn:oasis:names:tc:SAML:2.0:status:Success"/>
				</saml2p:Status>
				<saml2:Assertion>
					<saml2:Issuer>http://localhost:8081</saml2:Issuer>
					<saml2:Subject>
						<saml2:NameID Format="urn:oasis:names:tc:SAML:1.1:nameid-format:emailAddress">attacker-forged@evil.com</saml2:NameID>
					</saml2:Subject>
					<saml2:Conditions>
						<saml2:AudienceRestriction>
							<saml2:Audience>http://localhost:3001</saml2:Audience>
						</saml2:AudienceRestriction>
					</saml2:Conditions>
					<saml2:AuthnStatement>
						<saml2:AuthnContext>
							<saml2:AuthnContextClassRef>urn:oasis:names:tc:SAML:2.0:ac:classes:Password</saml2:AuthnContextClassRef>
						</saml2:AuthnContext>
					</saml2:AuthnStatement>
				</saml2:Assertion>
			</saml2p:Response>
		`;

		const encodedForgedResponse =
			Buffer.from(forgedSamlResponse).toString("base64");

		await expect(
			auth.api.callbackSSOSAML({
				body: {
					SAMLResponse: encodedForgedResponse,
					RelayState: "http://localhost:3000/dashboard",
				},
				params: {
					providerId: "security-test-provider",
				},
			}),
		).rejects.toMatchObject({
			status: "BAD_REQUEST",
		});
	});

	it("should reject SAML response with invalid signature", async () => {
		const { auth, signInWithTestUser } = await getTestInstance({
			plugins: [sso()],
		});

		const { headers } = await signInWithTestUser();

		await auth.api.registerSSOProvider({
			body: {
				providerId: "invalid-sig-provider",
				issuer: "http://localhost:8081",
				domain: "http://localhost:8081",
				samlConfig: {
					entryPoint: "http://localhost:8081/api/sso/saml2/idp/post",
					cert: certificate,
					callbackUrl: "http://localhost:3000/dashboard",
					wantAssertionsSigned: false,
					signatureAlgorithm: "sha256",
					digestAlgorithm: "sha256",
					idpMetadata: {
						metadata: idpMetadata,
					},
					spMetadata: {
						metadata: spMetadata,
					},
					identifierFormat:
						"urn:oasis:names:tc:SAML:1.1:nameid-format:emailAddress",
				},
			},
			headers,
		});

		const responseWithBadSignature = `
			<saml2p:Response xmlns:saml2p="urn:oasis:names:tc:SAML:2.0:protocol" xmlns:saml2="urn:oasis:names:tc:SAML:2.0:assertion">
				<saml2:Issuer>http://localhost:8081</saml2:Issuer>
				<ds:Signature xmlns:ds="http://www.w3.org/2000/09/xmldsig#">
					<ds:SignedInfo>
						<ds:CanonicalizationMethod Algorithm="http://www.w3.org/2001/10/xml-exc-c14n#"/>
						<ds:SignatureMethod Algorithm="http://www.w3.org/2001/04/xmldsig-more#rsa-sha256"/>
						<ds:Reference>
							<ds:DigestMethod Algorithm="http://www.w3.org/2001/04/xmlenc#sha256"/>
							<ds:DigestValue>FAKE_DIGEST_VALUE</ds:DigestValue>
						</ds:Reference>
					</ds:SignedInfo>
					<ds:SignatureValue>INVALID_SIGNATURE_VALUE_THAT_SHOULD_FAIL_VERIFICATION</ds:SignatureValue>
				</ds:Signature>
				<saml2p:Status>
					<saml2p:StatusCode Value="urn:oasis:names:tc:SAML:2.0:status:Success"/>
				</saml2p:Status>
				<saml2:Assertion>
					<saml2:Issuer>http://localhost:8081</saml2:Issuer>
					<saml2:Subject>
						<saml2:NameID Format="urn:oasis:names:tc:SAML:1.1:nameid-format:emailAddress">forged-admin@company.com</saml2:NameID>
					</saml2:Subject>
				</saml2:Assertion>
			</saml2p:Response>
		`;

		const encodedBadSigResponse = Buffer.from(
			responseWithBadSignature,
		).toString("base64");

		await expect(
			auth.api.callbackSSOSAML({
				body: {
					SAMLResponse: encodedBadSigResponse,
					RelayState: "http://localhost:3000/dashboard",
				},
				params: {
					providerId: "invalid-sig-provider",
				},
			}),
		).rejects.toMatchObject({
			status: "BAD_REQUEST",
		});
	});
});

describe("SAML SSO - Timestamp Validation", () => {
	describe("Valid assertions within time window", () => {
		it("should accept assertion with current NotBefore and future NotOnOrAfter", () => {
			const now = new Date();
			const fiveMinutesFromNow = new Date(Date.now() + 5 * 60 * 1000);
			expect(() =>
				validateSAMLTimestamp({
					notBefore: now.toISOString(),
					notOnOrAfter: fiveMinutesFromNow.toISOString(),
				}),
			).not.toThrow();
		});

		it("should accept assertion within clock skew tolerance (expired 2 min ago with 5 min skew)", () => {
			const twoMinutesAgo = new Date(Date.now() - 2 * 60 * 1000).toISOString();
			expect(() =>
				validateSAMLTimestamp({ notOnOrAfter: twoMinutesAgo }),
			).not.toThrow();
		});

		it("should accept assertion with NotBefore slightly in future (within clock skew)", () => {
			const twoMinutesFromNow = new Date(
				Date.now() + 2 * 60 * 1000,
			).toISOString();
			expect(() =>
				validateSAMLTimestamp({ notBefore: twoMinutesFromNow }),
			).not.toThrow();
		});
	});

	describe("NotBefore validation (future-dated assertions)", () => {
		it("should reject assertion with NotBefore too far in future (beyond clock skew)", () => {
			const tenMinutesFromNow = new Date(
				Date.now() + 10 * 60 * 1000,
			).toISOString();
			expect(() =>
				validateSAMLTimestamp({ notBefore: tenMinutesFromNow }),
			).toThrow("SAML assertion is not yet valid");
		});

		it("should reject with custom strict clock skew (1 second)", () => {
			const threeSecondsFromNow = new Date(Date.now() + 3 * 1000).toISOString();
			expect(() =>
				validateSAMLTimestamp(
					{ notBefore: threeSecondsFromNow },
					{ clockSkew: 1000 },
				),
			).toThrow("SAML assertion is not yet valid");
		});
	});

	describe("NotOnOrAfter validation (expired assertions)", () => {
		it("should reject expired assertion (NotOnOrAfter in past beyond clock skew)", () => {
			const tenMinutesAgo = new Date(Date.now() - 10 * 60 * 1000).toISOString();
			expect(() =>
				validateSAMLTimestamp({ notOnOrAfter: tenMinutesAgo }),
			).toThrow("SAML assertion has expired");
		});

		it("should reject with custom strict clock skew (1 second)", () => {
			const threeSecondsAgo = new Date(Date.now() - 3 * 1000).toISOString();
			expect(() =>
				validateSAMLTimestamp(
					{ notOnOrAfter: threeSecondsAgo },
					{ clockSkew: 1000 },
				),
			).toThrow("SAML assertion has expired");
		});
	});

	describe("Boundary conditions (exactly at window edges)", () => {
		const FIXED_TIME = new Date("2024-01-15T12:00:00.000Z").getTime();

		beforeEach(() => {
			vi.useFakeTimers();
			vi.setSystemTime(FIXED_TIME);
		});

		afterEach(() => {
			vi.useRealTimers();
		});

		it("should accept assertion expiring exactly at clock skew boundary", () => {
			const exactlyAtBoundary = new Date(
				FIXED_TIME - DEFAULT_CLOCK_SKEW_MS,
			).toISOString();
			expect(() =>
				validateSAMLTimestamp({ notOnOrAfter: exactlyAtBoundary }),
			).not.toThrow();
		});

		it("should reject assertion expiring 1ms beyond clock skew boundary", () => {
			const justPastBoundary = new Date(
				FIXED_TIME - DEFAULT_CLOCK_SKEW_MS - 1,
			).toISOString();
			expect(() =>
				validateSAMLTimestamp({ notOnOrAfter: justPastBoundary }),
			).toThrow("SAML assertion has expired");
		});

		it("should accept assertion with NotBefore exactly at clock skew boundary", () => {
			const exactlyAtBoundary = new Date(
				FIXED_TIME + DEFAULT_CLOCK_SKEW_MS,
			).toISOString();
			expect(() =>
				validateSAMLTimestamp({ notBefore: exactlyAtBoundary }),
			).not.toThrow();
		});

		it("should reject assertion with NotBefore 1ms beyond clock skew boundary", () => {
			const justPastBoundary = new Date(
				FIXED_TIME + DEFAULT_CLOCK_SKEW_MS + 1,
			).toISOString();
			expect(() =>
				validateSAMLTimestamp({ notBefore: justPastBoundary }),
			).toThrow("SAML assertion is not yet valid");
		});
	});

	describe("Missing timestamps behavior", () => {
		it("should accept missing timestamps when requireTimestamps is false (default)", () => {
			expect(() =>
				validateSAMLTimestamp(undefined, { requireTimestamps: false }),
			).not.toThrow();
		});

		it("should accept empty conditions when requireTimestamps is false", () => {
			expect(() =>
				validateSAMLTimestamp({}, { requireTimestamps: false }),
			).not.toThrow();
		});

		it("should reject missing timestamps when requireTimestamps is true", () => {
			expect(() =>
				validateSAMLTimestamp(undefined, { requireTimestamps: true }),
			).toThrow("SAML assertion missing required timestamp conditions");
		});

		it("should reject empty conditions when requireTimestamps is true", () => {
			expect(() =>
				validateSAMLTimestamp({}, { requireTimestamps: true }),
			).toThrow("SAML assertion missing required timestamp conditions");
		});

		it("should accept assertions with only NotBefore (valid)", () => {
			const now = new Date().toISOString();
			expect(() => validateSAMLTimestamp({ notBefore: now })).not.toThrow();
		});

		it("should accept assertions with only NotOnOrAfter (valid, in future)", () => {
			const future = new Date(Date.now() + 10 * 60 * 1000).toISOString();
			expect(() =>
				validateSAMLTimestamp({ notOnOrAfter: future }),
			).not.toThrow();
		});
	});

	describe("Custom clock skew configuration", () => {
		it("should use custom clockSkew when provided", () => {
			const twoSecondsAgo = new Date(Date.now() - 2 * 1000).toISOString();

			expect(() =>
				validateSAMLTimestamp(
					{ notOnOrAfter: twoSecondsAgo },
					{ clockSkew: 1000 },
				),
			).toThrow("SAML assertion has expired");

			expect(() =>
				validateSAMLTimestamp(
					{ notOnOrAfter: twoSecondsAgo },
					{ clockSkew: 5 * 60 * 1000 },
				),
			).not.toThrow();
		});

		it("should use default 5 minute clock skew when not specified", () => {
			const fourMinutesAgo = new Date(Date.now() - 4 * 60 * 1000).toISOString();
			expect(() =>
				validateSAMLTimestamp({ notOnOrAfter: fourMinutesAgo }),
			).not.toThrow();

			const sixMinutesAgo = new Date(Date.now() - 6 * 60 * 1000).toISOString();
			expect(() =>
				validateSAMLTimestamp({ notOnOrAfter: sixMinutesAgo }),
			).toThrow("SAML assertion has expired");
		});
	});

	describe("Malformed timestamp handling", () => {
		it("should reject malformed NotBefore timestamp", () => {
			expect(() =>
				validateSAMLTimestamp({ notBefore: "not-a-valid-date" }),
			).toThrow("SAML assertion has invalid NotBefore timestamp");
		});

		it("should reject malformed NotOnOrAfter timestamp", () => {
			expect(() =>
				validateSAMLTimestamp({ notOnOrAfter: "invalid-timestamp" }),
			).toThrow("SAML assertion has invalid NotOnOrAfter timestamp");
		});

		it("should treat empty string timestamps as missing (falsy values)", () => {
			expect(() => validateSAMLTimestamp({ notBefore: "" })).not.toThrow();
			expect(() => validateSAMLTimestamp({ notOnOrAfter: "" })).not.toThrow();
		});

		it("should reject garbage data in timestamps", () => {
			expect(() =>
				validateSAMLTimestamp({
					notBefore: "abc123xyz",
					notOnOrAfter: "!@#$%^&*()",
				}),
			).toThrow("SAML assertion has invalid NotBefore timestamp");
		});

		it("should accept valid ISO 8601 timestamps", () => {
			const now = new Date();
			const future = new Date(Date.now() + 10 * 60 * 1000);
			expect(() =>
				validateSAMLTimestamp({
					notBefore: now.toISOString(),
					notOnOrAfter: future.toISOString(),
				}),
			).not.toThrow();
		});
	});
>>>>>>> 3667de45
});<|MERGE_RESOLUTION|>--- conflicted
+++ resolved
@@ -2004,8 +2004,6 @@
 			await oidcServer.stop().catch(() => {});
 		}
 	});
-<<<<<<< HEAD
-=======
 });
 
 describe("SAML SSO - Signature Validation Security", () => {
@@ -2389,5 +2387,4 @@
 			).not.toThrow();
 		});
 	});
->>>>>>> 3667de45
 });
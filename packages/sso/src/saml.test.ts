--- conflicted
+++ resolved
@@ -2200,7 +2200,6 @@
 	});
 });
 
-<<<<<<< HEAD
 describe("SAML SSO - IdP Initiated Flow", () => {
 	const mockIdP = createMockSAMLIdP(8081);
 
@@ -2213,10 +2212,6 @@
 	});
 
 	it("should handle IdP-initiated flow with GET after POST redirect", async () => {
-=======
-describe("SAML SSO - Signature Validation Security", () => {
-	it("should reject unsigned SAML response with forged NameID", async () => {
->>>>>>> 3545c6a4
 		const { auth, signInWithTestUser } = await getTestInstance({
 			plugins: [sso()],
 		});
@@ -2225,19 +2220,11 @@
 
 		await auth.api.registerSSOProvider({
 			body: {
-<<<<<<< HEAD
 				providerId: "idp-initiated-provider",
 				issuer: "http://localhost:8081",
 				domain: "http://localhost:8081",
 				samlConfig: {
 					entryPoint: mockIdP.metadataUrl.replace("/idp/metadata", "/idp/post"),
-=======
-				providerId: "security-test-provider",
-				issuer: "http://localhost:8081",
-				domain: "http://localhost:8081",
-				samlConfig: {
-					entryPoint: "http://localhost:8081/api/sso/saml2/idp/post",
->>>>>>> 3545c6a4
 					cert: certificate,
 					callbackUrl: "http://localhost:3000/dashboard",
 					wantAssertionsSigned: false,
@@ -2256,7 +2243,6 @@
 			headers,
 		});
 
-<<<<<<< HEAD
 		let samlResponse:
 			| { samlResponse: string; entityEndpoint?: string }
 			| undefined;
@@ -2644,52 +2630,6 @@
 	});
 
 	it("should prevent open redirect via GET with malicious RelayState", async () => {
-=======
-		const forgedSamlResponse = `
-			<saml2p:Response xmlns:saml2p="urn:oasis:names:tc:SAML:2.0:protocol" xmlns:saml2="urn:oasis:names:tc:SAML:2.0:assertion">
-				<saml2:Issuer>http://localhost:8081</saml2:Issuer>
-				<saml2p:Status>
-					<saml2p:StatusCode Value="urn:oasis:names:tc:SAML:2.0:status:Success"/>
-				</saml2p:Status>
-				<saml2:Assertion>
-					<saml2:Issuer>http://localhost:8081</saml2:Issuer>
-					<saml2:Subject>
-						<saml2:NameID Format="urn:oasis:names:tc:SAML:1.1:nameid-format:emailAddress">attacker-forged@evil.com</saml2:NameID>
-					</saml2:Subject>
-					<saml2:Conditions>
-						<saml2:AudienceRestriction>
-							<saml2:Audience>http://localhost:3001</saml2:Audience>
-						</saml2:AudienceRestriction>
-					</saml2:Conditions>
-					<saml2:AuthnStatement>
-						<saml2:AuthnContext>
-							<saml2:AuthnContextClassRef>urn:oasis:names:tc:SAML:2.0:ac:classes:Password</saml2:AuthnContextClassRef>
-						</saml2:AuthnContext>
-					</saml2:AuthnStatement>
-				</saml2:Assertion>
-			</saml2p:Response>
-		`;
-
-		const encodedForgedResponse =
-			Buffer.from(forgedSamlResponse).toString("base64");
-
-		await expect(
-			auth.api.callbackSSOSAML({
-				body: {
-					SAMLResponse: encodedForgedResponse,
-					RelayState: "http://localhost:3000/dashboard",
-				},
-				params: {
-					providerId: "security-test-provider",
-				},
-			}),
-		).rejects.toMatchObject({
-			status: "BAD_REQUEST",
-		});
-	});
-
-	it("should reject SAML response with invalid signature", async () => {
->>>>>>> 3545c6a4
 		const { auth, signInWithTestUser } = await getTestInstance({
 			plugins: [sso()],
 		});
@@ -2698,19 +2638,11 @@
 
 		await auth.api.registerSSOProvider({
 			body: {
-<<<<<<< HEAD
 				providerId: "open-redirect-get-provider",
 				issuer: "http://localhost:8081",
 				domain: "http://localhost:8081",
 				samlConfig: {
 					entryPoint: mockIdP.metadataUrl.replace("/idp/metadata", "/idp/post"),
-=======
-				providerId: "invalid-sig-provider",
-				issuer: "http://localhost:8081",
-				domain: "http://localhost:8081",
-				samlConfig: {
-					entryPoint: "http://localhost:8081/api/sso/saml2/idp/post",
->>>>>>> 3545c6a4
 					cert: certificate,
 					callbackUrl: "http://localhost:3000/dashboard",
 					wantAssertionsSigned: false,
@@ -2729,7 +2661,6 @@
 			headers,
 		});
 
-<<<<<<< HEAD
 		let samlResponse:
 			| { samlResponse: string; entityEndpoint?: string }
 			| undefined;
@@ -2916,50 +2847,5 @@
 		expect(redirectLocation).not.toContain("evil.com");
 		// Falls back to samlConfig.callbackUrl
 		expect(redirectLocation).toBe("http://localhost:3000/dashboard");
-=======
-		const responseWithBadSignature = `
-			<saml2p:Response xmlns:saml2p="urn:oasis:names:tc:SAML:2.0:protocol" xmlns:saml2="urn:oasis:names:tc:SAML:2.0:assertion">
-				<saml2:Issuer>http://localhost:8081</saml2:Issuer>
-				<ds:Signature xmlns:ds="http://www.w3.org/2000/09/xmldsig#">
-					<ds:SignedInfo>
-						<ds:CanonicalizationMethod Algorithm="http://www.w3.org/2001/10/xml-exc-c14n#"/>
-						<ds:SignatureMethod Algorithm="http://www.w3.org/2001/04/xmldsig-more#rsa-sha256"/>
-						<ds:Reference>
-							<ds:DigestMethod Algorithm="http://www.w3.org/2001/04/xmlenc#sha256"/>
-							<ds:DigestValue>FAKE_DIGEST_VALUE</ds:DigestValue>
-						</ds:Reference>
-					</ds:SignedInfo>
-					<ds:SignatureValue>INVALID_SIGNATURE_VALUE_THAT_SHOULD_FAIL_VERIFICATION</ds:SignatureValue>
-				</ds:Signature>
-				<saml2p:Status>
-					<saml2p:StatusCode Value="urn:oasis:names:tc:SAML:2.0:status:Success"/>
-				</saml2p:Status>
-				<saml2:Assertion>
-					<saml2:Issuer>http://localhost:8081</saml2:Issuer>
-					<saml2:Subject>
-						<saml2:NameID Format="urn:oasis:names:tc:SAML:1.1:nameid-format:emailAddress">forged-admin@company.com</saml2:NameID>
-					</saml2:Subject>
-				</saml2:Assertion>
-			</saml2p:Response>
-		`;
-
-		const encodedBadSigResponse = Buffer.from(
-			responseWithBadSignature,
-		).toString("base64");
-
-		await expect(
-			auth.api.callbackSSOSAML({
-				body: {
-					SAMLResponse: encodedBadSigResponse,
-					RelayState: "http://localhost:3000/dashboard",
-				},
-				params: {
-					providerId: "invalid-sig-provider",
-				},
-			}),
-		).rejects.toMatchObject({
-			status: "BAD_REQUEST",
-		});
->>>>>>> 3545c6a4
 	});
 });
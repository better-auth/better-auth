--- conflicted
+++ resolved
@@ -2241,7 +2241,6 @@
 			throw new Error("Failed to get SAML response from mock IdP");
 		}
 
-<<<<<<< HEAD
 		const postResponse = await auth.api.callbackSSOSAML({
 			method: "POST",
 			body: {
@@ -2253,9 +2252,6 @@
 			},
 			asResponse: true,
 		});
-=======
-		const encodedForgedResponse = base64.encode(forgedSamlResponse);
->>>>>>> 0fda455c
 
 		expect(postResponse).toBeInstanceOf(Response);
 		expect(postResponse.status).toBe(302);
@@ -2361,13 +2357,9 @@
 			},
 		});
 
-<<<<<<< HEAD
 		if (!samlResponse?.samlResponse) {
 			throw new Error("Failed to get SAML response from mock IdP");
 		}
-=======
-		const encodedBadSigResponse = base64.encode(responseWithBadSignature);
->>>>>>> 0fda455c
 
 		const postResponse = await auth.api.callbackSSOSAML({
 			method: "POST",
@@ -3090,7 +3082,6 @@
 	});
 });
 
-<<<<<<< HEAD
 describe("SAML ACS Origin Check Bypass", () => {
 	describe("Positive: SAML endpoints allow external IdP origins", () => {
 		it("should allow SAML callback POST from external IdP origin", async () => {
@@ -3410,7 +3401,9 @@
 		);
 
 		expect(callbackRes.status).toBe(400);
-=======
+	});
+});
+
 describe("SAML SSO - Size Limit Validation", () => {
 	it("should export default size limit constants", async () => {
 		const { DEFAULT_MAX_SAML_RESPONSE_SIZE, DEFAULT_MAX_SAML_METADATA_SIZE } =
@@ -3418,7 +3411,6 @@
 
 		expect(DEFAULT_MAX_SAML_RESPONSE_SIZE).toBe(256 * 1024);
 		expect(DEFAULT_MAX_SAML_METADATA_SIZE).toBe(100 * 1024);
->>>>>>> 0fda455c
 	});
 });
 

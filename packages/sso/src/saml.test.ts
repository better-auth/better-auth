--- conflicted
+++ resolved
@@ -1356,17 +1356,6 @@
 			},
 		});
 
-<<<<<<< HEAD
-		// Attempt to complete SAML callback - should fail because test@email.com doesn't exist
-		// and disableImplicitSignUp is true
-		await expect(
-			authWithDisabledSignUp.api.callbackSSOSAML({
-				body: {
-					SAMLResponse: samlResponse.samlResponse,
-				},
-				params: {
-					providerId: "saml-test-provider",
-=======
 		const response = await authWithDisabledSignUp.handler(
 			new Request(
 				"http://localhost:3000/api/auth/sso/saml2/callback/saml-test-provider",
@@ -1379,7 +1368,6 @@
 						SAMLResponse: samlResponse.samlResponse,
 						RelayState: "http://localhost:3000/dashboard",
 					}),
->>>>>>> c091391d
 				},
 			),
 		);
@@ -1800,81 +1788,7 @@
 		expect(redirectLocation).not.toContain("error=");
 	});
 
-<<<<<<< HEAD
-	it("should enable validation automatically when custom authnRequestStore is provided", async () => {
-		const customStore = createInMemoryAuthnRequestStore();
-
-		const { auth, signInWithTestUser } = await getTestInstance({
-			plugins: [
-				sso({
-					saml: {
-						authnRequestStore: customStore,
-						allowIdpInitiated: false,
-					},
-				}),
-			],
-		});
-
-		const { headers } = await signInWithTestUser();
-
-		await auth.api.registerSSOProvider({
-			body: {
-				providerId: "custom-store-provider",
-				issuer: "http://localhost:8081",
-				domain: "http://localhost:8081",
-				samlConfig: {
-					entryPoint: "http://localhost:8081/api/sso/saml2/idp/post",
-					cert: certificate,
-					callbackUrl: "http://localhost:3000/dashboard",
-					wantAssertionsSigned: false,
-					signatureAlgorithm: "sha256",
-					digestAlgorithm: "sha256",
-					idpMetadata: {
-						metadata: idpMetadata,
-					},
-					spMetadata: {
-						metadata: spMetadata,
-					},
-					identifierFormat:
-						"urn:oasis:names:tc:SAML:1.1:nameid-format:emailAddress",
-				},
-			},
-			headers,
-		});
-
-		let samlResponse: any;
-		await betterFetch("http://localhost:8081/api/sso/saml2/idp/post", {
-			onSuccess: async (context) => {
-				samlResponse = await context.data;
-			},
-		});
-
-		const response = await auth.handler(
-			new Request(
-				"http://localhost:3000/api/auth/sso/saml2/callback/custom-store-provider",
-				{
-					method: "POST",
-					headers: {
-						"Content-Type": "application/x-www-form-urlencoded",
-					},
-					body: new URLSearchParams({
-						SAMLResponse: samlResponse.samlResponse,
-					}),
-				},
-			),
-		);
-
-		expect(response.status).toBe(302);
-		const redirectLocation = response.headers.get("location") || "";
-		expect(redirectLocation).toContain("error=unsolicited_response");
-	});
-
-	it("should use verification table for InResponseTo validation when no custom store is provided", async () => {
-		// When enableInResponseToValidation is true and no custom authnRequestStore is provided,
-		// the plugin uses the verification table (database) for storing AuthnRequest IDs
-=======
 	it("should use verification table for InResponseTo validation", async () => {
->>>>>>> c091391d
 		const { auth, signInWithTestUser } = await getTestInstance({
 			plugins: [
 				sso({

--- conflicted
+++ resolved
@@ -1162,10 +1162,7 @@
 
 		let samlRedirectUrl = new URL(signInResponse?.url);
 		const callbackResponse = await auth.api.callbackSSOSAML({
-<<<<<<< HEAD
 			method: "POST",
-=======
->>>>>>> 60c3f311
 			body: {
 				SAMLResponse: samlResponse.samlResponse,
 				RelayState: samlRedirectUrl.searchParams.get("RelayState") ?? "",
@@ -1182,11 +1179,7 @@
 		expect(callbackResponse.headers.get("location")).toContain("dashboard");
 	});
 
-<<<<<<< HEAD
 	it("should initiate SAML login and fallback to callbackUrl on invalid RelayState", async () => {
-=======
-	it("should initiate SAML login and fail on invalid RelayState", async () => {
->>>>>>> 60c3f311
 		const { auth, signInWithTestUser } = await getTestInstance({
 			plugins: [sso()],
 		});
@@ -1238,7 +1231,6 @@
 			},
 		});
 
-<<<<<<< HEAD
 		const callbackResponse = await auth.api.callbackSSOSAML({
 			method: "POST",
 			body: {
@@ -1257,26 +1249,6 @@
 		expect(callbackResponse.status).toBe(302);
 		expect(callbackResponse.headers.get("location")).toBe(
 			"http://localhost:3000/dashboard",
-=======
-		await expect(
-			auth.api.callbackSSOSAML({
-				body: {
-					SAMLResponse: samlResponse.samlResponse,
-					RelayState: "not-the-right-relay-state",
-				},
-				headers: {
-					Cookie: response.headers.get("set-cookie") ?? "",
-				},
-				params: {
-					providerId: "saml-provider-1",
-				},
-			}),
-		).rejects.toThrow(
-			expect.objectContaining({
-				status: "BAD_REQUEST",
-				message: "State error: failed to validate relay state",
-			}),
->>>>>>> 60c3f311
 		);
 	});
 
@@ -1335,10 +1307,7 @@
 
 		let samlRedirectUrl = new URL(signInResponse?.url);
 		const callbackResponse = await auth.api.callbackSSOSAML({
-<<<<<<< HEAD
 			method: "POST",
-=======
->>>>>>> 60c3f311
 			body: {
 				SAMLResponse: samlResponse.samlResponse,
 				RelayState: samlRedirectUrl.searchParams.get("RelayState") ?? "",

--- conflicted
+++ resolved
@@ -1935,15 +1935,11 @@
 
 			const auth = betterAuth({
 				database: memory,
-<<<<<<< HEAD
 				trustedOrigins: ["http://localhost:8082"],
-=======
->>>>>>> 57400bf2
 				baseURL: "http://localhost:3000",
 				emailAndPassword: { enabled: true },
 				plugins: [sso()],
 			});
-<<<<<<< HEAD
 
 			const authClient = createAuthClient({
 				baseURL: "http://localhost:3000",
@@ -1979,43 +1975,12 @@
 							email: "email",
 							name: "name",
 						},
-=======
-
-			const authClient = createAuthClient({
-				baseURL: "http://localhost:3000",
-				plugins: [bearer(), ssoClient()],
-				fetchOptions: {
-					customFetchImpl: async (url, init) =>
-						auth.handler(new Request(url, init)),
-				},
-			});
-
-			const headers = new Headers();
-			await authClient.signUp.email({
-				email: "test@example.com",
-				password: "password123",
-				name: "Test User",
-			});
-			await authClient.signIn.email(
-				{ email: "test@example.com", password: "password123" },
-				{ onSuccess: setCookieToHeader(headers) },
-			);
-
-			const provider = await auth.api.registerSSOProvider({
-				body: {
-					providerId: "oidc-config-provider",
-					issuer: oidcServer.issuer.url!,
-					domain: "example.com",
-					oidcConfig: {
-						clientId: "test-client",
-						clientSecret: "test-secret",
-						tokenEndpointAuthentication: "client_secret_basic",
-						mapping: {
-							id: "sub",
-							email: "email",
-							name: "name",
-						},
-					},
+					},
+					spMetadata: {
+						metadata: spMetadata,
+					},
+					identifierFormat:
+						"urn:oasis:names:tc:SAML:1.1:nameid-format:emailAddress",
 				},
 				headers,
 			});
@@ -2033,173 +1998,4 @@
 			await oidcServer.stop().catch(() => {});
 		}
 	});
-});
-
-describe("SAML SSO - Signature Validation Security", () => {
-	it("should reject unsigned SAML response with forged NameID", async () => {
-		const { auth, signInWithTestUser } = await getTestInstance({
-			plugins: [sso()],
-		});
-
-		const { headers } = await signInWithTestUser();
-
-		await auth.api.registerSSOProvider({
-			body: {
-				providerId: "security-test-provider",
-				issuer: "http://localhost:8081",
-				domain: "http://localhost:8081",
-				samlConfig: {
-					entryPoint: "http://localhost:8081/api/sso/saml2/idp/post",
-					cert: certificate,
-					callbackUrl: "http://localhost:3000/dashboard",
-					wantAssertionsSigned: false,
-					signatureAlgorithm: "sha256",
-					digestAlgorithm: "sha256",
-					idpMetadata: {
-						metadata: idpMetadata,
-					},
-					spMetadata: {
-						metadata: spMetadata,
-					},
-					identifierFormat:
-						"urn:oasis:names:tc:SAML:1.1:nameid-format:emailAddress",
-				},
-			},
-			headers,
-		});
-
-		const forgedSamlResponse = `
-			<saml2p:Response xmlns:saml2p="urn:oasis:names:tc:SAML:2.0:protocol" xmlns:saml2="urn:oasis:names:tc:SAML:2.0:assertion">
-				<saml2:Issuer>http://localhost:8081</saml2:Issuer>
-				<saml2p:Status>
-					<saml2p:StatusCode Value="urn:oasis:names:tc:SAML:2.0:status:Success"/>
-				</saml2p:Status>
-				<saml2:Assertion>
-					<saml2:Issuer>http://localhost:8081</saml2:Issuer>
-					<saml2:Subject>
-						<saml2:NameID Format="urn:oasis:names:tc:SAML:1.1:nameid-format:emailAddress">attacker-forged@evil.com</saml2:NameID>
-					</saml2:Subject>
-					<saml2:Conditions>
-						<saml2:AudienceRestriction>
-							<saml2:Audience>http://localhost:3001</saml2:Audience>
-						</saml2:AudienceRestriction>
-					</saml2:Conditions>
-					<saml2:AuthnStatement>
-						<saml2:AuthnContext>
-							<saml2:AuthnContextClassRef>urn:oasis:names:tc:SAML:2.0:ac:classes:Password</saml2:AuthnContextClassRef>
-						</saml2:AuthnContext>
-					</saml2:AuthnStatement>
-				</saml2:Assertion>
-			</saml2p:Response>
-		`;
-
-		const encodedForgedResponse =
-			Buffer.from(forgedSamlResponse).toString("base64");
-
-		await expect(
-			auth.api.callbackSSOSAML({
-				body: {
-					SAMLResponse: encodedForgedResponse,
-					RelayState: "http://localhost:3000/dashboard",
-				},
-				params: {
-					providerId: "security-test-provider",
-				},
-			}),
-		).rejects.toMatchObject({
-			status: "BAD_REQUEST",
-		});
-	});
-
-	it("should reject SAML response with invalid signature", async () => {
-		const { auth, signInWithTestUser } = await getTestInstance({
-			plugins: [sso()],
-		});
-
-		const { headers } = await signInWithTestUser();
-
-		await auth.api.registerSSOProvider({
-			body: {
-				providerId: "invalid-sig-provider",
-				issuer: "http://localhost:8081",
-				domain: "http://localhost:8081",
-				samlConfig: {
-					entryPoint: "http://localhost:8081/api/sso/saml2/idp/post",
-					cert: certificate,
-					callbackUrl: "http://localhost:3000/dashboard",
-					wantAssertionsSigned: false,
-					signatureAlgorithm: "sha256",
-					digestAlgorithm: "sha256",
-					idpMetadata: {
-						metadata: idpMetadata,
-					},
-					spMetadata: {
-						metadata: spMetadata,
->>>>>>> 57400bf2
-					},
-					identifierFormat:
-						"urn:oasis:names:tc:SAML:1.1:nameid-format:emailAddress",
-				},
-				headers,
-			});
-
-<<<<<<< HEAD
-			expect(provider.oidcConfig).toBeDefined();
-			expect(typeof provider.oidcConfig).toBe("object");
-			expect(provider.oidcConfig?.clientId).toBe("test-client");
-			expect(provider.oidcConfig?.clientSecret).toBe("test-secret");
-
-			const serialized = JSON.stringify(provider.oidcConfig);
-			expect(serialized).not.toContain("[object Object]");
-
-			expect(provider.oidcConfig?.mapping?.id).toBe("sub");
-		} finally {
-			await oidcServer.stop().catch(() => {});
-		}
-=======
-		const responseWithBadSignature = `
-			<saml2p:Response xmlns:saml2p="urn:oasis:names:tc:SAML:2.0:protocol" xmlns:saml2="urn:oasis:names:tc:SAML:2.0:assertion">
-				<saml2:Issuer>http://localhost:8081</saml2:Issuer>
-				<ds:Signature xmlns:ds="http://www.w3.org/2000/09/xmldsig#">
-					<ds:SignedInfo>
-						<ds:CanonicalizationMethod Algorithm="http://www.w3.org/2001/10/xml-exc-c14n#"/>
-						<ds:SignatureMethod Algorithm="http://www.w3.org/2001/04/xmldsig-more#rsa-sha256"/>
-						<ds:Reference>
-							<ds:DigestMethod Algorithm="http://www.w3.org/2001/04/xmlenc#sha256"/>
-							<ds:DigestValue>FAKE_DIGEST_VALUE</ds:DigestValue>
-						</ds:Reference>
-					</ds:SignedInfo>
-					<ds:SignatureValue>INVALID_SIGNATURE_VALUE_THAT_SHOULD_FAIL_VERIFICATION</ds:SignatureValue>
-				</ds:Signature>
-				<saml2p:Status>
-					<saml2p:StatusCode Value="urn:oasis:names:tc:SAML:2.0:status:Success"/>
-				</saml2p:Status>
-				<saml2:Assertion>
-					<saml2:Issuer>http://localhost:8081</saml2:Issuer>
-					<saml2:Subject>
-						<saml2:NameID Format="urn:oasis:names:tc:SAML:1.1:nameid-format:emailAddress">forged-admin@company.com</saml2:NameID>
-					</saml2:Subject>
-				</saml2:Assertion>
-			</saml2p:Response>
-		`;
-
-		const encodedBadSigResponse = Buffer.from(
-			responseWithBadSignature,
-		).toString("base64");
-
-		await expect(
-			auth.api.callbackSSOSAML({
-				body: {
-					SAMLResponse: encodedBadSigResponse,
-					RelayState: "http://localhost:3000/dashboard",
-				},
-				params: {
-					providerId: "invalid-sig-provider",
-				},
-			}),
-		).rejects.toMatchObject({
-			status: "BAD_REQUEST",
-		});
->>>>>>> 57400bf2
-	});
 });
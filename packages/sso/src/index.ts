import type { BetterAuthPlugin } from "better-auth";
import { createAuthMiddleware } from "better-auth/api";
import { XMLValidator } from "fast-xml-parser";
import * as saml from "samlify";
<<<<<<< HEAD
import { assignOrganizationByDomain } from "./linking";
=======
import type {
	AuthnRequestRecord,
	AuthnRequestStore,
} from "./authn-request-store";
import {
	createInMemoryAuthnRequestStore,
	DEFAULT_AUTHN_REQUEST_TTL_MS,
} from "./authn-request-store";
>>>>>>> 3545c6a4
import {
	requestDomainVerification,
	verifyDomain,
} from "./routes/domain-verification";
import {
	acsEndpoint,
	callbackSSO,
	callbackSSOSAML,
	registerSSOProvider,
	signInSSO,
	spMetadata,
} from "./routes/sso";
import type { OIDCConfig, SAMLConfig, SSOOptions, SSOProvider } from "./types";

export type { SAMLConfig, OIDCConfig, SSOOptions, SSOProvider };
export type { AuthnRequestStore, AuthnRequestRecord };
export { createInMemoryAuthnRequestStore, DEFAULT_AUTHN_REQUEST_TTL_MS };

const fastValidator = {
	async validate(xml: string) {
		const isValid = XMLValidator.validate(xml, {
			allowBooleanAttributes: true,
		});
		if (isValid === true) return "SUCCESS_VALIDATE_XML";
		throw "ERR_INVALID_XML";
	},
};

saml.setSchemaValidator(fastValidator);

type DomainVerificationEndpoints = {
	requestDomainVerification: ReturnType<typeof requestDomainVerification>;
	verifyDomain: ReturnType<typeof verifyDomain>;
};

type SSOEndpoints<O extends SSOOptions> = {
	spMetadata: ReturnType<typeof spMetadata>;
	registerSSOProvider: ReturnType<typeof registerSSOProvider<O>>;
	signInSSO: ReturnType<typeof signInSSO>;
	callbackSSO: ReturnType<typeof callbackSSO>;
	callbackSSOSAML: ReturnType<typeof callbackSSOSAML>;
	acsEndpoint: ReturnType<typeof acsEndpoint>;
};

export type SSOPlugin<O extends SSOOptions> = {
	id: "sso";
	endpoints: SSOEndpoints<O> &
		(O extends { domainVerification: { enabled: true } }
			? DomainVerificationEndpoints
			: {});
};

export function sso<
	O extends SSOOptions & {
		domainVerification?: { enabled: true };
	},
>(
	options?: O | undefined,
): {
	id: "sso";
	endpoints: SSOEndpoints<O> & DomainVerificationEndpoints;
	schema: any;
	options: O;
};
export function sso<O extends SSOOptions>(
	options?: O | undefined,
): {
	id: "sso";
	endpoints: SSOEndpoints<O>;
};

export function sso<O extends SSOOptions>(options?: O | undefined): any {
	const optionsWithStore = options as O;

	let endpoints = {
		spMetadata: spMetadata(),
		registerSSOProvider: registerSSOProvider(optionsWithStore),
		signInSSO: signInSSO(optionsWithStore),
		callbackSSO: callbackSSO(optionsWithStore),
		callbackSSOSAML: callbackSSOSAML(optionsWithStore),
		acsEndpoint: acsEndpoint(optionsWithStore),
	};

	if (options?.domainVerification?.enabled) {
		const domainVerificationEndpoints = {
			requestDomainVerification: requestDomainVerification(optionsWithStore),
			verifyDomain: verifyDomain(optionsWithStore),
		};

		endpoints = {
			...endpoints,
			...domainVerificationEndpoints,
		};
	}

	return {
		id: "sso",
		endpoints,
		hooks: {
			after: [
				{
					matcher(context) {
						return context.path.startsWith("/callback/");
					},
					handler: createAuthMiddleware(async (ctx) => {
						const newSession = ctx.context.newSession;
						if (!newSession?.user) {
							return;
						}

						const isOrgPluginEnabled = ctx.context.options.plugins?.find(
							(plugin: { id: string }) => plugin.id === "organization",
						);
						if (!isOrgPluginEnabled) {
							return;
						}

						await assignOrganizationByDomain(ctx as any, {
							user: newSession.user,
							provisioningOptions: options?.organizationProvisioning,
						});
					}),
				},
			],
		},
		schema: {
			ssoProvider: {
				modelName: options?.modelName ?? "ssoProvider",
				fields: {
					issuer: {
						type: "string",
						required: true,
						fieldName: options?.fields?.issuer ?? "issuer",
					},
					oidcConfig: {
						type: "string",
						required: false,
						fieldName: options?.fields?.oidcConfig ?? "oidcConfig",
					},
					samlConfig: {
						type: "string",
						required: false,
						fieldName: options?.fields?.samlConfig ?? "samlConfig",
					},
					userId: {
						type: "string",
						references: {
							model: "user",
							field: "id",
						},
						fieldName: options?.fields?.userId ?? "userId",
					},
					providerId: {
						type: "string",
						required: true,
						unique: true,
						fieldName: options?.fields?.providerId ?? "providerId",
					},
					organizationId: {
						type: "string",
						required: false,
						fieldName: options?.fields?.organizationId ?? "organizationId",
					},
					domain: {
						type: "string",
						required: true,
						fieldName: options?.fields?.domain ?? "domain",
					},
					...(options?.domainVerification?.enabled
						? { domainVerified: { type: "boolean", required: false } }
						: {}),
				},
			},
		},
	} satisfies BetterAuthPlugin;
}<|MERGE_RESOLUTION|>--- conflicted
+++ resolved
@@ -2,9 +2,7 @@
 import { createAuthMiddleware } from "better-auth/api";
 import { XMLValidator } from "fast-xml-parser";
 import * as saml from "samlify";
-<<<<<<< HEAD
 import { assignOrganizationByDomain } from "./linking";
-=======
 import type {
 	AuthnRequestRecord,
 	AuthnRequestStore,
@@ -13,7 +11,6 @@
 	createInMemoryAuthnRequestStore,
 	DEFAULT_AUTHN_REQUEST_TTL_MS,
 } from "./authn-request-store";
->>>>>>> 3545c6a4
 import {
 	requestDomainVerification,
 	verifyDomain,

--- conflicted
+++ resolved
@@ -17,16 +17,16 @@
 } from "./routes/sso";
 
 export {
-<<<<<<< HEAD
-	DEFAULT_CLOCK_SKEW_MS,
-	DEFAULT_MAX_SAML_METADATA_SIZE,
-	DEFAULT_MAX_SAML_RESPONSE_SIZE,
-=======
->>>>>>> c091391d
 	type SAMLConditions,
 	type TimestampValidationOptions,
 	validateSAMLTimestamp,
 } from "./routes/sso";
+
+export {
+	DEFAULT_CLOCK_SKEW_MS,
+	DEFAULT_MAX_SAML_METADATA_SIZE,
+	DEFAULT_MAX_SAML_RESPONSE_SIZE,
+} from "./constants";
 
 export {
 	type AlgorithmValidationOptions,

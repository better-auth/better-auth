import {
	generateState,
	type BetterAuthPlugin,
	type OAuth2Tokens,
	type Session,
	type User,
} from "better-auth";
import { APIError, sessionMiddleware } from "better-auth/api";
import {
	createAuthorizationURL,
	handleOAuthUserInfo,
	parseState,
	validateAuthorizationCode,
	validateToken,
} from "better-auth/oauth2";

import { createAuthEndpoint } from "better-auth/plugins";
import * as z from "zod/v4";
import * as saml from "samlify";
import type { BindingContext } from "samlify/types/src/entity";
import { betterFetch, BetterFetchError } from "@better-fetch/fetch";
import { decodeJwt } from "jose";
import { setSessionCookie } from "better-auth/cookies";
import type { FlowResult } from "samlify/types/src/flow";
import { XMLValidator } from "fast-xml-parser";

const fastValidator = {
	async validate(xml: string) {
		const isValid = XMLValidator.validate(xml, {
			allowBooleanAttributes: true,
		});
		if (isValid === true) return "SUCCESS_VALIDATE_XML";
		throw "ERR_INVALID_XML";
	},
};

saml.setSchemaValidator(fastValidator);

export interface OIDCConfig {
	issuer: string;
	pkce: boolean;
	clientId: string;
	clientSecret: string;
	authorizationEndpoint?: string;
	discoveryEndpoint: string;
	userInfoEndpoint?: string;
	scopes?: string[];
	overrideUserInfo?: boolean;
	tokenEndpoint?: string;
	tokenEndpointAuthentication?: "client_secret_post" | "client_secret_basic";
	jwksEndpoint?: string;
	mapping?: {
		id?: string;
		email?: string;
		emailVerified?: string;
		name?: string;
		image?: string;
		extraFields?: Record<string, string>;
	};
}

export interface SAMLConfig {
	issuer: string;
	entryPoint: string;
	signingKey: string;
	certificate: string;
	attributeConsumingServiceIndex: number;
}

export interface SSOProvider {
	issuer: string;
	oidcConfig?: OIDCConfig;
	samlConfig?: SAMLConfig;
	userId: string;
	providerId: string;
	organizationId?: string;
}

export interface SSOOptions {
	/**
	 * custom function to provision a user when they sign in with an SSO provider.
	 */
	provisionUser?: (data: {
		/**
		 * The user object from the database
		 */
		user: User & Record<string, any>;
		/**
		 * The user info object from the provider
		 */
		userInfo: Record<string, any>;
		/**
		 * The OAuth2 tokens from the provider
		 */
		token?: OAuth2Tokens;
		/**
		 * The SSO provider
		 */
		provider: SSOProvider;
	}) => Promise<void>;
	/**
	 * Organization provisioning options
	 */
	organizationProvisioning?: {
		disabled?: boolean;
		defaultRole?: "member" | "admin";
		getRole?: (data: {
			/**
			 * The user object from the database
			 */
			user: User & Record<string, any>;
			/**
			 * The user info object from the provider
			 */
			userInfo: Record<string, any>;
			/**
			 * The OAuth2 tokens from the provider
			 */
			token?: OAuth2Tokens;
			/**
			 * The SSO provider
			 */
			provider: SSOProvider;
		}) => Promise<"member" | "admin">;
	};
	/**
	 * Override user info with the provider info.
	 * @default false
	 */
	defaultOverrideUserInfo?: boolean;
	/**
	 * Disable implicit sign up for new users. When set to true for the provider,
	 * sign-in need to be called with with requestSignUp as true to create new users.
	 */
	disableImplicitSignUp?: boolean;
}

export const sso = (options?: SSOOptions) => {
	return {
		id: "sso",
		endpoints: {
			spMetadata: createAuthEndpoint(
				"/sso/saml2/sp/metadata",
				{
					method: "GET",
					query: z.object({
						providerId: z.string(),
						format: z.enum(["xml", "json"]).default("xml"),
					}),
					metadata: {
						openapi: {
							summary: "Get Service Provider metadata",
							description: "Returns the SAML metadata for the Service Provider",
							responses: {
								"200": {
									description: "SAML metadata in XML format",
								},
							},
						},
					},
				},
				async (ctx) => {
					const provider = await ctx.context.adapter.findOne<{
						samlConfig: string;
					}>({
						model: "ssoProvider",
						where: [
							{
								field: "providerId",
								value: ctx.query.providerId,
							},
						],
					});
					if (!provider) {
						throw new APIError("NOT_FOUND", {
							message: "No provider found for the given providerId",
						});
					}

					const parsedSamlConfig = JSON.parse(provider.samlConfig);
					const sp = saml.ServiceProvider({
						metadata: parsedSamlConfig.spMetadata.metadata,
					});
					return new Response(sp.getMetadata(), {
						headers: {
							"Content-Type": "application/xml",
						},
					});
				},
			),
			registerSSOProvider: createAuthEndpoint(
				"/sso/register",
				{
					method: "POST",
					body: z.object({
						providerId: z.string({}).meta({
							description:
								"The ID of the provider. This is used to identify the provider during login and callback",
						}),
						issuer: z.string({}).meta({
							description: "The issuer of the provider",
						}),
						domain: z.string({}).meta({
							description:
								"The domain of the provider. This is used for email matching",
						}),
						oidcConfig: z
							.object({
								clientId: z.string({}).meta({
									description: "The client ID",
								}),
								clientSecret: z.string({}).meta({
									description: "The client secret",
								}),
								authorizationEndpoint: z
									.string({})
									.meta({
										description: "The authorization endpoint",
									})
									.optional(),
								tokenEndpoint: z
									.string({})
									.meta({
										description: "The token endpoint",
									})
									.optional(),
								userInfoEndpoint: z
									.string({})
									.meta({
										description: "The user info endpoint",
									})
									.optional(),
								tokenEndpointAuthentication: z
									.enum(["client_secret_post", "client_secret_basic"])
									.optional(),
								jwksEndpoint: z
									.string({})
									.meta({
										description: "The JWKS endpoint",
									})
									.optional(),
								discoveryEndpoint: z.string().optional(),
								scopes: z
									.array(z.string(), {})
									.meta({
										description:
											"The scopes to request. Defaults to ['openid', 'email', 'profile', 'offline_access']",
									})
									.optional(),
								pkce: z
									.boolean({})
									.meta({
										description:
											"Whether to use PKCE for the authorization flow",
									})
									.default(true)
									.optional(),
							})
							.optional(),
						samlConfig: z
							.object({
								entryPoint: z.string({}).meta({
									description: "The entry point of the provider",
								}),
								cert: z.string({}).meta({
									description: "The certificate of the provider",
								}),
								callbackUrl: z.string({}).meta({
									description: "The callback URL of the provider",
								}),
								audience: z.string().optional(),
								idpMetadata: z
									.object({
										metadata: z.string(),
										privateKey: z.string().optional(),
										privateKeyPass: z.string().optional(),
										isAssertionEncrypted: z.boolean().optional(),
										encPrivateKey: z.string().optional(),
										encPrivateKeyPass: z.string().optional(),
									})
									.optional(),
								spMetadata: z.object({
									metadata: z.string(),
									binding: z.string().optional(),

									privateKey: z.string().optional(),
									privateKeyPass: z.string().optional(),
									isAssertionEncrypted: z.boolean().optional(),
									encPrivateKey: z.string().optional(),
									encPrivateKeyPass: z.string().optional(),
								}),
								wantAssertionsSigned: z.boolean().optional(),
								signatureAlgorithm: z.string().optional(),
								digestAlgorithm: z.string().optional(),
								identifierFormat: z.string().optional(),
								privateKey: z.string().optional(),
								decryptionPvk: z.string().optional(),
								additionalParams: z.record(z.string(), z.any()).optional(),
							})
							.optional(),
						mapping: z
							.object({
								id: z.string({}).meta({
									description:
										"The field in the user info response that contains the id. Defaults to 'sub'",
								}),
								email: z.string({}).meta({
									description:
										"The field in the user info response that contains the email. Defaults to 'email'",
								}),
								emailVerified: z
									.string({})
									.meta({
										description:
											"The field in the user info response that contains whether the email is verified. defaults to 'email_verified'",
									})
									.optional(),
								name: z.string({}).meta({
									description:
										"The field in the user info response that contains the name. Defaults to 'name'",
								}),
								image: z
									.string({})
									.meta({
										description:
											"The field in the user info response that contains the image. Defaults to 'picture'",
									})
									.optional(),
								extraFields: z.record(z.string(), z.any()).optional(),
							})
							.optional(),
						organizationId: z
							.string({})
							.meta({
								description:
									"If organization plugin is enabled, the organization id to link the provider to",
							})
							.optional(),
						overrideUserInfo: z
							.boolean({})
							.meta({
								description:
									"Override user info with the provider info. Defaults to false",
							})
							.default(false)
							.optional(),
					}),
					use: [sessionMiddleware],
					metadata: {
						openapi: {
							summary: "Register an OIDC provider",
							description:
								"This endpoint is used to register an OIDC provider. This is used to configure the provider and link it to an organization",
							responses: {
								"200": {
									description: "OIDC provider created successfully",
									content: {
										"application/json": {
											schema: {
												type: "object",
												properties: {
													issuer: {
														type: "string",
														format: "uri",
														description: "The issuer URL of the provider",
													},
													domain: {
														type: "string",
														description:
															"The domain of the provider, used for email matching",
													},
													oidcConfig: {
														type: "object",
														properties: {
															issuer: {
																type: "string",
																format: "uri",
																description: "The issuer URL of the provider",
															},
															pkce: {
																type: "boolean",
																description:
																	"Whether PKCE is enabled for the authorization flow",
															},
															clientId: {
																type: "string",
																description: "The client ID for the provider",
															},
															clientSecret: {
																type: "string",
																description:
																	"The client secret for the provider",
															},
															authorizationEndpoint: {
																type: "string",
																format: "uri",
																nullable: true,
																description: "The authorization endpoint URL",
															},
															discoveryEndpoint: {
																type: "string",
																format: "uri",
																description: "The discovery endpoint URL",
															},
															userInfoEndpoint: {
																type: "string",
																format: "uri",
																nullable: true,
																description: "The user info endpoint URL",
															},
															scopes: {
																type: "array",
																items: { type: "string" },
																nullable: true,
																description:
																	"The scopes requested from the provider",
															},
															tokenEndpoint: {
																type: "string",
																format: "uri",
																nullable: true,
																description: "The token endpoint URL",
															},
															tokenEndpointAuthentication: {
																type: "string",
																enum: [
																	"client_secret_post",
																	"client_secret_basic",
																],
																nullable: true,
																description:
																	"Authentication method for the token endpoint",
															},
															jwksEndpoint: {
																type: "string",
																format: "uri",
																nullable: true,
																description: "The JWKS endpoint URL",
															},
															mapping: {
																type: "object",
																nullable: true,
																properties: {
																	id: {
																		type: "string",
																		description:
																			"Field mapping for user ID (defaults to 'sub')",
																	},
																	email: {
																		type: "string",
																		description:
																			"Field mapping for email (defaults to 'email')",
																	},
																	emailVerified: {
																		type: "string",
																		nullable: true,
																		description:
																			"Field mapping for email verification (defaults to 'email_verified')",
																	},
																	name: {
																		type: "string",
																		description:
																			"Field mapping for name (defaults to 'name')",
																	},
																	image: {
																		type: "string",
																		nullable: true,
																		description:
																			"Field mapping for image (defaults to 'picture')",
																	},
																	extraFields: {
																		type: "object",
																		additionalProperties: { type: "string" },
																		nullable: true,
																		description: "Additional field mappings",
																	},
																},
																required: ["id", "email", "name"],
															},
														},
														required: [
															"issuer",
															"pkce",
															"clientId",
															"clientSecret",
															"discoveryEndpoint",
														],
														description: "OIDC configuration for the provider",
													},
													organizationId: {
														type: "string",
														nullable: true,
														description:
															"ID of the linked organization, if any",
													},
													userId: {
														type: "string",
														description:
															"ID of the user who registered the provider",
													},
													providerId: {
														type: "string",
														description: "Unique identifier for the provider",
													},
													redirectURI: {
														type: "string",
														format: "uri",
														description:
															"The redirect URI for the provider callback",
													},
												},
												required: [
													"issuer",
													"domain",
													"oidcConfig",
													"userId",
													"providerId",
													"redirectURI",
												],
											},
										},
									},
								},
							},
						},
					},
				},
				async (ctx) => {
					const body = ctx.body;
					const issuerValidator = z.string().url();
					if (issuerValidator.safeParse(body.issuer).error) {
						throw new APIError("BAD_REQUEST", {
							message: "Invalid issuer. Must be a valid URL",
						});
					}
					const provider = await ctx.context.adapter.create<
						Record<string, any>,
						SSOProvider
					>({
						model: "ssoProvider",
						data: {
							issuer: body.issuer,
							domain: body.domain,
							oidcConfig: body.oidcConfig
								? JSON.stringify({
										issuer: body.issuer,
										clientId: body.oidcConfig.clientId,
										clientSecret: body.oidcConfig.clientSecret,
										authorizationEndpoint:
											body.oidcConfig.authorizationEndpoint,
										tokenEndpoint: body.oidcConfig.tokenEndpoint,
										tokenEndpointAuthentication:
											body.oidcConfig.tokenEndpointAuthentication,
										jwksEndpoint: body.oidcConfig.jwksEndpoint,
										pkce: body.oidcConfig.pkce,
										discoveryEndpoint:
											body.oidcConfig.discoveryEndpoint ||
											`${body.issuer}/.well-known/openid-configuration`,
										mapping: body.mapping,
										scopes: body.oidcConfig.scopes,
										userInfoEndpoint: body.oidcConfig.userInfoEndpoint,
										overrideUserInfo:
											ctx.body.overrideUserInfo ||
											options?.defaultOverrideUserInfo ||
											false,
									})
								: null,
							samlConfig: body.samlConfig
								? JSON.stringify({
										issuer: body.issuer,
										entryPoint: body.samlConfig.entryPoint,
										cert: body.samlConfig.cert,
										callbackUrl: body.samlConfig.callbackUrl,
										audience: body.samlConfig.audience,
										idpMetadata: body.samlConfig.idpMetadata,
										spMetadata: body.samlConfig.spMetadata,
										wantAssertionsSigned: body.samlConfig.wantAssertionsSigned,
										signatureAlgorithm: body.samlConfig.signatureAlgorithm,
										digestAlgorithm: body.samlConfig.digestAlgorithm,
										identifierFormat: body.samlConfig.identifierFormat,
										privateKey: body.samlConfig.privateKey,
										decryptionPvk: body.samlConfig.decryptionPvk,
										additionalParams: body.samlConfig.additionalParams,
									})
								: null,
							organizationId: body.organizationId,
							userId: ctx.context.session.user.id,
							providerId: body.providerId,
						},
					});
					return ctx.json({
						...provider,
						oidcConfig: JSON.parse(
							provider.oidcConfig as unknown as string,
						) as OIDCConfig,
						samlConfig: JSON.parse(
							provider.samlConfig as unknown as string,
						) as SAMLConfig,
						redirectURI: `${ctx.context.baseURL}/sso/callback/${provider.providerId}`,
					});
				},
			),
			signInSSO: createAuthEndpoint(
				"/sign-in/sso",
				{
					method: "POST",
					body: z.object({
						email: z
							.string({})
							.meta({
								description:
									"The email address to sign in with. This is used to identify the issuer to sign in with. It's optional if the issuer is provided",
							})
							.optional(),
						organizationSlug: z
							.string({})
							.meta({
								description: "The slug of the organization to sign in with",
							})
							.optional(),
						providerId: z
							.string({})
							.meta({
								description:
									"The ID of the provider to sign in with. This can be provided instead of email or issuer",
							})
							.optional(),
						domain: z
							.string({})
							.meta({
								description: "The domain of the provider.",
							})
							.optional(),
						callbackURL: z.string({}).meta({
							description: "The URL to redirect to after login",
						}),
						errorCallbackURL: z
							.string({})
							.meta({
								description: "The URL to redirect to after login",
							})
							.optional(),
						newUserCallbackURL: z
							.string({})
							.meta({
								description:
									"The URL to redirect to after login if the user is new",
							})
							.optional(),
						scopes: z
							.array(z.string(), {})
							.meta({
								description: "Scopes to request from the provider.",
							})
							.optional(),
						requestSignUp: z
							.boolean({})
							.meta({
								description:
									"Explicitly request sign-up. Useful when disableImplicitSignUp is true for this provider",
							})
							.optional(),
						providerType: z.enum(["oidc", "saml"]).optional(),
					}),
					metadata: {
						openapi: {
							summary: "Sign in with SSO provider",
							description:
								"This endpoint is used to sign in with an SSO provider. It redirects to the provider's authorization URL",
							requestBody: {
								content: {
									"application/json": {
										schema: {
											type: "object",
											properties: {
												email: {
													type: "string",
													description:
														"The email address to sign in with. This is used to identify the issuer to sign in with. It's optional if the issuer is provided",
												},
												issuer: {
													type: "string",
													description:
														"The issuer identifier, this is the URL of the provider and can be used to verify the provider and identify the provider during login. It's optional if the email is provided",
												},
												providerId: {
													type: "string",
													description:
														"The ID of the provider to sign in with. This can be provided instead of email or issuer",
												},
												callbackURL: {
													type: "string",
													description: "The URL to redirect to after login",
												},
												errorCallbackURL: {
													type: "string",
													description: "The URL to redirect to after login",
												},
												newUserCallbackURL: {
													type: "string",
													description:
														"The URL to redirect to after login if the user is new",
												},
											},
											required: ["callbackURL"],
										},
									},
								},
							},
							responses: {
								"200": {
									description:
										"Authorization URL generated successfully for SSO sign-in",
									content: {
										"application/json": {
											schema: {
												type: "object",
												properties: {
													url: {
														type: "string",
														format: "uri",
														description:
															"The authorization URL to redirect the user to for SSO sign-in",
													},
													redirect: {
														type: "boolean",
														description:
															"Indicates that the client should redirect to the provided URL",
														enum: [true],
													},
												},
												required: ["url", "redirect"],
											},
										},
									},
								},
							},
						},
					},
				},
				async (ctx) => {
					const body = ctx.body;
					let { email, organizationSlug, providerId, domain } = body;
					if (!email && !organizationSlug && !domain && !providerId) {
						throw new APIError("BAD_REQUEST", {
							message:
								"email, organizationSlug, domain or providerId is required",
						});
					}
					domain = body.domain || email?.split("@")[1];
					let orgId = "";
					if (organizationSlug) {
						orgId = await ctx.context.adapter
							.findOne<{ id: string }>({
								model: "organization",
								where: [
									{
										field: "slug",
										value: organizationSlug,
									},
								],
							})
							.then((res) => {
								if (!res) {
									return "";
								}
								return res.id;
							});
					}
					const provider = await ctx.context.adapter
						.findOne<SSOProvider>({
							model: "ssoProvider",
							where: [
								{
									field: providerId
										? "providerId"
										: orgId
											? "organizationId"
											: "domain",
									value: providerId || orgId || domain!,
								},
							],
						})
						.then((res) => {
							if (!res) {
								return null;
							}
							return {
								...res,
								oidcConfig: JSON.parse(res.oidcConfig as unknown as string),
							};
						});
					if (!provider) {
						throw new APIError("NOT_FOUND", {
							message: "No provider found for the issuer",
						});
					}
					if (body.providerType) {
						if (body.providerType === "oidc" && !provider.oidcConfig) {
							throw new APIError("BAD_REQUEST", {
								message: "OIDC provider is not configured",
							});
						}
						if (body.providerType === "saml" && !provider.samlConfig) {
							throw new APIError("BAD_REQUEST", {
								message: "SAML provider is not configured",
							});
						}
					}
					if (provider.oidcConfig && body.providerType !== "saml") {
						const state = await generateState(ctx);
						const redirectURI = `${ctx.context.baseURL}/sso/callback/${provider.providerId}`;
						const authorizationURL = await createAuthorizationURL({
							id: provider.issuer,
							options: {
								clientId: provider.oidcConfig.clientId,
								clientSecret: provider.oidcConfig.clientSecret,
							},
							redirectURI,
							state: state.state,
							codeVerifier: provider.oidcConfig.pkce
								? state.codeVerifier
								: undefined,
							scopes: ctx.body.scopes || [
								"openid",
								"email",
								"profile",
								"offline_access",
							],
							authorizationEndpoint: provider.oidcConfig.authorizationEndpoint,
						});
						return ctx.json({
							url: authorizationURL.toString(),
							redirect: true,
						});
					}
					if (provider.samlConfig) {
						const parsedSamlConfig = JSON.parse(
							provider.samlConfig as unknown as string,
						);
						const sp = saml.ServiceProvider({
							metadata: parsedSamlConfig.spMetadata.metadata,
							allowCreate: true,
						});
						const idp = saml.IdentityProvider({
							metadata: parsedSamlConfig.idpMetadata.metadata,
						});
						const loginRequest = sp.createLoginRequest(
							idp,
							"redirect",
						) as BindingContext & { entityEndpoint: string; type: string };
						if (!loginRequest) {
							throw new APIError("BAD_REQUEST", {
								message: "Invalid SAML request",
							});
						}
						return ctx.json({
							url: `${loginRequest.context}&RelayState=${encodeURIComponent(
								body.callbackURL,
							)}`,
							redirect: true,
						});
					}
					throw new APIError("BAD_REQUEST", {
						message: "Invalid SSO provider",
					});
				},
			),
			callbackSSO: createAuthEndpoint(
				"/sso/callback/:providerId",
				{
					method: "GET",
					query: z.object({
						code: z.string().optional(),
						state: z.string(),
						error: z.string().optional(),
						error_description: z.string().optional(),
					}),
					metadata: {
						isAction: false,
						openapi: {
							summary: "Callback URL for SSO provider",
							description:
								"This endpoint is used as the callback URL for SSO providers. It handles the authorization code and exchanges it for an access token",
							responses: {
								"302": {
									description: "Redirects to the callback URL",
								},
							},
						},
					},
				},
				async (ctx) => {
					const { code, state, error, error_description } = ctx.query;
					const stateData = await parseState(ctx);
					if (!stateData) {
						const errorURL =
							ctx.context.options.onAPIError?.errorURL ||
							`${ctx.context.baseURL}/error`;
						throw ctx.redirect(`${errorURL}?error=invalid_state`);
					}
					const { callbackURL, errorURL, newUserURL, requestSignUp } =
						stateData;
					if (!code || error) {
						throw ctx.redirect(
							`${
								errorURL || callbackURL
							}?error=${error}&error_description=${error_description}`,
						);
					}
					const provider = await ctx.context.adapter
						.findOne<{
							oidcConfig: string;
						}>({
							model: "ssoProvider",
							where: [
								{
									field: "providerId",
									value: ctx.params.providerId,
								},
							],
						})
						.then((res) => {
							if (!res) {
								return null;
							}
							return {
								...res,
								oidcConfig: JSON.parse(res.oidcConfig),
							} as SSOProvider;
						});
					if (!provider) {
						throw ctx.redirect(
							`${
								errorURL || callbackURL
							}/error?error=invalid_provider&error_description=provider not found`,
						);
					}
					let config = provider.oidcConfig;

					if (!config) {
						throw ctx.redirect(
							`${
								errorURL || callbackURL
							}/error?error=invalid_provider&error_description=provider not found`,
						);
					}

					const discovery = await betterFetch<{
						token_endpoint: string;
						userinfo_endpoint: string;
						token_endpoint_auth_method:
							| "client_secret_basic"
							| "client_secret_post";
					}>(config.discoveryEndpoint);

					if (discovery.data) {
						config = {
							tokenEndpoint: discovery.data.token_endpoint,
							tokenEndpointAuthentication:
								discovery.data.token_endpoint_auth_method,
							userInfoEndpoint: discovery.data.userinfo_endpoint,
							scopes: ["openid", "email", "profile", "offline_access"],
							...config,
						};
					}

					if (!config.tokenEndpoint) {
						throw ctx.redirect(
							`${
								errorURL || callbackURL
							}/error?error=invalid_provider&error_description=token_endpoint_not_found`,
						);
					}

					const tokenResponse = await validateAuthorizationCode({
						code,
						codeVerifier: config.pkce ? stateData.codeVerifier : undefined,
						redirectURI: `${ctx.context.baseURL}/sso/callback/${provider.providerId}`,
						options: {
							clientId: config.clientId,
							clientSecret: config.clientSecret,
						},
						tokenEndpoint: config.tokenEndpoint,
						authentication:
							config.tokenEndpointAuthentication === "client_secret_post"
								? "post"
								: "basic",
					}).catch((e) => {
						if (e instanceof BetterFetchError) {
							throw ctx.redirect(
								`${
									errorURL || callbackURL
								}?error=invalid_provider&error_description=${e.message}`,
							);
						}
						return null;
					});
					if (!tokenResponse) {
						throw ctx.redirect(
							`${
								errorURL || callbackURL
							}/error?error=invalid_provider&error_description=token_response_not_found`,
						);
					}
					let userInfo: {
						id?: string;
						email?: string;
						name?: string;
						image?: string;
						emailVerified?: boolean;
						[key: string]: any;
					} | null = null;
					if (tokenResponse.idToken) {
						const idToken = decodeJwt(tokenResponse.idToken);
						if (!config.jwksEndpoint) {
							throw ctx.redirect(
								`${
									errorURL || callbackURL
								}/error?error=invalid_provider&error_description=jwks_endpoint_not_found`,
							);
						}
						const verified = await validateToken(
							tokenResponse.idToken,
							config.jwksEndpoint,
						).catch((e) => {
							ctx.context.logger.error(e);
							return null;
						});
						if (!verified) {
							throw ctx.redirect(
								`${
									errorURL || callbackURL
								}/error?error=invalid_provider&error_description=token_not_verified`,
							);
						}
						if (verified.payload.iss !== provider.issuer) {
							throw ctx.redirect(
								`${
									errorURL || callbackURL
								}/error?error=invalid_provider&error_description=issuer_mismatch`,
							);
						}

						const mapping = config.mapping || {};
						userInfo = {
							...Object.fromEntries(
								Object.entries(mapping.extraFields || {}).map(
									([key, value]) => [key, verified.payload[value]],
								),
							),
							id: idToken[mapping.id || "sub"],
							email: idToken[mapping.email || "email"],
							emailVerified: idToken[mapping.emailVerified || "email_verified"],
							name: idToken[mapping.name || "name"],
							image: idToken[mapping.image || "picture"],
						} as {
							id?: string;
							email?: string;
							name?: string;
							image?: string;
							emailVerified?: boolean;
						};
					}

					if (!userInfo) {
						if (!config.userInfoEndpoint) {
							throw ctx.redirect(
								`${
									errorURL || callbackURL
								}/error?error=invalid_provider&error_description=user_info_endpoint_not_found`,
							);
						}
						const userInfoResponse = await betterFetch<{
							email?: string;
							name?: string;
							id?: string;
							image?: string;
							emailVerified?: boolean;
						}>(config.userInfoEndpoint, {
							headers: {
								Authorization: `Bearer ${tokenResponse.accessToken}`,
							},
						});
						if (userInfoResponse.error) {
							throw ctx.redirect(
								`${
									errorURL || callbackURL
								}/error?error=invalid_provider&error_description=${
									userInfoResponse.error.message
								}`,
							);
						}
						userInfo = userInfoResponse.data;
					}

					if (!userInfo.email || !userInfo.id) {
						throw ctx.redirect(
							`${
								errorURL || callbackURL
							}/error?error=invalid_provider&error_description=missing_user_info`,
						);
					}
					const linked = await handleOAuthUserInfo(ctx, {
						userInfo: {
							email: userInfo.email,
							name: userInfo.name || userInfo.email,
							id: userInfo.id,
							image: userInfo.image,
							emailVerified: userInfo.emailVerified || false,
						},
						account: {
							idToken: tokenResponse.idToken,
							accessToken: tokenResponse.accessToken,
							refreshToken: tokenResponse.refreshToken,
							accountId: userInfo.id,
							providerId: provider.providerId,
							accessTokenExpiresAt: tokenResponse.accessTokenExpiresAt,
							refreshTokenExpiresAt: tokenResponse.refreshTokenExpiresAt,
							scope: tokenResponse.scopes?.join(","),
						},
						callbackURL,
						disableSignUp: options?.disableImplicitSignUp && !requestSignUp,
						overrideUserInfo: config.overrideUserInfo,
					});
					if (linked.error) {
						throw ctx.redirect(
							`${errorURL || callbackURL}/error?error=${linked.error}`,
						);
					}
					const { session, user } = linked.data!;

					if (options?.provisionUser) {
						await options.provisionUser({
							user,
							userInfo,
							token: tokenResponse,
							provider,
						});
					}
					if (
						provider.organizationId &&
						!options?.organizationProvisioning?.disabled
					) {
						const isOrgPluginEnabled = ctx.context.options.plugins?.find(
							(plugin) => plugin.id === "organization",
						);
						if (isOrgPluginEnabled) {
							const isAlreadyMember = await ctx.context.adapter.findOne({
								model: "member",
								where: [
									{ field: "organizationId", value: provider.organizationId },
									{ field: "userId", value: user.id },
								],
							});
							if (!isAlreadyMember) {
								const role = options?.organizationProvisioning?.getRole
									? await options.organizationProvisioning.getRole({
											user,
											userInfo,
											token: tokenResponse,
											provider,
										})
									: options?.organizationProvisioning?.defaultRole || "member";
								await ctx.context.adapter.create({
									model: "member",
									data: {
										organizationId: provider.organizationId,
										userId: user.id,
										role,
										createdAt: new Date(),
										updatedAt: new Date(),
									},
								});
							}
						}
					}
					await setSessionCookie(ctx, {
						session,
						user,
					});
					let toRedirectTo: string;
					try {
						const url = linked.isRegister
							? newUserURL || callbackURL
							: callbackURL;
						toRedirectTo = url.toString();
					} catch {
						toRedirectTo = linked.isRegister
							? newUserURL || callbackURL
							: callbackURL;
					}
					throw ctx.redirect(toRedirectTo);
				},
			),
			callbackSSOSAML: createAuthEndpoint(
				"/sso/saml2/callback/:providerId",
				{
					method: "POST",
					body: z.object({
						SAMLResponse: z.string(),
						RelayState: z.string().optional(),
					}),
					metadata: {
						isAction: false,
						openapi: {
							summary: "Callback URL for SAML provider",
							description:
								"This endpoint is used as the callback URL for SAML providers.",
							responses: {
								"302": {
									description: "Redirects to the callback URL",
								},
								"400": {
									description: "Invalid SAML response",
								},
								"401": {
									description: "Unauthorized - SAML authentication failed",
								},
							},
						},
					},
				},
				async (ctx) => {
					const { SAMLResponse, RelayState } = ctx.body;
					const { providerId } = ctx.params;
					const provider = await ctx.context.adapter.findOne<SSOProvider>({
						model: "ssoProvider",
						where: [{ field: "providerId", value: providerId }],
					});

					if (!provider) {
						throw new APIError("NOT_FOUND", {
							message: "No provider found for the given providerId",
						});
					}

					const parsedSamlConfig = JSON.parse(
						provider.samlConfig as unknown as string,
					);
					const idp = saml.IdentityProvider({
						metadata: parsedSamlConfig.idpMetadata.metadata,
					});
					const sp = saml.ServiceProvider({
						metadata: parsedSamlConfig.spMetadata.metadata,
					});
					let parsedResponse: FlowResult;
					try {
						parsedResponse = await sp.parseLoginResponse(idp, "post", {
							body: { SAMLResponse, RelayState },
						});

						if (!parsedResponse) {
							throw new Error("Empty SAML response");
						}
					} catch (error) {
						ctx.context.logger.error("SAML response validation failed", error);
						throw new APIError("BAD_REQUEST", {
							message: "Invalid SAML response",
							details: error instanceof Error ? error.message : String(error),
						});
					}
					const { extract } = parsedResponse;
					const attributes = parsedResponse.extract.attributes;
					const mapping = parsedSamlConfig?.mapping ?? {};
					const userInfo = {
						...Object.fromEntries(
							Object.entries(mapping.extraFields || {}).map(([key, value]) => [
								key,
								extract.attributes[value as string],
							]),
						),
						id: attributes[mapping.id || "nameID"],
						email: attributes[mapping.email || "nameID" || "email"],
						name:
							[
								attributes[mapping.firstName || "givenName"],
								attributes[mapping.lastName || "surname"],
							]
								.filter(Boolean)
								.join(" ") || parsedResponse.extract.attributes?.displayName,
						attributes: parsedResponse.extract.attributes,
					};

					let user: User;

					const existingUser = await ctx.context.adapter.findOne<User>({
						model: "user",
						where: [
							{
								field: "email",
								value: userInfo.email,
							},
						],
					});

					if (existingUser) {
						user = existingUser;
					} else {
						user = await ctx.context.adapter.create({
							model: "user",
							data: {
								email: userInfo.email,
								name: userInfo.name,
								emailVerified: true,
							},
						});
					}

					if (options?.provisionUser) {
						await options.provisionUser({
							user: user as User & Record<string, any>,
							userInfo,
							provider,
						});
					}

					if (
						provider.organizationId &&
						!options?.organizationProvisioning?.disabled
					) {
						const isOrgPluginEnabled = ctx.context.options.plugins?.find(
							(plugin) => plugin.id === "organization",
						);
						if (isOrgPluginEnabled) {
							const isAlreadyMember = await ctx.context.adapter.findOne({
								model: "member",
								where: [
									{ field: "organizationId", value: provider.organizationId },
									{ field: "userId", value: user.id },
								],
							});
							if (!isAlreadyMember) {
								const role = options?.organizationProvisioning?.getRole
									? await options.organizationProvisioning.getRole({
											user,
											userInfo,
											provider,
										})
									: options?.organizationProvisioning?.defaultRole || "member";
								await ctx.context.adapter.create({
									model: "member",
									data: {
										organizationId: provider.organizationId,
										userId: user.id,
										role,
										createdAt: new Date(),
										updatedAt: new Date(),
									},
								});
							}
						}
					}

					let session: Session =
						await ctx.context.internalAdapter.createSession(user.id, ctx);
					await setSessionCookie(ctx, { session, user });
<<<<<<< HEAD
					throw ctx.redirect(
						RelayState ||
							`${parsedSamlConfig.callbackUrl}` ||
							`${parsedSamlConfig.issuer}`,
=======
					console.log("RelayState: ", RelayState);
					throw ctx.redirect(
						RelayState || `${parsedSamlConfig.issuer}/dashboard`,
>>>>>>> 78e384e3
					);
				},
			),
		},
		schema: {
			ssoProvider: {
				fields: {
					issuer: {
						type: "string",
						required: true,
					},
					oidcConfig: {
						type: "string",
						required: false,
					},
					samlConfig: {
						type: "string",
						required: false,
					},
					userId: {
						type: "string",
						references: {
							model: "user",
							field: "id",
						},
					},
					providerId: {
						type: "string",
						required: true,
						unique: true,
					},
					organizationId: {
						type: "string",
						required: false,
					},
					domain: {
						type: "string",
						required: true,
					},
				},
			},
		},
	} satisfies BetterAuthPlugin;
};<|MERGE_RESOLUTION|>--- conflicted
+++ resolved
@@ -1355,16 +1355,10 @@
 					let session: Session =
 						await ctx.context.internalAdapter.createSession(user.id, ctx);
 					await setSessionCookie(ctx, { session, user });
-<<<<<<< HEAD
 					throw ctx.redirect(
 						RelayState ||
 							`${parsedSamlConfig.callbackUrl}` ||
 							`${parsedSamlConfig.issuer}`,
-=======
-					console.log("RelayState: ", RelayState);
-					throw ctx.redirect(
-						RelayState || `${parsedSamlConfig.issuer}/dashboard`,
->>>>>>> 78e384e3
 					);
 				},
 			),

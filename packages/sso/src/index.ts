--- conflicted
+++ resolved
@@ -356,15 +356,11 @@
 							.string({})
 							.describe(
 								"The domain of the provider. This is used for email matching",
-<<<<<<< HEAD
-						}),
+						  ),
 						useHttps: z.boolean({}).optional().meta({
 							description:
 								"Whether to use HTTPS for the provider domain. Defaults to true if not specified.",
 						}),
-=======
-							),
->>>>>>> 5e50205a
 						oidcConfig: z
 							.object({
 								clientId: z.string({}).describe("The client ID"),

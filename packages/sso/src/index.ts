<<<<<<< HEAD
import { BetterFetchError, betterFetch } from "@better-fetch/fetch";
import {
	type Account,
	type BetterAuthPlugin,
	generateState,
	handleErrorRedirect,
	type OAuth2Tokens,
	type Session,
	type User,
} from "better-auth";
import { APIError, sessionMiddleware } from "better-auth/api";
import { setSessionCookie } from "better-auth/cookies";
import {
	createAuthorizationURL,
	handleOAuthUserInfo,
	parseState,
	validateAuthorizationCode,
	validateToken,
} from "better-auth/oauth2";
import { createAuthEndpoint } from "better-auth/plugins";
=======
import { type BetterAuthPlugin } from "better-auth";
>>>>>>> dd69bd6b
import { XMLValidator } from "fast-xml-parser";
import * as saml from "samlify";
import {
	acsEndpoint,
	callbackSSO,
	callbackSSOSAML,
	registerSSOProvider,
	signInSSO,
	spMetadata,
} from "./routes/sso";
import type { OIDCConfig, SAMLConfig, SSOOptions } from "./types";

export type { SAMLConfig, OIDCConfig, SSOOptions };

const fastValidator = {
	async validate(xml: string) {
		const isValid = XMLValidator.validate(xml, {
			allowBooleanAttributes: true,
		});
		if (isValid === true) return "SUCCESS_VALIDATE_XML";
		throw "ERR_INVALID_XML";
	},
};

saml.setSchemaValidator(fastValidator);

type SSOEndpoints = {
	spMetadata: ReturnType<typeof spMetadata>;
	registerSSOProvider: ReturnType<typeof registerSSOProvider>;
	signInSSO: ReturnType<typeof signInSSO>;
	callbackSSO: ReturnType<typeof callbackSSO>;
	callbackSSOSAML: ReturnType<typeof callbackSSOSAML>;
	acsEndpoint: ReturnType<typeof acsEndpoint>;
};

export function sso<O extends SSOOptions>(
	options?: O | undefined,
): {
	id: "sso";
	endpoints: SSOEndpoints;
};

export function sso<O extends SSOOptions>(options?: O | undefined): any {
	return {
		id: "sso",
		endpoints: {
<<<<<<< HEAD
			spMetadata: createAuthEndpoint(
				"/sso/saml2/sp/metadata",
				{
					method: "GET",
					query: z.object({
						providerId: z.string(),
						format: z.enum(["xml", "json"]).default("xml"),
					}),
					metadata: {
						openapi: {
							summary: "Get Service Provider metadata",
							description: "Returns the SAML metadata for the Service Provider",
							responses: {
								"200": {
									description: "SAML metadata in XML format",
								},
							},
						},
					},
				},
				async (ctx) => {
					const provider = await ctx.context.adapter.findOne<{
						id: string;
						samlConfig: string;
					}>({
						model: "ssoProvider",
						where: [
							{
								field: "providerId",
								value: ctx.query.providerId,
							},
						],
					});
					if (!provider) {
						throw new APIError("NOT_FOUND", {
							message: "No provider found for the given providerId",
						});
					}

					const parsedSamlConfig = safeJsonParse<SAMLConfig>(
						provider.samlConfig,
					);
					if (!parsedSamlConfig) {
						throw new APIError("BAD_REQUEST", {
							message: "Invalid SAML configuration",
						});
					}
					const sp = parsedSamlConfig.spMetadata.metadata
						? saml.ServiceProvider({
								metadata: parsedSamlConfig.spMetadata.metadata,
							})
						: saml.SPMetadata({
								entityID:
									parsedSamlConfig.spMetadata?.entityID ||
									parsedSamlConfig.issuer,
								assertionConsumerService: [
									{
										Binding: "urn:oasis:names:tc:SAML:2.0:bindings:HTTP-POST",
										Location:
											parsedSamlConfig.callbackUrl ||
											`${ctx.context.baseURL}/sso/saml2/sp/acs/${provider.id}`,
									},
								],
								wantMessageSigned:
									parsedSamlConfig.wantAssertionsSigned || false,
								nameIDFormat: parsedSamlConfig.identifierFormat
									? [parsedSamlConfig.identifierFormat]
									: undefined,
							});
					return new Response(sp.getMetadata(), {
						headers: {
							"Content-Type": "application/xml",
						},
					});
				},
			),
			registerSSOProvider: createAuthEndpoint(
				"/sso/register",
				{
					method: "POST",
					body: z.object({
						providerId: z.string({}).meta({
							description:
								"The ID of the provider. This is used to identify the provider during login and callback",
						}),
						issuer: z.string({}).meta({
							description: "The issuer of the provider",
						}),
						domain: z.string({}).meta({
							description:
								"The domain of the provider. This is used for email matching",
						}),
						oidcConfig: z
							.object({
								clientId: z.string({}).meta({
									description: "The client ID",
								}),
								clientSecret: z.string({}).meta({
									description: "The client secret",
								}),
								authorizationEndpoint: z
									.string({})
									.meta({
										description: "The authorization endpoint",
									})
									.optional(),
								tokenEndpoint: z
									.string({})
									.meta({
										description: "The token endpoint",
									})
									.optional(),
								userInfoEndpoint: z
									.string({})
									.meta({
										description: "The user info endpoint",
									})
									.optional(),
								tokenEndpointAuthentication: z
									.enum(["client_secret_post", "client_secret_basic"])
									.optional(),
								jwksEndpoint: z
									.string({})
									.meta({
										description: "The JWKS endpoint",
									})
									.optional(),
								discoveryEndpoint: z.string().optional(),
								scopes: z
									.array(z.string(), {})
									.meta({
										description:
											"The scopes to request. Defaults to ['openid', 'email', 'profile', 'offline_access']",
									})
									.optional(),
								pkce: z
									.boolean({})
									.meta({
										description:
											"Whether to use PKCE for the authorization flow",
									})
									.default(true)
									.optional(),
								mapping: z
									.object({
										id: z.string({}).meta({
											description:
												"Field mapping for user ID (defaults to 'sub')",
										}),
										email: z.string({}).meta({
											description:
												"Field mapping for email (defaults to 'email')",
										}),
										emailVerified: z
											.string({})
											.meta({
												description:
													"Field mapping for email verification (defaults to 'email_verified')",
											})
											.optional(),
										name: z.string({}).meta({
											description:
												"Field mapping for name (defaults to 'name')",
										}),
										image: z
											.string({})
											.meta({
												description:
													"Field mapping for image (defaults to 'picture')",
											})
											.optional(),
										extraFields: z.record(z.string(), z.any()).optional(),
									})
									.optional(),
							})
							.optional(),
						samlConfig: z
							.object({
								entryPoint: z.string({}).meta({
									description: "The entry point of the provider",
								}),
								cert: z.string({}).meta({
									description: "The certificate of the provider",
								}),
								callbackUrl: z.string({}).meta({
									description: "The callback URL of the provider",
								}),
								audience: z.string().optional(),
								idpMetadata: z
									.object({
										metadata: z.string().optional(),
										entityID: z.string().optional(),
										cert: z.string().optional(),
										privateKey: z.string().optional(),
										privateKeyPass: z.string().optional(),
										isAssertionEncrypted: z.boolean().optional(),
										encPrivateKey: z.string().optional(),
										encPrivateKeyPass: z.string().optional(),
										singleSignOnService: z
											.array(
												z.object({
													Binding: z.string().meta({
														description: "The binding type for the SSO service",
													}),
													Location: z.string().meta({
														description: "The URL for the SSO service",
													}),
												}),
											)
											.optional()
											.meta({
												description: "Single Sign-On service configuration",
											}),
									})
									.optional(),
								spMetadata: z.object({
									metadata: z.string().optional(),
									entityID: z.string().optional(),
									binding: z.string().optional(),
									privateKey: z.string().optional(),
									privateKeyPass: z.string().optional(),
									isAssertionEncrypted: z.boolean().optional(),
									encPrivateKey: z.string().optional(),
									encPrivateKeyPass: z.string().optional(),
								}),
								wantAssertionsSigned: z.boolean().optional(),
								signatureAlgorithm: z.string().optional(),
								digestAlgorithm: z.string().optional(),
								identifierFormat: z.string().optional(),
								privateKey: z.string().optional(),
								decryptionPvk: z.string().optional(),
								additionalParams: z.record(z.string(), z.any()).optional(),
								mapping: z
									.object({
										id: z.string({}).meta({
											description:
												"Field mapping for user ID (defaults to 'nameID')",
										}),
										email: z.string({}).meta({
											description:
												"Field mapping for email (defaults to 'email')",
										}),
										emailVerified: z
											.string({})
											.meta({
												description: "Field mapping for email verification",
											})
											.optional(),
										name: z.string({}).meta({
											description:
												"Field mapping for name (defaults to 'displayName')",
										}),
										firstName: z
											.string({})
											.meta({
												description:
													"Field mapping for first name (defaults to 'givenName')",
											})
											.optional(),
										lastName: z
											.string({})
											.meta({
												description:
													"Field mapping for last name (defaults to 'surname')",
											})
											.optional(),
										extraFields: z.record(z.string(), z.any()).optional(),
									})
									.optional(),
							})
							.optional(),
						organizationId: z
							.string({})
							.meta({
								description:
									"If organization plugin is enabled, the organization id to link the provider to",
							})
							.optional(),
						overrideUserInfo: z
							.boolean({})
							.meta({
								description:
									"Override user info with the provider info. Defaults to false",
							})
							.default(false)
							.optional(),
					}),
					use: [sessionMiddleware],
					metadata: {
						openapi: {
							summary: "Register an OIDC provider",
							description:
								"This endpoint is used to register an OIDC provider. This is used to configure the provider and link it to an organization",
							responses: {
								"200": {
									description: "OIDC provider created successfully",
									content: {
										"application/json": {
											schema: {
												type: "object",
												properties: {
													issuer: {
														type: "string",
														format: "uri",
														description: "The issuer URL of the provider",
													},
													domain: {
														type: "string",
														description:
															"The domain of the provider, used for email matching",
													},
													oidcConfig: {
														type: "object",
														properties: {
															issuer: {
																type: "string",
																format: "uri",
																description: "The issuer URL of the provider",
															},
															pkce: {
																type: "boolean",
																description:
																	"Whether PKCE is enabled for the authorization flow",
															},
															clientId: {
																type: "string",
																description: "The client ID for the provider",
															},
															clientSecret: {
																type: "string",
																description:
																	"The client secret for the provider",
															},
															authorizationEndpoint: {
																type: "string",
																format: "uri",
																nullable: true,
																description: "The authorization endpoint URL",
															},
															discoveryEndpoint: {
																type: "string",
																format: "uri",
																description: "The discovery endpoint URL",
															},
															userInfoEndpoint: {
																type: "string",
																format: "uri",
																nullable: true,
																description: "The user info endpoint URL",
															},
															scopes: {
																type: "array",
																items: { type: "string" },
																nullable: true,
																description:
																	"The scopes requested from the provider",
															},
															tokenEndpoint: {
																type: "string",
																format: "uri",
																nullable: true,
																description: "The token endpoint URL",
															},
															tokenEndpointAuthentication: {
																type: "string",
																enum: [
																	"client_secret_post",
																	"client_secret_basic",
																],
																nullable: true,
																description:
																	"Authentication method for the token endpoint",
															},
															jwksEndpoint: {
																type: "string",
																format: "uri",
																nullable: true,
																description: "The JWKS endpoint URL",
															},
															mapping: {
																type: "object",
																nullable: true,
																properties: {
																	id: {
																		type: "string",
																		description:
																			"Field mapping for user ID (defaults to 'sub')",
																	},
																	email: {
																		type: "string",
																		description:
																			"Field mapping for email (defaults to 'email')",
																	},
																	emailVerified: {
																		type: "string",
																		nullable: true,
																		description:
																			"Field mapping for email verification (defaults to 'email_verified')",
																	},
																	name: {
																		type: "string",
																		description:
																			"Field mapping for name (defaults to 'name')",
																	},
																	image: {
																		type: "string",
																		nullable: true,
																		description:
																			"Field mapping for image (defaults to 'picture')",
																	},
																	extraFields: {
																		type: "object",
																		additionalProperties: { type: "string" },
																		nullable: true,
																		description: "Additional field mappings",
																	},
																},
																required: ["id", "email", "name"],
															},
														},
														required: [
															"issuer",
															"pkce",
															"clientId",
															"clientSecret",
															"discoveryEndpoint",
														],
														description: "OIDC configuration for the provider",
													},
													organizationId: {
														type: "string",
														nullable: true,
														description:
															"ID of the linked organization, if any",
													},
													userId: {
														type: "string",
														description:
															"ID of the user who registered the provider",
													},
													providerId: {
														type: "string",
														description: "Unique identifier for the provider",
													},
													redirectURI: {
														type: "string",
														format: "uri",
														description:
															"The redirect URI for the provider callback",
													},
												},
												required: [
													"issuer",
													"domain",
													"oidcConfig",
													"userId",
													"providerId",
													"redirectURI",
												],
											},
										},
									},
								},
							},
						},
					},
				},
				async (ctx) => {
					const user = ctx.context.session?.user;
					if (!user) {
						throw new APIError("UNAUTHORIZED");
					}

					const limit =
						typeof options?.providersLimit === "function"
							? await options.providersLimit(user)
							: (options?.providersLimit ?? 10);

					if (!limit) {
						throw new APIError("FORBIDDEN", {
							message: "SSO provider registration is disabled",
						});
					}

					const providers = await ctx.context.adapter.findMany({
						model: "ssoProvider",
						where: [{ field: "userId", value: user.id }],
					});

					if (providers.length >= limit) {
						throw new APIError("FORBIDDEN", {
							message: "You have reached the maximum number of SSO providers",
						});
					}

					const body = ctx.body;
					const issuerValidator = z.string().url();
					if (issuerValidator.safeParse(body.issuer).error) {
						throw new APIError("BAD_REQUEST", {
							message: "Invalid issuer. Must be a valid URL",
						});
					}
					if (ctx.body.organizationId) {
						const organization = await ctx.context.adapter.findOne({
							model: "member",
							where: [
								{
									field: "userId",
									value: user.id,
								},
								{
									field: "organizationId",
									value: ctx.body.organizationId,
								},
							],
						});
						if (!organization) {
							throw new APIError("BAD_REQUEST", {
								message: "You are not a member of the organization",
							});
						}
					}

					const existingProvider = await ctx.context.adapter.findOne({
						model: "ssoProvider",
						where: [
							{
								field: "providerId",
								value: body.providerId,
							},
						],
					});

					if (existingProvider) {
						ctx.context.logger.info(
							`SSO provider creation attempt with existing providerId: ${body.providerId}`,
						);
						throw new APIError("UNPROCESSABLE_ENTITY", {
							message: "SSO provider with this providerId already exists",
						});
					}

					const provider = await ctx.context.adapter.create<
						Record<string, any>,
						SSOProvider
					>({
						model: "ssoProvider",
						data: {
							issuer: body.issuer,
							domain: body.domain,
							oidcConfig: body.oidcConfig
								? JSON.stringify({
										issuer: body.issuer,
										clientId: body.oidcConfig.clientId,
										clientSecret: body.oidcConfig.clientSecret,
										authorizationEndpoint:
											body.oidcConfig.authorizationEndpoint,
										tokenEndpoint: body.oidcConfig.tokenEndpoint,
										tokenEndpointAuthentication:
											body.oidcConfig.tokenEndpointAuthentication,
										jwksEndpoint: body.oidcConfig.jwksEndpoint,
										pkce: body.oidcConfig.pkce,
										discoveryEndpoint:
											body.oidcConfig.discoveryEndpoint ||
											`${body.issuer}/.well-known/openid-configuration`,
										mapping: body.oidcConfig.mapping,
										scopes: body.oidcConfig.scopes,
										userInfoEndpoint: body.oidcConfig.userInfoEndpoint,
										overrideUserInfo:
											ctx.body.overrideUserInfo ||
											options?.defaultOverrideUserInfo ||
											false,
									})
								: null,
							samlConfig: body.samlConfig
								? JSON.stringify({
										issuer: body.issuer,
										entryPoint: body.samlConfig.entryPoint,
										cert: body.samlConfig.cert,
										callbackUrl: body.samlConfig.callbackUrl,
										audience: body.samlConfig.audience,
										idpMetadata: body.samlConfig.idpMetadata,
										spMetadata: body.samlConfig.spMetadata,
										wantAssertionsSigned: body.samlConfig.wantAssertionsSigned,
										signatureAlgorithm: body.samlConfig.signatureAlgorithm,
										digestAlgorithm: body.samlConfig.digestAlgorithm,
										identifierFormat: body.samlConfig.identifierFormat,
										privateKey: body.samlConfig.privateKey,
										decryptionPvk: body.samlConfig.decryptionPvk,
										additionalParams: body.samlConfig.additionalParams,
										mapping: body.samlConfig.mapping,
									})
								: null,
							organizationId: body.organizationId,
							userId: ctx.context.session.user.id,
							providerId: body.providerId,
						},
					});

					return ctx.json({
						...provider,
						oidcConfig: JSON.parse(
							provider.oidcConfig as unknown as string,
						) as OIDCConfig,
						samlConfig: JSON.parse(
							provider.samlConfig as unknown as string,
						) as SAMLConfig,
						redirectURI: `${ctx.context.baseURL}/sso/callback/${provider.providerId}`,
					});
				},
			),
			signInSSO: createAuthEndpoint(
				"/sign-in/sso",
				{
					method: "POST",
					body: z.object({
						email: z
							.string({})
							.meta({
								description:
									"The email address to sign in with. This is used to identify the issuer to sign in with. It's optional if the issuer is provided",
							})
							.optional(),
						organizationSlug: z
							.string({})
							.meta({
								description: "The slug of the organization to sign in with",
							})
							.optional(),
						providerId: z
							.string({})
							.meta({
								description:
									"The ID of the provider to sign in with. This can be provided instead of email or issuer",
							})
							.optional(),
						domain: z
							.string({})
							.meta({
								description: "The domain of the provider.",
							})
							.optional(),
						callbackURL: z.string({}).meta({
							description: "The URL to redirect to after login",
						}),
						errorCallbackURL: z
							.string({})
							.meta({
								description: "The URL to redirect to after login",
							})
							.optional(),
						newUserCallbackURL: z
							.string({})
							.meta({
								description:
									"The URL to redirect to after login if the user is new",
							})
							.optional(),
						scopes: z
							.array(z.string(), {})
							.meta({
								description: "Scopes to request from the provider.",
							})
							.optional(),
						loginHint: z
							.string({})
							.meta({
								description:
									"Login hint to send to the identity provider (e.g., email or identifier). If supported, will be sent as 'login_hint'.",
							})
							.optional(),
						requestSignUp: z
							.boolean({})
							.meta({
								description:
									"Explicitly request sign-up. Useful when disableImplicitSignUp is true for this provider",
							})
							.optional(),
						providerType: z.enum(["oidc", "saml"]).optional(),
					}),
					metadata: {
						openapi: {
							summary: "Sign in with SSO provider",
							description:
								"This endpoint is used to sign in with an SSO provider. It redirects to the provider's authorization URL",
							requestBody: {
								content: {
									"application/json": {
										schema: {
											type: "object",
											properties: {
												email: {
													type: "string",
													description:
														"The email address to sign in with. This is used to identify the issuer to sign in with. It's optional if the issuer is provided",
												},
												issuer: {
													type: "string",
													description:
														"The issuer identifier, this is the URL of the provider and can be used to verify the provider and identify the provider during login. It's optional if the email is provided",
												},
												providerId: {
													type: "string",
													description:
														"The ID of the provider to sign in with. This can be provided instead of email or issuer",
												},
												callbackURL: {
													type: "string",
													description: "The URL to redirect to after login",
												},
												errorCallbackURL: {
													type: "string",
													description: "The URL to redirect to after login",
												},
												newUserCallbackURL: {
													type: "string",
													description:
														"The URL to redirect to after login if the user is new",
												},
												loginHint: {
													type: "string",
													description:
														"Login hint to send to the identity provider (e.g., email or identifier). If supported, sent as 'login_hint'.",
												},
											},
											required: ["callbackURL"],
										},
									},
								},
							},
							responses: {
								"200": {
									description:
										"Authorization URL generated successfully for SSO sign-in",
									content: {
										"application/json": {
											schema: {
												type: "object",
												properties: {
													url: {
														type: "string",
														format: "uri",
														description:
															"The authorization URL to redirect the user to for SSO sign-in",
													},
													redirect: {
														type: "boolean",
														description:
															"Indicates that the client should redirect to the provided URL",
														enum: [true],
													},
												},
												required: ["url", "redirect"],
											},
										},
									},
								},
							},
						},
					},
				},
				async (ctx) => {
					const body = ctx.body;
					let { email, organizationSlug, providerId, domain } = body;
					if (
						!options?.defaultSSO?.length &&
						!email &&
						!organizationSlug &&
						!domain &&
						!providerId
					) {
						throw new APIError("BAD_REQUEST", {
							message:
								"email, organizationSlug, domain or providerId is required",
						});
					}
					domain = body.domain || email?.split("@")[1];
					let orgId = "";
					if (organizationSlug) {
						orgId = await ctx.context.adapter
							.findOne<{ id: string }>({
								model: "organization",
								where: [
									{
										field: "slug",
										value: organizationSlug,
									},
								],
							})
							.then((res) => {
								if (!res) {
									return "";
								}
								return res.id;
							});
					}
					let provider: SSOProvider | null = null;
					if (options?.defaultSSO?.length) {
						// Find matching default SSO provider by providerId
						const matchingDefault = providerId
							? options.defaultSSO.find(
									(defaultProvider) =>
										defaultProvider.providerId === providerId,
								)
							: options.defaultSSO.find(
									(defaultProvider) => defaultProvider.domain === domain,
								);

						if (matchingDefault) {
							provider = {
								issuer:
									matchingDefault.samlConfig?.issuer ||
									matchingDefault.oidcConfig?.issuer ||
									"",
								providerId: matchingDefault.providerId,
								userId: "default",
								oidcConfig: matchingDefault.oidcConfig,
								samlConfig: matchingDefault.samlConfig,
							};
						}
					}
					if (!providerId && !orgId && !domain) {
						throw new APIError("BAD_REQUEST", {
							message: "providerId, orgId or domain is required",
						});
					}
					// Try to find provider in database
					if (!provider) {
						provider = await ctx.context.adapter
							.findOne<SSOProvider>({
								model: "ssoProvider",
								where: [
									{
										field: providerId
											? "providerId"
											: orgId
												? "organizationId"
												: "domain",
										value: providerId || orgId || domain!,
									},
								],
							})
							.then((res) => {
								if (!res) {
									return null;
								}
								return {
									...res,
									oidcConfig: res.oidcConfig
										? safeJsonParse<OIDCConfig>(
												res.oidcConfig as unknown as string,
											) || undefined
										: undefined,
									samlConfig: res.samlConfig
										? safeJsonParse<SAMLConfig>(
												res.samlConfig as unknown as string,
											) || undefined
										: undefined,
								};
							});
					}

					if (!provider) {
						throw new APIError("NOT_FOUND", {
							message: "No provider found for the issuer",
						});
					}
					if (body.providerType) {
						if (body.providerType === "oidc" && !provider.oidcConfig) {
							throw new APIError("BAD_REQUEST", {
								message: "OIDC provider is not configured",
							});
						}
						if (body.providerType === "saml" && !provider.samlConfig) {
							throw new APIError("BAD_REQUEST", {
								message: "SAML provider is not configured",
							});
						}
					}
					if (provider.oidcConfig && body.providerType !== "saml") {
						const state = await generateState(ctx, undefined, false);
						const redirectURI = `${ctx.context.baseURL}/sso/callback/${provider.providerId}`;
						const authorizationURL = await createAuthorizationURL({
							id: provider.issuer,
							options: {
								clientId: provider.oidcConfig.clientId,
								clientSecret: provider.oidcConfig.clientSecret,
							},
							redirectURI,
							state: state.state,
							codeVerifier: provider.oidcConfig.pkce
								? state.codeVerifier
								: undefined,
							scopes: ctx.body.scopes ||
								provider.oidcConfig.scopes || [
									"openid",
									"email",
									"profile",
									"offline_access",
								],
							loginHint: ctx.body.loginHint || email,
							authorizationEndpoint: provider.oidcConfig.authorizationEndpoint!,
						});
						return ctx.json({
							url: authorizationURL.toString(),
							redirect: true,
						});
					}
					if (provider.samlConfig) {
						const parsedSamlConfig =
							typeof provider.samlConfig === "object"
								? provider.samlConfig
								: safeJsonParse<SAMLConfig>(
										provider.samlConfig as unknown as string,
									);
						if (!parsedSamlConfig) {
							throw new APIError("BAD_REQUEST", {
								message: "Invalid SAML configuration",
							});
						}
						const sp = saml.ServiceProvider({
							metadata: parsedSamlConfig.spMetadata.metadata,
							allowCreate: true,
						});

						const idp = saml.IdentityProvider({
							metadata: parsedSamlConfig.idpMetadata?.metadata,
							entityID: parsedSamlConfig.idpMetadata?.entityID,
							encryptCert: parsedSamlConfig.idpMetadata?.cert,
							singleSignOnService:
								parsedSamlConfig.idpMetadata?.singleSignOnService,
						});
						const loginRequest = sp.createLoginRequest(
							idp,
							"redirect",
						) as BindingContext & { entityEndpoint: string; type: string };
						if (!loginRequest) {
							throw new APIError("BAD_REQUEST", {
								message: "Invalid SAML request",
							});
						}
						return ctx.json({
							url: `${loginRequest.context}&RelayState=${encodeURIComponent(
								body.callbackURL,
							)}`,
							redirect: true,
						});
					}
					throw new APIError("BAD_REQUEST", {
						message: "Invalid SSO provider",
					});
				},
			),
			callbackSSO: createAuthEndpoint(
				"/sso/callback/:providerId",
				{
					method: "GET",
					query: z.object({
						code: z.string().optional(),
						state: z.string(),
						error: z.string().optional(),
						error_description: z.string().optional(),
					}),
					metadata: {
						isAction: false,
						openapi: {
							summary: "Callback URL for SSO provider",
							description:
								"This endpoint is used as the callback URL for SSO providers. It handles the authorization code and exchanges it for an access token",
							responses: {
								"302": {
									description: "Redirects to the callback URL",
								},
							},
						},
					},
				},
				async (ctx) => {
					const { code, state, error, error_description } = ctx.query;
					const stateData = await parseState(ctx);
					if (!stateData) {
						throw await handleErrorRedirect(ctx, {
							error: "invalid_state",
						});
					}
					const { callbackURL, errorURL, newUserURL, requestSignUp } =
						stateData;
					if (!code || error) {
						throw await handleErrorRedirect(
							ctx,
							{
								error: error || "unknown_error",
								error_description,
							},
							{ overrideErrorURL: errorURL || callbackURL },
						);
					}
					let provider: SSOProvider | null = null;
					if (options?.defaultSSO?.length) {
						const matchingDefault = options.defaultSSO.find(
							(defaultProvider) =>
								defaultProvider.providerId === ctx.params.providerId,
						);
						if (matchingDefault) {
							provider = {
								...matchingDefault,
								issuer: matchingDefault.oidcConfig?.issuer || "",
								userId: "default",
							};
						}
					}
					if (!provider) {
						provider = await ctx.context.adapter
							.findOne<{
								oidcConfig: string;
							}>({
								model: "ssoProvider",
								where: [
									{
										field: "providerId",
										value: ctx.params.providerId,
									},
								],
							})
							.then((res) => {
								if (!res) {
									return null;
								}
								return {
									...res,
									oidcConfig:
										safeJsonParse<OIDCConfig>(res.oidcConfig) || undefined,
								} as SSOProvider;
							});
					}
					if (!provider) {
						throw await handleErrorRedirect(
							ctx,
							{
								error: "invalid_provider",
								error_description: "provider not found",
							},
							{ overrideErrorURL: errorURL || callbackURL },
						);
					}
					let config = provider.oidcConfig;

					if (!config) {
						throw await handleErrorRedirect(
							ctx,
							{
								error: "invalid_provider",
								error_description: "provider not found",
							},
							{ overrideErrorURL: errorURL || callbackURL },
						);
					}

					const discovery = await betterFetch<{
						token_endpoint: string;
						userinfo_endpoint: string;
						token_endpoint_auth_method:
							| "client_secret_basic"
							| "client_secret_post";
					}>(config.discoveryEndpoint);

					if (discovery.data) {
						config = {
							tokenEndpoint: discovery.data.token_endpoint,
							tokenEndpointAuthentication:
								discovery.data.token_endpoint_auth_method,
							userInfoEndpoint: discovery.data.userinfo_endpoint,
							scopes: ["openid", "email", "profile", "offline_access"],
							...config,
						};
					}

					if (!config.tokenEndpoint) {
						throw await handleErrorRedirect(
							ctx,
							{
								error: "invalid_provider",
								error_description: "token_endpoint_not_found",
							},
							{ overrideErrorURL: errorURL || callbackURL },
						);
					}

					const tokenResponse = await validateAuthorizationCode({
						code,
						codeVerifier: config.pkce ? stateData.codeVerifier : undefined,
						redirectURI: `${ctx.context.baseURL}/sso/callback/${provider.providerId}`,
						options: {
							clientId: config.clientId,
							clientSecret: config.clientSecret,
						},
						tokenEndpoint: config.tokenEndpoint,
						authentication:
							config.tokenEndpointAuthentication === "client_secret_post"
								? "post"
								: "basic",
					}).catch((e) => {
						if (e instanceof BetterFetchError) {
							throw handleErrorRedirect(
								ctx,
								{
									error: "invalid_provider",
									error_description: e.message,
								},
								{ overrideErrorURL: errorURL || callbackURL },
							);
						}
						return null;
					});
					if (!tokenResponse) {
						throw await handleErrorRedirect(
							ctx,
							{
								error: "invalid_provider",
								error_description: "token_response_not_found",
							},
							{ overrideErrorURL: errorURL || callbackURL },
						);
					}
					let userInfo: {
						id?: string;
						email?: string;
						name?: string;
						image?: string;
						emailVerified?: boolean;
						[key: string]: any;
					} | null = null;
					if (tokenResponse.idToken) {
						const idToken = decodeJwt(tokenResponse.idToken);
						if (!config.jwksEndpoint) {
							throw await handleErrorRedirect(
								ctx,
								{
									error: "invalid_provider",
									error_description: "jwks_endpoint_not_found",
								},
								{ overrideErrorURL: errorURL || callbackURL },
							);
						}
						const verified = await validateToken(
							tokenResponse.idToken,
							config.jwksEndpoint,
						).catch((e) => {
							ctx.context.logger.error(e);
							return null;
						});
						if (!verified) {
							throw await handleErrorRedirect(
								ctx,
								{
									error: "invalid_provider",
									error_description: "token_not_verified",
								},
								{ overrideErrorURL: errorURL || callbackURL },
							);
						}
						if (verified.payload.iss !== provider.issuer) {
							throw await handleErrorRedirect(
								ctx,
								{
									error: "invalid_provider",
									error_description: "issuer_mismatch",
								},
								{ overrideErrorURL: errorURL || callbackURL },
							);
						}

						const mapping = config.mapping || {};
						userInfo = {
							...Object.fromEntries(
								Object.entries(mapping.extraFields || {}).map(
									([key, value]) => [key, verified.payload[value]],
								),
							),
							id: idToken[mapping.id || "sub"],
							email: idToken[mapping.email || "email"],
							emailVerified: options?.trustEmailVerified
								? idToken[mapping.emailVerified || "email_verified"]
								: false,
							name: idToken[mapping.name || "name"],
							image: idToken[mapping.image || "picture"],
						} as {
							id?: string;
							email?: string;
							name?: string;
							image?: string;
							emailVerified?: boolean;
						};
					}

					if (!userInfo) {
						if (!config.userInfoEndpoint) {
							throw await handleErrorRedirect(
								ctx,
								{
									error: "invalid_provider",
									error_description: "user_info_endpoint_not_found",
								},
								{ overrideErrorURL: errorURL || callbackURL },
							);
						}
						const userInfoResponse = await betterFetch<{
							email?: string;
							name?: string;
							id?: string;
							image?: string;
							emailVerified?: boolean;
						}>(config.userInfoEndpoint, {
							headers: {
								Authorization: `Bearer ${tokenResponse.accessToken}`,
							},
						});
						if (userInfoResponse.error) {
							throw await handleErrorRedirect(
								ctx,
								{
									error: "invalid_provider",
									error_description: userInfoResponse.error.message,
								},
								{ overrideErrorURL: errorURL || callbackURL },
							);
						}
						userInfo = userInfoResponse.data;
					}

					if (!userInfo.email || !userInfo.id) {
						throw await handleErrorRedirect(
							ctx,
							{
								error: "invalid_provider",
								error_description: "missing_user_info",
							},
							{ overrideErrorURL: errorURL || callbackURL },
						);
					}
					const linked = await handleOAuthUserInfo(ctx, {
						userInfo: {
							email: userInfo.email,
							name: userInfo.name || userInfo.email,
							id: userInfo.id,
							image: userInfo.image,
							emailVerified: options?.trustEmailVerified
								? userInfo.emailVerified || false
								: false,
						},
						account: {
							idToken: tokenResponse.idToken,
							accessToken: tokenResponse.accessToken,
							refreshToken: tokenResponse.refreshToken,
							accountId: userInfo.id,
							providerId: provider.providerId,
							accessTokenExpiresAt: tokenResponse.accessTokenExpiresAt,
							refreshTokenExpiresAt: tokenResponse.refreshTokenExpiresAt,
							scope: tokenResponse.scopes?.join(","),
						},
						callbackURL,
						disableSignUp: options?.disableImplicitSignUp && !requestSignUp,
						overrideUserInfo: config.overrideUserInfo,
					});
					if (linked.error) {
						throw await handleErrorRedirect(
							ctx,
							{
								error: linked.error.split(" ").join("_"),
							},
							{ overrideErrorURL: errorURL || callbackURL },
						);
					}
					const { session, user } = linked.data!;

					if (options?.provisionUser) {
						await options.provisionUser({
							user,
							userInfo,
							token: tokenResponse,
							provider,
						});
					}
					if (
						provider.organizationId &&
						!options?.organizationProvisioning?.disabled
					) {
						const isOrgPluginEnabled = ctx.context.options.plugins?.find(
							(plugin) => plugin.id === "organization",
						);
						if (isOrgPluginEnabled) {
							const isAlreadyMember = await ctx.context.adapter.findOne({
								model: "member",
								where: [
									{ field: "organizationId", value: provider.organizationId },
									{ field: "userId", value: user.id },
								],
							});
							if (!isAlreadyMember) {
								const role = options?.organizationProvisioning?.getRole
									? await options.organizationProvisioning.getRole({
											user,
											userInfo,
											token: tokenResponse,
											provider,
										})
									: options?.organizationProvisioning?.defaultRole || "member";
								await ctx.context.adapter.create({
									model: "member",
									data: {
										organizationId: provider.organizationId,
										userId: user.id,
										role,
										createdAt: new Date(),
										updatedAt: new Date(),
									},
								});
							}
						}
					}
					await setSessionCookie(ctx, {
						session,
						user,
					});
					let toRedirectTo: string;
					try {
						const url = linked.isRegister
							? newUserURL || callbackURL
							: callbackURL;
						toRedirectTo = url.toString();
					} catch {
						toRedirectTo = linked.isRegister
							? newUserURL || callbackURL
							: callbackURL;
					}
					throw ctx.redirect(toRedirectTo);
				},
			),
			callbackSSOSAML: createAuthEndpoint(
				"/sso/saml2/callback/:providerId",
				{
					method: "POST",
					body: z.object({
						SAMLResponse: z.string(),
						RelayState: z.string().optional(),
					}),
					metadata: {
						isAction: false,
						openapi: {
							summary: "Callback URL for SAML provider",
							description:
								"This endpoint is used as the callback URL for SAML providers.",
							responses: {
								"302": {
									description: "Redirects to the callback URL",
								},
								"400": {
									description: "Invalid SAML response",
								},
								"401": {
									description: "Unauthorized - SAML authentication failed",
								},
							},
						},
					},
				},
				async (ctx) => {
					const { SAMLResponse, RelayState } = ctx.body;
					const { providerId } = ctx.params;
					let provider: SSOProvider | null = null;
					if (options?.defaultSSO?.length) {
						const matchingDefault = options.defaultSSO.find(
							(defaultProvider) => defaultProvider.providerId === providerId,
						);
						if (matchingDefault) {
							provider = {
								...matchingDefault,
								userId: "default",
								issuer: matchingDefault.samlConfig?.issuer || "",
							};
						}
					}
					if (!provider) {
						provider = await ctx.context.adapter
							.findOne<SSOProvider>({
								model: "ssoProvider",
								where: [{ field: "providerId", value: providerId }],
							})
							.then((res) => {
								if (!res) return null;
								return {
									...res,
									samlConfig: res.samlConfig
										? safeJsonParse<SAMLConfig>(
												res.samlConfig as unknown as string,
											) || undefined
										: undefined,
								};
							});
					}

					if (!provider) {
						throw new APIError("NOT_FOUND", {
							message: "No provider found for the given providerId",
						});
					}
					const parsedSamlConfig = safeJsonParse<SAMLConfig>(
						provider.samlConfig as unknown as string,
					);
					if (!parsedSamlConfig) {
						throw new APIError("BAD_REQUEST", {
							message: "Invalid SAML configuration",
						});
					}
					const idpData = parsedSamlConfig.idpMetadata;
					let idp: IdentityProvider | null = null;

					// Construct IDP with fallback to manual configuration
					if (!idpData?.metadata) {
						idp = saml.IdentityProvider({
							entityID: idpData?.entityID || parsedSamlConfig.issuer,
							singleSignOnService: [
								{
									Binding: "urn:oasis:names:tc:SAML:2.0:bindings:HTTP-Redirect",
									Location: parsedSamlConfig.entryPoint,
								},
							],
							signingCert: idpData?.cert || parsedSamlConfig.cert,
							wantAuthnRequestsSigned:
								parsedSamlConfig.wantAssertionsSigned || false,
							isAssertionEncrypted: idpData?.isAssertionEncrypted || false,
							encPrivateKey: idpData?.encPrivateKey,
							encPrivateKeyPass: idpData?.encPrivateKeyPass,
						});
					} else {
						idp = saml.IdentityProvider({
							metadata: idpData.metadata,
							privateKey: idpData.privateKey,
							privateKeyPass: idpData.privateKeyPass,
							isAssertionEncrypted: idpData.isAssertionEncrypted,
							encPrivateKey: idpData.encPrivateKey,
							encPrivateKeyPass: idpData.encPrivateKeyPass,
						});
					}

					// Construct SP with fallback to manual configuration
					const spData = parsedSamlConfig.spMetadata;
					const sp = saml.ServiceProvider({
						metadata: spData?.metadata,
						entityID: spData?.entityID || parsedSamlConfig.issuer,
						assertionConsumerService: spData?.metadata
							? undefined
							: [
									{
										Binding: "urn:oasis:names:tc:SAML:2.0:bindings:HTTP-POST",
										Location: parsedSamlConfig.callbackUrl,
									},
								],
						privateKey: spData?.privateKey || parsedSamlConfig.privateKey,
						privateKeyPass: spData?.privateKeyPass,
						isAssertionEncrypted: spData?.isAssertionEncrypted || false,
						encPrivateKey: spData?.encPrivateKey,
						encPrivateKeyPass: spData?.encPrivateKeyPass,
						wantMessageSigned: parsedSamlConfig.wantAssertionsSigned || false,
						nameIDFormat: parsedSamlConfig.identifierFormat
							? [parsedSamlConfig.identifierFormat]
							: undefined,
					});

					let parsedResponse: FlowResult;
					try {
						const decodedResponse = Buffer.from(
							SAMLResponse,
							"base64",
						).toString("utf-8");

						try {
							parsedResponse = await sp.parseLoginResponse(idp, "post", {
								body: {
									SAMLResponse,
									RelayState: RelayState || undefined,
								},
							});
						} catch (parseError) {
							const nameIDMatch = decodedResponse.match(
								/<saml2:NameID[^>]*>([^<]+)<\/saml2:NameID>/,
							);
							if (!nameIDMatch) throw parseError;
							parsedResponse = {
								extract: {
									nameID: nameIDMatch[1],
									attributes: { nameID: nameIDMatch[1] },
									sessionIndex: {},
									conditions: {},
								},
							} as FlowResult;
						}

						if (!parsedResponse?.extract) {
							throw new Error("Invalid SAML response structure");
						}
					} catch (error) {
						ctx.context.logger.error("SAML response validation failed", {
							error,
							decodedResponse: Buffer.from(SAMLResponse, "base64").toString(
								"utf-8",
							),
						});
						throw new APIError("BAD_REQUEST", {
							message: "Invalid SAML response",
							details: error instanceof Error ? error.message : String(error),
						});
					}

					const { extract } = parsedResponse!;
					const attributes = extract.attributes || {};
					const mapping = parsedSamlConfig.mapping ?? {};

					const userInfo = {
						...Object.fromEntries(
							Object.entries(mapping.extraFields || {}).map(([key, value]) => [
								key,
								attributes[value as string],
							]),
						),
						id: attributes[mapping.id || "nameID"] || extract.nameID,
						email: attributes[mapping.email || "email"] || extract.nameID,
						name:
							[
								attributes[mapping.firstName || "givenName"],
								attributes[mapping.lastName || "surname"],
							]
								.filter(Boolean)
								.join(" ") ||
							attributes[mapping.name || "displayName"] ||
							extract.nameID,
						emailVerified:
							options?.trustEmailVerified && mapping.emailVerified
								? ((attributes[mapping.emailVerified] || false) as boolean)
								: false,
					};
					if (!userInfo.id || !userInfo.email) {
						ctx.context.logger.error(
							"Missing essential user info from SAML response",
							{
								attributes: Object.keys(attributes),
								mapping,
								extractedId: userInfo.id,
								extractedEmail: userInfo.email,
							},
						);
						throw new APIError("BAD_REQUEST", {
							message: "Unable to extract user ID or email from SAML response",
						});
					}

					// Find or create user
					let user: User;
					const existingUser = await ctx.context.adapter.findOne<User>({
						model: "user",
						where: [
							{
								field: "email",
								value: userInfo.email,
							},
						],
					});

					if (existingUser) {
						user = existingUser;
					} else {
						user = await ctx.context.adapter.create({
							model: "user",
							data: {
								email: userInfo.email,
								name: userInfo.name,
								emailVerified: userInfo.emailVerified,
								createdAt: new Date(),
								updatedAt: new Date(),
							},
						});
					}

					// Create or update account link
					const account = await ctx.context.adapter.findOne<Account>({
						model: "account",
						where: [
							{ field: "userId", value: user.id },
							{ field: "providerId", value: provider.providerId },
							{ field: "accountId", value: userInfo.id },
						],
					});

					if (!account) {
						await ctx.context.adapter.create<Account>({
							model: "account",
							data: {
								userId: user.id,
								providerId: provider.providerId,
								accountId: userInfo.id,
								createdAt: new Date(),
								updatedAt: new Date(),
								accessToken: "",
								refreshToken: "",
							},
						});
					}

					// Run provision hooks
					if (options?.provisionUser) {
						await options.provisionUser({
							user: user as User & Record<string, any>,
							userInfo,
							provider,
						});
					}

					// Handle organization provisioning
					if (
						provider.organizationId &&
						!options?.organizationProvisioning?.disabled
					) {
						const isOrgPluginEnabled = ctx.context.options.plugins?.find(
							(plugin) => plugin.id === "organization",
						);
						if (isOrgPluginEnabled) {
							const isAlreadyMember = await ctx.context.adapter.findOne({
								model: "member",
								where: [
									{ field: "organizationId", value: provider.organizationId },
									{ field: "userId", value: user.id },
								],
							});
							if (!isAlreadyMember) {
								const role = options?.organizationProvisioning?.getRole
									? await options.organizationProvisioning.getRole({
											user,
											userInfo,
											provider,
										})
									: options?.organizationProvisioning?.defaultRole || "member";
								await ctx.context.adapter.create({
									model: "member",
									data: {
										organizationId: provider.organizationId,
										userId: user.id,
										role,
										createdAt: new Date(),
										updatedAt: new Date(),
									},
								});
							}
						}
					}

					// Create session and set cookie
					let session: Session =
						await ctx.context.internalAdapter.createSession(user.id);
					await setSessionCookie(ctx, { session, user });

					// Redirect to callback URL
					const callbackUrl =
						RelayState || parsedSamlConfig.callbackUrl || ctx.context.baseURL;
					throw ctx.redirect(callbackUrl);
				},
			),
			acsEndpoint: createAuthEndpoint(
				"/sso/saml2/sp/acs/:providerId",
				{
					method: "POST",
					params: z.object({
						providerId: z.string().optional(),
					}),
					body: z.object({
						SAMLResponse: z.string(),
						RelayState: z.string().optional(),
					}),
					metadata: {
						isAction: false,
						openapi: {
							summary: "SAML Assertion Consumer Service",
							description:
								"Handles SAML responses from IdP after successful authentication",
							responses: {
								"302": {
									description:
										"Redirects to the callback URL after successful authentication",
								},
							},
						},
					},
				},
				async (ctx) => {
					const { SAMLResponse, RelayState = "" } = ctx.body;
					const { providerId } = ctx.params;

					// If defaultSSO is configured, use it as the provider
					let provider: SSOProvider | null = null;

					if (options?.defaultSSO?.length) {
						// For ACS endpoint, we can use the first default provider or try to match by providerId
						const matchingDefault = providerId
							? options.defaultSSO.find(
									(defaultProvider) =>
										defaultProvider.providerId === providerId,
								)
							: options.defaultSSO[0]; // Use first default provider if no specific providerId

						if (matchingDefault) {
							provider = {
								issuer: matchingDefault.samlConfig?.issuer || "",
								providerId: matchingDefault.providerId,
								userId: "default",
								samlConfig: matchingDefault.samlConfig,
							};
						}
					} else {
						provider = await ctx.context.adapter
							.findOne<SSOProvider>({
								model: "ssoProvider",
								where: [
									{
										field: "providerId",
										value: providerId ?? "sso",
									},
								],
							})
							.then((res) => {
								if (!res) return null;
								return {
									...res,
									samlConfig: res.samlConfig
										? safeJsonParse<SAMLConfig>(
												res.samlConfig as unknown as string,
											) || undefined
										: undefined,
								};
							});
					}

					if (!provider?.samlConfig) {
						throw new APIError("NOT_FOUND", {
							message: "No SAML provider found",
						});
					}

					const parsedSamlConfig = provider.samlConfig;
					// Configure SP and IdP
					const sp = saml.ServiceProvider({
						entityID:
							parsedSamlConfig.spMetadata?.entityID || parsedSamlConfig.issuer,
						assertionConsumerService: [
							{
								Binding: "urn:oasis:names:tc:SAML:2.0:bindings:HTTP-POST",
								Location:
									parsedSamlConfig.callbackUrl ||
									`${ctx.context.baseURL}/sso/saml2/sp/acs/${providerId}`,
							},
						],
						wantMessageSigned: parsedSamlConfig.wantAssertionsSigned || false,
						metadata: parsedSamlConfig.spMetadata?.metadata,
						privateKey:
							parsedSamlConfig.spMetadata?.privateKey ||
							parsedSamlConfig.privateKey,
						privateKeyPass: parsedSamlConfig.spMetadata?.privateKeyPass,
						nameIDFormat: parsedSamlConfig.identifierFormat
							? [parsedSamlConfig.identifierFormat]
							: undefined,
					});

					// Update where we construct the IdP
					const idpData = parsedSamlConfig.idpMetadata;
					const idp = !idpData?.metadata
						? saml.IdentityProvider({
								entityID: idpData?.entityID || parsedSamlConfig.issuer,
								singleSignOnService: idpData?.singleSignOnService || [
									{
										Binding:
											"urn:oasis:names:tc:SAML:2.0:bindings:HTTP-Redirect",
										Location: parsedSamlConfig.entryPoint,
									},
								],
								signingCert: idpData?.cert || parsedSamlConfig.cert,
							})
						: saml.IdentityProvider({
								metadata: idpData.metadata,
							});

					// Parse and validate SAML response
					let parsedResponse: FlowResult;
					try {
						let decodedResponse = Buffer.from(SAMLResponse, "base64").toString(
							"utf-8",
						);

						// Patch the SAML response if status is missing or not success
						if (!decodedResponse.includes("StatusCode")) {
							// Insert a success status if missing
							const insertPoint = decodedResponse.indexOf("</saml2:Issuer>");
							if (insertPoint !== -1) {
								decodedResponse =
									decodedResponse.slice(0, insertPoint + 14) +
									'<saml2:Status><saml2:StatusCode Value="urn:oasis:names:tc:SAML:2.0:status:Success"/></saml2:Status>' +
									decodedResponse.slice(insertPoint + 14);
							}
						} else if (!decodedResponse.includes("saml2:Success")) {
							// Replace existing non-success status with success
							decodedResponse = decodedResponse.replace(
								/<saml2:StatusCode Value="[^"]+"/,
								'<saml2:StatusCode Value="urn:oasis:names:tc:SAML:2.0:status:Success"',
							);
						}

						try {
							parsedResponse = await sp.parseLoginResponse(idp, "post", {
								body: {
									SAMLResponse,
									RelayState: RelayState || undefined,
								},
							});
						} catch (parseError) {
							const nameIDMatch = decodedResponse.match(
								/<saml2:NameID[^>]*>([^<]+)<\/saml2:NameID>/,
							);
							// due to different spec. we have to make sure to handle that.
							if (!nameIDMatch) throw parseError;
							parsedResponse = {
								extract: {
									nameID: nameIDMatch[1],
									attributes: { nameID: nameIDMatch[1] },
									sessionIndex: {},
									conditions: {},
								},
							} as FlowResult;
						}

						if (!parsedResponse?.extract) {
							throw new Error("Invalid SAML response structure");
						}
					} catch (error) {
						ctx.context.logger.error("SAML response validation failed", {
							error,
							decodedResponse: Buffer.from(SAMLResponse, "base64").toString(
								"utf-8",
							),
						});
						throw new APIError("BAD_REQUEST", {
							message: "Invalid SAML response",
							details: error instanceof Error ? error.message : String(error),
						});
					}

					const { extract } = parsedResponse!;
					const attributes = extract.attributes || {};
					const mapping = parsedSamlConfig.mapping ?? {};

					const userInfo = {
						...Object.fromEntries(
							Object.entries(mapping.extraFields || {}).map(([key, value]) => [
								key,
								attributes[value as string],
							]),
						),
						id: attributes[mapping.id || "nameID"] || extract.nameID,
						email: attributes[mapping.email || "email"] || extract.nameID,
						name:
							[
								attributes[mapping.firstName || "givenName"],
								attributes[mapping.lastName || "surname"],
							]
								.filter(Boolean)
								.join(" ") ||
							attributes[mapping.name || "displayName"] ||
							extract.nameID,
						emailVerified:
							options?.trustEmailVerified && mapping.emailVerified
								? ((attributes[mapping.emailVerified] || false) as boolean)
								: false,
					};

					if (!userInfo.id || !userInfo.email) {
						ctx.context.logger.error(
							"Missing essential user info from SAML response",
							{
								attributes: Object.keys(attributes),
								mapping,
								extractedId: userInfo.id,
								extractedEmail: userInfo.email,
							},
						);
						throw new APIError("BAD_REQUEST", {
							message: "Unable to extract user ID or email from SAML response",
						});
					}

					// Find or create user
					let user: User;
					const existingUser = await ctx.context.adapter.findOne<User>({
						model: "user",
						where: [
							{
								field: "email",
								value: userInfo.email,
							},
						],
					});

					if (existingUser) {
						const account = await ctx.context.adapter.findOne<Account>({
							model: "account",
							where: [
								{ field: "userId", value: existingUser.id },
								{ field: "providerId", value: provider.providerId },
								{ field: "accountId", value: userInfo.id },
							],
						});
						if (!account) {
							const isTrustedProvider =
								ctx.context.options.account?.accountLinking?.trustedProviders?.includes(
									provider.providerId,
								);
							if (!isTrustedProvider) {
								throw ctx.redirect(
									`${parsedSamlConfig.callbackUrl}?error=account_not_found`,
								);
							}
							await ctx.context.adapter.create<Account>({
								model: "account",
								data: {
									userId: existingUser.id,
									providerId: provider.providerId,
									accountId: userInfo.id,
									createdAt: new Date(),
									updatedAt: new Date(),
									accessToken: "",
									refreshToken: "",
								},
							});
						}
						user = existingUser;
					} else {
						user = await ctx.context.adapter.create({
							model: "user",
							data: {
								email: userInfo.email,
								name: userInfo.name,
								emailVerified: options?.trustEmailVerified
									? userInfo.emailVerified || false
									: false,
								createdAt: new Date(),
								updatedAt: new Date(),
							},
						});
						await ctx.context.adapter.create<Account>({
							model: "account",
							data: {
								userId: user.id,
								providerId: provider.providerId,
								accountId: userInfo.id,
								accessToken: "",
								refreshToken: "",
								accessTokenExpiresAt: new Date(),
								refreshTokenExpiresAt: new Date(),
								scope: "",
								createdAt: new Date(),
								updatedAt: new Date(),
							},
						});
					}

					if (options?.provisionUser) {
						await options.provisionUser({
							user: user as User & Record<string, any>,
							userInfo,
							provider,
						});
					}

					if (
						provider.organizationId &&
						!options?.organizationProvisioning?.disabled
					) {
						const isOrgPluginEnabled = ctx.context.options.plugins?.find(
							(plugin) => plugin.id === "organization",
						);
						if (isOrgPluginEnabled) {
							const isAlreadyMember = await ctx.context.adapter.findOne({
								model: "member",
								where: [
									{ field: "organizationId", value: provider.organizationId },
									{ field: "userId", value: user.id },
								],
							});
							if (!isAlreadyMember) {
								const role = options?.organizationProvisioning?.getRole
									? await options.organizationProvisioning.getRole({
											user,
											userInfo,
											provider,
										})
									: options?.organizationProvisioning?.defaultRole || "member";
								await ctx.context.adapter.create({
									model: "member",
									data: {
										organizationId: provider.organizationId,
										userId: user.id,
										role,
										createdAt: new Date(),
										updatedAt: new Date(),
									},
								});
							}
						}
					}

					let session: Session =
						await ctx.context.internalAdapter.createSession(user.id);
					await setSessionCookie(ctx, { session, user });

					const callbackUrl =
						RelayState || parsedSamlConfig.callbackUrl || ctx.context.baseURL;
					throw ctx.redirect(callbackUrl);
				},
			),
=======
			spMetadata: spMetadata(),
			registerSSOProvider: registerSSOProvider(options),
			signInSSO: signInSSO(options),
			callbackSSO: callbackSSO(options),
			callbackSSOSAML: callbackSSOSAML(options),
			acsEndpoint: acsEndpoint(options),
>>>>>>> dd69bd6b
		},
		schema: {
			ssoProvider: {
				fields: {
					issuer: {
						type: "string",
						required: true,
					},
					oidcConfig: {
						type: "string",
						required: false,
					},
					samlConfig: {
						type: "string",
						required: false,
					},
					userId: {
						type: "string",
						references: {
							model: "user",
							field: "id",
						},
					},
					providerId: {
						type: "string",
						required: true,
						unique: true,
					},
					organizationId: {
						type: "string",
						required: false,
					},
					domain: {
						type: "string",
						required: true,
					},
				},
			},
		},
	} satisfies BetterAuthPlugin;
}<|MERGE_RESOLUTION|>--- conflicted
+++ resolved
@@ -1,27 +1,4 @@
-<<<<<<< HEAD
-import { BetterFetchError, betterFetch } from "@better-fetch/fetch";
-import {
-	type Account,
-	type BetterAuthPlugin,
-	generateState,
-	handleErrorRedirect,
-	type OAuth2Tokens,
-	type Session,
-	type User,
-} from "better-auth";
-import { APIError, sessionMiddleware } from "better-auth/api";
-import { setSessionCookie } from "better-auth/cookies";
-import {
-	createAuthorizationURL,
-	handleOAuthUserInfo,
-	parseState,
-	validateAuthorizationCode,
-	validateToken,
-} from "better-auth/oauth2";
-import { createAuthEndpoint } from "better-auth/plugins";
-=======
 import { type BetterAuthPlugin } from "better-auth";
->>>>>>> dd69bd6b
 import { XMLValidator } from "fast-xml-parser";
 import * as saml from "samlify";
 import {
@@ -68,2039 +45,12 @@
 	return {
 		id: "sso",
 		endpoints: {
-<<<<<<< HEAD
-			spMetadata: createAuthEndpoint(
-				"/sso/saml2/sp/metadata",
-				{
-					method: "GET",
-					query: z.object({
-						providerId: z.string(),
-						format: z.enum(["xml", "json"]).default("xml"),
-					}),
-					metadata: {
-						openapi: {
-							summary: "Get Service Provider metadata",
-							description: "Returns the SAML metadata for the Service Provider",
-							responses: {
-								"200": {
-									description: "SAML metadata in XML format",
-								},
-							},
-						},
-					},
-				},
-				async (ctx) => {
-					const provider = await ctx.context.adapter.findOne<{
-						id: string;
-						samlConfig: string;
-					}>({
-						model: "ssoProvider",
-						where: [
-							{
-								field: "providerId",
-								value: ctx.query.providerId,
-							},
-						],
-					});
-					if (!provider) {
-						throw new APIError("NOT_FOUND", {
-							message: "No provider found for the given providerId",
-						});
-					}
-
-					const parsedSamlConfig = safeJsonParse<SAMLConfig>(
-						provider.samlConfig,
-					);
-					if (!parsedSamlConfig) {
-						throw new APIError("BAD_REQUEST", {
-							message: "Invalid SAML configuration",
-						});
-					}
-					const sp = parsedSamlConfig.spMetadata.metadata
-						? saml.ServiceProvider({
-								metadata: parsedSamlConfig.spMetadata.metadata,
-							})
-						: saml.SPMetadata({
-								entityID:
-									parsedSamlConfig.spMetadata?.entityID ||
-									parsedSamlConfig.issuer,
-								assertionConsumerService: [
-									{
-										Binding: "urn:oasis:names:tc:SAML:2.0:bindings:HTTP-POST",
-										Location:
-											parsedSamlConfig.callbackUrl ||
-											`${ctx.context.baseURL}/sso/saml2/sp/acs/${provider.id}`,
-									},
-								],
-								wantMessageSigned:
-									parsedSamlConfig.wantAssertionsSigned || false,
-								nameIDFormat: parsedSamlConfig.identifierFormat
-									? [parsedSamlConfig.identifierFormat]
-									: undefined,
-							});
-					return new Response(sp.getMetadata(), {
-						headers: {
-							"Content-Type": "application/xml",
-						},
-					});
-				},
-			),
-			registerSSOProvider: createAuthEndpoint(
-				"/sso/register",
-				{
-					method: "POST",
-					body: z.object({
-						providerId: z.string({}).meta({
-							description:
-								"The ID of the provider. This is used to identify the provider during login and callback",
-						}),
-						issuer: z.string({}).meta({
-							description: "The issuer of the provider",
-						}),
-						domain: z.string({}).meta({
-							description:
-								"The domain of the provider. This is used for email matching",
-						}),
-						oidcConfig: z
-							.object({
-								clientId: z.string({}).meta({
-									description: "The client ID",
-								}),
-								clientSecret: z.string({}).meta({
-									description: "The client secret",
-								}),
-								authorizationEndpoint: z
-									.string({})
-									.meta({
-										description: "The authorization endpoint",
-									})
-									.optional(),
-								tokenEndpoint: z
-									.string({})
-									.meta({
-										description: "The token endpoint",
-									})
-									.optional(),
-								userInfoEndpoint: z
-									.string({})
-									.meta({
-										description: "The user info endpoint",
-									})
-									.optional(),
-								tokenEndpointAuthentication: z
-									.enum(["client_secret_post", "client_secret_basic"])
-									.optional(),
-								jwksEndpoint: z
-									.string({})
-									.meta({
-										description: "The JWKS endpoint",
-									})
-									.optional(),
-								discoveryEndpoint: z.string().optional(),
-								scopes: z
-									.array(z.string(), {})
-									.meta({
-										description:
-											"The scopes to request. Defaults to ['openid', 'email', 'profile', 'offline_access']",
-									})
-									.optional(),
-								pkce: z
-									.boolean({})
-									.meta({
-										description:
-											"Whether to use PKCE for the authorization flow",
-									})
-									.default(true)
-									.optional(),
-								mapping: z
-									.object({
-										id: z.string({}).meta({
-											description:
-												"Field mapping for user ID (defaults to 'sub')",
-										}),
-										email: z.string({}).meta({
-											description:
-												"Field mapping for email (defaults to 'email')",
-										}),
-										emailVerified: z
-											.string({})
-											.meta({
-												description:
-													"Field mapping for email verification (defaults to 'email_verified')",
-											})
-											.optional(),
-										name: z.string({}).meta({
-											description:
-												"Field mapping for name (defaults to 'name')",
-										}),
-										image: z
-											.string({})
-											.meta({
-												description:
-													"Field mapping for image (defaults to 'picture')",
-											})
-											.optional(),
-										extraFields: z.record(z.string(), z.any()).optional(),
-									})
-									.optional(),
-							})
-							.optional(),
-						samlConfig: z
-							.object({
-								entryPoint: z.string({}).meta({
-									description: "The entry point of the provider",
-								}),
-								cert: z.string({}).meta({
-									description: "The certificate of the provider",
-								}),
-								callbackUrl: z.string({}).meta({
-									description: "The callback URL of the provider",
-								}),
-								audience: z.string().optional(),
-								idpMetadata: z
-									.object({
-										metadata: z.string().optional(),
-										entityID: z.string().optional(),
-										cert: z.string().optional(),
-										privateKey: z.string().optional(),
-										privateKeyPass: z.string().optional(),
-										isAssertionEncrypted: z.boolean().optional(),
-										encPrivateKey: z.string().optional(),
-										encPrivateKeyPass: z.string().optional(),
-										singleSignOnService: z
-											.array(
-												z.object({
-													Binding: z.string().meta({
-														description: "The binding type for the SSO service",
-													}),
-													Location: z.string().meta({
-														description: "The URL for the SSO service",
-													}),
-												}),
-											)
-											.optional()
-											.meta({
-												description: "Single Sign-On service configuration",
-											}),
-									})
-									.optional(),
-								spMetadata: z.object({
-									metadata: z.string().optional(),
-									entityID: z.string().optional(),
-									binding: z.string().optional(),
-									privateKey: z.string().optional(),
-									privateKeyPass: z.string().optional(),
-									isAssertionEncrypted: z.boolean().optional(),
-									encPrivateKey: z.string().optional(),
-									encPrivateKeyPass: z.string().optional(),
-								}),
-								wantAssertionsSigned: z.boolean().optional(),
-								signatureAlgorithm: z.string().optional(),
-								digestAlgorithm: z.string().optional(),
-								identifierFormat: z.string().optional(),
-								privateKey: z.string().optional(),
-								decryptionPvk: z.string().optional(),
-								additionalParams: z.record(z.string(), z.any()).optional(),
-								mapping: z
-									.object({
-										id: z.string({}).meta({
-											description:
-												"Field mapping for user ID (defaults to 'nameID')",
-										}),
-										email: z.string({}).meta({
-											description:
-												"Field mapping for email (defaults to 'email')",
-										}),
-										emailVerified: z
-											.string({})
-											.meta({
-												description: "Field mapping for email verification",
-											})
-											.optional(),
-										name: z.string({}).meta({
-											description:
-												"Field mapping for name (defaults to 'displayName')",
-										}),
-										firstName: z
-											.string({})
-											.meta({
-												description:
-													"Field mapping for first name (defaults to 'givenName')",
-											})
-											.optional(),
-										lastName: z
-											.string({})
-											.meta({
-												description:
-													"Field mapping for last name (defaults to 'surname')",
-											})
-											.optional(),
-										extraFields: z.record(z.string(), z.any()).optional(),
-									})
-									.optional(),
-							})
-							.optional(),
-						organizationId: z
-							.string({})
-							.meta({
-								description:
-									"If organization plugin is enabled, the organization id to link the provider to",
-							})
-							.optional(),
-						overrideUserInfo: z
-							.boolean({})
-							.meta({
-								description:
-									"Override user info with the provider info. Defaults to false",
-							})
-							.default(false)
-							.optional(),
-					}),
-					use: [sessionMiddleware],
-					metadata: {
-						openapi: {
-							summary: "Register an OIDC provider",
-							description:
-								"This endpoint is used to register an OIDC provider. This is used to configure the provider and link it to an organization",
-							responses: {
-								"200": {
-									description: "OIDC provider created successfully",
-									content: {
-										"application/json": {
-											schema: {
-												type: "object",
-												properties: {
-													issuer: {
-														type: "string",
-														format: "uri",
-														description: "The issuer URL of the provider",
-													},
-													domain: {
-														type: "string",
-														description:
-															"The domain of the provider, used for email matching",
-													},
-													oidcConfig: {
-														type: "object",
-														properties: {
-															issuer: {
-																type: "string",
-																format: "uri",
-																description: "The issuer URL of the provider",
-															},
-															pkce: {
-																type: "boolean",
-																description:
-																	"Whether PKCE is enabled for the authorization flow",
-															},
-															clientId: {
-																type: "string",
-																description: "The client ID for the provider",
-															},
-															clientSecret: {
-																type: "string",
-																description:
-																	"The client secret for the provider",
-															},
-															authorizationEndpoint: {
-																type: "string",
-																format: "uri",
-																nullable: true,
-																description: "The authorization endpoint URL",
-															},
-															discoveryEndpoint: {
-																type: "string",
-																format: "uri",
-																description: "The discovery endpoint URL",
-															},
-															userInfoEndpoint: {
-																type: "string",
-																format: "uri",
-																nullable: true,
-																description: "The user info endpoint URL",
-															},
-															scopes: {
-																type: "array",
-																items: { type: "string" },
-																nullable: true,
-																description:
-																	"The scopes requested from the provider",
-															},
-															tokenEndpoint: {
-																type: "string",
-																format: "uri",
-																nullable: true,
-																description: "The token endpoint URL",
-															},
-															tokenEndpointAuthentication: {
-																type: "string",
-																enum: [
-																	"client_secret_post",
-																	"client_secret_basic",
-																],
-																nullable: true,
-																description:
-																	"Authentication method for the token endpoint",
-															},
-															jwksEndpoint: {
-																type: "string",
-																format: "uri",
-																nullable: true,
-																description: "The JWKS endpoint URL",
-															},
-															mapping: {
-																type: "object",
-																nullable: true,
-																properties: {
-																	id: {
-																		type: "string",
-																		description:
-																			"Field mapping for user ID (defaults to 'sub')",
-																	},
-																	email: {
-																		type: "string",
-																		description:
-																			"Field mapping for email (defaults to 'email')",
-																	},
-																	emailVerified: {
-																		type: "string",
-																		nullable: true,
-																		description:
-																			"Field mapping for email verification (defaults to 'email_verified')",
-																	},
-																	name: {
-																		type: "string",
-																		description:
-																			"Field mapping for name (defaults to 'name')",
-																	},
-																	image: {
-																		type: "string",
-																		nullable: true,
-																		description:
-																			"Field mapping for image (defaults to 'picture')",
-																	},
-																	extraFields: {
-																		type: "object",
-																		additionalProperties: { type: "string" },
-																		nullable: true,
-																		description: "Additional field mappings",
-																	},
-																},
-																required: ["id", "email", "name"],
-															},
-														},
-														required: [
-															"issuer",
-															"pkce",
-															"clientId",
-															"clientSecret",
-															"discoveryEndpoint",
-														],
-														description: "OIDC configuration for the provider",
-													},
-													organizationId: {
-														type: "string",
-														nullable: true,
-														description:
-															"ID of the linked organization, if any",
-													},
-													userId: {
-														type: "string",
-														description:
-															"ID of the user who registered the provider",
-													},
-													providerId: {
-														type: "string",
-														description: "Unique identifier for the provider",
-													},
-													redirectURI: {
-														type: "string",
-														format: "uri",
-														description:
-															"The redirect URI for the provider callback",
-													},
-												},
-												required: [
-													"issuer",
-													"domain",
-													"oidcConfig",
-													"userId",
-													"providerId",
-													"redirectURI",
-												],
-											},
-										},
-									},
-								},
-							},
-						},
-					},
-				},
-				async (ctx) => {
-					const user = ctx.context.session?.user;
-					if (!user) {
-						throw new APIError("UNAUTHORIZED");
-					}
-
-					const limit =
-						typeof options?.providersLimit === "function"
-							? await options.providersLimit(user)
-							: (options?.providersLimit ?? 10);
-
-					if (!limit) {
-						throw new APIError("FORBIDDEN", {
-							message: "SSO provider registration is disabled",
-						});
-					}
-
-					const providers = await ctx.context.adapter.findMany({
-						model: "ssoProvider",
-						where: [{ field: "userId", value: user.id }],
-					});
-
-					if (providers.length >= limit) {
-						throw new APIError("FORBIDDEN", {
-							message: "You have reached the maximum number of SSO providers",
-						});
-					}
-
-					const body = ctx.body;
-					const issuerValidator = z.string().url();
-					if (issuerValidator.safeParse(body.issuer).error) {
-						throw new APIError("BAD_REQUEST", {
-							message: "Invalid issuer. Must be a valid URL",
-						});
-					}
-					if (ctx.body.organizationId) {
-						const organization = await ctx.context.adapter.findOne({
-							model: "member",
-							where: [
-								{
-									field: "userId",
-									value: user.id,
-								},
-								{
-									field: "organizationId",
-									value: ctx.body.organizationId,
-								},
-							],
-						});
-						if (!organization) {
-							throw new APIError("BAD_REQUEST", {
-								message: "You are not a member of the organization",
-							});
-						}
-					}
-
-					const existingProvider = await ctx.context.adapter.findOne({
-						model: "ssoProvider",
-						where: [
-							{
-								field: "providerId",
-								value: body.providerId,
-							},
-						],
-					});
-
-					if (existingProvider) {
-						ctx.context.logger.info(
-							`SSO provider creation attempt with existing providerId: ${body.providerId}`,
-						);
-						throw new APIError("UNPROCESSABLE_ENTITY", {
-							message: "SSO provider with this providerId already exists",
-						});
-					}
-
-					const provider = await ctx.context.adapter.create<
-						Record<string, any>,
-						SSOProvider
-					>({
-						model: "ssoProvider",
-						data: {
-							issuer: body.issuer,
-							domain: body.domain,
-							oidcConfig: body.oidcConfig
-								? JSON.stringify({
-										issuer: body.issuer,
-										clientId: body.oidcConfig.clientId,
-										clientSecret: body.oidcConfig.clientSecret,
-										authorizationEndpoint:
-											body.oidcConfig.authorizationEndpoint,
-										tokenEndpoint: body.oidcConfig.tokenEndpoint,
-										tokenEndpointAuthentication:
-											body.oidcConfig.tokenEndpointAuthentication,
-										jwksEndpoint: body.oidcConfig.jwksEndpoint,
-										pkce: body.oidcConfig.pkce,
-										discoveryEndpoint:
-											body.oidcConfig.discoveryEndpoint ||
-											`${body.issuer}/.well-known/openid-configuration`,
-										mapping: body.oidcConfig.mapping,
-										scopes: body.oidcConfig.scopes,
-										userInfoEndpoint: body.oidcConfig.userInfoEndpoint,
-										overrideUserInfo:
-											ctx.body.overrideUserInfo ||
-											options?.defaultOverrideUserInfo ||
-											false,
-									})
-								: null,
-							samlConfig: body.samlConfig
-								? JSON.stringify({
-										issuer: body.issuer,
-										entryPoint: body.samlConfig.entryPoint,
-										cert: body.samlConfig.cert,
-										callbackUrl: body.samlConfig.callbackUrl,
-										audience: body.samlConfig.audience,
-										idpMetadata: body.samlConfig.idpMetadata,
-										spMetadata: body.samlConfig.spMetadata,
-										wantAssertionsSigned: body.samlConfig.wantAssertionsSigned,
-										signatureAlgorithm: body.samlConfig.signatureAlgorithm,
-										digestAlgorithm: body.samlConfig.digestAlgorithm,
-										identifierFormat: body.samlConfig.identifierFormat,
-										privateKey: body.samlConfig.privateKey,
-										decryptionPvk: body.samlConfig.decryptionPvk,
-										additionalParams: body.samlConfig.additionalParams,
-										mapping: body.samlConfig.mapping,
-									})
-								: null,
-							organizationId: body.organizationId,
-							userId: ctx.context.session.user.id,
-							providerId: body.providerId,
-						},
-					});
-
-					return ctx.json({
-						...provider,
-						oidcConfig: JSON.parse(
-							provider.oidcConfig as unknown as string,
-						) as OIDCConfig,
-						samlConfig: JSON.parse(
-							provider.samlConfig as unknown as string,
-						) as SAMLConfig,
-						redirectURI: `${ctx.context.baseURL}/sso/callback/${provider.providerId}`,
-					});
-				},
-			),
-			signInSSO: createAuthEndpoint(
-				"/sign-in/sso",
-				{
-					method: "POST",
-					body: z.object({
-						email: z
-							.string({})
-							.meta({
-								description:
-									"The email address to sign in with. This is used to identify the issuer to sign in with. It's optional if the issuer is provided",
-							})
-							.optional(),
-						organizationSlug: z
-							.string({})
-							.meta({
-								description: "The slug of the organization to sign in with",
-							})
-							.optional(),
-						providerId: z
-							.string({})
-							.meta({
-								description:
-									"The ID of the provider to sign in with. This can be provided instead of email or issuer",
-							})
-							.optional(),
-						domain: z
-							.string({})
-							.meta({
-								description: "The domain of the provider.",
-							})
-							.optional(),
-						callbackURL: z.string({}).meta({
-							description: "The URL to redirect to after login",
-						}),
-						errorCallbackURL: z
-							.string({})
-							.meta({
-								description: "The URL to redirect to after login",
-							})
-							.optional(),
-						newUserCallbackURL: z
-							.string({})
-							.meta({
-								description:
-									"The URL to redirect to after login if the user is new",
-							})
-							.optional(),
-						scopes: z
-							.array(z.string(), {})
-							.meta({
-								description: "Scopes to request from the provider.",
-							})
-							.optional(),
-						loginHint: z
-							.string({})
-							.meta({
-								description:
-									"Login hint to send to the identity provider (e.g., email or identifier). If supported, will be sent as 'login_hint'.",
-							})
-							.optional(),
-						requestSignUp: z
-							.boolean({})
-							.meta({
-								description:
-									"Explicitly request sign-up. Useful when disableImplicitSignUp is true for this provider",
-							})
-							.optional(),
-						providerType: z.enum(["oidc", "saml"]).optional(),
-					}),
-					metadata: {
-						openapi: {
-							summary: "Sign in with SSO provider",
-							description:
-								"This endpoint is used to sign in with an SSO provider. It redirects to the provider's authorization URL",
-							requestBody: {
-								content: {
-									"application/json": {
-										schema: {
-											type: "object",
-											properties: {
-												email: {
-													type: "string",
-													description:
-														"The email address to sign in with. This is used to identify the issuer to sign in with. It's optional if the issuer is provided",
-												},
-												issuer: {
-													type: "string",
-													description:
-														"The issuer identifier, this is the URL of the provider and can be used to verify the provider and identify the provider during login. It's optional if the email is provided",
-												},
-												providerId: {
-													type: "string",
-													description:
-														"The ID of the provider to sign in with. This can be provided instead of email or issuer",
-												},
-												callbackURL: {
-													type: "string",
-													description: "The URL to redirect to after login",
-												},
-												errorCallbackURL: {
-													type: "string",
-													description: "The URL to redirect to after login",
-												},
-												newUserCallbackURL: {
-													type: "string",
-													description:
-														"The URL to redirect to after login if the user is new",
-												},
-												loginHint: {
-													type: "string",
-													description:
-														"Login hint to send to the identity provider (e.g., email or identifier). If supported, sent as 'login_hint'.",
-												},
-											},
-											required: ["callbackURL"],
-										},
-									},
-								},
-							},
-							responses: {
-								"200": {
-									description:
-										"Authorization URL generated successfully for SSO sign-in",
-									content: {
-										"application/json": {
-											schema: {
-												type: "object",
-												properties: {
-													url: {
-														type: "string",
-														format: "uri",
-														description:
-															"The authorization URL to redirect the user to for SSO sign-in",
-													},
-													redirect: {
-														type: "boolean",
-														description:
-															"Indicates that the client should redirect to the provided URL",
-														enum: [true],
-													},
-												},
-												required: ["url", "redirect"],
-											},
-										},
-									},
-								},
-							},
-						},
-					},
-				},
-				async (ctx) => {
-					const body = ctx.body;
-					let { email, organizationSlug, providerId, domain } = body;
-					if (
-						!options?.defaultSSO?.length &&
-						!email &&
-						!organizationSlug &&
-						!domain &&
-						!providerId
-					) {
-						throw new APIError("BAD_REQUEST", {
-							message:
-								"email, organizationSlug, domain or providerId is required",
-						});
-					}
-					domain = body.domain || email?.split("@")[1];
-					let orgId = "";
-					if (organizationSlug) {
-						orgId = await ctx.context.adapter
-							.findOne<{ id: string }>({
-								model: "organization",
-								where: [
-									{
-										field: "slug",
-										value: organizationSlug,
-									},
-								],
-							})
-							.then((res) => {
-								if (!res) {
-									return "";
-								}
-								return res.id;
-							});
-					}
-					let provider: SSOProvider | null = null;
-					if (options?.defaultSSO?.length) {
-						// Find matching default SSO provider by providerId
-						const matchingDefault = providerId
-							? options.defaultSSO.find(
-									(defaultProvider) =>
-										defaultProvider.providerId === providerId,
-								)
-							: options.defaultSSO.find(
-									(defaultProvider) => defaultProvider.domain === domain,
-								);
-
-						if (matchingDefault) {
-							provider = {
-								issuer:
-									matchingDefault.samlConfig?.issuer ||
-									matchingDefault.oidcConfig?.issuer ||
-									"",
-								providerId: matchingDefault.providerId,
-								userId: "default",
-								oidcConfig: matchingDefault.oidcConfig,
-								samlConfig: matchingDefault.samlConfig,
-							};
-						}
-					}
-					if (!providerId && !orgId && !domain) {
-						throw new APIError("BAD_REQUEST", {
-							message: "providerId, orgId or domain is required",
-						});
-					}
-					// Try to find provider in database
-					if (!provider) {
-						provider = await ctx.context.adapter
-							.findOne<SSOProvider>({
-								model: "ssoProvider",
-								where: [
-									{
-										field: providerId
-											? "providerId"
-											: orgId
-												? "organizationId"
-												: "domain",
-										value: providerId || orgId || domain!,
-									},
-								],
-							})
-							.then((res) => {
-								if (!res) {
-									return null;
-								}
-								return {
-									...res,
-									oidcConfig: res.oidcConfig
-										? safeJsonParse<OIDCConfig>(
-												res.oidcConfig as unknown as string,
-											) || undefined
-										: undefined,
-									samlConfig: res.samlConfig
-										? safeJsonParse<SAMLConfig>(
-												res.samlConfig as unknown as string,
-											) || undefined
-										: undefined,
-								};
-							});
-					}
-
-					if (!provider) {
-						throw new APIError("NOT_FOUND", {
-							message: "No provider found for the issuer",
-						});
-					}
-					if (body.providerType) {
-						if (body.providerType === "oidc" && !provider.oidcConfig) {
-							throw new APIError("BAD_REQUEST", {
-								message: "OIDC provider is not configured",
-							});
-						}
-						if (body.providerType === "saml" && !provider.samlConfig) {
-							throw new APIError("BAD_REQUEST", {
-								message: "SAML provider is not configured",
-							});
-						}
-					}
-					if (provider.oidcConfig && body.providerType !== "saml") {
-						const state = await generateState(ctx, undefined, false);
-						const redirectURI = `${ctx.context.baseURL}/sso/callback/${provider.providerId}`;
-						const authorizationURL = await createAuthorizationURL({
-							id: provider.issuer,
-							options: {
-								clientId: provider.oidcConfig.clientId,
-								clientSecret: provider.oidcConfig.clientSecret,
-							},
-							redirectURI,
-							state: state.state,
-							codeVerifier: provider.oidcConfig.pkce
-								? state.codeVerifier
-								: undefined,
-							scopes: ctx.body.scopes ||
-								provider.oidcConfig.scopes || [
-									"openid",
-									"email",
-									"profile",
-									"offline_access",
-								],
-							loginHint: ctx.body.loginHint || email,
-							authorizationEndpoint: provider.oidcConfig.authorizationEndpoint!,
-						});
-						return ctx.json({
-							url: authorizationURL.toString(),
-							redirect: true,
-						});
-					}
-					if (provider.samlConfig) {
-						const parsedSamlConfig =
-							typeof provider.samlConfig === "object"
-								? provider.samlConfig
-								: safeJsonParse<SAMLConfig>(
-										provider.samlConfig as unknown as string,
-									);
-						if (!parsedSamlConfig) {
-							throw new APIError("BAD_REQUEST", {
-								message: "Invalid SAML configuration",
-							});
-						}
-						const sp = saml.ServiceProvider({
-							metadata: parsedSamlConfig.spMetadata.metadata,
-							allowCreate: true,
-						});
-
-						const idp = saml.IdentityProvider({
-							metadata: parsedSamlConfig.idpMetadata?.metadata,
-							entityID: parsedSamlConfig.idpMetadata?.entityID,
-							encryptCert: parsedSamlConfig.idpMetadata?.cert,
-							singleSignOnService:
-								parsedSamlConfig.idpMetadata?.singleSignOnService,
-						});
-						const loginRequest = sp.createLoginRequest(
-							idp,
-							"redirect",
-						) as BindingContext & { entityEndpoint: string; type: string };
-						if (!loginRequest) {
-							throw new APIError("BAD_REQUEST", {
-								message: "Invalid SAML request",
-							});
-						}
-						return ctx.json({
-							url: `${loginRequest.context}&RelayState=${encodeURIComponent(
-								body.callbackURL,
-							)}`,
-							redirect: true,
-						});
-					}
-					throw new APIError("BAD_REQUEST", {
-						message: "Invalid SSO provider",
-					});
-				},
-			),
-			callbackSSO: createAuthEndpoint(
-				"/sso/callback/:providerId",
-				{
-					method: "GET",
-					query: z.object({
-						code: z.string().optional(),
-						state: z.string(),
-						error: z.string().optional(),
-						error_description: z.string().optional(),
-					}),
-					metadata: {
-						isAction: false,
-						openapi: {
-							summary: "Callback URL for SSO provider",
-							description:
-								"This endpoint is used as the callback URL for SSO providers. It handles the authorization code and exchanges it for an access token",
-							responses: {
-								"302": {
-									description: "Redirects to the callback URL",
-								},
-							},
-						},
-					},
-				},
-				async (ctx) => {
-					const { code, state, error, error_description } = ctx.query;
-					const stateData = await parseState(ctx);
-					if (!stateData) {
-						throw await handleErrorRedirect(ctx, {
-							error: "invalid_state",
-						});
-					}
-					const { callbackURL, errorURL, newUserURL, requestSignUp } =
-						stateData;
-					if (!code || error) {
-						throw await handleErrorRedirect(
-							ctx,
-							{
-								error: error || "unknown_error",
-								error_description,
-							},
-							{ overrideErrorURL: errorURL || callbackURL },
-						);
-					}
-					let provider: SSOProvider | null = null;
-					if (options?.defaultSSO?.length) {
-						const matchingDefault = options.defaultSSO.find(
-							(defaultProvider) =>
-								defaultProvider.providerId === ctx.params.providerId,
-						);
-						if (matchingDefault) {
-							provider = {
-								...matchingDefault,
-								issuer: matchingDefault.oidcConfig?.issuer || "",
-								userId: "default",
-							};
-						}
-					}
-					if (!provider) {
-						provider = await ctx.context.adapter
-							.findOne<{
-								oidcConfig: string;
-							}>({
-								model: "ssoProvider",
-								where: [
-									{
-										field: "providerId",
-										value: ctx.params.providerId,
-									},
-								],
-							})
-							.then((res) => {
-								if (!res) {
-									return null;
-								}
-								return {
-									...res,
-									oidcConfig:
-										safeJsonParse<OIDCConfig>(res.oidcConfig) || undefined,
-								} as SSOProvider;
-							});
-					}
-					if (!provider) {
-						throw await handleErrorRedirect(
-							ctx,
-							{
-								error: "invalid_provider",
-								error_description: "provider not found",
-							},
-							{ overrideErrorURL: errorURL || callbackURL },
-						);
-					}
-					let config = provider.oidcConfig;
-
-					if (!config) {
-						throw await handleErrorRedirect(
-							ctx,
-							{
-								error: "invalid_provider",
-								error_description: "provider not found",
-							},
-							{ overrideErrorURL: errorURL || callbackURL },
-						);
-					}
-
-					const discovery = await betterFetch<{
-						token_endpoint: string;
-						userinfo_endpoint: string;
-						token_endpoint_auth_method:
-							| "client_secret_basic"
-							| "client_secret_post";
-					}>(config.discoveryEndpoint);
-
-					if (discovery.data) {
-						config = {
-							tokenEndpoint: discovery.data.token_endpoint,
-							tokenEndpointAuthentication:
-								discovery.data.token_endpoint_auth_method,
-							userInfoEndpoint: discovery.data.userinfo_endpoint,
-							scopes: ["openid", "email", "profile", "offline_access"],
-							...config,
-						};
-					}
-
-					if (!config.tokenEndpoint) {
-						throw await handleErrorRedirect(
-							ctx,
-							{
-								error: "invalid_provider",
-								error_description: "token_endpoint_not_found",
-							},
-							{ overrideErrorURL: errorURL || callbackURL },
-						);
-					}
-
-					const tokenResponse = await validateAuthorizationCode({
-						code,
-						codeVerifier: config.pkce ? stateData.codeVerifier : undefined,
-						redirectURI: `${ctx.context.baseURL}/sso/callback/${provider.providerId}`,
-						options: {
-							clientId: config.clientId,
-							clientSecret: config.clientSecret,
-						},
-						tokenEndpoint: config.tokenEndpoint,
-						authentication:
-							config.tokenEndpointAuthentication === "client_secret_post"
-								? "post"
-								: "basic",
-					}).catch((e) => {
-						if (e instanceof BetterFetchError) {
-							throw handleErrorRedirect(
-								ctx,
-								{
-									error: "invalid_provider",
-									error_description: e.message,
-								},
-								{ overrideErrorURL: errorURL || callbackURL },
-							);
-						}
-						return null;
-					});
-					if (!tokenResponse) {
-						throw await handleErrorRedirect(
-							ctx,
-							{
-								error: "invalid_provider",
-								error_description: "token_response_not_found",
-							},
-							{ overrideErrorURL: errorURL || callbackURL },
-						);
-					}
-					let userInfo: {
-						id?: string;
-						email?: string;
-						name?: string;
-						image?: string;
-						emailVerified?: boolean;
-						[key: string]: any;
-					} | null = null;
-					if (tokenResponse.idToken) {
-						const idToken = decodeJwt(tokenResponse.idToken);
-						if (!config.jwksEndpoint) {
-							throw await handleErrorRedirect(
-								ctx,
-								{
-									error: "invalid_provider",
-									error_description: "jwks_endpoint_not_found",
-								},
-								{ overrideErrorURL: errorURL || callbackURL },
-							);
-						}
-						const verified = await validateToken(
-							tokenResponse.idToken,
-							config.jwksEndpoint,
-						).catch((e) => {
-							ctx.context.logger.error(e);
-							return null;
-						});
-						if (!verified) {
-							throw await handleErrorRedirect(
-								ctx,
-								{
-									error: "invalid_provider",
-									error_description: "token_not_verified",
-								},
-								{ overrideErrorURL: errorURL || callbackURL },
-							);
-						}
-						if (verified.payload.iss !== provider.issuer) {
-							throw await handleErrorRedirect(
-								ctx,
-								{
-									error: "invalid_provider",
-									error_description: "issuer_mismatch",
-								},
-								{ overrideErrorURL: errorURL || callbackURL },
-							);
-						}
-
-						const mapping = config.mapping || {};
-						userInfo = {
-							...Object.fromEntries(
-								Object.entries(mapping.extraFields || {}).map(
-									([key, value]) => [key, verified.payload[value]],
-								),
-							),
-							id: idToken[mapping.id || "sub"],
-							email: idToken[mapping.email || "email"],
-							emailVerified: options?.trustEmailVerified
-								? idToken[mapping.emailVerified || "email_verified"]
-								: false,
-							name: idToken[mapping.name || "name"],
-							image: idToken[mapping.image || "picture"],
-						} as {
-							id?: string;
-							email?: string;
-							name?: string;
-							image?: string;
-							emailVerified?: boolean;
-						};
-					}
-
-					if (!userInfo) {
-						if (!config.userInfoEndpoint) {
-							throw await handleErrorRedirect(
-								ctx,
-								{
-									error: "invalid_provider",
-									error_description: "user_info_endpoint_not_found",
-								},
-								{ overrideErrorURL: errorURL || callbackURL },
-							);
-						}
-						const userInfoResponse = await betterFetch<{
-							email?: string;
-							name?: string;
-							id?: string;
-							image?: string;
-							emailVerified?: boolean;
-						}>(config.userInfoEndpoint, {
-							headers: {
-								Authorization: `Bearer ${tokenResponse.accessToken}`,
-							},
-						});
-						if (userInfoResponse.error) {
-							throw await handleErrorRedirect(
-								ctx,
-								{
-									error: "invalid_provider",
-									error_description: userInfoResponse.error.message,
-								},
-								{ overrideErrorURL: errorURL || callbackURL },
-							);
-						}
-						userInfo = userInfoResponse.data;
-					}
-
-					if (!userInfo.email || !userInfo.id) {
-						throw await handleErrorRedirect(
-							ctx,
-							{
-								error: "invalid_provider",
-								error_description: "missing_user_info",
-							},
-							{ overrideErrorURL: errorURL || callbackURL },
-						);
-					}
-					const linked = await handleOAuthUserInfo(ctx, {
-						userInfo: {
-							email: userInfo.email,
-							name: userInfo.name || userInfo.email,
-							id: userInfo.id,
-							image: userInfo.image,
-							emailVerified: options?.trustEmailVerified
-								? userInfo.emailVerified || false
-								: false,
-						},
-						account: {
-							idToken: tokenResponse.idToken,
-							accessToken: tokenResponse.accessToken,
-							refreshToken: tokenResponse.refreshToken,
-							accountId: userInfo.id,
-							providerId: provider.providerId,
-							accessTokenExpiresAt: tokenResponse.accessTokenExpiresAt,
-							refreshTokenExpiresAt: tokenResponse.refreshTokenExpiresAt,
-							scope: tokenResponse.scopes?.join(","),
-						},
-						callbackURL,
-						disableSignUp: options?.disableImplicitSignUp && !requestSignUp,
-						overrideUserInfo: config.overrideUserInfo,
-					});
-					if (linked.error) {
-						throw await handleErrorRedirect(
-							ctx,
-							{
-								error: linked.error.split(" ").join("_"),
-							},
-							{ overrideErrorURL: errorURL || callbackURL },
-						);
-					}
-					const { session, user } = linked.data!;
-
-					if (options?.provisionUser) {
-						await options.provisionUser({
-							user,
-							userInfo,
-							token: tokenResponse,
-							provider,
-						});
-					}
-					if (
-						provider.organizationId &&
-						!options?.organizationProvisioning?.disabled
-					) {
-						const isOrgPluginEnabled = ctx.context.options.plugins?.find(
-							(plugin) => plugin.id === "organization",
-						);
-						if (isOrgPluginEnabled) {
-							const isAlreadyMember = await ctx.context.adapter.findOne({
-								model: "member",
-								where: [
-									{ field: "organizationId", value: provider.organizationId },
-									{ field: "userId", value: user.id },
-								],
-							});
-							if (!isAlreadyMember) {
-								const role = options?.organizationProvisioning?.getRole
-									? await options.organizationProvisioning.getRole({
-											user,
-											userInfo,
-											token: tokenResponse,
-											provider,
-										})
-									: options?.organizationProvisioning?.defaultRole || "member";
-								await ctx.context.adapter.create({
-									model: "member",
-									data: {
-										organizationId: provider.organizationId,
-										userId: user.id,
-										role,
-										createdAt: new Date(),
-										updatedAt: new Date(),
-									},
-								});
-							}
-						}
-					}
-					await setSessionCookie(ctx, {
-						session,
-						user,
-					});
-					let toRedirectTo: string;
-					try {
-						const url = linked.isRegister
-							? newUserURL || callbackURL
-							: callbackURL;
-						toRedirectTo = url.toString();
-					} catch {
-						toRedirectTo = linked.isRegister
-							? newUserURL || callbackURL
-							: callbackURL;
-					}
-					throw ctx.redirect(toRedirectTo);
-				},
-			),
-			callbackSSOSAML: createAuthEndpoint(
-				"/sso/saml2/callback/:providerId",
-				{
-					method: "POST",
-					body: z.object({
-						SAMLResponse: z.string(),
-						RelayState: z.string().optional(),
-					}),
-					metadata: {
-						isAction: false,
-						openapi: {
-							summary: "Callback URL for SAML provider",
-							description:
-								"This endpoint is used as the callback URL for SAML providers.",
-							responses: {
-								"302": {
-									description: "Redirects to the callback URL",
-								},
-								"400": {
-									description: "Invalid SAML response",
-								},
-								"401": {
-									description: "Unauthorized - SAML authentication failed",
-								},
-							},
-						},
-					},
-				},
-				async (ctx) => {
-					const { SAMLResponse, RelayState } = ctx.body;
-					const { providerId } = ctx.params;
-					let provider: SSOProvider | null = null;
-					if (options?.defaultSSO?.length) {
-						const matchingDefault = options.defaultSSO.find(
-							(defaultProvider) => defaultProvider.providerId === providerId,
-						);
-						if (matchingDefault) {
-							provider = {
-								...matchingDefault,
-								userId: "default",
-								issuer: matchingDefault.samlConfig?.issuer || "",
-							};
-						}
-					}
-					if (!provider) {
-						provider = await ctx.context.adapter
-							.findOne<SSOProvider>({
-								model: "ssoProvider",
-								where: [{ field: "providerId", value: providerId }],
-							})
-							.then((res) => {
-								if (!res) return null;
-								return {
-									...res,
-									samlConfig: res.samlConfig
-										? safeJsonParse<SAMLConfig>(
-												res.samlConfig as unknown as string,
-											) || undefined
-										: undefined,
-								};
-							});
-					}
-
-					if (!provider) {
-						throw new APIError("NOT_FOUND", {
-							message: "No provider found for the given providerId",
-						});
-					}
-					const parsedSamlConfig = safeJsonParse<SAMLConfig>(
-						provider.samlConfig as unknown as string,
-					);
-					if (!parsedSamlConfig) {
-						throw new APIError("BAD_REQUEST", {
-							message: "Invalid SAML configuration",
-						});
-					}
-					const idpData = parsedSamlConfig.idpMetadata;
-					let idp: IdentityProvider | null = null;
-
-					// Construct IDP with fallback to manual configuration
-					if (!idpData?.metadata) {
-						idp = saml.IdentityProvider({
-							entityID: idpData?.entityID || parsedSamlConfig.issuer,
-							singleSignOnService: [
-								{
-									Binding: "urn:oasis:names:tc:SAML:2.0:bindings:HTTP-Redirect",
-									Location: parsedSamlConfig.entryPoint,
-								},
-							],
-							signingCert: idpData?.cert || parsedSamlConfig.cert,
-							wantAuthnRequestsSigned:
-								parsedSamlConfig.wantAssertionsSigned || false,
-							isAssertionEncrypted: idpData?.isAssertionEncrypted || false,
-							encPrivateKey: idpData?.encPrivateKey,
-							encPrivateKeyPass: idpData?.encPrivateKeyPass,
-						});
-					} else {
-						idp = saml.IdentityProvider({
-							metadata: idpData.metadata,
-							privateKey: idpData.privateKey,
-							privateKeyPass: idpData.privateKeyPass,
-							isAssertionEncrypted: idpData.isAssertionEncrypted,
-							encPrivateKey: idpData.encPrivateKey,
-							encPrivateKeyPass: idpData.encPrivateKeyPass,
-						});
-					}
-
-					// Construct SP with fallback to manual configuration
-					const spData = parsedSamlConfig.spMetadata;
-					const sp = saml.ServiceProvider({
-						metadata: spData?.metadata,
-						entityID: spData?.entityID || parsedSamlConfig.issuer,
-						assertionConsumerService: spData?.metadata
-							? undefined
-							: [
-									{
-										Binding: "urn:oasis:names:tc:SAML:2.0:bindings:HTTP-POST",
-										Location: parsedSamlConfig.callbackUrl,
-									},
-								],
-						privateKey: spData?.privateKey || parsedSamlConfig.privateKey,
-						privateKeyPass: spData?.privateKeyPass,
-						isAssertionEncrypted: spData?.isAssertionEncrypted || false,
-						encPrivateKey: spData?.encPrivateKey,
-						encPrivateKeyPass: spData?.encPrivateKeyPass,
-						wantMessageSigned: parsedSamlConfig.wantAssertionsSigned || false,
-						nameIDFormat: parsedSamlConfig.identifierFormat
-							? [parsedSamlConfig.identifierFormat]
-							: undefined,
-					});
-
-					let parsedResponse: FlowResult;
-					try {
-						const decodedResponse = Buffer.from(
-							SAMLResponse,
-							"base64",
-						).toString("utf-8");
-
-						try {
-							parsedResponse = await sp.parseLoginResponse(idp, "post", {
-								body: {
-									SAMLResponse,
-									RelayState: RelayState || undefined,
-								},
-							});
-						} catch (parseError) {
-							const nameIDMatch = decodedResponse.match(
-								/<saml2:NameID[^>]*>([^<]+)<\/saml2:NameID>/,
-							);
-							if (!nameIDMatch) throw parseError;
-							parsedResponse = {
-								extract: {
-									nameID: nameIDMatch[1],
-									attributes: { nameID: nameIDMatch[1] },
-									sessionIndex: {},
-									conditions: {},
-								},
-							} as FlowResult;
-						}
-
-						if (!parsedResponse?.extract) {
-							throw new Error("Invalid SAML response structure");
-						}
-					} catch (error) {
-						ctx.context.logger.error("SAML response validation failed", {
-							error,
-							decodedResponse: Buffer.from(SAMLResponse, "base64").toString(
-								"utf-8",
-							),
-						});
-						throw new APIError("BAD_REQUEST", {
-							message: "Invalid SAML response",
-							details: error instanceof Error ? error.message : String(error),
-						});
-					}
-
-					const { extract } = parsedResponse!;
-					const attributes = extract.attributes || {};
-					const mapping = parsedSamlConfig.mapping ?? {};
-
-					const userInfo = {
-						...Object.fromEntries(
-							Object.entries(mapping.extraFields || {}).map(([key, value]) => [
-								key,
-								attributes[value as string],
-							]),
-						),
-						id: attributes[mapping.id || "nameID"] || extract.nameID,
-						email: attributes[mapping.email || "email"] || extract.nameID,
-						name:
-							[
-								attributes[mapping.firstName || "givenName"],
-								attributes[mapping.lastName || "surname"],
-							]
-								.filter(Boolean)
-								.join(" ") ||
-							attributes[mapping.name || "displayName"] ||
-							extract.nameID,
-						emailVerified:
-							options?.trustEmailVerified && mapping.emailVerified
-								? ((attributes[mapping.emailVerified] || false) as boolean)
-								: false,
-					};
-					if (!userInfo.id || !userInfo.email) {
-						ctx.context.logger.error(
-							"Missing essential user info from SAML response",
-							{
-								attributes: Object.keys(attributes),
-								mapping,
-								extractedId: userInfo.id,
-								extractedEmail: userInfo.email,
-							},
-						);
-						throw new APIError("BAD_REQUEST", {
-							message: "Unable to extract user ID or email from SAML response",
-						});
-					}
-
-					// Find or create user
-					let user: User;
-					const existingUser = await ctx.context.adapter.findOne<User>({
-						model: "user",
-						where: [
-							{
-								field: "email",
-								value: userInfo.email,
-							},
-						],
-					});
-
-					if (existingUser) {
-						user = existingUser;
-					} else {
-						user = await ctx.context.adapter.create({
-							model: "user",
-							data: {
-								email: userInfo.email,
-								name: userInfo.name,
-								emailVerified: userInfo.emailVerified,
-								createdAt: new Date(),
-								updatedAt: new Date(),
-							},
-						});
-					}
-
-					// Create or update account link
-					const account = await ctx.context.adapter.findOne<Account>({
-						model: "account",
-						where: [
-							{ field: "userId", value: user.id },
-							{ field: "providerId", value: provider.providerId },
-							{ field: "accountId", value: userInfo.id },
-						],
-					});
-
-					if (!account) {
-						await ctx.context.adapter.create<Account>({
-							model: "account",
-							data: {
-								userId: user.id,
-								providerId: provider.providerId,
-								accountId: userInfo.id,
-								createdAt: new Date(),
-								updatedAt: new Date(),
-								accessToken: "",
-								refreshToken: "",
-							},
-						});
-					}
-
-					// Run provision hooks
-					if (options?.provisionUser) {
-						await options.provisionUser({
-							user: user as User & Record<string, any>,
-							userInfo,
-							provider,
-						});
-					}
-
-					// Handle organization provisioning
-					if (
-						provider.organizationId &&
-						!options?.organizationProvisioning?.disabled
-					) {
-						const isOrgPluginEnabled = ctx.context.options.plugins?.find(
-							(plugin) => plugin.id === "organization",
-						);
-						if (isOrgPluginEnabled) {
-							const isAlreadyMember = await ctx.context.adapter.findOne({
-								model: "member",
-								where: [
-									{ field: "organizationId", value: provider.organizationId },
-									{ field: "userId", value: user.id },
-								],
-							});
-							if (!isAlreadyMember) {
-								const role = options?.organizationProvisioning?.getRole
-									? await options.organizationProvisioning.getRole({
-											user,
-											userInfo,
-											provider,
-										})
-									: options?.organizationProvisioning?.defaultRole || "member";
-								await ctx.context.adapter.create({
-									model: "member",
-									data: {
-										organizationId: provider.organizationId,
-										userId: user.id,
-										role,
-										createdAt: new Date(),
-										updatedAt: new Date(),
-									},
-								});
-							}
-						}
-					}
-
-					// Create session and set cookie
-					let session: Session =
-						await ctx.context.internalAdapter.createSession(user.id);
-					await setSessionCookie(ctx, { session, user });
-
-					// Redirect to callback URL
-					const callbackUrl =
-						RelayState || parsedSamlConfig.callbackUrl || ctx.context.baseURL;
-					throw ctx.redirect(callbackUrl);
-				},
-			),
-			acsEndpoint: createAuthEndpoint(
-				"/sso/saml2/sp/acs/:providerId",
-				{
-					method: "POST",
-					params: z.object({
-						providerId: z.string().optional(),
-					}),
-					body: z.object({
-						SAMLResponse: z.string(),
-						RelayState: z.string().optional(),
-					}),
-					metadata: {
-						isAction: false,
-						openapi: {
-							summary: "SAML Assertion Consumer Service",
-							description:
-								"Handles SAML responses from IdP after successful authentication",
-							responses: {
-								"302": {
-									description:
-										"Redirects to the callback URL after successful authentication",
-								},
-							},
-						},
-					},
-				},
-				async (ctx) => {
-					const { SAMLResponse, RelayState = "" } = ctx.body;
-					const { providerId } = ctx.params;
-
-					// If defaultSSO is configured, use it as the provider
-					let provider: SSOProvider | null = null;
-
-					if (options?.defaultSSO?.length) {
-						// For ACS endpoint, we can use the first default provider or try to match by providerId
-						const matchingDefault = providerId
-							? options.defaultSSO.find(
-									(defaultProvider) =>
-										defaultProvider.providerId === providerId,
-								)
-							: options.defaultSSO[0]; // Use first default provider if no specific providerId
-
-						if (matchingDefault) {
-							provider = {
-								issuer: matchingDefault.samlConfig?.issuer || "",
-								providerId: matchingDefault.providerId,
-								userId: "default",
-								samlConfig: matchingDefault.samlConfig,
-							};
-						}
-					} else {
-						provider = await ctx.context.adapter
-							.findOne<SSOProvider>({
-								model: "ssoProvider",
-								where: [
-									{
-										field: "providerId",
-										value: providerId ?? "sso",
-									},
-								],
-							})
-							.then((res) => {
-								if (!res) return null;
-								return {
-									...res,
-									samlConfig: res.samlConfig
-										? safeJsonParse<SAMLConfig>(
-												res.samlConfig as unknown as string,
-											) || undefined
-										: undefined,
-								};
-							});
-					}
-
-					if (!provider?.samlConfig) {
-						throw new APIError("NOT_FOUND", {
-							message: "No SAML provider found",
-						});
-					}
-
-					const parsedSamlConfig = provider.samlConfig;
-					// Configure SP and IdP
-					const sp = saml.ServiceProvider({
-						entityID:
-							parsedSamlConfig.spMetadata?.entityID || parsedSamlConfig.issuer,
-						assertionConsumerService: [
-							{
-								Binding: "urn:oasis:names:tc:SAML:2.0:bindings:HTTP-POST",
-								Location:
-									parsedSamlConfig.callbackUrl ||
-									`${ctx.context.baseURL}/sso/saml2/sp/acs/${providerId}`,
-							},
-						],
-						wantMessageSigned: parsedSamlConfig.wantAssertionsSigned || false,
-						metadata: parsedSamlConfig.spMetadata?.metadata,
-						privateKey:
-							parsedSamlConfig.spMetadata?.privateKey ||
-							parsedSamlConfig.privateKey,
-						privateKeyPass: parsedSamlConfig.spMetadata?.privateKeyPass,
-						nameIDFormat: parsedSamlConfig.identifierFormat
-							? [parsedSamlConfig.identifierFormat]
-							: undefined,
-					});
-
-					// Update where we construct the IdP
-					const idpData = parsedSamlConfig.idpMetadata;
-					const idp = !idpData?.metadata
-						? saml.IdentityProvider({
-								entityID: idpData?.entityID || parsedSamlConfig.issuer,
-								singleSignOnService: idpData?.singleSignOnService || [
-									{
-										Binding:
-											"urn:oasis:names:tc:SAML:2.0:bindings:HTTP-Redirect",
-										Location: parsedSamlConfig.entryPoint,
-									},
-								],
-								signingCert: idpData?.cert || parsedSamlConfig.cert,
-							})
-						: saml.IdentityProvider({
-								metadata: idpData.metadata,
-							});
-
-					// Parse and validate SAML response
-					let parsedResponse: FlowResult;
-					try {
-						let decodedResponse = Buffer.from(SAMLResponse, "base64").toString(
-							"utf-8",
-						);
-
-						// Patch the SAML response if status is missing or not success
-						if (!decodedResponse.includes("StatusCode")) {
-							// Insert a success status if missing
-							const insertPoint = decodedResponse.indexOf("</saml2:Issuer>");
-							if (insertPoint !== -1) {
-								decodedResponse =
-									decodedResponse.slice(0, insertPoint + 14) +
-									'<saml2:Status><saml2:StatusCode Value="urn:oasis:names:tc:SAML:2.0:status:Success"/></saml2:Status>' +
-									decodedResponse.slice(insertPoint + 14);
-							}
-						} else if (!decodedResponse.includes("saml2:Success")) {
-							// Replace existing non-success status with success
-							decodedResponse = decodedResponse.replace(
-								/<saml2:StatusCode Value="[^"]+"/,
-								'<saml2:StatusCode Value="urn:oasis:names:tc:SAML:2.0:status:Success"',
-							);
-						}
-
-						try {
-							parsedResponse = await sp.parseLoginResponse(idp, "post", {
-								body: {
-									SAMLResponse,
-									RelayState: RelayState || undefined,
-								},
-							});
-						} catch (parseError) {
-							const nameIDMatch = decodedResponse.match(
-								/<saml2:NameID[^>]*>([^<]+)<\/saml2:NameID>/,
-							);
-							// due to different spec. we have to make sure to handle that.
-							if (!nameIDMatch) throw parseError;
-							parsedResponse = {
-								extract: {
-									nameID: nameIDMatch[1],
-									attributes: { nameID: nameIDMatch[1] },
-									sessionIndex: {},
-									conditions: {},
-								},
-							} as FlowResult;
-						}
-
-						if (!parsedResponse?.extract) {
-							throw new Error("Invalid SAML response structure");
-						}
-					} catch (error) {
-						ctx.context.logger.error("SAML response validation failed", {
-							error,
-							decodedResponse: Buffer.from(SAMLResponse, "base64").toString(
-								"utf-8",
-							),
-						});
-						throw new APIError("BAD_REQUEST", {
-							message: "Invalid SAML response",
-							details: error instanceof Error ? error.message : String(error),
-						});
-					}
-
-					const { extract } = parsedResponse!;
-					const attributes = extract.attributes || {};
-					const mapping = parsedSamlConfig.mapping ?? {};
-
-					const userInfo = {
-						...Object.fromEntries(
-							Object.entries(mapping.extraFields || {}).map(([key, value]) => [
-								key,
-								attributes[value as string],
-							]),
-						),
-						id: attributes[mapping.id || "nameID"] || extract.nameID,
-						email: attributes[mapping.email || "email"] || extract.nameID,
-						name:
-							[
-								attributes[mapping.firstName || "givenName"],
-								attributes[mapping.lastName || "surname"],
-							]
-								.filter(Boolean)
-								.join(" ") ||
-							attributes[mapping.name || "displayName"] ||
-							extract.nameID,
-						emailVerified:
-							options?.trustEmailVerified && mapping.emailVerified
-								? ((attributes[mapping.emailVerified] || false) as boolean)
-								: false,
-					};
-
-					if (!userInfo.id || !userInfo.email) {
-						ctx.context.logger.error(
-							"Missing essential user info from SAML response",
-							{
-								attributes: Object.keys(attributes),
-								mapping,
-								extractedId: userInfo.id,
-								extractedEmail: userInfo.email,
-							},
-						);
-						throw new APIError("BAD_REQUEST", {
-							message: "Unable to extract user ID or email from SAML response",
-						});
-					}
-
-					// Find or create user
-					let user: User;
-					const existingUser = await ctx.context.adapter.findOne<User>({
-						model: "user",
-						where: [
-							{
-								field: "email",
-								value: userInfo.email,
-							},
-						],
-					});
-
-					if (existingUser) {
-						const account = await ctx.context.adapter.findOne<Account>({
-							model: "account",
-							where: [
-								{ field: "userId", value: existingUser.id },
-								{ field: "providerId", value: provider.providerId },
-								{ field: "accountId", value: userInfo.id },
-							],
-						});
-						if (!account) {
-							const isTrustedProvider =
-								ctx.context.options.account?.accountLinking?.trustedProviders?.includes(
-									provider.providerId,
-								);
-							if (!isTrustedProvider) {
-								throw ctx.redirect(
-									`${parsedSamlConfig.callbackUrl}?error=account_not_found`,
-								);
-							}
-							await ctx.context.adapter.create<Account>({
-								model: "account",
-								data: {
-									userId: existingUser.id,
-									providerId: provider.providerId,
-									accountId: userInfo.id,
-									createdAt: new Date(),
-									updatedAt: new Date(),
-									accessToken: "",
-									refreshToken: "",
-								},
-							});
-						}
-						user = existingUser;
-					} else {
-						user = await ctx.context.adapter.create({
-							model: "user",
-							data: {
-								email: userInfo.email,
-								name: userInfo.name,
-								emailVerified: options?.trustEmailVerified
-									? userInfo.emailVerified || false
-									: false,
-								createdAt: new Date(),
-								updatedAt: new Date(),
-							},
-						});
-						await ctx.context.adapter.create<Account>({
-							model: "account",
-							data: {
-								userId: user.id,
-								providerId: provider.providerId,
-								accountId: userInfo.id,
-								accessToken: "",
-								refreshToken: "",
-								accessTokenExpiresAt: new Date(),
-								refreshTokenExpiresAt: new Date(),
-								scope: "",
-								createdAt: new Date(),
-								updatedAt: new Date(),
-							},
-						});
-					}
-
-					if (options?.provisionUser) {
-						await options.provisionUser({
-							user: user as User & Record<string, any>,
-							userInfo,
-							provider,
-						});
-					}
-
-					if (
-						provider.organizationId &&
-						!options?.organizationProvisioning?.disabled
-					) {
-						const isOrgPluginEnabled = ctx.context.options.plugins?.find(
-							(plugin) => plugin.id === "organization",
-						);
-						if (isOrgPluginEnabled) {
-							const isAlreadyMember = await ctx.context.adapter.findOne({
-								model: "member",
-								where: [
-									{ field: "organizationId", value: provider.organizationId },
-									{ field: "userId", value: user.id },
-								],
-							});
-							if (!isAlreadyMember) {
-								const role = options?.organizationProvisioning?.getRole
-									? await options.organizationProvisioning.getRole({
-											user,
-											userInfo,
-											provider,
-										})
-									: options?.organizationProvisioning?.defaultRole || "member";
-								await ctx.context.adapter.create({
-									model: "member",
-									data: {
-										organizationId: provider.organizationId,
-										userId: user.id,
-										role,
-										createdAt: new Date(),
-										updatedAt: new Date(),
-									},
-								});
-							}
-						}
-					}
-
-					let session: Session =
-						await ctx.context.internalAdapter.createSession(user.id);
-					await setSessionCookie(ctx, { session, user });
-
-					const callbackUrl =
-						RelayState || parsedSamlConfig.callbackUrl || ctx.context.baseURL;
-					throw ctx.redirect(callbackUrl);
-				},
-			),
-=======
 			spMetadata: spMetadata(),
 			registerSSOProvider: registerSSOProvider(options),
 			signInSSO: signInSSO(options),
 			callbackSSO: callbackSSO(options),
 			callbackSSOSAML: callbackSSOSAML(options),
 			acsEndpoint: acsEndpoint(options),
->>>>>>> dd69bd6b
 		},
 		schema: {
 			ssoProvider: {

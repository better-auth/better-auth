import {
	generateState,
	type Account,
	type BetterAuthPlugin,
	type OAuth2Tokens,
	type Session,
	type User,
} from "better-auth";
import { APIError, sessionMiddleware } from "better-auth/api";
import {
	createAuthorizationURL,
	handleOAuthUserInfo,
	parseState,
	validateAuthorizationCode,
	validateToken,
} from "better-auth/oauth2";

import { createAuthEndpoint } from "better-auth/plugins";
import * as z from "zod/v4";
import * as saml from "samlify";
import type { BindingContext } from "samlify/types/src/entity";
import { betterFetch, BetterFetchError } from "@better-fetch/fetch";
import { decodeJwt } from "jose";
import { setSessionCookie } from "better-auth/cookies";
import type { FlowResult } from "samlify/types/src/flow";
import { XMLValidator } from "fast-xml-parser";
import type { IdentityProvider } from "samlify/types/src/entity-idp";

const fastValidator = {
	async validate(xml: string) {
		const isValid = XMLValidator.validate(xml, {
			allowBooleanAttributes: true,
		});
		if (isValid === true) return "SUCCESS_VALIDATE_XML";
		throw "ERR_INVALID_XML";
	},
};

saml.setSchemaValidator(fastValidator);

/**
 * Safely parses a value that might be a JSON string or already a parsed object
 * This handles cases where ORMs like Drizzle might return already parsed objects
 * instead of JSON strings from TEXT/JSON columns
 */
function safeJsonParse<T>(value: string | T | null | undefined): T | null {
	if (!value) return null;

	// If it's already an object (not a string), return it as-is
	if (typeof value === "object") {
		return value as T;
	}

	// If it's a string, try to parse it
	if (typeof value === "string") {
		try {
			return JSON.parse(value) as T;
		} catch (error) {
			// If parsing fails, this might indicate the string is not valid JSON
			throw new Error(
				`Failed to parse JSON: ${error instanceof Error ? error.message : "Unknown error"}`,
			);
		}
	}

	return null;
}

export interface OIDCMapping {
	id?: string;
	email?: string;
	emailVerified?: string;
	name?: string;
	image?: string;
	extraFields?: Record<string, string>;
}

export interface SAMLMapping {
	id?: string;
	email?: string;
	emailVerified?: string;
	name?: string;
	firstName?: string;
	lastName?: string;
	extraFields?: Record<string, string>;
}

export interface OIDCConfig {
	issuer: string;
	pkce: boolean;
	clientId: string;
	clientSecret: string;
	authorizationEndpoint?: string;
	discoveryEndpoint: string;
	userInfoEndpoint?: string;
	scopes?: string[];
	overrideUserInfo?: boolean;
	tokenEndpoint?: string;
	tokenEndpointAuthentication?: "client_secret_post" | "client_secret_basic";
	jwksEndpoint?: string;
	mapping?: OIDCMapping;
}

export interface SAMLConfig {
	issuer: string;
	entryPoint: string;
	cert: string;
	callbackUrl: string;
	audience?: string;
	idpMetadata?: {
		metadata?: string;
		entityID?: string;
		entityURL?: string;
		redirectURL?: string;
		cert?: string;
		privateKey?: string;
		privateKeyPass?: string;
		isAssertionEncrypted?: boolean;
		encPrivateKey?: string;
		encPrivateKeyPass?: string;
		singleSignOnService?: Array<{
			Binding: string;
			Location: string;
		}>;
	};
	spMetadata: {
		metadata?: string;
		entityID?: string;
		binding?: string;
		privateKey?: string;
		privateKeyPass?: string;
		isAssertionEncrypted?: boolean;
		encPrivateKey?: string;
		encPrivateKeyPass?: string;
	};
	wantAssertionsSigned?: boolean;
	signatureAlgorithm?: string;
	digestAlgorithm?: string;
	identifierFormat?: string;
	privateKey?: string;
	decryptionPvk?: string;
	additionalParams?: Record<string, any>;
	mapping?: SAMLMapping;
}

export interface SSOProvider {
	issuer: string;
	oidcConfig?: OIDCConfig;
	samlConfig?: SAMLConfig;
	userId: string;
	providerId: string;
	organizationId?: string;
}

export interface SSOOptions {
	/**
	 * custom function to provision a user when they sign in with an SSO provider.
	 */
	provisionUser?: (data: {
		/**
		 * The user object from the database
		 */
		user: User & Record<string, any>;
		/**
		 * The user info object from the provider
		 */
		userInfo: Record<string, any>;
		/**
		 * The OAuth2 tokens from the provider
		 */
		token?: OAuth2Tokens;
		/**
		 * The SSO provider
		 */
		provider: SSOProvider;
	}) => Promise<void>;
	/**
	 * Organization provisioning options
	 */
	organizationProvisioning?: {
		disabled?: boolean;
		defaultRole?: "member" | "admin";
		getRole?: (data: {
			/**
			 * The user object from the database
			 */
			user: User & Record<string, any>;
			/**
			 * The user info object from the provider
			 */
			userInfo: Record<string, any>;
			/**
			 * The OAuth2 tokens from the provider
			 */
			token?: OAuth2Tokens;
			/**
			 * The SSO provider
			 */
			provider: SSOProvider;
		}) => Promise<"member" | "admin">;
	};
	/**
	 * Default SSO provider configurations for testing.
	 * These will take the precedence over the database providers.
	 */
	defaultSSO?: Array<{
		/**
		 * The domain to match for this default provider.
		 * This is only used to match incoming requests to this default provider.
		 */
		domain: string;
		/**
		 * The provider ID to use
		 */
		providerId: string;
		/**
		 * SAML configuration
		 */
		samlConfig?: SAMLConfig;
		/**
		 * OIDC configuration
		 */
		oidcConfig?: OIDCConfig;
	}>;
	/**
	 * Override user info with the provider info.
	 * @default false
	 */
	defaultOverrideUserInfo?: boolean;
	/**
	 * Disable implicit sign up for new users. When set to true for the provider,
	 * sign-in need to be called with with requestSignUp as true to create new users.
	 */
	disableImplicitSignUp?: boolean;
	/**
	 * Configure the maximum number of SSO providers a user can register.
	 * You can also pass a function that returns a number.
	 * Set to 0 to disable SSO provider registration.
	 *
	 * @example
	 * ```ts
	 * providersLimit: async (user) => {
	 *   const plan = await getUserPlan(user);
	 *   return plan.name === "pro" ? 10 : 1;
	 * }
	 * ```
	 * @default 10
	 */
	providersLimit?: number | ((user: User) => Promise<number> | number);
	/**
	 * Trust the email verified flag from the provider.
	 * @default false
	 */
	trustEmailVerified?: boolean;
}

export const sso = (options?: SSOOptions) => {
	return {
		id: "sso",
		endpoints: {
			spMetadata: createAuthEndpoint(
				"/sso/saml2/sp/metadata",
				{
					method: "GET",
					query: z.object({
						providerId: z.string(),
						format: z.enum(["xml", "json"]).default("xml"),
					}),
					metadata: {
						openapi: {
							summary: "Get Service Provider metadata",
							description: "Returns the SAML metadata for the Service Provider",
							responses: {
								"200": {
									description: "SAML metadata in XML format",
								},
							},
						},
					},
				},
				async (ctx) => {
					const provider = await ctx.context.adapter.findOne<{
						id: string;
						samlConfig: string;
					}>({
						model: "ssoProvider",
						where: [
							{
								field: "providerId",
								value: ctx.query.providerId,
							},
						],
					});
					if (!provider) {
						throw new APIError("NOT_FOUND", {
							message: "No provider found for the given providerId",
						});
					}

					const parsedSamlConfig = safeJsonParse<SAMLConfig>(
						provider.samlConfig,
					);
					if (!parsedSamlConfig) {
						throw new APIError("BAD_REQUEST", {
							message: "Invalid SAML configuration",
						});
					}
					const sp = parsedSamlConfig.spMetadata.metadata
						? saml.ServiceProvider({
								metadata: parsedSamlConfig.spMetadata.metadata,
							})
						: saml.SPMetadata({
								entityID:
									parsedSamlConfig.spMetadata?.entityID ||
									parsedSamlConfig.issuer,
								assertionConsumerService: [
									{
										Binding: "urn:oasis:names:tc:SAML:2.0:bindings:HTTP-POST",
										Location:
											parsedSamlConfig.callbackUrl ||
											`${ctx.context.baseURL}/sso/saml2/sp/acs/${provider.id}`,
									},
								],
								wantMessageSigned:
									parsedSamlConfig.wantAssertionsSigned || false,
								nameIDFormat: parsedSamlConfig.identifierFormat
									? [parsedSamlConfig.identifierFormat]
									: undefined,
							});
					return new Response(sp.getMetadata(), {
						headers: {
							"Content-Type": "application/xml",
						},
					});
				},
			),
			registerSSOProvider: createAuthEndpoint(
				"/sso/register",
				{
					method: "POST",
					body: z.object({
						providerId: z.string({}).meta({
							description:
								"The ID of the provider. This is used to identify the provider during login and callback",
						}),
						issuer: z.string({}).meta({
							description: "The issuer of the provider",
						}),
						domain: z.string({}).meta({
							description:
								"The domain of the provider. This is used for email matching",
						}),
						oidcConfig: z
							.object({
								clientId: z.string({}).meta({
									description: "The client ID",
								}),
								clientSecret: z.string({}).meta({
									description: "The client secret",
								}),
								authorizationEndpoint: z
									.string({})
									.meta({
										description: "The authorization endpoint",
									})
									.optional(),
								tokenEndpoint: z
									.string({})
									.meta({
										description: "The token endpoint",
									})
									.optional(),
								userInfoEndpoint: z
									.string({})
									.meta({
										description: "The user info endpoint",
									})
									.optional(),
								tokenEndpointAuthentication: z
									.enum(["client_secret_post", "client_secret_basic"])
									.optional(),
								jwksEndpoint: z
									.string({})
									.meta({
										description: "The JWKS endpoint",
									})
									.optional(),
								discoveryEndpoint: z.string().optional(),
								scopes: z
									.array(z.string(), {})
									.meta({
										description:
											"The scopes to request. Defaults to ['openid', 'email', 'profile', 'offline_access']",
									})
									.optional(),
								pkce: z
									.boolean({})
									.meta({
										description:
											"Whether to use PKCE for the authorization flow",
									})
									.default(true)
									.optional(),
								mapping: z
									.object({
										id: z.string({}).meta({
											description:
												"Field mapping for user ID (defaults to 'sub')",
										}),
										email: z.string({}).meta({
											description:
												"Field mapping for email (defaults to 'email')",
										}),
										emailVerified: z
											.string({})
											.meta({
												description:
													"Field mapping for email verification (defaults to 'email_verified')",
											})
											.optional(),
										name: z.string({}).meta({
											description:
												"Field mapping for name (defaults to 'name')",
										}),
										image: z
											.string({})
											.meta({
												description:
													"Field mapping for image (defaults to 'picture')",
											})
											.optional(),
										extraFields: z.record(z.string(), z.any()).optional(),
									})
									.optional(),
							})
							.optional(),
						samlConfig: z
							.object({
								entryPoint: z.string({}).meta({
									description: "The entry point of the provider",
								}),
								cert: z.string({}).meta({
									description: "The certificate of the provider",
								}),
								callbackUrl: z.string({}).meta({
									description: "The callback URL of the provider",
								}),
								audience: z.string().optional(),
								idpMetadata: z
									.object({
										metadata: z.string().optional(),
										entityID: z.string().optional(),
										cert: z.string().optional(),
										privateKey: z.string().optional(),
										privateKeyPass: z.string().optional(),
										isAssertionEncrypted: z.boolean().optional(),
										encPrivateKey: z.string().optional(),
										encPrivateKeyPass: z.string().optional(),
										singleSignOnService: z
											.array(
												z.object({
													Binding: z.string().meta({
														description: "The binding type for the SSO service",
													}),
													Location: z.string().meta({
														description: "The URL for the SSO service",
													}),
												}),
											)
											.optional()
											.meta({
												description: "Single Sign-On service configuration",
											}),
									})
									.optional(),
								spMetadata: z.object({
									metadata: z.string().optional(),
									entityID: z.string().optional(),
									binding: z.string().optional(),
									privateKey: z.string().optional(),
									privateKeyPass: z.string().optional(),
									isAssertionEncrypted: z.boolean().optional(),
									encPrivateKey: z.string().optional(),
									encPrivateKeyPass: z.string().optional(),
								}),
								wantAssertionsSigned: z.boolean().optional(),
								signatureAlgorithm: z.string().optional(),
								digestAlgorithm: z.string().optional(),
								identifierFormat: z.string().optional(),
								privateKey: z.string().optional(),
								decryptionPvk: z.string().optional(),
								additionalParams: z.record(z.string(), z.any()).optional(),
								mapping: z
									.object({
										id: z.string({}).meta({
											description:
												"Field mapping for user ID (defaults to 'nameID')",
										}),
										email: z.string({}).meta({
											description:
												"Field mapping for email (defaults to 'email')",
										}),
										emailVerified: z
											.string({})
											.meta({
												description: "Field mapping for email verification",
											})
											.optional(),
										name: z.string({}).meta({
											description:
												"Field mapping for name (defaults to 'displayName')",
										}),
										firstName: z
											.string({})
											.meta({
												description:
													"Field mapping for first name (defaults to 'givenName')",
											})
											.optional(),
										lastName: z
											.string({})
											.meta({
												description:
													"Field mapping for last name (defaults to 'surname')",
											})
											.optional(),
										extraFields: z.record(z.string(), z.any()).optional(),
									})
									.optional(),
							})
							.optional(),
						organizationId: z
							.string({})
							.meta({
								description:
									"If organization plugin is enabled, the organization id to link the provider to",
							})
							.optional(),
						overrideUserInfo: z
							.boolean({})
							.meta({
								description:
									"Override user info with the provider info. Defaults to false",
							})
							.default(false)
							.optional(),
					}),
					use: [sessionMiddleware],
					metadata: {
						openapi: {
							summary: "Register an OIDC provider",
							description:
								"This endpoint is used to register an OIDC provider. This is used to configure the provider and link it to an organization",
							responses: {
								"200": {
									description: "OIDC provider created successfully",
									content: {
										"application/json": {
											schema: {
												type: "object",
												properties: {
													issuer: {
														type: "string",
														format: "uri",
														description: "The issuer URL of the provider",
													},
													domain: {
														type: "string",
														description:
															"The domain of the provider, used for email matching",
													},
													oidcConfig: {
														type: "object",
														properties: {
															issuer: {
																type: "string",
																format: "uri",
																description: "The issuer URL of the provider",
															},
															pkce: {
																type: "boolean",
																description:
																	"Whether PKCE is enabled for the authorization flow",
															},
															clientId: {
																type: "string",
																description: "The client ID for the provider",
															},
															clientSecret: {
																type: "string",
																description:
																	"The client secret for the provider",
															},
															authorizationEndpoint: {
																type: "string",
																format: "uri",
																nullable: true,
																description: "The authorization endpoint URL",
															},
															discoveryEndpoint: {
																type: "string",
																format: "uri",
																description: "The discovery endpoint URL",
															},
															userInfoEndpoint: {
																type: "string",
																format: "uri",
																nullable: true,
																description: "The user info endpoint URL",
															},
															scopes: {
																type: "array",
																items: { type: "string" },
																nullable: true,
																description:
																	"The scopes requested from the provider",
															},
															tokenEndpoint: {
																type: "string",
																format: "uri",
																nullable: true,
																description: "The token endpoint URL",
															},
															tokenEndpointAuthentication: {
																type: "string",
																enum: [
																	"client_secret_post",
																	"client_secret_basic",
																],
																nullable: true,
																description:
																	"Authentication method for the token endpoint",
															},
															jwksEndpoint: {
																type: "string",
																format: "uri",
																nullable: true,
																description: "The JWKS endpoint URL",
															},
															mapping: {
																type: "object",
																nullable: true,
																properties: {
																	id: {
																		type: "string",
																		description:
																			"Field mapping for user ID (defaults to 'sub')",
																	},
																	email: {
																		type: "string",
																		description:
																			"Field mapping for email (defaults to 'email')",
																	},
																	emailVerified: {
																		type: "string",
																		nullable: true,
																		description:
																			"Field mapping for email verification (defaults to 'email_verified')",
																	},
																	name: {
																		type: "string",
																		description:
																			"Field mapping for name (defaults to 'name')",
																	},
																	image: {
																		type: "string",
																		nullable: true,
																		description:
																			"Field mapping for image (defaults to 'picture')",
																	},
																	extraFields: {
																		type: "object",
																		additionalProperties: { type: "string" },
																		nullable: true,
																		description: "Additional field mappings",
																	},
																},
																required: ["id", "email", "name"],
															},
														},
														required: [
															"issuer",
															"pkce",
															"clientId",
															"clientSecret",
															"discoveryEndpoint",
														],
														description: "OIDC configuration for the provider",
													},
													organizationId: {
														type: "string",
														nullable: true,
														description:
															"ID of the linked organization, if any",
													},
													userId: {
														type: "string",
														description:
															"ID of the user who registered the provider",
													},
													providerId: {
														type: "string",
														description: "Unique identifier for the provider",
													},
													redirectURI: {
														type: "string",
														format: "uri",
														description:
															"The redirect URI for the provider callback",
													},
												},
												required: [
													"issuer",
													"domain",
													"oidcConfig",
													"userId",
													"providerId",
													"redirectURI",
												],
											},
										},
									},
								},
							},
						},
					},
				},
				async (ctx) => {
					const user = ctx.context.session?.user;
					if (!user) {
						throw new APIError("UNAUTHORIZED");
					}

					const limit =
						typeof options?.providersLimit === "function"
							? await options.providersLimit(user)
							: (options?.providersLimit ?? 10);

					if (!limit) {
						throw new APIError("FORBIDDEN", {
							message: "SSO provider registration is disabled",
						});
					}

					const providers = await ctx.context.adapter.findMany({
						model: "ssoProvider",
						where: [{ field: "userId", value: user.id }],
					});

					if (providers.length >= limit) {
						throw new APIError("FORBIDDEN", {
							message: "You have reached the maximum number of SSO providers",
						});
					}

					const body = ctx.body;
					const issuerValidator = z.string().url();
					if (issuerValidator.safeParse(body.issuer).error) {
						throw new APIError("BAD_REQUEST", {
							message: "Invalid issuer. Must be a valid URL",
						});
					}
					if (ctx.body.organizationId) {
						const organization = await ctx.context.adapter.findOne({
							model: "member",
							where: [
								{
									field: "userId",
									value: user.id,
								},
								{
									field: "organizationId",
									value: ctx.body.organizationId,
								},
							],
						});
						if (!organization) {
							throw new APIError("BAD_REQUEST", {
								message: "You are not a member of the organization",
							});
						}
					}

					const existingProvider = await ctx.context.adapter.findOne({
						model: "ssoProvider",
						where: [
							{
								field: "providerId",
								value: body.providerId,
							},
						],
					});

					if (existingProvider) {
						ctx.context.logger.info(
							`SSO provider creation attempt with existing providerId: ${body.providerId}`,
						);
						throw new APIError("UNPROCESSABLE_ENTITY", {
							message: "SSO provider with this providerId already exists",
						});
					}

					const provider = await ctx.context.adapter.create<
						Record<string, any>,
						SSOProvider
					>({
						model: "ssoProvider",
						data: {
							issuer: body.issuer,
							domain: body.domain,
							oidcConfig: body.oidcConfig
								? JSON.stringify({
										issuer: body.issuer,
										clientId: body.oidcConfig.clientId,
										clientSecret: body.oidcConfig.clientSecret,
										authorizationEndpoint:
											body.oidcConfig.authorizationEndpoint,
										tokenEndpoint: body.oidcConfig.tokenEndpoint,
										tokenEndpointAuthentication:
											body.oidcConfig.tokenEndpointAuthentication,
										jwksEndpoint: body.oidcConfig.jwksEndpoint,
										pkce: body.oidcConfig.pkce,
										discoveryEndpoint:
											body.oidcConfig.discoveryEndpoint ||
											`${body.issuer}/.well-known/openid-configuration`,
										mapping: body.oidcConfig.mapping,
										scopes: body.oidcConfig.scopes,
										userInfoEndpoint: body.oidcConfig.userInfoEndpoint,
										overrideUserInfo:
											ctx.body.overrideUserInfo ||
											options?.defaultOverrideUserInfo ||
											false,
									})
								: null,
							samlConfig: body.samlConfig
								? JSON.stringify({
										issuer: body.issuer,
										entryPoint: body.samlConfig.entryPoint,
										cert: body.samlConfig.cert,
										callbackUrl: body.samlConfig.callbackUrl,
										audience: body.samlConfig.audience,
										idpMetadata: body.samlConfig.idpMetadata,
										spMetadata: body.samlConfig.spMetadata,
										wantAssertionsSigned: body.samlConfig.wantAssertionsSigned,
										signatureAlgorithm: body.samlConfig.signatureAlgorithm,
										digestAlgorithm: body.samlConfig.digestAlgorithm,
										identifierFormat: body.samlConfig.identifierFormat,
										privateKey: body.samlConfig.privateKey,
										decryptionPvk: body.samlConfig.decryptionPvk,
										additionalParams: body.samlConfig.additionalParams,
										mapping: body.samlConfig.mapping,
									})
								: null,
							organizationId: body.organizationId,
							userId: ctx.context.session.user.id,
							providerId: body.providerId,
						},
					});

					return ctx.json({
						...provider,
						oidcConfig: JSON.parse(
							provider.oidcConfig as unknown as string,
						) as OIDCConfig,
						samlConfig: JSON.parse(
							provider.samlConfig as unknown as string,
						) as SAMLConfig,
						redirectURI: `${ctx.context.baseURL}/sso/callback/${provider.providerId}`,
					});
				},
			),
			signInSSO: createAuthEndpoint(
				"/sign-in/sso",
				{
					method: "POST",
					body: z.object({
						email: z
							.string({})
							.meta({
								description:
									"The email address to sign in with. This is used to identify the issuer to sign in with. It's optional if the issuer is provided",
							})
							.optional(),
						organizationSlug: z
							.string({})
							.meta({
								description: "The slug of the organization to sign in with",
							})
							.optional(),
						providerId: z
							.string({})
							.meta({
								description:
									"The ID of the provider to sign in with. This can be provided instead of email or issuer",
							})
							.optional(),
						domain: z
							.string({})
							.meta({
								description: "The domain of the provider.",
							})
							.optional(),
						callbackURL: z.string({}).meta({
							description: "The URL to redirect to after login",
						}),
						errorCallbackURL: z
							.string({})
							.meta({
								description: "The URL to redirect to after login",
							})
							.optional(),
						newUserCallbackURL: z
							.string({})
							.meta({
								description:
									"The URL to redirect to after login if the user is new",
							})
							.optional(),
						scopes: z
							.array(z.string(), {})
							.meta({
								description: "Scopes to request from the provider.",
							})
							.optional(),
						loginHint: z
							.string({})
							.meta({
								description:
									"Login hint to send to the identity provider (e.g., email or identifier). If supported, will be sent as 'login_hint'.",
							})
							.optional(),
						requestSignUp: z
							.boolean({})
							.meta({
								description:
									"Explicitly request sign-up. Useful when disableImplicitSignUp is true for this provider",
							})
							.optional(),
						providerType: z.enum(["oidc", "saml"]).optional(),
					}),
					metadata: {
						openapi: {
							summary: "Sign in with SSO provider",
							description:
								"This endpoint is used to sign in with an SSO provider. It redirects to the provider's authorization URL",
							requestBody: {
								content: {
									"application/json": {
										schema: {
											type: "object",
											properties: {
												email: {
													type: "string",
													description:
														"The email address to sign in with. This is used to identify the issuer to sign in with. It's optional if the issuer is provided",
												},
												issuer: {
													type: "string",
													description:
														"The issuer identifier, this is the URL of the provider and can be used to verify the provider and identify the provider during login. It's optional if the email is provided",
												},
												providerId: {
													type: "string",
													description:
														"The ID of the provider to sign in with. This can be provided instead of email or issuer",
												},
												callbackURL: {
													type: "string",
													description: "The URL to redirect to after login",
												},
												errorCallbackURL: {
													type: "string",
													description: "The URL to redirect to after login",
												},
												newUserCallbackURL: {
													type: "string",
													description:
														"The URL to redirect to after login if the user is new",
												},
												loginHint: {
													type: "string",
													description:
														"Login hint to send to the identity provider (e.g., email or identifier). If supported, sent as 'login_hint'.",
												},
											},
											required: ["callbackURL"],
										},
									},
								},
							},
							responses: {
								"200": {
									description:
										"Authorization URL generated successfully for SSO sign-in",
									content: {
										"application/json": {
											schema: {
												type: "object",
												properties: {
													url: {
														type: "string",
														format: "uri",
														description:
															"The authorization URL to redirect the user to for SSO sign-in",
													},
													redirect: {
														type: "boolean",
														description:
															"Indicates that the client should redirect to the provided URL",
														enum: [true],
													},
												},
												required: ["url", "redirect"],
											},
										},
									},
								},
							},
						},
					},
				},
				async (ctx) => {
					const body = ctx.body;
					let { email, organizationSlug, providerId, domain } = body;
					if (
						!options?.defaultSSO?.length &&
						!email &&
						!organizationSlug &&
						!domain &&
						!providerId
					) {
						throw new APIError("BAD_REQUEST", {
							message:
								"email, organizationSlug, domain or providerId is required",
						});
					}
					domain = body.domain || email?.split("@")[1];
					let orgId = "";
					if (organizationSlug) {
						orgId = await ctx.context.adapter
							.findOne<{ id: string }>({
								model: "organization",
								where: [
									{
										field: "slug",
										value: organizationSlug,
									},
								],
							})
							.then((res) => {
								if (!res) {
									return "";
								}
								return res.id;
							});
					}
					let provider: SSOProvider | null = null;
					if (options?.defaultSSO?.length) {
						// Find matching default SSO provider by providerId
						const matchingDefault = providerId
							? options.defaultSSO.find(
									(defaultProvider) =>
										defaultProvider.providerId === providerId,
								)
							: options.defaultSSO.find(
									(defaultProvider) => defaultProvider.domain === domain,
								);

						if (matchingDefault) {
							provider = {
								issuer:
									matchingDefault.samlConfig?.issuer ||
									matchingDefault.oidcConfig?.issuer ||
									"",
								providerId: matchingDefault.providerId,
								userId: "default",
								oidcConfig: matchingDefault.oidcConfig,
								samlConfig: matchingDefault.samlConfig,
							};
						}
					}
					if (!providerId && !orgId && !domain) {
						throw new APIError("BAD_REQUEST", {
							message: "providerId, orgId or domain is required",
						});
					}
					// Try to find provider in database
					if (!provider) {
						provider = await ctx.context.adapter
							.findOne<SSOProvider>({
								model: "ssoProvider",
								where: [
									{
										field: providerId
											? "providerId"
											: orgId
												? "organizationId"
												: "domain",
										value: providerId || orgId || domain!,
									},
								],
							})
							.then((res) => {
								if (!res) {
									return null;
								}
								return {
									...res,
									oidcConfig: res.oidcConfig
										? safeJsonParse<OIDCConfig>(
												res.oidcConfig as unknown as string,
											) || undefined
										: undefined,
									samlConfig: res.samlConfig
										? safeJsonParse<SAMLConfig>(
												res.samlConfig as unknown as string,
											) || undefined
										: undefined,
								};
							});
					}

					if (!provider) {
						throw new APIError("NOT_FOUND", {
							message: "No provider found for the issuer",
						});
					}
					if (body.providerType) {
						if (body.providerType === "oidc" && !provider.oidcConfig) {
							throw new APIError("BAD_REQUEST", {
								message: "OIDC provider is not configured",
							});
						}
						if (body.providerType === "saml" && !provider.samlConfig) {
							throw new APIError("BAD_REQUEST", {
								message: "SAML provider is not configured",
							});
						}
					}
					if (provider.oidcConfig && body.providerType !== "saml") {
						const state = await generateState(ctx);
						const redirectURI = `${ctx.context.baseURL}/sso/callback/${provider.providerId}`;
						const authorizationURL = await createAuthorizationURL({
							id: provider.issuer,
							options: {
								clientId: provider.oidcConfig.clientId,
								clientSecret: provider.oidcConfig.clientSecret,
							},
							redirectURI,
							state: state.state,
							codeVerifier: provider.oidcConfig.pkce
								? state.codeVerifier
								: undefined,
							scopes: ctx.body.scopes ||
								provider.oidcConfig.scopes || [
									"openid",
									"email",
									"profile",
									"offline_access",
								],
<<<<<<< HEAD
							loginHint: ctx.body.loginHint || email,
=======
>>>>>>> c3acb352
							authorizationEndpoint: provider.oidcConfig.authorizationEndpoint!,
						});
						return ctx.json({
							url: authorizationURL.toString(),
							redirect: true,
						});
					}
					if (provider.samlConfig) {
						const parsedSamlConfig =
							typeof provider.samlConfig === "object"
								? provider.samlConfig
								: safeJsonParse<SAMLConfig>(
										provider.samlConfig as unknown as string,
									);
						if (!parsedSamlConfig) {
							throw new APIError("BAD_REQUEST", {
								message: "Invalid SAML configuration",
							});
						}
						const sp = saml.ServiceProvider({
							metadata: parsedSamlConfig.spMetadata.metadata,
							allowCreate: true,
						});

						const idp = saml.IdentityProvider({
							metadata: parsedSamlConfig.idpMetadata?.metadata,
							entityID: parsedSamlConfig.idpMetadata?.entityID,
							encryptCert: parsedSamlConfig.idpMetadata?.cert,
							singleSignOnService:
								parsedSamlConfig.idpMetadata?.singleSignOnService,
						});
						const loginRequest = sp.createLoginRequest(
							idp,
							"redirect",
						) as BindingContext & { entityEndpoint: string; type: string };
						if (!loginRequest) {
							throw new APIError("BAD_REQUEST", {
								message: "Invalid SAML request",
							});
						}
						return ctx.json({
							url: `${loginRequest.context}&RelayState=${encodeURIComponent(
								body.callbackURL,
							)}`,
							redirect: true,
						});
					}
					throw new APIError("BAD_REQUEST", {
						message: "Invalid SSO provider",
					});
				},
			),
			callbackSSO: createAuthEndpoint(
				"/sso/callback/:providerId",
				{
					method: "GET",
					query: z.object({
						code: z.string().optional(),
						state: z.string(),
						error: z.string().optional(),
						error_description: z.string().optional(),
					}),
					metadata: {
						isAction: false,
						openapi: {
							summary: "Callback URL for SSO provider",
							description:
								"This endpoint is used as the callback URL for SSO providers. It handles the authorization code and exchanges it for an access token",
							responses: {
								"302": {
									description: "Redirects to the callback URL",
								},
							},
						},
					},
				},
				async (ctx) => {
					const { code, state, error, error_description } = ctx.query;
					const stateData = await parseState(ctx);
					if (!stateData) {
						throw ctx.redirect(
							await ctx.context.getErrorURL({
								error: "invalid_state",
								ctx,
							}),
						);
					}
					const { callbackURL, errorURL, newUserURL, requestSignUp } =
						stateData;
					if (!code || error) {
						throw ctx.redirect(
							await ctx.context.getErrorURL({
								error: error || "invalid_code",
								description: error_description,
								ctx,
								defaultURL: errorURL || callbackURL,
							}),
						);
					}
					let provider: SSOProvider | null = null;
					if (options?.defaultSSO?.length) {
						const matchingDefault = options.defaultSSO.find(
							(defaultProvider) =>
								defaultProvider.providerId === ctx.params.providerId,
						);
						if (matchingDefault) {
							provider = {
								...matchingDefault,
								issuer: matchingDefault.oidcConfig?.issuer || "",
								userId: "default",
							};
						}
					}
					if (!provider) {
						provider = await ctx.context.adapter
							.findOne<{
								oidcConfig: string;
							}>({
								model: "ssoProvider",
								where: [
									{
										field: "providerId",
										value: ctx.params.providerId,
									},
								],
							})
							.then((res) => {
								if (!res) {
									return null;
								}
								return {
									...res,
									oidcConfig:
										safeJsonParse<OIDCConfig>(res.oidcConfig) || undefined,
								} as SSOProvider;
							});
					}
					if (!provider) {
						throw ctx.redirect(
							await ctx.context.getErrorURL({
								error: "invalid_provider",
								description: "provider not found",
								ctx,
								defaultURL: errorURL || callbackURL,
							}),
						);
					}
					let config = provider.oidcConfig;

					if (!config) {
						throw ctx.redirect(
							await ctx.context.getErrorURL({
								error: "invalid_provider",
								description: "provider not found",
								ctx,
								defaultURL: errorURL || callbackURL,
							}),
						);
					}

					const discovery = await betterFetch<{
						token_endpoint: string;
						userinfo_endpoint: string;
						token_endpoint_auth_method:
							| "client_secret_basic"
							| "client_secret_post";
					}>(config.discoveryEndpoint);

					if (discovery.data) {
						config = {
							tokenEndpoint: discovery.data.token_endpoint,
							tokenEndpointAuthentication:
								discovery.data.token_endpoint_auth_method,
							userInfoEndpoint: discovery.data.userinfo_endpoint,
							scopes: ["openid", "email", "profile", "offline_access"],
							...config,
						};
					}

					if (!config.tokenEndpoint) {
						throw ctx.redirect(
							await ctx.context.getErrorURL({
								error: "invalid_provider",
								description: "token_endpoint_not_found",
								ctx,
								defaultURL: errorURL || callbackURL,
							}),
						);
					}

					const tokenResponse = await validateAuthorizationCode({
						code,
						codeVerifier: config.pkce ? stateData.codeVerifier : undefined,
						redirectURI: `${ctx.context.baseURL}/sso/callback/${provider.providerId}`,
						options: {
							clientId: config.clientId,
							clientSecret: config.clientSecret,
						},
						tokenEndpoint: config.tokenEndpoint,
						authentication:
							config.tokenEndpointAuthentication === "client_secret_post"
								? "post"
								: "basic",
					}).catch(async (e) => {
						if (e instanceof BetterFetchError) {
							throw ctx.redirect(
								await ctx.context.getErrorURL({
									error: "invalid_provider",
									description: e.message,
									ctx,
									defaultURL: errorURL || callbackURL,
								}),
							);
						}
						return null;
					});
					if (!tokenResponse) {
						throw ctx.redirect(
							await ctx.context.getErrorURL({
								error: "invalid_provider",
								description: "token_response_not_found",
								ctx,
								defaultURL: errorURL || callbackURL,
							}),
						);
					}
					let userInfo: {
						id?: string;
						email?: string;
						name?: string;
						image?: string;
						emailVerified?: boolean;
						[key: string]: any;
					} | null = null;
					if (tokenResponse.idToken) {
						const idToken = decodeJwt(tokenResponse.idToken);
						if (!config.jwksEndpoint) {
							throw ctx.redirect(
								await ctx.context.getErrorURL({
									error: "invalid_provider",
									description: "jwks_endpoint_not_found",
									ctx,
									defaultURL: errorURL || callbackURL,
								}),
							);
						}
						const verified = await validateToken(
							tokenResponse.idToken,
							config.jwksEndpoint,
						).catch((e) => {
							ctx.context.logger.error(e);
							return null;
						});
						if (!verified) {
							throw ctx.redirect(
								await ctx.context.getErrorURL({
									error: "invalid_provider",
									description: "token_not_verified",
									ctx,
									defaultURL: errorURL || callbackURL,
								}),
							);
						}
						if (verified.payload.iss !== provider.issuer) {
							throw ctx.redirect(
								await ctx.context.getErrorURL({
									error: "invalid_provider",
									description: "issuer_mismatch",
									ctx,
									defaultURL: errorURL || callbackURL,
								}),
							);
						}

						const mapping = config.mapping || {};
						userInfo = {
							...Object.fromEntries(
								Object.entries(mapping.extraFields || {}).map(
									([key, value]) => [key, verified.payload[value]],
								),
							),
							id: idToken[mapping.id || "sub"],
							email: idToken[mapping.email || "email"],
							emailVerified: options?.trustEmailVerified
								? idToken[mapping.emailVerified || "email_verified"]
								: false,
							name: idToken[mapping.name || "name"],
							image: idToken[mapping.image || "picture"],
						} as {
							id?: string;
							email?: string;
							name?: string;
							image?: string;
							emailVerified?: boolean;
						};
					}

					if (!userInfo) {
						if (!config.userInfoEndpoint) {
							throw ctx.redirect(
								await ctx.context.getErrorURL({
									error: "invalid_provider",
									description: "user_info_endpoint_not_found",
									ctx,
									defaultURL: errorURL || callbackURL,
								}),
							);
						}
						const userInfoResponse = await betterFetch<{
							email?: string;
							name?: string;
							id?: string;
							image?: string;
							emailVerified?: boolean;
						}>(config.userInfoEndpoint, {
							headers: {
								Authorization: `Bearer ${tokenResponse.accessToken}`,
							},
						});
						if (userInfoResponse.error) {
							throw ctx.redirect(
								await ctx.context.getErrorURL({
									error: "invalid_provider",
									description: userInfoResponse.error.message,
									ctx,
									defaultURL: errorURL || callbackURL,
								}),
							);
						}
						userInfo = userInfoResponse.data;
					}

					if (!userInfo.email || !userInfo.id) {
						throw ctx.redirect(
							await ctx.context.getErrorURL({
								error: "invalid_provider",
								description: "missing_user_info",
								ctx,
								defaultURL: errorURL || callbackURL,
							}),
						);
					}
					const linked = await handleOAuthUserInfo(ctx, {
						userInfo: {
							email: userInfo.email,
							name: userInfo.name || userInfo.email,
							id: userInfo.id,
							image: userInfo.image,
							emailVerified: options?.trustEmailVerified
								? userInfo.emailVerified || false
								: false,
						},
						account: {
							idToken: tokenResponse.idToken,
							accessToken: tokenResponse.accessToken,
							refreshToken: tokenResponse.refreshToken,
							accountId: userInfo.id,
							providerId: provider.providerId,
							accessTokenExpiresAt: tokenResponse.accessTokenExpiresAt,
							refreshTokenExpiresAt: tokenResponse.refreshTokenExpiresAt,
							scope: tokenResponse.scopes?.join(","),
						},
						callbackURL,
						disableSignUp: options?.disableImplicitSignUp && !requestSignUp,
						overrideUserInfo: config.overrideUserInfo,
					});
					if (linked.error) {
						throw ctx.redirect(
							await ctx.context.getErrorURL({
								error: linked.error,
								ctx,
								defaultURL: errorURL || callbackURL,
							}),
						);
					}
					const { session, user } = linked.data!;

					if (options?.provisionUser) {
						await options.provisionUser({
							user,
							userInfo,
							token: tokenResponse,
							provider,
						});
					}
					if (
						provider.organizationId &&
						!options?.organizationProvisioning?.disabled
					) {
						const isOrgPluginEnabled = ctx.context.options.plugins?.find(
							(plugin) => plugin.id === "organization",
						);
						if (isOrgPluginEnabled) {
							const isAlreadyMember = await ctx.context.adapter.findOne({
								model: "member",
								where: [
									{ field: "organizationId", value: provider.organizationId },
									{ field: "userId", value: user.id },
								],
							});
							if (!isAlreadyMember) {
								const role = options?.organizationProvisioning?.getRole
									? await options.organizationProvisioning.getRole({
											user,
											userInfo,
											token: tokenResponse,
											provider,
										})
									: options?.organizationProvisioning?.defaultRole || "member";
								await ctx.context.adapter.create({
									model: "member",
									data: {
										organizationId: provider.organizationId,
										userId: user.id,
										role,
										createdAt: new Date(),
										updatedAt: new Date(),
									},
								});
							}
						}
					}
					await setSessionCookie(ctx, {
						session,
						user,
					});
					let toRedirectTo: string;
					try {
						const url = linked.isRegister
							? newUserURL || callbackURL
							: callbackURL;
						toRedirectTo = url.toString();
					} catch {
						toRedirectTo = linked.isRegister
							? newUserURL || callbackURL
							: callbackURL;
					}
					throw ctx.redirect(toRedirectTo);
				},
			),
			callbackSSOSAML: createAuthEndpoint(
				"/sso/saml2/callback/:providerId",
				{
					method: "POST",
					body: z.object({
						SAMLResponse: z.string(),
						RelayState: z.string().optional(),
					}),
					metadata: {
						isAction: false,
						openapi: {
							summary: "Callback URL for SAML provider",
							description:
								"This endpoint is used as the callback URL for SAML providers.",
							responses: {
								"302": {
									description: "Redirects to the callback URL",
								},
								"400": {
									description: "Invalid SAML response",
								},
								"401": {
									description: "Unauthorized - SAML authentication failed",
								},
							},
						},
					},
				},
				async (ctx) => {
					const { SAMLResponse, RelayState } = ctx.body;
					const { providerId } = ctx.params;
					let provider: SSOProvider | null = null;
					if (options?.defaultSSO?.length) {
						const matchingDefault = options.defaultSSO.find(
							(defaultProvider) => defaultProvider.providerId === providerId,
						);
						if (matchingDefault) {
							provider = {
								...matchingDefault,
								userId: "default",
								issuer: matchingDefault.samlConfig?.issuer || "",
							};
						}
					}
					if (!provider) {
						provider = await ctx.context.adapter
							.findOne<SSOProvider>({
								model: "ssoProvider",
								where: [{ field: "providerId", value: providerId }],
							})
							.then((res) => {
								if (!res) return null;
								return {
									...res,
									samlConfig: res.samlConfig
										? safeJsonParse<SAMLConfig>(
												res.samlConfig as unknown as string,
											) || undefined
										: undefined,
								};
							});
					}

					if (!provider) {
						throw new APIError("NOT_FOUND", {
							message: "No provider found for the given providerId",
						});
					}
					const parsedSamlConfig = safeJsonParse<SAMLConfig>(
						provider.samlConfig as unknown as string,
					);
					if (!parsedSamlConfig) {
						throw new APIError("BAD_REQUEST", {
							message: "Invalid SAML configuration",
						});
					}
					const idpData = parsedSamlConfig.idpMetadata;
					let idp: IdentityProvider | null = null;

					// Construct IDP with fallback to manual configuration
					if (!idpData?.metadata) {
						idp = saml.IdentityProvider({
							entityID: idpData?.entityID || parsedSamlConfig.issuer,
							singleSignOnService: [
								{
									Binding: "urn:oasis:names:tc:SAML:2.0:bindings:HTTP-Redirect",
									Location: parsedSamlConfig.entryPoint,
								},
							],
							signingCert: idpData?.cert || parsedSamlConfig.cert,
							wantAuthnRequestsSigned:
								parsedSamlConfig.wantAssertionsSigned || false,
							isAssertionEncrypted: idpData?.isAssertionEncrypted || false,
							encPrivateKey: idpData?.encPrivateKey,
							encPrivateKeyPass: idpData?.encPrivateKeyPass,
						});
					} else {
						idp = saml.IdentityProvider({
							metadata: idpData.metadata,
							privateKey: idpData.privateKey,
							privateKeyPass: idpData.privateKeyPass,
							isAssertionEncrypted: idpData.isAssertionEncrypted,
							encPrivateKey: idpData.encPrivateKey,
							encPrivateKeyPass: idpData.encPrivateKeyPass,
						});
					}

					// Construct SP with fallback to manual configuration
					const spData = parsedSamlConfig.spMetadata;
					const sp = saml.ServiceProvider({
						metadata: spData?.metadata,
						entityID: spData?.entityID || parsedSamlConfig.issuer,
						assertionConsumerService: spData?.metadata
							? undefined
							: [
									{
										Binding: "urn:oasis:names:tc:SAML:2.0:bindings:HTTP-POST",
										Location: parsedSamlConfig.callbackUrl,
									},
								],
						privateKey: spData?.privateKey || parsedSamlConfig.privateKey,
						privateKeyPass: spData?.privateKeyPass,
						isAssertionEncrypted: spData?.isAssertionEncrypted || false,
						encPrivateKey: spData?.encPrivateKey,
						encPrivateKeyPass: spData?.encPrivateKeyPass,
						wantMessageSigned: parsedSamlConfig.wantAssertionsSigned || false,
						nameIDFormat: parsedSamlConfig.identifierFormat
							? [parsedSamlConfig.identifierFormat]
							: undefined,
					});

					let parsedResponse: FlowResult;
					try {
						const decodedResponse = Buffer.from(
							SAMLResponse,
							"base64",
						).toString("utf-8");
<<<<<<< HEAD

						try {
							parsedResponse = await sp.parseLoginResponse(idp, "post", {
								body: {
									SAMLResponse,
									RelayState: RelayState || undefined,
								},
							});
						} catch (parseError) {
							const nameIDMatch = decodedResponse.match(
								/<saml2:NameID[^>]*>([^<]+)<\/saml2:NameID>/,
							);
							if (!nameIDMatch) throw parseError;
							parsedResponse = {
								extract: {
									nameID: nameIDMatch[1],
									attributes: { nameID: nameIDMatch[1] },
									sessionIndex: {},
									conditions: {},
								},
							} as FlowResult;
						}

=======

						try {
							parsedResponse = await sp.parseLoginResponse(idp, "post", {
								body: {
									SAMLResponse,
									RelayState: RelayState || undefined,
								},
							});
						} catch (parseError) {
							const nameIDMatch = decodedResponse.match(
								/<saml2:NameID[^>]*>([^<]+)<\/saml2:NameID>/,
							);
							if (!nameIDMatch) throw parseError;
							parsedResponse = {
								extract: {
									nameID: nameIDMatch[1],
									attributes: { nameID: nameIDMatch[1] },
									sessionIndex: {},
									conditions: {},
								},
							} as FlowResult;
						}

>>>>>>> c3acb352
						if (!parsedResponse?.extract) {
							throw new Error("Invalid SAML response structure");
						}
					} catch (error) {
						ctx.context.logger.error("SAML response validation failed", {
							error,
							decodedResponse: Buffer.from(SAMLResponse, "base64").toString(
								"utf-8",
							),
						});
						throw new APIError("BAD_REQUEST", {
							message: "Invalid SAML response",
							details: error instanceof Error ? error.message : String(error),
						});
					}

					const { extract } = parsedResponse!;
					const attributes = extract.attributes || {};
					const mapping = parsedSamlConfig.mapping ?? {};

					const userInfo = {
						...Object.fromEntries(
							Object.entries(mapping.extraFields || {}).map(([key, value]) => [
								key,
								attributes[value as string],
							]),
						),
						id: attributes[mapping.id || "nameID"] || extract.nameID,
						email: attributes[mapping.email || "email"] || extract.nameID,
						name:
							[
								attributes[mapping.firstName || "givenName"],
								attributes[mapping.lastName || "surname"],
							]
								.filter(Boolean)
								.join(" ") ||
							attributes[mapping.name || "displayName"] ||
							extract.nameID,
						emailVerified:
							options?.trustEmailVerified && mapping.emailVerified
								? ((attributes[mapping.emailVerified] || false) as boolean)
								: false,
					};
					if (!userInfo.id || !userInfo.email) {
						ctx.context.logger.error(
							"Missing essential user info from SAML response",
							{
								attributes: Object.keys(attributes),
								mapping,
								extractedId: userInfo.id,
								extractedEmail: userInfo.email,
							},
						);
						throw new APIError("BAD_REQUEST", {
							message: "Unable to extract user ID or email from SAML response",
						});
					}

					// Find or create user
					let user: User;
					const existingUser = await ctx.context.adapter.findOne<User>({
						model: "user",
						where: [
							{
								field: "email",
								value: userInfo.email,
							},
						],
					});
<<<<<<< HEAD

					if (existingUser) {
						user = existingUser;
					} else {
						user = await ctx.context.adapter.create({
							model: "user",
							data: {
								email: userInfo.email,
								name: userInfo.name,
								emailVerified: userInfo.emailVerified,
								createdAt: new Date(),
								updatedAt: new Date(),
							},
						});
					}

					// Create or update account link
					const account = await ctx.context.adapter.findOne<Account>({
						model: "account",
						where: [
							{ field: "userId", value: user.id },
							{ field: "providerId", value: provider.providerId },
							{ field: "accountId", value: userInfo.id },
						],
					});

					if (!account) {
						await ctx.context.adapter.create<Account>({
							model: "account",
							data: {
								userId: user.id,
								providerId: provider.providerId,
								accountId: userInfo.id,
								createdAt: new Date(),
								updatedAt: new Date(),
								accessToken: "",
								refreshToken: "",
							},
						});
					}

					// Run provision hooks
					if (options?.provisionUser) {
						await options.provisionUser({
							user: user as User & Record<string, any>,
							userInfo,
							provider,
						});
					}

					// Handle organization provisioning
					if (
						provider.organizationId &&
						!options?.organizationProvisioning?.disabled
					) {
						const isOrgPluginEnabled = ctx.context.options.plugins?.find(
							(plugin) => plugin.id === "organization",
						);
						if (isOrgPluginEnabled) {
							const isAlreadyMember = await ctx.context.adapter.findOne({
								model: "member",
								where: [
									{ field: "organizationId", value: provider.organizationId },
									{ field: "userId", value: user.id },
								],
							});
							if (!isAlreadyMember) {
								const role = options?.organizationProvisioning?.getRole
									? await options.organizationProvisioning.getRole({
											user,
											userInfo,
											provider,
										})
									: options?.organizationProvisioning?.defaultRole || "member";
								await ctx.context.adapter.create({
									model: "member",
									data: {
										organizationId: provider.organizationId,
										userId: user.id,
										role,
										createdAt: new Date(),
										updatedAt: new Date(),
									},
								});
							}
						}
					}

					// Create session and set cookie
					let session: Session =
						await ctx.context.internalAdapter.createSession(user.id, ctx);
					await setSessionCookie(ctx, { session, user });

					// Redirect to callback URL
					const callbackUrl =
						RelayState || parsedSamlConfig.callbackUrl || ctx.context.baseURL;
					throw ctx.redirect(callbackUrl);
				},
			),
			acsEndpoint: createAuthEndpoint(
				"/sso/saml2/sp/acs/:providerId",
				{
					method: "POST",
					params: z.object({
						providerId: z.string().optional(),
					}),
					body: z.object({
						SAMLResponse: z.string(),
						RelayState: z.string().optional(),
					}),
					metadata: {
						isAction: false,
						openapi: {
							summary: "SAML Assertion Consumer Service",
							description:
								"Handles SAML responses from IdP after successful authentication",
							responses: {
								"302": {
									description:
										"Redirects to the callback URL after successful authentication",
								},
							},
						},
					},
				},
				async (ctx) => {
					const { SAMLResponse, RelayState = "" } = ctx.body;
					const { providerId } = ctx.params;

					// If defaultSSO is configured, use it as the provider
					let provider: SSOProvider | null = null;

					if (options?.defaultSSO?.length) {
						// For ACS endpoint, we can use the first default provider or try to match by providerId
						const matchingDefault = providerId
							? options.defaultSSO.find(
									(defaultProvider) =>
										defaultProvider.providerId === providerId,
								)
							: options.defaultSSO[0]; // Use first default provider if no specific providerId

						if (matchingDefault) {
							provider = {
								issuer: matchingDefault.samlConfig?.issuer || "",
								providerId: matchingDefault.providerId,
								userId: "default",
								samlConfig: matchingDefault.samlConfig,
							};
						}
					} else {
						provider = await ctx.context.adapter
							.findOne<SSOProvider>({
								model: "ssoProvider",
								where: [
									{
										field: "providerId",
										value: providerId ?? "sso",
									},
								],
							})
							.then((res) => {
								if (!res) return null;
								return {
									...res,
									samlConfig: res.samlConfig
										? safeJsonParse<SAMLConfig>(
												res.samlConfig as unknown as string,
											) || undefined
										: undefined,
								};
							});
					}

					if (!provider?.samlConfig) {
						throw new APIError("NOT_FOUND", {
							message: "No SAML provider found",
						});
					}

					const parsedSamlConfig = provider.samlConfig;
					// Configure SP and IdP
					const sp = saml.ServiceProvider({
						entityID:
							parsedSamlConfig.spMetadata?.entityID || parsedSamlConfig.issuer,
						assertionConsumerService: [
							{
								Binding: "urn:oasis:names:tc:SAML:2.0:bindings:HTTP-POST",
								Location:
									parsedSamlConfig.callbackUrl ||
									`${ctx.context.baseURL}/sso/saml2/sp/acs/${providerId}`,
							},
						],
						wantMessageSigned: parsedSamlConfig.wantAssertionsSigned || false,
						metadata: parsedSamlConfig.spMetadata?.metadata,
						privateKey:
							parsedSamlConfig.spMetadata?.privateKey ||
							parsedSamlConfig.privateKey,
						privateKeyPass: parsedSamlConfig.spMetadata?.privateKeyPass,
						nameIDFormat: parsedSamlConfig.identifierFormat
							? [parsedSamlConfig.identifierFormat]
							: undefined,
					});

					// Update where we construct the IdP
					const idpData = parsedSamlConfig.idpMetadata;
					const idp = !idpData?.metadata
						? saml.IdentityProvider({
								entityID: idpData?.entityID || parsedSamlConfig.issuer,
								singleSignOnService: idpData?.singleSignOnService || [
									{
										Binding:
											"urn:oasis:names:tc:SAML:2.0:bindings:HTTP-Redirect",
										Location: parsedSamlConfig.entryPoint,
									},
								],
								signingCert: idpData?.cert || parsedSamlConfig.cert,
							})
						: saml.IdentityProvider({
								metadata: idpData.metadata,
							});

					// Parse and validate SAML response
					let parsedResponse: FlowResult;
					try {
						let decodedResponse = Buffer.from(SAMLResponse, "base64").toString(
							"utf-8",
						);

						// Patch the SAML response if status is missing or not success
						if (!decodedResponse.includes("StatusCode")) {
							// Insert a success status if missing
							const insertPoint = decodedResponse.indexOf("</saml2:Issuer>");
							if (insertPoint !== -1) {
								decodedResponse =
									decodedResponse.slice(0, insertPoint + 14) +
									'<saml2:Status><saml2:StatusCode Value="urn:oasis:names:tc:SAML:2.0:status:Success"/></saml2:Status>' +
									decodedResponse.slice(insertPoint + 14);
							}
						} else if (!decodedResponse.includes("saml2:Success")) {
							// Replace existing non-success status with success
							decodedResponse = decodedResponse.replace(
								/<saml2:StatusCode Value="[^"]+"/,
								'<saml2:StatusCode Value="urn:oasis:names:tc:SAML:2.0:status:Success"',
							);
						}

						try {
							parsedResponse = await sp.parseLoginResponse(idp, "post", {
								body: {
									SAMLResponse,
									RelayState: RelayState || undefined,
								},
							});
						} catch (parseError) {
							const nameIDMatch = decodedResponse.match(
								/<saml2:NameID[^>]*>([^<]+)<\/saml2:NameID>/,
							);
							// due to different spec. we have to make sure to handle that.
							if (!nameIDMatch) throw parseError;
							parsedResponse = {
								extract: {
									nameID: nameIDMatch[1],
									attributes: { nameID: nameIDMatch[1] },
									sessionIndex: {},
									conditions: {},
								},
							} as FlowResult;
						}

						if (!parsedResponse?.extract) {
							throw new Error("Invalid SAML response structure");
						}
					} catch (error) {
						ctx.context.logger.error("SAML response validation failed", {
							error,
							decodedResponse: Buffer.from(SAMLResponse, "base64").toString(
								"utf-8",
							),
						});
						throw new APIError("BAD_REQUEST", {
							message: "Invalid SAML response",
							details: error instanceof Error ? error.message : String(error),
						});
					}

					const { extract } = parsedResponse!;
					const attributes = extract.attributes || {};
					const mapping = parsedSamlConfig.mapping ?? {};

=======

					if (existingUser) {
						user = existingUser;
					} else {
						user = await ctx.context.adapter.create({
							model: "user",
							data: {
								email: userInfo.email,
								name: userInfo.name,
								emailVerified: userInfo.emailVerified,
								createdAt: new Date(),
								updatedAt: new Date(),
							},
						});
					}

					// Create or update account link
					const account = await ctx.context.adapter.findOne<Account>({
						model: "account",
						where: [
							{ field: "userId", value: user.id },
							{ field: "providerId", value: provider.providerId },
							{ field: "accountId", value: userInfo.id },
						],
					});

					if (!account) {
						await ctx.context.adapter.create<Account>({
							model: "account",
							data: {
								userId: user.id,
								providerId: provider.providerId,
								accountId: userInfo.id,
								createdAt: new Date(),
								updatedAt: new Date(),
								accessToken: "",
								refreshToken: "",
							},
						});
					}

					// Run provision hooks
					if (options?.provisionUser) {
						await options.provisionUser({
							user: user as User & Record<string, any>,
							userInfo,
							provider,
						});
					}

					// Handle organization provisioning
					if (
						provider.organizationId &&
						!options?.organizationProvisioning?.disabled
					) {
						const isOrgPluginEnabled = ctx.context.options.plugins?.find(
							(plugin) => plugin.id === "organization",
						);
						if (isOrgPluginEnabled) {
							const isAlreadyMember = await ctx.context.adapter.findOne({
								model: "member",
								where: [
									{ field: "organizationId", value: provider.organizationId },
									{ field: "userId", value: user.id },
								],
							});
							if (!isAlreadyMember) {
								const role = options?.organizationProvisioning?.getRole
									? await options.organizationProvisioning.getRole({
											user,
											userInfo,
											provider,
										})
									: options?.organizationProvisioning?.defaultRole || "member";
								await ctx.context.adapter.create({
									model: "member",
									data: {
										organizationId: provider.organizationId,
										userId: user.id,
										role,
										createdAt: new Date(),
										updatedAt: new Date(),
									},
								});
							}
						}
					}

					// Create session and set cookie
					let session: Session =
						await ctx.context.internalAdapter.createSession(user.id, ctx);
					await setSessionCookie(ctx, { session, user });

					// Redirect to callback URL
					const callbackUrl =
						RelayState || parsedSamlConfig.callbackUrl || ctx.context.baseURL;
					throw ctx.redirect(callbackUrl);
				},
			),
			acsEndpoint: createAuthEndpoint(
				"/sso/saml2/sp/acs/:providerId",
				{
					method: "POST",
					params: z.object({
						providerId: z.string().optional(),
					}),
					body: z.object({
						SAMLResponse: z.string(),
						RelayState: z.string().optional(),
					}),
					metadata: {
						isAction: false,
						openapi: {
							summary: "SAML Assertion Consumer Service",
							description:
								"Handles SAML responses from IdP after successful authentication",
							responses: {
								"302": {
									description:
										"Redirects to the callback URL after successful authentication",
								},
							},
						},
					},
				},
				async (ctx) => {
					const { SAMLResponse, RelayState = "" } = ctx.body;
					const { providerId } = ctx.params;

					// If defaultSSO is configured, use it as the provider
					let provider: SSOProvider | null = null;

					if (options?.defaultSSO?.length) {
						// For ACS endpoint, we can use the first default provider or try to match by providerId
						const matchingDefault = providerId
							? options.defaultSSO.find(
									(defaultProvider) =>
										defaultProvider.providerId === providerId,
								)
							: options.defaultSSO[0]; // Use first default provider if no specific providerId

						if (matchingDefault) {
							provider = {
								issuer: matchingDefault.samlConfig?.issuer || "",
								providerId: matchingDefault.providerId,
								userId: "default",
								samlConfig: matchingDefault.samlConfig,
							};
						}
					} else {
						provider = await ctx.context.adapter
							.findOne<SSOProvider>({
								model: "ssoProvider",
								where: [
									{
										field: "providerId",
										value: providerId ?? "sso",
									},
								],
							})
							.then((res) => {
								if (!res) return null;
								return {
									...res,
									samlConfig: res.samlConfig
										? safeJsonParse<SAMLConfig>(
												res.samlConfig as unknown as string,
											) || undefined
										: undefined,
								};
							});
					}

					if (!provider?.samlConfig) {
						throw new APIError("NOT_FOUND", {
							message: "No SAML provider found",
						});
					}

					const parsedSamlConfig = provider.samlConfig;
					// Configure SP and IdP
					const sp = saml.ServiceProvider({
						entityID:
							parsedSamlConfig.spMetadata?.entityID || parsedSamlConfig.issuer,
						assertionConsumerService: [
							{
								Binding: "urn:oasis:names:tc:SAML:2.0:bindings:HTTP-POST",
								Location:
									parsedSamlConfig.callbackUrl ||
									`${ctx.context.baseURL}/sso/saml2/sp/acs/${providerId}`,
							},
						],
						wantMessageSigned: parsedSamlConfig.wantAssertionsSigned || false,
						metadata: parsedSamlConfig.spMetadata?.metadata,
						privateKey:
							parsedSamlConfig.spMetadata?.privateKey ||
							parsedSamlConfig.privateKey,
						privateKeyPass: parsedSamlConfig.spMetadata?.privateKeyPass,
						nameIDFormat: parsedSamlConfig.identifierFormat
							? [parsedSamlConfig.identifierFormat]
							: undefined,
					});

					// Update where we construct the IdP
					const idpData = parsedSamlConfig.idpMetadata;
					const idp = !idpData?.metadata
						? saml.IdentityProvider({
								entityID: idpData?.entityID || parsedSamlConfig.issuer,
								singleSignOnService: idpData?.singleSignOnService || [
									{
										Binding:
											"urn:oasis:names:tc:SAML:2.0:bindings:HTTP-Redirect",
										Location: parsedSamlConfig.entryPoint,
									},
								],
								signingCert: idpData?.cert || parsedSamlConfig.cert,
							})
						: saml.IdentityProvider({
								metadata: idpData.metadata,
							});

					// Parse and validate SAML response
					let parsedResponse: FlowResult;
					try {
						let decodedResponse = Buffer.from(SAMLResponse, "base64").toString(
							"utf-8",
						);

						// Patch the SAML response if status is missing or not success
						if (!decodedResponse.includes("StatusCode")) {
							// Insert a success status if missing
							const insertPoint = decodedResponse.indexOf("</saml2:Issuer>");
							if (insertPoint !== -1) {
								decodedResponse =
									decodedResponse.slice(0, insertPoint + 14) +
									'<saml2:Status><saml2:StatusCode Value="urn:oasis:names:tc:SAML:2.0:status:Success"/></saml2:Status>' +
									decodedResponse.slice(insertPoint + 14);
							}
						} else if (!decodedResponse.includes("saml2:Success")) {
							// Replace existing non-success status with success
							decodedResponse = decodedResponse.replace(
								/<saml2:StatusCode Value="[^"]+"/,
								'<saml2:StatusCode Value="urn:oasis:names:tc:SAML:2.0:status:Success"',
							);
						}

						try {
							parsedResponse = await sp.parseLoginResponse(idp, "post", {
								body: {
									SAMLResponse,
									RelayState: RelayState || undefined,
								},
							});
						} catch (parseError) {
							const nameIDMatch = decodedResponse.match(
								/<saml2:NameID[^>]*>([^<]+)<\/saml2:NameID>/,
							);
							// due to different spec. we have to make sure to handle that.
							if (!nameIDMatch) throw parseError;
							parsedResponse = {
								extract: {
									nameID: nameIDMatch[1],
									attributes: { nameID: nameIDMatch[1] },
									sessionIndex: {},
									conditions: {},
								},
							} as FlowResult;
						}

						if (!parsedResponse?.extract) {
							throw new Error("Invalid SAML response structure");
						}
					} catch (error) {
						ctx.context.logger.error("SAML response validation failed", {
							error,
							decodedResponse: Buffer.from(SAMLResponse, "base64").toString(
								"utf-8",
							),
						});
						throw new APIError("BAD_REQUEST", {
							message: "Invalid SAML response",
							details: error instanceof Error ? error.message : String(error),
						});
					}

					const { extract } = parsedResponse!;
					const attributes = extract.attributes || {};
					const mapping = parsedSamlConfig.mapping ?? {};

>>>>>>> c3acb352
					const userInfo = {
						...Object.fromEntries(
							Object.entries(mapping.extraFields || {}).map(([key, value]) => [
								key,
								attributes[value as string],
							]),
						),
						id: attributes[mapping.id || "nameID"] || extract.nameID,
						email: attributes[mapping.email || "email"] || extract.nameID,
						name:
							[
								attributes[mapping.firstName || "givenName"],
								attributes[mapping.lastName || "surname"],
							]
								.filter(Boolean)
								.join(" ") ||
							attributes[mapping.name || "displayName"] ||
							extract.nameID,
						emailVerified:
							options?.trustEmailVerified && mapping.emailVerified
								? ((attributes[mapping.emailVerified] || false) as boolean)
								: false,
					};

					if (!userInfo.id || !userInfo.email) {
						ctx.context.logger.error(
							"Missing essential user info from SAML response",
							{
								attributes: Object.keys(attributes),
								mapping,
								extractedId: userInfo.id,
								extractedEmail: userInfo.email,
							},
						);
						throw new APIError("BAD_REQUEST", {
							message: "Unable to extract user ID or email from SAML response",
						});
					}

					// Find or create user
					let user: User;
					const existingUser = await ctx.context.adapter.findOne<User>({
						model: "user",
						where: [
							{
								field: "email",
								value: userInfo.email,
							},
						],
					});

					if (existingUser) {
						const account = await ctx.context.adapter.findOne<Account>({
							model: "account",
							where: [
								{ field: "userId", value: existingUser.id },
								{ field: "providerId", value: provider.providerId },
								{ field: "accountId", value: userInfo.id },
							],
						});
						if (!account) {
							const isTrustedProvider =
								ctx.context.options.account?.accountLinking?.trustedProviders?.includes(
									provider.providerId,
								);
							if (!isTrustedProvider) {
								throw ctx.redirect(
									`${parsedSamlConfig.callbackUrl}?error=account_not_found`,
								);
							}
							await ctx.context.adapter.create<Account>({
								model: "account",
								data: {
									userId: existingUser.id,
									providerId: provider.providerId,
									accountId: userInfo.id,
									createdAt: new Date(),
									updatedAt: new Date(),
									accessToken: "",
									refreshToken: "",
								},
							});
						}
						user = existingUser;
					} else {
						user = await ctx.context.adapter.create({
							model: "user",
							data: {
								email: userInfo.email,
								name: userInfo.name,
								emailVerified: options?.trustEmailVerified
									? userInfo.emailVerified || false
									: false,
								createdAt: new Date(),
								updatedAt: new Date(),
							},
						});
						await ctx.context.adapter.create<Account>({
							model: "account",
							data: {
								userId: user.id,
								providerId: provider.providerId,
								accountId: userInfo.id,
								accessToken: "",
								refreshToken: "",
								accessTokenExpiresAt: new Date(),
								refreshTokenExpiresAt: new Date(),
								scope: "",
								createdAt: new Date(),
								updatedAt: new Date(),
							},
						});
					}

					if (options?.provisionUser) {
						await options.provisionUser({
							user: user as User & Record<string, any>,
							userInfo,
							provider,
						});
					}

					if (
						provider.organizationId &&
						!options?.organizationProvisioning?.disabled
					) {
						const isOrgPluginEnabled = ctx.context.options.plugins?.find(
							(plugin) => plugin.id === "organization",
						);
						if (isOrgPluginEnabled) {
							const isAlreadyMember = await ctx.context.adapter.findOne({
								model: "member",
								where: [
									{ field: "organizationId", value: provider.organizationId },
									{ field: "userId", value: user.id },
								],
							});
							if (!isAlreadyMember) {
								const role = options?.organizationProvisioning?.getRole
									? await options.organizationProvisioning.getRole({
											user,
											userInfo,
											provider,
										})
									: options?.organizationProvisioning?.defaultRole || "member";
								await ctx.context.adapter.create({
									model: "member",
									data: {
										organizationId: provider.organizationId,
										userId: user.id,
										role,
										createdAt: new Date(),
										updatedAt: new Date(),
									},
								});
							}
						}
					}

					let session: Session =
						await ctx.context.internalAdapter.createSession(user.id, ctx);
					await setSessionCookie(ctx, { session, user });

					const callbackUrl =
						RelayState || parsedSamlConfig.callbackUrl || ctx.context.baseURL;
					throw ctx.redirect(callbackUrl);
				},
			),
		},
		schema: {
			ssoProvider: {
				fields: {
					issuer: {
						type: "string",
						required: true,
					},
					oidcConfig: {
						type: "string",
						required: false,
					},
					samlConfig: {
						type: "string",
						required: false,
					},
					userId: {
						type: "string",
						references: {
							model: "user",
							field: "id",
						},
					},
					providerId: {
						type: "string",
						required: true,
						unique: true,
					},
					organizationId: {
						type: "string",
						required: false,
					},
					domain: {
						type: "string",
						required: true,
					},
				},
			},
		},
	} satisfies BetterAuthPlugin;
};<|MERGE_RESOLUTION|>--- conflicted
+++ resolved
@@ -1158,10 +1158,6 @@
 									"profile",
 									"offline_access",
 								],
-<<<<<<< HEAD
-							loginHint: ctx.body.loginHint || email,
-=======
->>>>>>> c3acb352
 							authorizationEndpoint: provider.oidcConfig.authorizationEndpoint!,
 						});
 						return ctx.json({
@@ -1259,6 +1255,13 @@
 								ctx,
 								defaultURL: errorURL || callbackURL,
 							}),
+						);
+					}
+					let provider: SSOProvider | null = null;
+					if (options?.defaultSSO?.length) {
+						const matchingDefault = options.defaultSSO.find(
+							(defaultProvider) =>
+								defaultProvider.providerId === ctx.params.providerId,
 						);
 					}
 					let provider: SSOProvider | null = null;
@@ -1739,7 +1742,6 @@
 							SAMLResponse,
 							"base64",
 						).toString("utf-8");
-<<<<<<< HEAD
 
 						try {
 							parsedResponse = await sp.parseLoginResponse(idp, "post", {
@@ -1763,31 +1765,6 @@
 							} as FlowResult;
 						}
 
-=======
-
-						try {
-							parsedResponse = await sp.parseLoginResponse(idp, "post", {
-								body: {
-									SAMLResponse,
-									RelayState: RelayState || undefined,
-								},
-							});
-						} catch (parseError) {
-							const nameIDMatch = decodedResponse.match(
-								/<saml2:NameID[^>]*>([^<]+)<\/saml2:NameID>/,
-							);
-							if (!nameIDMatch) throw parseError;
-							parsedResponse = {
-								extract: {
-									nameID: nameIDMatch[1],
-									attributes: { nameID: nameIDMatch[1] },
-									sessionIndex: {},
-									conditions: {},
-								},
-							} as FlowResult;
-						}
-
->>>>>>> c3acb352
 						if (!parsedResponse?.extract) {
 							throw new Error("Invalid SAML response structure");
 						}
@@ -1857,7 +1834,6 @@
 							},
 						],
 					});
-<<<<<<< HEAD
 
 					if (existingUser) {
 						user = existingUser;
@@ -2147,297 +2123,6 @@
 					const attributes = extract.attributes || {};
 					const mapping = parsedSamlConfig.mapping ?? {};
 
-=======
-
-					if (existingUser) {
-						user = existingUser;
-					} else {
-						user = await ctx.context.adapter.create({
-							model: "user",
-							data: {
-								email: userInfo.email,
-								name: userInfo.name,
-								emailVerified: userInfo.emailVerified,
-								createdAt: new Date(),
-								updatedAt: new Date(),
-							},
-						});
-					}
-
-					// Create or update account link
-					const account = await ctx.context.adapter.findOne<Account>({
-						model: "account",
-						where: [
-							{ field: "userId", value: user.id },
-							{ field: "providerId", value: provider.providerId },
-							{ field: "accountId", value: userInfo.id },
-						],
-					});
-
-					if (!account) {
-						await ctx.context.adapter.create<Account>({
-							model: "account",
-							data: {
-								userId: user.id,
-								providerId: provider.providerId,
-								accountId: userInfo.id,
-								createdAt: new Date(),
-								updatedAt: new Date(),
-								accessToken: "",
-								refreshToken: "",
-							},
-						});
-					}
-
-					// Run provision hooks
-					if (options?.provisionUser) {
-						await options.provisionUser({
-							user: user as User & Record<string, any>,
-							userInfo,
-							provider,
-						});
-					}
-
-					// Handle organization provisioning
-					if (
-						provider.organizationId &&
-						!options?.organizationProvisioning?.disabled
-					) {
-						const isOrgPluginEnabled = ctx.context.options.plugins?.find(
-							(plugin) => plugin.id === "organization",
-						);
-						if (isOrgPluginEnabled) {
-							const isAlreadyMember = await ctx.context.adapter.findOne({
-								model: "member",
-								where: [
-									{ field: "organizationId", value: provider.organizationId },
-									{ field: "userId", value: user.id },
-								],
-							});
-							if (!isAlreadyMember) {
-								const role = options?.organizationProvisioning?.getRole
-									? await options.organizationProvisioning.getRole({
-											user,
-											userInfo,
-											provider,
-										})
-									: options?.organizationProvisioning?.defaultRole || "member";
-								await ctx.context.adapter.create({
-									model: "member",
-									data: {
-										organizationId: provider.organizationId,
-										userId: user.id,
-										role,
-										createdAt: new Date(),
-										updatedAt: new Date(),
-									},
-								});
-							}
-						}
-					}
-
-					// Create session and set cookie
-					let session: Session =
-						await ctx.context.internalAdapter.createSession(user.id, ctx);
-					await setSessionCookie(ctx, { session, user });
-
-					// Redirect to callback URL
-					const callbackUrl =
-						RelayState || parsedSamlConfig.callbackUrl || ctx.context.baseURL;
-					throw ctx.redirect(callbackUrl);
-				},
-			),
-			acsEndpoint: createAuthEndpoint(
-				"/sso/saml2/sp/acs/:providerId",
-				{
-					method: "POST",
-					params: z.object({
-						providerId: z.string().optional(),
-					}),
-					body: z.object({
-						SAMLResponse: z.string(),
-						RelayState: z.string().optional(),
-					}),
-					metadata: {
-						isAction: false,
-						openapi: {
-							summary: "SAML Assertion Consumer Service",
-							description:
-								"Handles SAML responses from IdP after successful authentication",
-							responses: {
-								"302": {
-									description:
-										"Redirects to the callback URL after successful authentication",
-								},
-							},
-						},
-					},
-				},
-				async (ctx) => {
-					const { SAMLResponse, RelayState = "" } = ctx.body;
-					const { providerId } = ctx.params;
-
-					// If defaultSSO is configured, use it as the provider
-					let provider: SSOProvider | null = null;
-
-					if (options?.defaultSSO?.length) {
-						// For ACS endpoint, we can use the first default provider or try to match by providerId
-						const matchingDefault = providerId
-							? options.defaultSSO.find(
-									(defaultProvider) =>
-										defaultProvider.providerId === providerId,
-								)
-							: options.defaultSSO[0]; // Use first default provider if no specific providerId
-
-						if (matchingDefault) {
-							provider = {
-								issuer: matchingDefault.samlConfig?.issuer || "",
-								providerId: matchingDefault.providerId,
-								userId: "default",
-								samlConfig: matchingDefault.samlConfig,
-							};
-						}
-					} else {
-						provider = await ctx.context.adapter
-							.findOne<SSOProvider>({
-								model: "ssoProvider",
-								where: [
-									{
-										field: "providerId",
-										value: providerId ?? "sso",
-									},
-								],
-							})
-							.then((res) => {
-								if (!res) return null;
-								return {
-									...res,
-									samlConfig: res.samlConfig
-										? safeJsonParse<SAMLConfig>(
-												res.samlConfig as unknown as string,
-											) || undefined
-										: undefined,
-								};
-							});
-					}
-
-					if (!provider?.samlConfig) {
-						throw new APIError("NOT_FOUND", {
-							message: "No SAML provider found",
-						});
-					}
-
-					const parsedSamlConfig = provider.samlConfig;
-					// Configure SP and IdP
-					const sp = saml.ServiceProvider({
-						entityID:
-							parsedSamlConfig.spMetadata?.entityID || parsedSamlConfig.issuer,
-						assertionConsumerService: [
-							{
-								Binding: "urn:oasis:names:tc:SAML:2.0:bindings:HTTP-POST",
-								Location:
-									parsedSamlConfig.callbackUrl ||
-									`${ctx.context.baseURL}/sso/saml2/sp/acs/${providerId}`,
-							},
-						],
-						wantMessageSigned: parsedSamlConfig.wantAssertionsSigned || false,
-						metadata: parsedSamlConfig.spMetadata?.metadata,
-						privateKey:
-							parsedSamlConfig.spMetadata?.privateKey ||
-							parsedSamlConfig.privateKey,
-						privateKeyPass: parsedSamlConfig.spMetadata?.privateKeyPass,
-						nameIDFormat: parsedSamlConfig.identifierFormat
-							? [parsedSamlConfig.identifierFormat]
-							: undefined,
-					});
-
-					// Update where we construct the IdP
-					const idpData = parsedSamlConfig.idpMetadata;
-					const idp = !idpData?.metadata
-						? saml.IdentityProvider({
-								entityID: idpData?.entityID || parsedSamlConfig.issuer,
-								singleSignOnService: idpData?.singleSignOnService || [
-									{
-										Binding:
-											"urn:oasis:names:tc:SAML:2.0:bindings:HTTP-Redirect",
-										Location: parsedSamlConfig.entryPoint,
-									},
-								],
-								signingCert: idpData?.cert || parsedSamlConfig.cert,
-							})
-						: saml.IdentityProvider({
-								metadata: idpData.metadata,
-							});
-
-					// Parse and validate SAML response
-					let parsedResponse: FlowResult;
-					try {
-						let decodedResponse = Buffer.from(SAMLResponse, "base64").toString(
-							"utf-8",
-						);
-
-						// Patch the SAML response if status is missing or not success
-						if (!decodedResponse.includes("StatusCode")) {
-							// Insert a success status if missing
-							const insertPoint = decodedResponse.indexOf("</saml2:Issuer>");
-							if (insertPoint !== -1) {
-								decodedResponse =
-									decodedResponse.slice(0, insertPoint + 14) +
-									'<saml2:Status><saml2:StatusCode Value="urn:oasis:names:tc:SAML:2.0:status:Success"/></saml2:Status>' +
-									decodedResponse.slice(insertPoint + 14);
-							}
-						} else if (!decodedResponse.includes("saml2:Success")) {
-							// Replace existing non-success status with success
-							decodedResponse = decodedResponse.replace(
-								/<saml2:StatusCode Value="[^"]+"/,
-								'<saml2:StatusCode Value="urn:oasis:names:tc:SAML:2.0:status:Success"',
-							);
-						}
-
-						try {
-							parsedResponse = await sp.parseLoginResponse(idp, "post", {
-								body: {
-									SAMLResponse,
-									RelayState: RelayState || undefined,
-								},
-							});
-						} catch (parseError) {
-							const nameIDMatch = decodedResponse.match(
-								/<saml2:NameID[^>]*>([^<]+)<\/saml2:NameID>/,
-							);
-							// due to different spec. we have to make sure to handle that.
-							if (!nameIDMatch) throw parseError;
-							parsedResponse = {
-								extract: {
-									nameID: nameIDMatch[1],
-									attributes: { nameID: nameIDMatch[1] },
-									sessionIndex: {},
-									conditions: {},
-								},
-							} as FlowResult;
-						}
-
-						if (!parsedResponse?.extract) {
-							throw new Error("Invalid SAML response structure");
-						}
-					} catch (error) {
-						ctx.context.logger.error("SAML response validation failed", {
-							error,
-							decodedResponse: Buffer.from(SAMLResponse, "base64").toString(
-								"utf-8",
-							),
-						});
-						throw new APIError("BAD_REQUEST", {
-							message: "Invalid SAML response",
-							details: error instanceof Error ? error.message : String(error),
-						});
-					}
-
-					const { extract } = parsedResponse!;
-					const attributes = extract.attributes || {};
-					const mapping = parsedSamlConfig.mapping ?? {};
-
->>>>>>> c3acb352
 					const userInfo = {
 						...Object.fromEntries(
 							Object.entries(mapping.extraFields || {}).map(([key, value]) => [

import { BetterFetchError, betterFetch } from "@better-fetch/fetch";
import type { User, Verification } from "better-auth";
import {
	createAuthorizationURL,
	generateState,
	HIDE_METADATA,
	parseState,
	validateAuthorizationCode,
	validateToken,
} from "better-auth";
import {
	APIError,
	createAuthEndpoint,
	getSessionFromCtx,
	sessionMiddleware,
} from "better-auth/api";
import { setSessionCookie } from "better-auth/cookies";
import { generateRandomString } from "better-auth/crypto";
import { handleOAuthUserInfo } from "better-auth/oauth2";
import { decodeJwt } from "jose";
import * as saml from "samlify";
import type { BindingContext } from "samlify/types/src/entity";
import type { IdentityProvider } from "samlify/types/src/entity-idp";
import type { FlowResult } from "samlify/types/src/flow";
import * as z from "zod/v4";
import type { AuthnRequestRecord } from "../authn-request-store";
import { DEFAULT_AUTHN_REQUEST_TTL_MS } from "../authn-request-store";
import { assignOrganizationFromProvider } from "../linking";
import type { HydratedOIDCConfig } from "../oidc";
import {
	DiscoveryError,
	discoverOIDCConfig,
	mapDiscoveryErrorToAPIError,
} from "../oidc";
<<<<<<< HEAD
import { generateRelayState, parseRelayState } from "../saml-state";
=======
import { validateSAMLAlgorithms } from "../saml";
>>>>>>> 63b961a5
import type { OIDCConfig, SAMLConfig, SSOOptions, SSOProvider } from "../types";
import { safeJsonParse, validateEmailDomain } from "../utils";

const AUTHN_REQUEST_KEY_PREFIX = "saml-authn-request:";

/** Default clock skew tolerance: 5 minutes */
export const DEFAULT_CLOCK_SKEW_MS = 5 * 60 * 1000;

export interface TimestampValidationOptions {
	clockSkew?: number;
	requireTimestamps?: boolean;
	logger?: {
		warn: (message: string, data?: Record<string, unknown>) => void;
	};
}

/** Conditions extracted from SAML assertion */
export interface SAMLConditions {
	notBefore?: string;
	notOnOrAfter?: string;
}

/**
 * Validates SAML assertion timestamp conditions (NotBefore/NotOnOrAfter).
 * Prevents acceptance of expired or future-dated assertions.
 * @throws {APIError} If timestamps are invalid, expired, or not yet valid
 */
export function validateSAMLTimestamp(
	conditions: SAMLConditions | undefined,
	options: TimestampValidationOptions = {},
): void {
	const clockSkew = options.clockSkew ?? DEFAULT_CLOCK_SKEW_MS;
	const hasTimestamps = conditions?.notBefore || conditions?.notOnOrAfter;

	if (!hasTimestamps) {
		if (options.requireTimestamps) {
			throw new APIError("BAD_REQUEST", {
				message: "SAML assertion missing required timestamp conditions",
				details:
					"Assertions must include NotBefore and/or NotOnOrAfter conditions",
			});
		}
		// Log warning for missing timestamps when not required
		options.logger?.warn(
			"SAML assertion accepted without timestamp conditions",
			{ hasConditions: !!conditions },
		);
		return;
	}

	const now = Date.now();

	if (conditions?.notBefore) {
		const notBeforeTime = new Date(conditions.notBefore).getTime();
		if (Number.isNaN(notBeforeTime)) {
			throw new APIError("BAD_REQUEST", {
				message: "SAML assertion has invalid NotBefore timestamp",
				details: `Unable to parse NotBefore value: ${conditions.notBefore}`,
			});
		}
		if (now < notBeforeTime - clockSkew) {
			throw new APIError("BAD_REQUEST", {
				message: "SAML assertion is not yet valid",
				details: `Current time is before NotBefore (with ${clockSkew}ms clock skew tolerance)`,
			});
		}
	}

	if (conditions?.notOnOrAfter) {
		const notOnOrAfterTime = new Date(conditions.notOnOrAfter).getTime();
		if (Number.isNaN(notOnOrAfterTime)) {
			throw new APIError("BAD_REQUEST", {
				message: "SAML assertion has invalid NotOnOrAfter timestamp",
				details: `Unable to parse NotOnOrAfter value: ${conditions.notOnOrAfter}`,
			});
		}
		if (now > notOnOrAfterTime + clockSkew) {
			throw new APIError("BAD_REQUEST", {
				message: "SAML assertion has expired",
				details: `Current time is after NotOnOrAfter (with ${clockSkew}ms clock skew tolerance)`,
			});
		}
	}
}

const spMetadataQuerySchema = z.object({
	providerId: z.string(),
	format: z.enum(["xml", "json"]).default("xml"),
});

type RelayState = Awaited<ReturnType<typeof parseRelayState>>;

export const spMetadata = () => {
	return createAuthEndpoint(
		"/sso/saml2/sp/metadata",
		{
			method: "GET",
			query: spMetadataQuerySchema,
			metadata: {
				openapi: {
					operationId: "getSSOServiceProviderMetadata",
					summary: "Get Service Provider metadata",
					description: "Returns the SAML metadata for the Service Provider",
					responses: {
						"200": {
							description: "SAML metadata in XML format",
						},
					},
				},
			},
		},
		async (ctx) => {
			const provider = await ctx.context.adapter.findOne<{
				id: string;
				samlConfig: string;
			}>({
				model: "ssoProvider",
				where: [
					{
						field: "providerId",
						value: ctx.query.providerId,
					},
				],
			});
			if (!provider) {
				throw new APIError("NOT_FOUND", {
					message: "No provider found for the given providerId",
				});
			}

			const parsedSamlConfig = safeJsonParse<SAMLConfig>(provider.samlConfig);
			if (!parsedSamlConfig) {
				throw new APIError("BAD_REQUEST", {
					message: "Invalid SAML configuration",
				});
			}
			const sp = parsedSamlConfig.spMetadata.metadata
				? saml.ServiceProvider({
						metadata: parsedSamlConfig.spMetadata.metadata,
					})
				: saml.SPMetadata({
						entityID:
							parsedSamlConfig.spMetadata?.entityID || parsedSamlConfig.issuer,
						assertionConsumerService: [
							{
								Binding: "urn:oasis:names:tc:SAML:2.0:bindings:HTTP-POST",
								Location:
									parsedSamlConfig.callbackUrl ||
									`${ctx.context.baseURL}/sso/saml2/sp/acs/${provider.id}`,
							},
						],
						wantMessageSigned: parsedSamlConfig.wantAssertionsSigned || false,
						nameIDFormat: parsedSamlConfig.identifierFormat
							? [parsedSamlConfig.identifierFormat]
							: undefined,
					});
			return new Response(sp.getMetadata(), {
				headers: {
					"Content-Type": "application/xml",
				},
			});
		},
	);
};

const ssoProviderBodySchema = z.object({
	providerId: z.string({}).meta({
		description:
			"The ID of the provider. This is used to identify the provider during login and callback",
	}),
	issuer: z.string({}).meta({
		description: "The issuer of the provider",
	}),
	domain: z.string({}).meta({
		description: "The domain of the provider. This is used for email matching",
	}),
	oidcConfig: z
		.object({
			clientId: z.string({}).meta({
				description: "The client ID",
			}),
			clientSecret: z.string({}).meta({
				description: "The client secret",
			}),
			authorizationEndpoint: z
				.string({})
				.meta({
					description: "The authorization endpoint",
				})
				.optional(),
			tokenEndpoint: z
				.string({})
				.meta({
					description: "The token endpoint",
				})
				.optional(),
			userInfoEndpoint: z
				.string({})
				.meta({
					description: "The user info endpoint",
				})
				.optional(),
			tokenEndpointAuthentication: z
				.enum(["client_secret_post", "client_secret_basic"])
				.optional(),
			jwksEndpoint: z
				.string({})
				.meta({
					description: "The JWKS endpoint",
				})
				.optional(),
			discoveryEndpoint: z.string().optional(),
			skipDiscovery: z
				.boolean()
				.meta({
					description:
						"Skip OIDC discovery during registration. When true, you must provide authorizationEndpoint, tokenEndpoint, and jwksEndpoint manually.",
				})
				.optional(),
			scopes: z
				.array(z.string(), {})
				.meta({
					description:
						"The scopes to request. Defaults to ['openid', 'email', 'profile', 'offline_access']",
				})
				.optional(),
			pkce: z
				.boolean({})
				.meta({
					description: "Whether to use PKCE for the authorization flow",
				})
				.default(true)
				.optional(),
			mapping: z
				.object({
					id: z.string({}).meta({
						description: "Field mapping for user ID (defaults to 'sub')",
					}),
					email: z.string({}).meta({
						description: "Field mapping for email (defaults to 'email')",
					}),
					emailVerified: z
						.string({})
						.meta({
							description:
								"Field mapping for email verification (defaults to 'email_verified')",
						})
						.optional(),
					name: z.string({}).meta({
						description: "Field mapping for name (defaults to 'name')",
					}),
					image: z
						.string({})
						.meta({
							description: "Field mapping for image (defaults to 'picture')",
						})
						.optional(),
					extraFields: z.record(z.string(), z.any()).optional(),
				})
				.optional(),
		})
		.optional(),
	samlConfig: z
		.object({
			entryPoint: z.string({}).meta({
				description: "The entry point of the provider",
			}),
			cert: z.string({}).meta({
				description: "The certificate of the provider",
			}),
			callbackUrl: z.string({}).meta({
				description: "The callback URL of the provider",
			}),
			audience: z.string().optional(),
			idpMetadata: z
				.object({
					metadata: z.string().optional(),
					entityID: z.string().optional(),
					cert: z.string().optional(),
					privateKey: z.string().optional(),
					privateKeyPass: z.string().optional(),
					isAssertionEncrypted: z.boolean().optional(),
					encPrivateKey: z.string().optional(),
					encPrivateKeyPass: z.string().optional(),
					singleSignOnService: z
						.array(
							z.object({
								Binding: z.string().meta({
									description: "The binding type for the SSO service",
								}),
								Location: z.string().meta({
									description: "The URL for the SSO service",
								}),
							}),
						)
						.optional()
						.meta({
							description: "Single Sign-On service configuration",
						}),
				})
				.optional(),
			spMetadata: z.object({
				metadata: z.string().optional(),
				entityID: z.string().optional(),
				binding: z.string().optional(),
				privateKey: z.string().optional(),
				privateKeyPass: z.string().optional(),
				isAssertionEncrypted: z.boolean().optional(),
				encPrivateKey: z.string().optional(),
				encPrivateKeyPass: z.string().optional(),
			}),
			wantAssertionsSigned: z.boolean().optional(),
			signatureAlgorithm: z.string().optional(),
			digestAlgorithm: z.string().optional(),
			identifierFormat: z.string().optional(),
			privateKey: z.string().optional(),
			decryptionPvk: z.string().optional(),
			additionalParams: z.record(z.string(), z.any()).optional(),
			mapping: z
				.object({
					id: z.string({}).meta({
						description: "Field mapping for user ID (defaults to 'nameID')",
					}),
					email: z.string({}).meta({
						description: "Field mapping for email (defaults to 'email')",
					}),
					emailVerified: z
						.string({})
						.meta({
							description: "Field mapping for email verification",
						})
						.optional(),
					name: z.string({}).meta({
						description: "Field mapping for name (defaults to 'displayName')",
					}),
					firstName: z
						.string({})
						.meta({
							description:
								"Field mapping for first name (defaults to 'givenName')",
						})
						.optional(),
					lastName: z
						.string({})
						.meta({
							description:
								"Field mapping for last name (defaults to 'surname')",
						})
						.optional(),
					extraFields: z.record(z.string(), z.any()).optional(),
				})
				.optional(),
		})
		.optional(),
	organizationId: z
		.string({})
		.meta({
			description:
				"If organization plugin is enabled, the organization id to link the provider to",
		})
		.optional(),
	overrideUserInfo: z
		.boolean({})
		.meta({
			description:
				"Override user info with the provider info. Defaults to false",
		})
		.default(false)
		.optional(),
});

export const registerSSOProvider = <O extends SSOOptions>(options: O) => {
	return createAuthEndpoint(
		"/sso/register",
		{
			method: "POST",
			body: ssoProviderBodySchema,
			use: [sessionMiddleware],
			metadata: {
				openapi: {
					operationId: "registerSSOProvider",
					summary: "Register an OIDC provider",
					description:
						"This endpoint is used to register an OIDC provider. This is used to configure the provider and link it to an organization",
					responses: {
						"200": {
							description: "OIDC provider created successfully",
							content: {
								"application/json": {
									schema: {
										type: "object",
										properties: {
											issuer: {
												type: "string",
												format: "uri",
												description: "The issuer URL of the provider",
											},
											domain: {
												type: "string",
												description:
													"The domain of the provider, used for email matching",
											},
											domainVerified: {
												type: "boolean",
												description:
													"A boolean indicating whether the domain has been verified or not",
											},
											domainVerificationToken: {
												type: "string",
												description:
													"Domain verification token. It can be used to prove ownership over the SSO domain",
											},
											oidcConfig: {
												type: "object",
												properties: {
													issuer: {
														type: "string",
														format: "uri",
														description: "The issuer URL of the provider",
													},
													pkce: {
														type: "boolean",
														description:
															"Whether PKCE is enabled for the authorization flow",
													},
													clientId: {
														type: "string",
														description: "The client ID for the provider",
													},
													clientSecret: {
														type: "string",
														description: "The client secret for the provider",
													},
													authorizationEndpoint: {
														type: "string",
														format: "uri",
														nullable: true,
														description: "The authorization endpoint URL",
													},
													discoveryEndpoint: {
														type: "string",
														format: "uri",
														description: "The discovery endpoint URL",
													},
													userInfoEndpoint: {
														type: "string",
														format: "uri",
														nullable: true,
														description: "The user info endpoint URL",
													},
													scopes: {
														type: "array",
														items: { type: "string" },
														nullable: true,
														description:
															"The scopes requested from the provider",
													},
													tokenEndpoint: {
														type: "string",
														format: "uri",
														nullable: true,
														description: "The token endpoint URL",
													},
													tokenEndpointAuthentication: {
														type: "string",
														enum: ["client_secret_post", "client_secret_basic"],
														nullable: true,
														description:
															"Authentication method for the token endpoint",
													},
													jwksEndpoint: {
														type: "string",
														format: "uri",
														nullable: true,
														description: "The JWKS endpoint URL",
													},
													mapping: {
														type: "object",
														nullable: true,
														properties: {
															id: {
																type: "string",
																description:
																	"Field mapping for user ID (defaults to 'sub')",
															},
															email: {
																type: "string",
																description:
																	"Field mapping for email (defaults to 'email')",
															},
															emailVerified: {
																type: "string",
																nullable: true,
																description:
																	"Field mapping for email verification (defaults to 'email_verified')",
															},
															name: {
																type: "string",
																description:
																	"Field mapping for name (defaults to 'name')",
															},
															image: {
																type: "string",
																nullable: true,
																description:
																	"Field mapping for image (defaults to 'picture')",
															},
															extraFields: {
																type: "object",
																additionalProperties: { type: "string" },
																nullable: true,
																description: "Additional field mappings",
															},
														},
														required: ["id", "email", "name"],
													},
												},
												required: [
													"issuer",
													"pkce",
													"clientId",
													"clientSecret",
													"discoveryEndpoint",
												],
												description: "OIDC configuration for the provider",
											},
											organizationId: {
												type: "string",
												nullable: true,
												description: "ID of the linked organization, if any",
											},
											userId: {
												type: "string",
												description:
													"ID of the user who registered the provider",
											},
											providerId: {
												type: "string",
												description: "Unique identifier for the provider",
											},
											redirectURI: {
												type: "string",
												format: "uri",
												description:
													"The redirect URI for the provider callback",
											},
										},
										required: [
											"issuer",
											"domain",
											"oidcConfig",
											"userId",
											"providerId",
											"redirectURI",
										],
									},
								},
							},
						},
					},
				},
			},
		},
		async (ctx) => {
			const user = ctx.context.session?.user;
			if (!user) {
				throw new APIError("UNAUTHORIZED");
			}

			const limit =
				typeof options?.providersLimit === "function"
					? await options.providersLimit(user)
					: (options?.providersLimit ?? 10);

			if (!limit) {
				throw new APIError("FORBIDDEN", {
					message: "SSO provider registration is disabled",
				});
			}

			const providers = await ctx.context.adapter.findMany({
				model: "ssoProvider",
				where: [{ field: "userId", value: user.id }],
			});

			if (providers.length >= limit) {
				throw new APIError("FORBIDDEN", {
					message: "You have reached the maximum number of SSO providers",
				});
			}

			const body = ctx.body;
			const issuerValidator = z.string().url();
			if (issuerValidator.safeParse(body.issuer).error) {
				throw new APIError("BAD_REQUEST", {
					message: "Invalid issuer. Must be a valid URL",
				});
			}
			if (ctx.body.organizationId) {
				const organization = await ctx.context.adapter.findOne({
					model: "member",
					where: [
						{
							field: "userId",
							value: user.id,
						},
						{
							field: "organizationId",
							value: ctx.body.organizationId,
						},
					],
				});
				if (!organization) {
					throw new APIError("BAD_REQUEST", {
						message: "You are not a member of the organization",
					});
				}
			}

			const existingProvider = await ctx.context.adapter.findOne({
				model: "ssoProvider",
				where: [
					{
						field: "providerId",
						value: body.providerId,
					},
				],
			});

			if (existingProvider) {
				ctx.context.logger.info(
					`SSO provider creation attempt with existing providerId: ${body.providerId}`,
				);
				throw new APIError("UNPROCESSABLE_ENTITY", {
					message: "SSO provider with this providerId already exists",
				});
			}

			let hydratedOIDCConfig: HydratedOIDCConfig | null = null;
			if (body.oidcConfig && !body.oidcConfig.skipDiscovery) {
				try {
					hydratedOIDCConfig = await discoverOIDCConfig({
						issuer: body.issuer,
						existingConfig: {
							discoveryEndpoint: body.oidcConfig.discoveryEndpoint,
							authorizationEndpoint: body.oidcConfig.authorizationEndpoint,
							tokenEndpoint: body.oidcConfig.tokenEndpoint,
							jwksEndpoint: body.oidcConfig.jwksEndpoint,
							userInfoEndpoint: body.oidcConfig.userInfoEndpoint,
							tokenEndpointAuthentication:
								body.oidcConfig.tokenEndpointAuthentication,
						},
						isTrustedOrigin: ctx.context.isTrustedOrigin,
					});
				} catch (error) {
					if (error instanceof DiscoveryError) {
						throw mapDiscoveryErrorToAPIError(error);
					}
					throw error;
				}
			}

			const buildOIDCConfig = () => {
				if (!body.oidcConfig) return null;

				if (body.oidcConfig.skipDiscovery) {
					return JSON.stringify({
						issuer: body.issuer,
						clientId: body.oidcConfig.clientId,
						clientSecret: body.oidcConfig.clientSecret,
						authorizationEndpoint: body.oidcConfig.authorizationEndpoint,
						tokenEndpoint: body.oidcConfig.tokenEndpoint,
						tokenEndpointAuthentication:
							body.oidcConfig.tokenEndpointAuthentication ||
							"client_secret_basic",
						jwksEndpoint: body.oidcConfig.jwksEndpoint,
						pkce: body.oidcConfig.pkce,
						discoveryEndpoint:
							body.oidcConfig.discoveryEndpoint ||
							`${body.issuer}/.well-known/openid-configuration`,
						mapping: body.oidcConfig.mapping,
						scopes: body.oidcConfig.scopes,
						userInfoEndpoint: body.oidcConfig.userInfoEndpoint,
						overrideUserInfo:
							ctx.body.overrideUserInfo ||
							options?.defaultOverrideUserInfo ||
							false,
					});
				}

				if (!hydratedOIDCConfig) return null;

				return JSON.stringify({
					issuer: hydratedOIDCConfig.issuer,
					clientId: body.oidcConfig.clientId,
					clientSecret: body.oidcConfig.clientSecret,
					authorizationEndpoint: hydratedOIDCConfig.authorizationEndpoint,
					tokenEndpoint: hydratedOIDCConfig.tokenEndpoint,
					tokenEndpointAuthentication:
						hydratedOIDCConfig.tokenEndpointAuthentication,
					jwksEndpoint: hydratedOIDCConfig.jwksEndpoint,
					pkce: body.oidcConfig.pkce,
					discoveryEndpoint: hydratedOIDCConfig.discoveryEndpoint,
					mapping: body.oidcConfig.mapping,
					scopes: body.oidcConfig.scopes,
					userInfoEndpoint: hydratedOIDCConfig.userInfoEndpoint,
					overrideUserInfo:
						ctx.body.overrideUserInfo ||
						options?.defaultOverrideUserInfo ||
						false,
				});
			};

			const provider = await ctx.context.adapter.create<
				Record<string, any>,
				SSOProvider<O>
			>({
				model: "ssoProvider",
				data: {
					issuer: body.issuer,
					domain: body.domain,
					domainVerified: false,
					oidcConfig: buildOIDCConfig(),
					samlConfig: body.samlConfig
						? JSON.stringify({
								issuer: body.issuer,
								entryPoint: body.samlConfig.entryPoint,
								cert: body.samlConfig.cert,
								callbackUrl: body.samlConfig.callbackUrl,
								audience: body.samlConfig.audience,
								idpMetadata: body.samlConfig.idpMetadata,
								spMetadata: body.samlConfig.spMetadata,
								wantAssertionsSigned: body.samlConfig.wantAssertionsSigned,
								signatureAlgorithm: body.samlConfig.signatureAlgorithm,
								digestAlgorithm: body.samlConfig.digestAlgorithm,
								identifierFormat: body.samlConfig.identifierFormat,
								privateKey: body.samlConfig.privateKey,
								decryptionPvk: body.samlConfig.decryptionPvk,
								additionalParams: body.samlConfig.additionalParams,
								mapping: body.samlConfig.mapping,
							})
						: null,
					organizationId: body.organizationId,
					userId: ctx.context.session.user.id,
					providerId: body.providerId,
				},
			});

			let domainVerificationToken: string | undefined;
			let domainVerified: boolean | undefined;

			if (options?.domainVerification?.enabled) {
				domainVerified = false;
				domainVerificationToken = generateRandomString(24);

				await ctx.context.adapter.create<Verification>({
					model: "verification",
					data: {
						identifier: options.domainVerification?.tokenPrefix
							? `${options.domainVerification?.tokenPrefix}-${provider.providerId}`
							: `better-auth-token-${provider.providerId}`,
						createdAt: new Date(),
						updatedAt: new Date(),
						value: domainVerificationToken,
						expiresAt: new Date(Date.now() + 3600 * 24 * 7 * 1000), // 1 week
					},
				});
			}

			type SSOProviderReturn = O["domainVerification"] extends { enabled: true }
				? {
						domainVerified: boolean;
						domainVerificationToken: string;
					} & SSOProvider<O>
				: SSOProvider<O>;

			return ctx.json({
				...provider,
				oidcConfig: safeJsonParse<OIDCConfig>(
					provider.oidcConfig as unknown as string,
				),
				samlConfig: safeJsonParse<SAMLConfig>(
					provider.samlConfig as unknown as string,
				),
				redirectURI: `${ctx.context.baseURL}/sso/callback/${provider.providerId}`,
				...(options?.domainVerification?.enabled ? { domainVerified } : {}),
				...(options?.domainVerification?.enabled
					? { domainVerificationToken }
					: {}),
			} as unknown as SSOProviderReturn);
		},
	);
};

const signInSSOBodySchema = z.object({
	email: z
		.string({})
		.meta({
			description:
				"The email address to sign in with. This is used to identify the issuer to sign in with. It's optional if the issuer is provided",
		})
		.optional(),
	organizationSlug: z
		.string({})
		.meta({
			description: "The slug of the organization to sign in with",
		})
		.optional(),
	providerId: z
		.string({})
		.meta({
			description:
				"The ID of the provider to sign in with. This can be provided instead of email or issuer",
		})
		.optional(),
	domain: z
		.string({})
		.meta({
			description: "The domain of the provider.",
		})
		.optional(),
	callbackURL: z.string({}).meta({
		description: "The URL to redirect to after login",
	}),
	errorCallbackURL: z
		.string({})
		.meta({
			description: "The URL to redirect to after login",
		})
		.optional(),
	newUserCallbackURL: z
		.string({})
		.meta({
			description: "The URL to redirect to after login if the user is new",
		})
		.optional(),
	scopes: z
		.array(z.string(), {})
		.meta({
			description: "Scopes to request from the provider.",
		})
		.optional(),
	loginHint: z
		.string({})
		.meta({
			description:
				"Login hint to send to the identity provider (e.g., email or identifier). If supported, will be sent as 'login_hint'.",
		})
		.optional(),
	requestSignUp: z
		.boolean({})
		.meta({
			description:
				"Explicitly request sign-up. Useful when disableImplicitSignUp is true for this provider",
		})
		.optional(),
	providerType: z.enum(["oidc", "saml"]).optional(),
});

export const signInSSO = (options?: SSOOptions) => {
	return createAuthEndpoint(
		"/sign-in/sso",
		{
			method: "POST",
			body: signInSSOBodySchema,
			metadata: {
				openapi: {
					operationId: "signInWithSSO",
					summary: "Sign in with SSO provider",
					description:
						"This endpoint is used to sign in with an SSO provider. It redirects to the provider's authorization URL",
					requestBody: {
						content: {
							"application/json": {
								schema: {
									type: "object",
									properties: {
										email: {
											type: "string",
											description:
												"The email address to sign in with. This is used to identify the issuer to sign in with. It's optional if the issuer is provided",
										},
										issuer: {
											type: "string",
											description:
												"The issuer identifier, this is the URL of the provider and can be used to verify the provider and identify the provider during login. It's optional if the email is provided",
										},
										providerId: {
											type: "string",
											description:
												"The ID of the provider to sign in with. This can be provided instead of email or issuer",
										},
										callbackURL: {
											type: "string",
											description: "The URL to redirect to after login",
										},
										errorCallbackURL: {
											type: "string",
											description: "The URL to redirect to after login",
										},
										newUserCallbackURL: {
											type: "string",
											description:
												"The URL to redirect to after login if the user is new",
										},
										loginHint: {
											type: "string",
											description:
												"Login hint to send to the identity provider (e.g., email or identifier). If supported, sent as 'login_hint'.",
										},
									},
									required: ["callbackURL"],
								},
							},
						},
					},
					responses: {
						"200": {
							description:
								"Authorization URL generated successfully for SSO sign-in",
							content: {
								"application/json": {
									schema: {
										type: "object",
										properties: {
											url: {
												type: "string",
												format: "uri",
												description:
													"The authorization URL to redirect the user to for SSO sign-in",
											},
											redirect: {
												type: "boolean",
												description:
													"Indicates that the client should redirect to the provided URL",
												enum: [true],
											},
										},
										required: ["url", "redirect"],
									},
								},
							},
						},
					},
				},
			},
		},
		async (ctx) => {
			const body = ctx.body;
			let { email, organizationSlug, providerId, domain } = body;
			if (
				!options?.defaultSSO?.length &&
				!email &&
				!organizationSlug &&
				!domain &&
				!providerId
			) {
				throw new APIError("BAD_REQUEST", {
					message: "email, organizationSlug, domain or providerId is required",
				});
			}
			domain = body.domain || email?.split("@")[1];
			let orgId = "";
			if (organizationSlug) {
				orgId = await ctx.context.adapter
					.findOne<{ id: string }>({
						model: "organization",
						where: [
							{
								field: "slug",
								value: organizationSlug,
							},
						],
					})
					.then((res) => {
						if (!res) {
							return "";
						}
						return res.id;
					});
			}
			let provider: SSOProvider<SSOOptions> | null = null;
			if (options?.defaultSSO?.length) {
				// Find matching default SSO provider by providerId
				const matchingDefault = providerId
					? options.defaultSSO.find(
							(defaultProvider) => defaultProvider.providerId === providerId,
						)
					: options.defaultSSO.find(
							(defaultProvider) => defaultProvider.domain === domain,
						);

				if (matchingDefault) {
					provider = {
						issuer:
							matchingDefault.samlConfig?.issuer ||
							matchingDefault.oidcConfig?.issuer ||
							"",
						providerId: matchingDefault.providerId,
						userId: "default",
						oidcConfig: matchingDefault.oidcConfig,
						samlConfig: matchingDefault.samlConfig,
						domain: matchingDefault.domain,
						...(options.domainVerification?.enabled
							? { domainVerified: true }
							: {}),
					} as SSOProvider<SSOOptions>;
				}
			}
			if (!providerId && !orgId && !domain) {
				throw new APIError("BAD_REQUEST", {
					message: "providerId, orgId or domain is required",
				});
			}
			// Try to find provider in database
			if (!provider) {
				provider = await ctx.context.adapter
					.findOne<SSOProvider<SSOOptions>>({
						model: "ssoProvider",
						where: [
							{
								field: providerId
									? "providerId"
									: orgId
										? "organizationId"
										: "domain",
								value: providerId || orgId || domain!,
							},
						],
					})
					.then((res) => {
						if (!res) {
							return null;
						}
						return {
							...res,
							oidcConfig: res.oidcConfig
								? safeJsonParse<OIDCConfig>(
										res.oidcConfig as unknown as string,
									) || undefined
								: undefined,
							samlConfig: res.samlConfig
								? safeJsonParse<SAMLConfig>(
										res.samlConfig as unknown as string,
									) || undefined
								: undefined,
						};
					});
			}

			if (!provider) {
				throw new APIError("NOT_FOUND", {
					message: "No provider found for the issuer",
				});
			}

			if (body.providerType) {
				if (body.providerType === "oidc" && !provider.oidcConfig) {
					throw new APIError("BAD_REQUEST", {
						message: "OIDC provider is not configured",
					});
				}
				if (body.providerType === "saml" && !provider.samlConfig) {
					throw new APIError("BAD_REQUEST", {
						message: "SAML provider is not configured",
					});
				}
			}

			if (
				options?.domainVerification?.enabled &&
				!("domainVerified" in provider && provider.domainVerified)
			) {
				throw new APIError("UNAUTHORIZED", {
					message: "Provider domain has not been verified",
				});
			}

			if (provider.oidcConfig && body.providerType !== "saml") {
				let finalAuthUrl = provider.oidcConfig.authorizationEndpoint;
				if (!finalAuthUrl && provider.oidcConfig.discoveryEndpoint) {
					const discovery = await betterFetch<{
						authorization_endpoint: string;
					}>(provider.oidcConfig.discoveryEndpoint, {
						method: "GET",
					});
					if (discovery.data) {
						finalAuthUrl = discovery.data.authorization_endpoint;
					}
				}
				if (!finalAuthUrl) {
					throw new APIError("BAD_REQUEST", {
						message: "Invalid OIDC configuration. Authorization URL not found.",
					});
				}
				const state = await generateState(ctx, undefined, false);
				const redirectURI = `${ctx.context.baseURL}/sso/callback/${provider.providerId}`;
				const authorizationURL = await createAuthorizationURL({
					id: provider.issuer,
					options: {
						clientId: provider.oidcConfig.clientId,
						clientSecret: provider.oidcConfig.clientSecret,
					},
					redirectURI,
					state: state.state,
					codeVerifier: provider.oidcConfig.pkce
						? state.codeVerifier
						: undefined,
					scopes: ctx.body.scopes ||
						provider.oidcConfig.scopes || [
							"openid",
							"email",
							"profile",
							"offline_access",
						],
					loginHint: ctx.body.loginHint || email,
					authorizationEndpoint: finalAuthUrl,
				});
				return ctx.json({
					url: authorizationURL.toString(),
					redirect: true,
				});
			}
			if (provider.samlConfig) {
				const parsedSamlConfig =
					typeof provider.samlConfig === "object"
						? provider.samlConfig
						: safeJsonParse<SAMLConfig>(
								provider.samlConfig as unknown as string,
							);
				if (!parsedSamlConfig) {
					throw new APIError("BAD_REQUEST", {
						message: "Invalid SAML configuration",
					});
				}

				let metadata = parsedSamlConfig.spMetadata.metadata;

				if (!metadata) {
					metadata =
						saml
							.SPMetadata({
								entityID:
									parsedSamlConfig.spMetadata?.entityID ||
									parsedSamlConfig.issuer,
								assertionConsumerService: [
									{
										Binding: "urn:oasis:names:tc:SAML:2.0:bindings:HTTP-POST",
										Location:
											parsedSamlConfig.callbackUrl ||
											`${ctx.context.baseURL}/sso/saml2/sp/acs/${provider.providerId}`,
									},
								],
								wantMessageSigned:
									parsedSamlConfig.wantAssertionsSigned || false,
								nameIDFormat: parsedSamlConfig.identifierFormat
									? [parsedSamlConfig.identifierFormat]
									: undefined,
							})
							.getMetadata() || "";
				}

				const sp = saml.ServiceProvider({
					metadata: metadata,
					allowCreate: true,
				});

				const idp = saml.IdentityProvider({
					metadata: parsedSamlConfig.idpMetadata?.metadata,
					entityID: parsedSamlConfig.idpMetadata?.entityID,
					encryptCert: parsedSamlConfig.idpMetadata?.cert,
					singleSignOnService:
						parsedSamlConfig.idpMetadata?.singleSignOnService,
				});
				const loginRequest = sp.createLoginRequest(
					idp,
					"redirect",
				) as BindingContext & {
					entityEndpoint: string;
					type: string;
					id: string;
				};
				if (!loginRequest) {
					throw new APIError("BAD_REQUEST", {
						message: "Invalid SAML request",
					});
				}

				const { state: relayState } = await generateRelayState(
					ctx,
					undefined,
					false,
				);

				const shouldSaveRequest =
					loginRequest.id &&
					(options?.saml?.authnRequestStore ||
						options?.saml?.enableInResponseToValidation);
				if (shouldSaveRequest) {
					const ttl = options?.saml?.requestTTL ?? DEFAULT_AUTHN_REQUEST_TTL_MS;
					const record: AuthnRequestRecord = {
						id: loginRequest.id,
						providerId: provider.providerId,
						createdAt: Date.now(),
						expiresAt: Date.now() + ttl,
					};
					if (options?.saml?.authnRequestStore) {
						await options.saml.authnRequestStore.save(record);
					} else {
						await ctx.context.internalAdapter.createVerificationValue({
							identifier: `${AUTHN_REQUEST_KEY_PREFIX}${record.id}`,
							value: JSON.stringify(record),
							expiresAt: new Date(record.expiresAt),
						});
					}
				}

				return ctx.json({
					url: `${loginRequest.context}&RelayState=${encodeURIComponent(relayState)}`,
					redirect: true,
				});
			}
			throw new APIError("BAD_REQUEST", {
				message: "Invalid SSO provider",
			});
		},
	);
};

const callbackSSOQuerySchema = z.object({
	code: z.string().optional(),
	state: z.string(),
	error: z.string().optional(),
	error_description: z.string().optional(),
});

export const callbackSSO = (options?: SSOOptions) => {
	return createAuthEndpoint(
		"/sso/callback/:providerId",
		{
			method: "GET",
			query: callbackSSOQuerySchema,
			allowedMediaTypes: [
				"application/x-www-form-urlencoded",
				"application/json",
			],
			metadata: {
				...HIDE_METADATA,
				openapi: {
					operationId: "handleSSOCallback",
					summary: "Callback URL for SSO provider",
					description:
						"This endpoint is used as the callback URL for SSO providers. It handles the authorization code and exchanges it for an access token",
					responses: {
						"302": {
							description: "Redirects to the callback URL",
						},
					},
				},
			},
		},
		async (ctx) => {
			const { code, error, error_description } = ctx.query;
			const stateData = await parseState(ctx);
			if (!stateData) {
				const errorURL =
					ctx.context.options.onAPIError?.errorURL ||
					`${ctx.context.baseURL}/error`;
				throw ctx.redirect(`${errorURL}?error=invalid_state`);
			}
			const { callbackURL, errorURL, newUserURL, requestSignUp } = stateData;
			if (!code || error) {
				throw ctx.redirect(
					`${
						errorURL || callbackURL
					}?error=${error}&error_description=${error_description}`,
				);
			}
			let provider: SSOProvider<SSOOptions> | null = null;
			if (options?.defaultSSO?.length) {
				const matchingDefault = options.defaultSSO.find(
					(defaultProvider) =>
						defaultProvider.providerId === ctx.params.providerId,
				);
				if (matchingDefault) {
					provider = {
						...matchingDefault,
						issuer: matchingDefault.oidcConfig?.issuer || "",
						userId: "default",
						...(options.domainVerification?.enabled
							? { domainVerified: true }
							: {}),
					} as SSOProvider<SSOOptions>;
				}
			}
			if (!provider) {
				provider = await ctx.context.adapter
					.findOne<{
						oidcConfig: string;
					}>({
						model: "ssoProvider",
						where: [
							{
								field: "providerId",
								value: ctx.params.providerId,
							},
						],
					})
					.then((res) => {
						if (!res) {
							return null;
						}
						return {
							...res,
							oidcConfig:
								safeJsonParse<OIDCConfig>(res.oidcConfig) || undefined,
						} as SSOProvider<SSOOptions>;
					});
			}
			if (!provider) {
				throw ctx.redirect(
					`${
						errorURL || callbackURL
					}/error?error=invalid_provider&error_description=provider not found`,
				);
			}

			if (
				options?.domainVerification?.enabled &&
				!("domainVerified" in provider && provider.domainVerified)
			) {
				throw new APIError("UNAUTHORIZED", {
					message: "Provider domain has not been verified",
				});
			}

			let config = provider.oidcConfig;

			if (!config) {
				throw ctx.redirect(
					`${
						errorURL || callbackURL
					}/error?error=invalid_provider&error_description=provider not found`,
				);
			}

			const discovery = await betterFetch<{
				token_endpoint: string;
				userinfo_endpoint: string;
				token_endpoint_auth_method:
					| "client_secret_basic"
					| "client_secret_post";
			}>(config.discoveryEndpoint);

			if (discovery.data) {
				config = {
					tokenEndpoint: discovery.data.token_endpoint,
					tokenEndpointAuthentication:
						discovery.data.token_endpoint_auth_method,
					userInfoEndpoint: discovery.data.userinfo_endpoint,
					scopes: ["openid", "email", "profile", "offline_access"],
					...config,
				};
			}

			if (!config.tokenEndpoint) {
				throw ctx.redirect(
					`${
						errorURL || callbackURL
					}/error?error=invalid_provider&error_description=token_endpoint_not_found`,
				);
			}

			const tokenResponse = await validateAuthorizationCode({
				code,
				codeVerifier: config.pkce ? stateData.codeVerifier : undefined,
				redirectURI: `${ctx.context.baseURL}/sso/callback/${provider.providerId}`,
				options: {
					clientId: config.clientId,
					clientSecret: config.clientSecret,
				},
				tokenEndpoint: config.tokenEndpoint,
				authentication:
					config.tokenEndpointAuthentication === "client_secret_post"
						? "post"
						: "basic",
			}).catch((e) => {
				if (e instanceof BetterFetchError) {
					throw ctx.redirect(
						`${
							errorURL || callbackURL
						}?error=invalid_provider&error_description=${e.message}`,
					);
				}
				return null;
			});
			if (!tokenResponse) {
				throw ctx.redirect(
					`${
						errorURL || callbackURL
					}/error?error=invalid_provider&error_description=token_response_not_found`,
				);
			}
			let userInfo: {
				id?: string;
				email?: string;
				name?: string;
				image?: string;
				emailVerified?: boolean;
				[key: string]: any;
			} | null = null;
			if (tokenResponse.idToken) {
				const idToken = decodeJwt(tokenResponse.idToken);
				if (!config.jwksEndpoint) {
					throw ctx.redirect(
						`${
							errorURL || callbackURL
						}/error?error=invalid_provider&error_description=jwks_endpoint_not_found`,
					);
				}
				const verified = await validateToken(
					tokenResponse.idToken,
					config.jwksEndpoint,
				).catch((e) => {
					ctx.context.logger.error(e);
					return null;
				});
				if (!verified) {
					throw ctx.redirect(
						`${
							errorURL || callbackURL
						}/error?error=invalid_provider&error_description=token_not_verified`,
					);
				}
				if (verified.payload.iss !== provider.issuer) {
					throw ctx.redirect(
						`${
							errorURL || callbackURL
						}/error?error=invalid_provider&error_description=issuer_mismatch`,
					);
				}

				const mapping = config.mapping || {};
				userInfo = {
					...Object.fromEntries(
						Object.entries(mapping.extraFields || {}).map(([key, value]) => [
							key,
							verified.payload[value],
						]),
					),
					id: idToken[mapping.id || "sub"],
					email: idToken[mapping.email || "email"],
					emailVerified: options?.trustEmailVerified
						? idToken[mapping.emailVerified || "email_verified"]
						: false,
					name: idToken[mapping.name || "name"],
					image: idToken[mapping.image || "picture"],
				} as {
					id?: string;
					email?: string;
					name?: string;
					image?: string;
					emailVerified?: boolean;
				};
			}

			if (!userInfo) {
				if (!config.userInfoEndpoint) {
					throw ctx.redirect(
						`${
							errorURL || callbackURL
						}/error?error=invalid_provider&error_description=user_info_endpoint_not_found`,
					);
				}
				const userInfoResponse = await betterFetch<{
					email?: string;
					name?: string;
					id?: string;
					image?: string;
					emailVerified?: boolean;
				}>(config.userInfoEndpoint, {
					headers: {
						Authorization: `Bearer ${tokenResponse.accessToken}`,
					},
				});
				if (userInfoResponse.error) {
					throw ctx.redirect(
						`${
							errorURL || callbackURL
						}/error?error=invalid_provider&error_description=${
							userInfoResponse.error.message
						}`,
					);
				}
				userInfo = userInfoResponse.data;
			}

			if (!userInfo.email || !userInfo.id) {
				throw ctx.redirect(
					`${
						errorURL || callbackURL
					}/error?error=invalid_provider&error_description=missing_user_info`,
				);
			}
			const isTrustedProvider =
				"domainVerified" in provider &&
				(provider as { domainVerified?: boolean }).domainVerified === true &&
				validateEmailDomain(userInfo.email, provider.domain);

			const linked = await handleOAuthUserInfo(ctx, {
				userInfo: {
					email: userInfo.email,
					name: userInfo.name || userInfo.email,
					id: userInfo.id,
					image: userInfo.image,
					emailVerified: options?.trustEmailVerified
						? userInfo.emailVerified || false
						: false,
				},
				account: {
					idToken: tokenResponse.idToken,
					accessToken: tokenResponse.accessToken,
					refreshToken: tokenResponse.refreshToken,
					accountId: userInfo.id,
					providerId: provider.providerId,
					accessTokenExpiresAt: tokenResponse.accessTokenExpiresAt,
					refreshTokenExpiresAt: tokenResponse.refreshTokenExpiresAt,
					scope: tokenResponse.scopes?.join(","),
				},
				callbackURL,
				disableSignUp: options?.disableImplicitSignUp && !requestSignUp,
				overrideUserInfo: config.overrideUserInfo,
				isTrustedProvider,
			});
			if (linked.error) {
				throw ctx.redirect(
					`${errorURL || callbackURL}/error?error=${linked.error}`,
				);
			}
			const { session, user } = linked.data!;

			if (options?.provisionUser) {
				await options.provisionUser({
					user,
					userInfo,
					token: tokenResponse,
					provider,
				});
			}

			await assignOrganizationFromProvider(ctx as any, {
				user,
				profile: {
					providerType: "oidc",
					providerId: provider.providerId,
					accountId: userInfo.id,
					email: userInfo.email,
					emailVerified: Boolean(userInfo.emailVerified),
					rawAttributes: userInfo,
				},
				provider,
				token: tokenResponse,
				provisioningOptions: options?.organizationProvisioning,
			});

			await setSessionCookie(ctx, {
				session,
				user,
			});
			let toRedirectTo: string;
			try {
				const url = linked.isRegister ? newUserURL || callbackURL : callbackURL;
				toRedirectTo = url.toString();
			} catch {
				toRedirectTo = linked.isRegister
					? newUserURL || callbackURL
					: callbackURL;
			}
			throw ctx.redirect(toRedirectTo);
		},
	);
};

const callbackSSOSAMLBodySchema = z.object({
	SAMLResponse: z.string(),
	RelayState: z.string().optional(),
});

/**
 * Validates and returns a safe redirect URL.
 * - Prevents open redirect attacks by validating against trusted origins
 * - Prevents redirect loops by checking if URL points to callback route
 * - Falls back to appOrigin if URL is invalid or unsafe
 */
const getSafeRedirectUrl = (
	url: string | undefined,
	callbackPath: string,
	appOrigin: string,
	isTrustedOrigin: (
		url: string,
		settings?: { allowRelativePaths: boolean },
	) => boolean,
): string => {
	if (!url) {
		return appOrigin;
	}

	if (url.startsWith("/") && !url.startsWith("//")) {
		try {
			const absoluteUrl = new URL(url, appOrigin);
			if (absoluteUrl.origin !== appOrigin) {
				return appOrigin;
			}
			const callbackPathname = new URL(callbackPath).pathname;
			if (absoluteUrl.pathname === callbackPathname) {
				return appOrigin;
			}
		} catch {
			return appOrigin;
		}
		return url;
	}

	if (!isTrustedOrigin(url, { allowRelativePaths: false })) {
		return appOrigin;
	}

	try {
		const callbackPathname = new URL(callbackPath).pathname;
		const urlPathname = new URL(url).pathname;
		if (urlPathname === callbackPathname) {
			return appOrigin;
		}
	} catch {
		if (url === callbackPath || url.startsWith(`${callbackPath}?`)) {
			return appOrigin;
		}
	}

	return url;
};

export const callbackSSOSAML = (options?: SSOOptions) => {
	return createAuthEndpoint(
		"/sso/saml2/callback/:providerId",
		{
			method: ["GET", "POST"],
			body: callbackSSOSAMLBodySchema.optional(),
			query: z
				.object({
					RelayState: z.string().optional(),
				})
				.optional(),
			metadata: {
				...HIDE_METADATA,
				allowedMediaTypes: [
					"application/x-www-form-urlencoded",
					"application/json",
				],
				openapi: {
					operationId: "handleSAMLCallback",
					summary: "Callback URL for SAML provider",
					description:
						"This endpoint is used as the callback URL for SAML providers. Supports both GET and POST methods for IdP-initiated and SP-initiated flows.",
					responses: {
						"302": {
							description: "Redirects to the callback URL",
						},
						"400": {
							description: "Invalid SAML response",
						},
						"401": {
							description: "Unauthorized - SAML authentication failed",
						},
					},
				},
			},
		},
		async (ctx) => {
			const { providerId } = ctx.params;
			const appOrigin = new URL(ctx.context.baseURL).origin;
			const errorURL =
				ctx.context.options.onAPIError?.errorURL || `${appOrigin}/error`;
			const currentCallbackPath = `${ctx.context.baseURL}/sso/saml2/callback/${providerId}`;

			if (ctx.method === "GET") {
				const session = await getSessionFromCtx(ctx);

				if (!session?.session) {
					throw ctx.redirect(`${errorURL}?error=invalid_request`);
				}

				const relayState = ctx.query?.RelayState as string | undefined;
				const safeRedirectUrl = getSafeRedirectUrl(
					relayState,
					currentCallbackPath,
					appOrigin,
					ctx.context.isTrustedOrigin,
				);

				throw ctx.redirect(safeRedirectUrl);
			}

			if (!ctx.body) {
				throw new APIError("BAD_REQUEST", {
					message: "SAMLResponse is required for POST requests",
				});
			}

			const { SAMLResponse } = ctx.body;

			let relayState: RelayState | null = null;
			if (ctx.body.RelayState) {
				try {
					relayState = await parseRelayState(ctx);
				} catch {
					relayState = null;
				}
			}
			let provider: SSOProvider<SSOOptions> | null = null;
			if (options?.defaultSSO?.length) {
				const matchingDefault = options.defaultSSO.find(
					(defaultProvider) => defaultProvider.providerId === providerId,
				);
				if (matchingDefault) {
					provider = {
						...matchingDefault,
						userId: "default",
						issuer: matchingDefault.samlConfig?.issuer || "",
						...(options.domainVerification?.enabled
							? { domainVerified: true }
							: {}),
					} as SSOProvider<SSOOptions>;
				}
			}
			if (!provider) {
				provider = await ctx.context.adapter
					.findOne<SSOProvider<SSOOptions>>({
						model: "ssoProvider",
						where: [{ field: "providerId", value: providerId }],
					})
					.then((res) => {
						if (!res) return null;
						return {
							...res,
							samlConfig: res.samlConfig
								? safeJsonParse<SAMLConfig>(
										res.samlConfig as unknown as string,
									) || undefined
								: undefined,
						};
					});
			}

			if (!provider) {
				throw new APIError("NOT_FOUND", {
					message: "No provider found for the given providerId",
				});
			}

			if (
				options?.domainVerification?.enabled &&
				!("domainVerified" in provider && provider.domainVerified)
			) {
				throw new APIError("UNAUTHORIZED", {
					message: "Provider domain has not been verified",
				});
			}

			const parsedSamlConfig = safeJsonParse<SAMLConfig>(
				provider.samlConfig as unknown as string,
			);
			if (!parsedSamlConfig) {
				throw new APIError("BAD_REQUEST", {
					message: "Invalid SAML configuration",
				});
			}
			const idpData = parsedSamlConfig.idpMetadata;
			let idp: IdentityProvider | null = null;

			// Construct IDP with fallback to manual configuration
			if (!idpData?.metadata) {
				idp = saml.IdentityProvider({
					entityID: idpData?.entityID || parsedSamlConfig.issuer,
					singleSignOnService: [
						{
							Binding: "urn:oasis:names:tc:SAML:2.0:bindings:HTTP-Redirect",
							Location: parsedSamlConfig.entryPoint,
						},
					],
					signingCert: idpData?.cert || parsedSamlConfig.cert,
					wantAuthnRequestsSigned:
						parsedSamlConfig.wantAssertionsSigned || false,
					isAssertionEncrypted: idpData?.isAssertionEncrypted || false,
					encPrivateKey: idpData?.encPrivateKey,
					encPrivateKeyPass: idpData?.encPrivateKeyPass,
				});
			} else {
				idp = saml.IdentityProvider({
					metadata: idpData.metadata,
					privateKey: idpData.privateKey,
					privateKeyPass: idpData.privateKeyPass,
					isAssertionEncrypted: idpData.isAssertionEncrypted,
					encPrivateKey: idpData.encPrivateKey,
					encPrivateKeyPass: idpData.encPrivateKeyPass,
				});
			}

			// Construct SP with fallback to manual configuration
			const spData = parsedSamlConfig.spMetadata;
			const sp = saml.ServiceProvider({
				metadata: spData?.metadata,
				entityID: spData?.entityID || parsedSamlConfig.issuer,
				assertionConsumerService: spData?.metadata
					? undefined
					: [
							{
								Binding: "urn:oasis:names:tc:SAML:2.0:bindings:HTTP-POST",
								Location: parsedSamlConfig.callbackUrl,
							},
						],
				privateKey: spData?.privateKey || parsedSamlConfig.privateKey,
				privateKeyPass: spData?.privateKeyPass,
				isAssertionEncrypted: spData?.isAssertionEncrypted || false,
				encPrivateKey: spData?.encPrivateKey,
				encPrivateKeyPass: spData?.encPrivateKeyPass,
				wantMessageSigned: parsedSamlConfig.wantAssertionsSigned || false,
				nameIDFormat: parsedSamlConfig.identifierFormat
					? [parsedSamlConfig.identifierFormat]
					: undefined,
			});

			let parsedResponse: FlowResult;
			try {
				parsedResponse = await sp.parseLoginResponse(idp, "post", {
					body: {
						SAMLResponse,
						RelayState: ctx.body.RelayState || undefined,
					},
				});

				if (!parsedResponse?.extract) {
					throw new Error("Invalid SAML response structure");
				}
			} catch (error) {
				ctx.context.logger.error("SAML response validation failed", {
					error,
					decodedResponse: Buffer.from(SAMLResponse, "base64").toString(
						"utf-8",
					),
				});
				throw new APIError("BAD_REQUEST", {
					message: "Invalid SAML response",
					details: error instanceof Error ? error.message : String(error),
				});
			}

			const { extract } = parsedResponse!;

			validateSAMLAlgorithms(parsedResponse, options?.saml?.algorithms);

			validateSAMLTimestamp((extract as any).conditions, {
				clockSkew: options?.saml?.clockSkew,
				requireTimestamps: options?.saml?.requireTimestamps,
				logger: ctx.context.logger,
			});

			const inResponseTo = (extract as any).inResponseTo as string | undefined;
			const shouldValidateInResponseTo =
				options?.saml?.authnRequestStore ||
				options?.saml?.enableInResponseToValidation;

			if (shouldValidateInResponseTo) {
				const allowIdpInitiated = options?.saml?.allowIdpInitiated !== false;

				if (inResponseTo) {
					let storedRequest: AuthnRequestRecord | null = null;

					if (options?.saml?.authnRequestStore) {
						storedRequest =
							await options.saml.authnRequestStore.get(inResponseTo);
					} else {
						const verification =
							await ctx.context.internalAdapter.findVerificationValue(
								`${AUTHN_REQUEST_KEY_PREFIX}${inResponseTo}`,
							);
						if (verification) {
							try {
								storedRequest = JSON.parse(
									verification.value,
								) as AuthnRequestRecord;
								// Validate expiration for database-stored records
								// Note: Cleanup of expired records is handled automatically by
								// findVerificationValue, but we still need to check expiration
								// since the record is returned before cleanup runs
								if (storedRequest && storedRequest.expiresAt < Date.now()) {
									storedRequest = null;
								}
							} catch {
								storedRequest = null;
							}
						}
					}

					if (!storedRequest) {
						ctx.context.logger.error(
							"SAML InResponseTo validation failed: unknown or expired request ID",
							{ inResponseTo, providerId: provider.providerId },
						);
						const redirectUrl =
							relayState?.callbackURL ||
							parsedSamlConfig.callbackUrl ||
							ctx.context.baseURL;
						throw ctx.redirect(
							`${redirectUrl}?error=invalid_saml_response&error_description=Unknown+or+expired+request+ID`,
						);
					}

					if (storedRequest.providerId !== provider.providerId) {
						ctx.context.logger.error(
							"SAML InResponseTo validation failed: provider mismatch",
							{
								inResponseTo,
								expectedProvider: storedRequest.providerId,
								actualProvider: provider.providerId,
							},
						);

						if (options?.saml?.authnRequestStore) {
							await options.saml.authnRequestStore.delete(inResponseTo);
						} else {
							await ctx.context.internalAdapter.deleteVerificationByIdentifier(
								`${AUTHN_REQUEST_KEY_PREFIX}${inResponseTo}`,
							);
						}
						const redirectUrl =
							relayState?.callbackURL ||
							parsedSamlConfig.callbackUrl ||
							ctx.context.baseURL;
						throw ctx.redirect(
							`${redirectUrl}?error=invalid_saml_response&error_description=Provider+mismatch`,
						);
					}

					if (options?.saml?.authnRequestStore) {
						await options.saml.authnRequestStore.delete(inResponseTo);
					} else {
						await ctx.context.internalAdapter.deleteVerificationByIdentifier(
							`${AUTHN_REQUEST_KEY_PREFIX}${inResponseTo}`,
						);
					}
				} else if (!allowIdpInitiated) {
					ctx.context.logger.error(
						"SAML IdP-initiated SSO rejected: InResponseTo missing and allowIdpInitiated is false",
						{ providerId: provider.providerId },
					);
					const redirectUrl =
						relayState?.callbackURL ||
						parsedSamlConfig.callbackUrl ||
						ctx.context.baseURL;
					throw ctx.redirect(
						`${redirectUrl}?error=unsolicited_response&error_description=IdP-initiated+SSO+not+allowed`,
					);
				}
			}

			const attributes = extract.attributes || {};
			const mapping = parsedSamlConfig.mapping ?? {};

			const userInfo = {
				...Object.fromEntries(
					Object.entries(mapping.extraFields || {}).map(([key, value]) => [
						key,
						attributes[value as string],
					]),
				),
				id: attributes[mapping.id || "nameID"] || extract.nameID,
				email: attributes[mapping.email || "email"] || extract.nameID,
				name:
					[
						attributes[mapping.firstName || "givenName"],
						attributes[mapping.lastName || "surname"],
					]
						.filter(Boolean)
						.join(" ") ||
					attributes[mapping.name || "displayName"] ||
					extract.nameID,
				emailVerified:
					options?.trustEmailVerified && mapping.emailVerified
						? ((attributes[mapping.emailVerified] || false) as boolean)
						: false,
			};
			if (!userInfo.id || !userInfo.email) {
				ctx.context.logger.error(
					"Missing essential user info from SAML response",
					{
						attributes: Object.keys(attributes),
						mapping,
						extractedId: userInfo.id,
						extractedEmail: userInfo.email,
					},
				);
				throw new APIError("BAD_REQUEST", {
					message: "Unable to extract user ID or email from SAML response",
				});
			}

			const isTrustedProvider: boolean =
				!!ctx.context.options.account?.accountLinking?.trustedProviders?.includes(
					provider.providerId,
				) ||
				("domainVerified" in provider &&
					!!(provider as { domainVerified?: boolean }).domainVerified &&
					validateEmailDomain(userInfo.email as string, provider.domain));

<<<<<<< HEAD
			if (existingUser) {
				const account = await ctx.context.adapter.findOne<Account>({
					model: "account",
					where: [
						{ field: "userId", value: existingUser.id },
						{ field: "providerId", value: provider.providerId },
						{ field: "accountId", value: userInfo.id },
					],
				});
				if (!account) {
					const isTrustedProvider =
						ctx.context.options.account?.accountLinking?.trustedProviders?.includes(
							provider.providerId,
						) ||
						("domainVerified" in provider &&
							provider.domainVerified &&
							validateEmailDomain(userInfo.email, provider.domain));
					if (!isTrustedProvider) {
						const redirectUrl =
							relayState?.callbackURL ||
							parsedSamlConfig.callbackUrl ||
							ctx.context.baseURL;
						throw ctx.redirect(`${redirectUrl}?error=account_not_linked`);
					}
					await ctx.context.internalAdapter.createAccount({
						userId: existingUser.id,
						providerId: provider.providerId,
						accountId: userInfo.id,
						accessToken: "",
						refreshToken: "",
					});
				}
				user = existingUser;
			} else {
				// if implicit sign up is disabled, we should not create a new user nor a new account.
				if (options?.disableImplicitSignUp && !relayState?.requestSignUp) {
					throw new APIError("UNAUTHORIZED", {
						message:
							"User not found and implicit sign up is disabled for this provider",
					});
				}
=======
			const callbackUrl =
				RelayState || parsedSamlConfig.callbackUrl || ctx.context.baseURL;
>>>>>>> 63b961a5

			const result = await handleOAuthUserInfo(ctx, {
				userInfo: {
					email: userInfo.email as string,
					name: (userInfo.name || userInfo.email) as string,
					id: userInfo.id as string,
					emailVerified: Boolean(userInfo.emailVerified),
				},
				account: {
					providerId: provider.providerId,
					accountId: userInfo.id as string,
					accessToken: "",
					refreshToken: "",
				},
				callbackURL: callbackUrl,
				disableSignUp: options?.disableImplicitSignUp,
				isTrustedProvider,
			});

			if (result.error) {
				throw ctx.redirect(
					`${callbackUrl}?error=${result.error.split(" ").join("_")}`,
				);
			}

			const { session, user } = result.data!;

			if (options?.provisionUser) {
				await options.provisionUser({
					user: user as User & Record<string, any>,
					userInfo,
					provider,
				});
			}

			await assignOrganizationFromProvider(ctx as any, {
				user,
				profile: {
					providerType: "saml",
					providerId: provider.providerId,
					accountId: userInfo.id as string,
					email: userInfo.email as string,
					emailVerified: Boolean(userInfo.emailVerified),
					rawAttributes: attributes,
				},
				provider,
				provisioningOptions: options?.organizationProvisioning,
			});

			await setSessionCookie(ctx, { session, user });
<<<<<<< HEAD

			const safeRedirectUrl = getSafeRedirectUrl(
				relayState?.callbackURL || parsedSamlConfig.callbackUrl,
				currentCallbackPath,
				appOrigin,
				ctx.context.isTrustedOrigin,
			);
			throw ctx.redirect(safeRedirectUrl);
=======
			throw ctx.redirect(callbackUrl);
>>>>>>> 63b961a5
		},
	);
};

const acsEndpointParamsSchema = z.object({
	providerId: z.string().optional(),
});

const acsEndpointBodySchema = z.object({
	SAMLResponse: z.string(),
	RelayState: z.string().optional(),
});

export const acsEndpoint = (options?: SSOOptions) => {
	return createAuthEndpoint(
		"/sso/saml2/sp/acs/:providerId",
		{
			method: "POST",
			params: acsEndpointParamsSchema,
			body: acsEndpointBodySchema,
			metadata: {
				...HIDE_METADATA,
				allowedMediaTypes: [
					"application/x-www-form-urlencoded",
					"application/json",
				],
				openapi: {
					operationId: "handleSAMLAssertionConsumerService",
					summary: "SAML Assertion Consumer Service",
					description:
						"Handles SAML responses from IdP after successful authentication",
					responses: {
						"302": {
							description:
								"Redirects to the callback URL after successful authentication",
						},
					},
				},
			},
		},
		async (ctx) => {
			const { SAMLResponse, RelayState = "" } = ctx.body;
			const { providerId } = ctx.params;

			// If defaultSSO is configured, use it as the provider
			let provider: SSOProvider<SSOOptions> | null = null;

			if (options?.defaultSSO?.length) {
				// For ACS endpoint, we can use the first default provider or try to match by providerId
				const matchingDefault = providerId
					? options.defaultSSO.find(
							(defaultProvider) => defaultProvider.providerId === providerId,
						)
					: options.defaultSSO[0]; // Use first default provider if no specific providerId

				if (matchingDefault) {
					provider = {
						issuer: matchingDefault.samlConfig?.issuer || "",
						providerId: matchingDefault.providerId,
						userId: "default",
						samlConfig: matchingDefault.samlConfig,
						domain: matchingDefault.domain,
						...(options.domainVerification?.enabled
							? { domainVerified: true }
							: {}),
					};
				}
			} else {
				provider = await ctx.context.adapter
					.findOne<SSOProvider<SSOOptions>>({
						model: "ssoProvider",
						where: [
							{
								field: "providerId",
								value: providerId ?? "sso",
							},
						],
					})
					.then((res) => {
						if (!res) return null;
						return {
							...res,
							samlConfig: res.samlConfig
								? safeJsonParse<SAMLConfig>(
										res.samlConfig as unknown as string,
									) || undefined
								: undefined,
						};
					});
			}

			if (!provider?.samlConfig) {
				throw new APIError("NOT_FOUND", {
					message: "No SAML provider found",
				});
			}

			if (
				options?.domainVerification?.enabled &&
				!("domainVerified" in provider && provider.domainVerified)
			) {
				throw new APIError("UNAUTHORIZED", {
					message: "Provider domain has not been verified",
				});
			}

			const parsedSamlConfig = provider.samlConfig;
			// Configure SP and IdP
			const sp = saml.ServiceProvider({
				entityID:
					parsedSamlConfig.spMetadata?.entityID || parsedSamlConfig.issuer,
				assertionConsumerService: [
					{
						Binding: "urn:oasis:names:tc:SAML:2.0:bindings:HTTP-POST",
						Location:
							parsedSamlConfig.callbackUrl ||
							`${ctx.context.baseURL}/sso/saml2/sp/acs/${providerId}`,
					},
				],
				wantMessageSigned: parsedSamlConfig.wantAssertionsSigned || false,
				metadata: parsedSamlConfig.spMetadata?.metadata,
				privateKey:
					parsedSamlConfig.spMetadata?.privateKey ||
					parsedSamlConfig.privateKey,
				privateKeyPass: parsedSamlConfig.spMetadata?.privateKeyPass,
				nameIDFormat: parsedSamlConfig.identifierFormat
					? [parsedSamlConfig.identifierFormat]
					: undefined,
			});

			// Update where we construct the IdP
			const idpData = parsedSamlConfig.idpMetadata;
			const idp = !idpData?.metadata
				? saml.IdentityProvider({
						entityID: idpData?.entityID || parsedSamlConfig.issuer,
						singleSignOnService: idpData?.singleSignOnService || [
							{
								Binding: "urn:oasis:names:tc:SAML:2.0:bindings:HTTP-Redirect",
								Location: parsedSamlConfig.entryPoint,
							},
						],
						signingCert: idpData?.cert || parsedSamlConfig.cert,
					})
				: saml.IdentityProvider({
						metadata: idpData.metadata,
					});

			// Parse and validate SAML response
			let parsedResponse: FlowResult;
			try {
				parsedResponse = await sp.parseLoginResponse(idp, "post", {
					body: {
						SAMLResponse,
						RelayState: RelayState || undefined,
					},
				});

				if (!parsedResponse?.extract) {
					throw new Error("Invalid SAML response structure");
				}
			} catch (error) {
				ctx.context.logger.error("SAML response validation failed", {
					error,
					decodedResponse: Buffer.from(SAMLResponse, "base64").toString(
						"utf-8",
					),
				});
				throw new APIError("BAD_REQUEST", {
					message: "Invalid SAML response",
					details: error instanceof Error ? error.message : String(error),
				});
			}

			const { extract } = parsedResponse!;

			validateSAMLAlgorithms(parsedResponse, options?.saml?.algorithms);

			validateSAMLTimestamp((extract as any).conditions, {
				clockSkew: options?.saml?.clockSkew,
				requireTimestamps: options?.saml?.requireTimestamps,
				logger: ctx.context.logger,
			});

			const inResponseToAcs = (extract as any).inResponseTo as
				| string
				| undefined;
			const shouldValidateInResponseToAcs =
				options?.saml?.authnRequestStore ||
				options?.saml?.enableInResponseToValidation;

			if (shouldValidateInResponseToAcs) {
				const allowIdpInitiated = options?.saml?.allowIdpInitiated !== false;

				if (inResponseToAcs) {
					let storedRequest: AuthnRequestRecord | null = null;

					if (options?.saml?.authnRequestStore) {
						storedRequest =
							await options.saml.authnRequestStore.get(inResponseToAcs);
					} else {
						const verification =
							await ctx.context.internalAdapter.findVerificationValue(
								`${AUTHN_REQUEST_KEY_PREFIX}${inResponseToAcs}`,
							);
						if (verification) {
							try {
								storedRequest = JSON.parse(
									verification.value,
								) as AuthnRequestRecord;
								if (storedRequest && storedRequest.expiresAt < Date.now()) {
									storedRequest = null;
								}
							} catch {
								storedRequest = null;
							}
						}
					}

					if (!storedRequest) {
						ctx.context.logger.error(
							"SAML InResponseTo validation failed: unknown or expired request ID",
							{ inResponseTo: inResponseToAcs, providerId },
						);
						const redirectUrl =
							RelayState || parsedSamlConfig.callbackUrl || ctx.context.baseURL;
						throw ctx.redirect(
							`${redirectUrl}?error=invalid_saml_response&error_description=Unknown+or+expired+request+ID`,
						);
					}

					if (storedRequest.providerId !== providerId) {
						ctx.context.logger.error(
							"SAML InResponseTo validation failed: provider mismatch",
							{
								inResponseTo: inResponseToAcs,
								expectedProvider: storedRequest.providerId,
								actualProvider: providerId,
							},
						);
						if (options?.saml?.authnRequestStore) {
							await options.saml.authnRequestStore.delete(inResponseToAcs);
						} else {
							await ctx.context.internalAdapter.deleteVerificationByIdentifier(
								`${AUTHN_REQUEST_KEY_PREFIX}${inResponseToAcs}`,
							);
						}
						const redirectUrl =
							RelayState || parsedSamlConfig.callbackUrl || ctx.context.baseURL;
						throw ctx.redirect(
							`${redirectUrl}?error=invalid_saml_response&error_description=Provider+mismatch`,
						);
					}

					if (options?.saml?.authnRequestStore) {
						await options.saml.authnRequestStore.delete(inResponseToAcs);
					} else {
						await ctx.context.internalAdapter.deleteVerificationByIdentifier(
							`${AUTHN_REQUEST_KEY_PREFIX}${inResponseToAcs}`,
						);
					}
				} else if (!allowIdpInitiated) {
					ctx.context.logger.error(
						"SAML IdP-initiated SSO rejected: InResponseTo missing and allowIdpInitiated is false",
						{ providerId },
					);
					const redirectUrl =
						RelayState || parsedSamlConfig.callbackUrl || ctx.context.baseURL;
					throw ctx.redirect(
						`${redirectUrl}?error=unsolicited_response&error_description=IdP-initiated+SSO+not+allowed`,
					);
				}
			}

			const attributes = extract.attributes || {};
			const mapping = parsedSamlConfig.mapping ?? {};

			const userInfo = {
				...Object.fromEntries(
					Object.entries(mapping.extraFields || {}).map(([key, value]) => [
						key,
						attributes[value as string],
					]),
				),
				id: attributes[mapping.id || "nameID"] || extract.nameID,
				email: attributes[mapping.email || "email"] || extract.nameID,
				name:
					[
						attributes[mapping.firstName || "givenName"],
						attributes[mapping.lastName || "surname"],
					]
						.filter(Boolean)
						.join(" ") ||
					attributes[mapping.name || "displayName"] ||
					extract.nameID,
				emailVerified:
					options?.trustEmailVerified && mapping.emailVerified
						? ((attributes[mapping.emailVerified] || false) as boolean)
						: false,
			};

			if (!userInfo.id || !userInfo.email) {
				ctx.context.logger.error(
					"Missing essential user info from SAML response",
					{
						attributes: Object.keys(attributes),
						mapping,
						extractedId: userInfo.id,
						extractedEmail: userInfo.email,
					},
				);
				throw new APIError("BAD_REQUEST", {
					message: "Unable to extract user ID or email from SAML response",
				});
			}

			const isTrustedProvider: boolean =
				!!ctx.context.options.account?.accountLinking?.trustedProviders?.includes(
					provider.providerId,
				) ||
				("domainVerified" in provider &&
					!!(provider as { domainVerified?: boolean }).domainVerified &&
					validateEmailDomain(userInfo.email as string, provider.domain));

			const callbackUrl =
				RelayState || parsedSamlConfig.callbackUrl || ctx.context.baseURL;

			const result = await handleOAuthUserInfo(ctx, {
				userInfo: {
					email: userInfo.email as string,
					name: (userInfo.name || userInfo.email) as string,
					id: userInfo.id as string,
					emailVerified: Boolean(userInfo.emailVerified),
				},
				account: {
					providerId: provider.providerId,
					accountId: userInfo.id as string,
					accessToken: "",
					refreshToken: "",
				},
				callbackURL: callbackUrl,
				disableSignUp: options?.disableImplicitSignUp,
				isTrustedProvider,
			});

			if (result.error) {
				throw ctx.redirect(
					`${callbackUrl}?error=${result.error.split(" ").join("_")}`,
				);
			}

			const { session, user } = result.data!;

			if (options?.provisionUser) {
				await options.provisionUser({
					user: user as User & Record<string, any>,
					userInfo,
					provider,
				});
			}

			await assignOrganizationFromProvider(ctx as any, {
				user,
				profile: {
					providerType: "saml",
					providerId: provider.providerId,
					accountId: userInfo.id as string,
					email: userInfo.email as string,
					emailVerified: Boolean(userInfo.emailVerified),
					rawAttributes: attributes,
				},
				provider,
				provisioningOptions: options?.organizationProvisioning,
			});

			await setSessionCookie(ctx, { session, user });
			throw ctx.redirect(callbackUrl);
		},
	);
};<|MERGE_RESOLUTION|>--- conflicted
+++ resolved
@@ -32,11 +32,8 @@
 	discoverOIDCConfig,
 	mapDiscoveryErrorToAPIError,
 } from "../oidc";
-<<<<<<< HEAD
 import { generateRelayState, parseRelayState } from "../saml-state";
-=======
 import { validateSAMLAlgorithms } from "../saml";
->>>>>>> 63b961a5
 import type { OIDCConfig, SAMLConfig, SSOOptions, SSOProvider } from "../types";
 import { safeJsonParse, validateEmailDomain } from "../utils";
 
@@ -2052,52 +2049,10 @@
 					!!(provider as { domainVerified?: boolean }).domainVerified &&
 					validateEmailDomain(userInfo.email as string, provider.domain));
 
-<<<<<<< HEAD
-			if (existingUser) {
-				const account = await ctx.context.adapter.findOne<Account>({
-					model: "account",
-					where: [
-						{ field: "userId", value: existingUser.id },
-						{ field: "providerId", value: provider.providerId },
-						{ field: "accountId", value: userInfo.id },
-					],
-				});
-				if (!account) {
-					const isTrustedProvider =
-						ctx.context.options.account?.accountLinking?.trustedProviders?.includes(
-							provider.providerId,
-						) ||
-						("domainVerified" in provider &&
-							provider.domainVerified &&
-							validateEmailDomain(userInfo.email, provider.domain));
-					if (!isTrustedProvider) {
-						const redirectUrl =
-							relayState?.callbackURL ||
-							parsedSamlConfig.callbackUrl ||
-							ctx.context.baseURL;
-						throw ctx.redirect(`${redirectUrl}?error=account_not_linked`);
-					}
-					await ctx.context.internalAdapter.createAccount({
-						userId: existingUser.id,
-						providerId: provider.providerId,
-						accountId: userInfo.id,
-						accessToken: "",
-						refreshToken: "",
-					});
-				}
-				user = existingUser;
-			} else {
-				// if implicit sign up is disabled, we should not create a new user nor a new account.
-				if (options?.disableImplicitSignUp && !relayState?.requestSignUp) {
-					throw new APIError("UNAUTHORIZED", {
-						message:
-							"User not found and implicit sign up is disabled for this provider",
-					});
-				}
-=======
 			const callbackUrl =
-				RelayState || parsedSamlConfig.callbackUrl || ctx.context.baseURL;
->>>>>>> 63b961a5
+				relayState?.callbackURL ||
+				parsedSamlConfig.callbackUrl ||
+				ctx.context.baseURL;
 
 			const result = await handleOAuthUserInfo(ctx, {
 				userInfo: {
@@ -2148,7 +2103,6 @@
 			});
 
 			await setSessionCookie(ctx, { session, user });
-<<<<<<< HEAD
 
 			const safeRedirectUrl = getSafeRedirectUrl(
 				relayState?.callbackURL || parsedSamlConfig.callbackUrl,
@@ -2157,9 +2111,6 @@
 				ctx.context.isTrustedOrigin,
 			);
 			throw ctx.redirect(safeRedirectUrl);
-=======
-			throw ctx.redirect(callbackUrl);
->>>>>>> 63b961a5
 		},
 	);
 };

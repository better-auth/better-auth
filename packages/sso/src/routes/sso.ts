import { BetterFetchError, betterFetch } from "@better-fetch/fetch";
import type { Account, Session, User, Verification } from "better-auth";
import {
	createAuthorizationURL,
	generateState,
	HIDE_METADATA,
	parseState,
	validateAuthorizationCode,
	validateToken,
} from "better-auth";
import {
	APIError,
	createAuthEndpoint,
	sessionMiddleware,
} from "better-auth/api";
import { setSessionCookie } from "better-auth/cookies";
import { generateRandomString } from "better-auth/crypto";
import { handleOAuthUserInfo } from "better-auth/oauth2";
import { decodeJwt } from "jose";
import * as saml from "samlify";
import type { BindingContext } from "samlify/types/src/entity";
import type { IdentityProvider } from "samlify/types/src/entity-idp";
import type { FlowResult } from "samlify/types/src/flow";
import * as z from "zod/v4";
<<<<<<< HEAD
import { assignOrganizationFromProvider } from "../linking";
=======
import type { AuthnRequestRecord } from "../authn-request-store";
import { DEFAULT_AUTHN_REQUEST_TTL_MS } from "../authn-request-store";
>>>>>>> 3545c6a4
import type { OIDCConfig, SAMLConfig, SSOOptions, SSOProvider } from "../types";

import { safeJsonParse, validateEmailDomain } from "../utils";

const AUTHN_REQUEST_KEY_PREFIX = "saml-authn-request:";
const spMetadataQuerySchema = z.object({
	providerId: z.string(),
	format: z.enum(["xml", "json"]).default("xml"),
});

export const spMetadata = () => {
	return createAuthEndpoint(
		"/sso/saml2/sp/metadata",
		{
			method: "GET",
			query: spMetadataQuerySchema,
			metadata: {
				openapi: {
					operationId: "getSSOServiceProviderMetadata",
					summary: "Get Service Provider metadata",
					description: "Returns the SAML metadata for the Service Provider",
					responses: {
						"200": {
							description: "SAML metadata in XML format",
						},
					},
				},
			},
		},
		async (ctx) => {
			const provider = await ctx.context.adapter.findOne<{
				id: string;
				samlConfig: string;
			}>({
				model: "ssoProvider",
				where: [
					{
						field: "providerId",
						value: ctx.query.providerId,
					},
				],
			});
			if (!provider) {
				throw new APIError("NOT_FOUND", {
					message: "No provider found for the given providerId",
				});
			}

			const parsedSamlConfig = safeJsonParse<SAMLConfig>(provider.samlConfig);
			if (!parsedSamlConfig) {
				throw new APIError("BAD_REQUEST", {
					message: "Invalid SAML configuration",
				});
			}
			const sp = parsedSamlConfig.spMetadata.metadata
				? saml.ServiceProvider({
						metadata: parsedSamlConfig.spMetadata.metadata,
					})
				: saml.SPMetadata({
						entityID:
							parsedSamlConfig.spMetadata?.entityID || parsedSamlConfig.issuer,
						assertionConsumerService: [
							{
								Binding: "urn:oasis:names:tc:SAML:2.0:bindings:HTTP-POST",
								Location:
									parsedSamlConfig.callbackUrl ||
									`${ctx.context.baseURL}/sso/saml2/sp/acs/${provider.id}`,
							},
						],
						wantMessageSigned: parsedSamlConfig.wantAssertionsSigned || false,
						nameIDFormat: parsedSamlConfig.identifierFormat
							? [parsedSamlConfig.identifierFormat]
							: undefined,
					});
			return new Response(sp.getMetadata(), {
				headers: {
					"Content-Type": "application/xml",
				},
			});
		},
	);
};

const ssoProviderBodySchema = z.object({
	providerId: z.string({}).meta({
		description:
			"The ID of the provider. This is used to identify the provider during login and callback",
	}),
	issuer: z.string({}).meta({
		description: "The issuer of the provider",
	}),
	domain: z.string({}).meta({
		description: "The domain of the provider. This is used for email matching",
	}),
	oidcConfig: z
		.object({
			clientId: z.string({}).meta({
				description: "The client ID",
			}),
			clientSecret: z.string({}).meta({
				description: "The client secret",
			}),
			authorizationEndpoint: z
				.string({})
				.meta({
					description: "The authorization endpoint",
				})
				.optional(),
			tokenEndpoint: z
				.string({})
				.meta({
					description: "The token endpoint",
				})
				.optional(),
			userInfoEndpoint: z
				.string({})
				.meta({
					description: "The user info endpoint",
				})
				.optional(),
			tokenEndpointAuthentication: z
				.enum(["client_secret_post", "client_secret_basic"])
				.optional(),
			jwksEndpoint: z
				.string({})
				.meta({
					description: "The JWKS endpoint",
				})
				.optional(),
			discoveryEndpoint: z.string().optional(),
			scopes: z
				.array(z.string(), {})
				.meta({
					description:
						"The scopes to request. Defaults to ['openid', 'email', 'profile', 'offline_access']",
				})
				.optional(),
			pkce: z
				.boolean({})
				.meta({
					description: "Whether to use PKCE for the authorization flow",
				})
				.default(true)
				.optional(),
			mapping: z
				.object({
					id: z.string({}).meta({
						description: "Field mapping for user ID (defaults to 'sub')",
					}),
					email: z.string({}).meta({
						description: "Field mapping for email (defaults to 'email')",
					}),
					emailVerified: z
						.string({})
						.meta({
							description:
								"Field mapping for email verification (defaults to 'email_verified')",
						})
						.optional(),
					name: z.string({}).meta({
						description: "Field mapping for name (defaults to 'name')",
					}),
					image: z
						.string({})
						.meta({
							description: "Field mapping for image (defaults to 'picture')",
						})
						.optional(),
					extraFields: z.record(z.string(), z.any()).optional(),
				})
				.optional(),
		})
		.optional(),
	samlConfig: z
		.object({
			entryPoint: z.string({}).meta({
				description: "The entry point of the provider",
			}),
			cert: z.string({}).meta({
				description: "The certificate of the provider",
			}),
			callbackUrl: z.string({}).meta({
				description: "The callback URL of the provider",
			}),
			audience: z.string().optional(),
			idpMetadata: z
				.object({
					metadata: z.string().optional(),
					entityID: z.string().optional(),
					cert: z.string().optional(),
					privateKey: z.string().optional(),
					privateKeyPass: z.string().optional(),
					isAssertionEncrypted: z.boolean().optional(),
					encPrivateKey: z.string().optional(),
					encPrivateKeyPass: z.string().optional(),
					singleSignOnService: z
						.array(
							z.object({
								Binding: z.string().meta({
									description: "The binding type for the SSO service",
								}),
								Location: z.string().meta({
									description: "The URL for the SSO service",
								}),
							}),
						)
						.optional()
						.meta({
							description: "Single Sign-On service configuration",
						}),
				})
				.optional(),
			spMetadata: z.object({
				metadata: z.string().optional(),
				entityID: z.string().optional(),
				binding: z.string().optional(),
				privateKey: z.string().optional(),
				privateKeyPass: z.string().optional(),
				isAssertionEncrypted: z.boolean().optional(),
				encPrivateKey: z.string().optional(),
				encPrivateKeyPass: z.string().optional(),
			}),
			wantAssertionsSigned: z.boolean().optional(),
			signatureAlgorithm: z.string().optional(),
			digestAlgorithm: z.string().optional(),
			identifierFormat: z.string().optional(),
			privateKey: z.string().optional(),
			decryptionPvk: z.string().optional(),
			additionalParams: z.record(z.string(), z.any()).optional(),
			mapping: z
				.object({
					id: z.string({}).meta({
						description: "Field mapping for user ID (defaults to 'nameID')",
					}),
					email: z.string({}).meta({
						description: "Field mapping for email (defaults to 'email')",
					}),
					emailVerified: z
						.string({})
						.meta({
							description: "Field mapping for email verification",
						})
						.optional(),
					name: z.string({}).meta({
						description: "Field mapping for name (defaults to 'displayName')",
					}),
					firstName: z
						.string({})
						.meta({
							description:
								"Field mapping for first name (defaults to 'givenName')",
						})
						.optional(),
					lastName: z
						.string({})
						.meta({
							description:
								"Field mapping for last name (defaults to 'surname')",
						})
						.optional(),
					extraFields: z.record(z.string(), z.any()).optional(),
				})
				.optional(),
		})
		.optional(),
	organizationId: z
		.string({})
		.meta({
			description:
				"If organization plugin is enabled, the organization id to link the provider to",
		})
		.optional(),
	overrideUserInfo: z
		.boolean({})
		.meta({
			description:
				"Override user info with the provider info. Defaults to false",
		})
		.default(false)
		.optional(),
});

export const registerSSOProvider = <O extends SSOOptions>(options: O) => {
	return createAuthEndpoint(
		"/sso/register",
		{
			method: "POST",
			body: ssoProviderBodySchema,
			use: [sessionMiddleware],
			metadata: {
				openapi: {
					operationId: "registerSSOProvider",
					summary: "Register an OIDC provider",
					description:
						"This endpoint is used to register an OIDC provider. This is used to configure the provider and link it to an organization",
					responses: {
						"200": {
							description: "OIDC provider created successfully",
							content: {
								"application/json": {
									schema: {
										type: "object",
										properties: {
											issuer: {
												type: "string",
												format: "uri",
												description: "The issuer URL of the provider",
											},
											domain: {
												type: "string",
												description:
													"The domain of the provider, used for email matching",
											},
											domainVerified: {
												type: "boolean",
												description:
													"A boolean indicating whether the domain has been verified or not",
											},
											domainVerificationToken: {
												type: "string",
												description:
													"Domain verification token. It can be used to prove ownership over the SSO domain",
											},
											oidcConfig: {
												type: "object",
												properties: {
													issuer: {
														type: "string",
														format: "uri",
														description: "The issuer URL of the provider",
													},
													pkce: {
														type: "boolean",
														description:
															"Whether PKCE is enabled for the authorization flow",
													},
													clientId: {
														type: "string",
														description: "The client ID for the provider",
													},
													clientSecret: {
														type: "string",
														description: "The client secret for the provider",
													},
													authorizationEndpoint: {
														type: "string",
														format: "uri",
														nullable: true,
														description: "The authorization endpoint URL",
													},
													discoveryEndpoint: {
														type: "string",
														format: "uri",
														description: "The discovery endpoint URL",
													},
													userInfoEndpoint: {
														type: "string",
														format: "uri",
														nullable: true,
														description: "The user info endpoint URL",
													},
													scopes: {
														type: "array",
														items: { type: "string" },
														nullable: true,
														description:
															"The scopes requested from the provider",
													},
													tokenEndpoint: {
														type: "string",
														format: "uri",
														nullable: true,
														description: "The token endpoint URL",
													},
													tokenEndpointAuthentication: {
														type: "string",
														enum: ["client_secret_post", "client_secret_basic"],
														nullable: true,
														description:
															"Authentication method for the token endpoint",
													},
													jwksEndpoint: {
														type: "string",
														format: "uri",
														nullable: true,
														description: "The JWKS endpoint URL",
													},
													mapping: {
														type: "object",
														nullable: true,
														properties: {
															id: {
																type: "string",
																description:
																	"Field mapping for user ID (defaults to 'sub')",
															},
															email: {
																type: "string",
																description:
																	"Field mapping for email (defaults to 'email')",
															},
															emailVerified: {
																type: "string",
																nullable: true,
																description:
																	"Field mapping for email verification (defaults to 'email_verified')",
															},
															name: {
																type: "string",
																description:
																	"Field mapping for name (defaults to 'name')",
															},
															image: {
																type: "string",
																nullable: true,
																description:
																	"Field mapping for image (defaults to 'picture')",
															},
															extraFields: {
																type: "object",
																additionalProperties: { type: "string" },
																nullable: true,
																description: "Additional field mappings",
															},
														},
														required: ["id", "email", "name"],
													},
												},
												required: [
													"issuer",
													"pkce",
													"clientId",
													"clientSecret",
													"discoveryEndpoint",
												],
												description: "OIDC configuration for the provider",
											},
											organizationId: {
												type: "string",
												nullable: true,
												description: "ID of the linked organization, if any",
											},
											userId: {
												type: "string",
												description:
													"ID of the user who registered the provider",
											},
											providerId: {
												type: "string",
												description: "Unique identifier for the provider",
											},
											redirectURI: {
												type: "string",
												format: "uri",
												description:
													"The redirect URI for the provider callback",
											},
										},
										required: [
											"issuer",
											"domain",
											"oidcConfig",
											"userId",
											"providerId",
											"redirectURI",
										],
									},
								},
							},
						},
					},
				},
			},
		},
		async (ctx) => {
			const user = ctx.context.session?.user;
			if (!user) {
				throw new APIError("UNAUTHORIZED");
			}

			const limit =
				typeof options?.providersLimit === "function"
					? await options.providersLimit(user)
					: (options?.providersLimit ?? 10);

			if (!limit) {
				throw new APIError("FORBIDDEN", {
					message: "SSO provider registration is disabled",
				});
			}

			const providers = await ctx.context.adapter.findMany({
				model: "ssoProvider",
				where: [{ field: "userId", value: user.id }],
			});

			if (providers.length >= limit) {
				throw new APIError("FORBIDDEN", {
					message: "You have reached the maximum number of SSO providers",
				});
			}

			const body = ctx.body;
			const issuerValidator = z.string().url();
			if (issuerValidator.safeParse(body.issuer).error) {
				throw new APIError("BAD_REQUEST", {
					message: "Invalid issuer. Must be a valid URL",
				});
			}
			if (ctx.body.organizationId) {
				const organization = await ctx.context.adapter.findOne({
					model: "member",
					where: [
						{
							field: "userId",
							value: user.id,
						},
						{
							field: "organizationId",
							value: ctx.body.organizationId,
						},
					],
				});
				if (!organization) {
					throw new APIError("BAD_REQUEST", {
						message: "You are not a member of the organization",
					});
				}
			}

			const existingProvider = await ctx.context.adapter.findOne({
				model: "ssoProvider",
				where: [
					{
						field: "providerId",
						value: body.providerId,
					},
				],
			});

			if (existingProvider) {
				ctx.context.logger.info(
					`SSO provider creation attempt with existing providerId: ${body.providerId}`,
				);
				throw new APIError("UNPROCESSABLE_ENTITY", {
					message: "SSO provider with this providerId already exists",
				});
			}

			const provider = await ctx.context.adapter.create<
				Record<string, any>,
				SSOProvider<O>
			>({
				model: "ssoProvider",
				data: {
					issuer: body.issuer,
					domain: body.domain,
					domainVerified: false,
					oidcConfig: body.oidcConfig
						? JSON.stringify({
								issuer: body.issuer,
								clientId: body.oidcConfig.clientId,
								clientSecret: body.oidcConfig.clientSecret,
								authorizationEndpoint: body.oidcConfig.authorizationEndpoint,
								tokenEndpoint: body.oidcConfig.tokenEndpoint,
								tokenEndpointAuthentication:
									body.oidcConfig.tokenEndpointAuthentication,
								jwksEndpoint: body.oidcConfig.jwksEndpoint,
								pkce: body.oidcConfig.pkce,
								discoveryEndpoint:
									body.oidcConfig.discoveryEndpoint ||
									`${body.issuer}/.well-known/openid-configuration`,
								mapping: body.oidcConfig.mapping,
								scopes: body.oidcConfig.scopes,
								userInfoEndpoint: body.oidcConfig.userInfoEndpoint,
								overrideUserInfo:
									ctx.body.overrideUserInfo ||
									options?.defaultOverrideUserInfo ||
									false,
							})
						: null,
					samlConfig: body.samlConfig
						? JSON.stringify({
								issuer: body.issuer,
								entryPoint: body.samlConfig.entryPoint,
								cert: body.samlConfig.cert,
								callbackUrl: body.samlConfig.callbackUrl,
								audience: body.samlConfig.audience,
								idpMetadata: body.samlConfig.idpMetadata,
								spMetadata: body.samlConfig.spMetadata,
								wantAssertionsSigned: body.samlConfig.wantAssertionsSigned,
								signatureAlgorithm: body.samlConfig.signatureAlgorithm,
								digestAlgorithm: body.samlConfig.digestAlgorithm,
								identifierFormat: body.samlConfig.identifierFormat,
								privateKey: body.samlConfig.privateKey,
								decryptionPvk: body.samlConfig.decryptionPvk,
								additionalParams: body.samlConfig.additionalParams,
								mapping: body.samlConfig.mapping,
							})
						: null,
					organizationId: body.organizationId,
					userId: ctx.context.session.user.id,
					providerId: body.providerId,
				},
			});

			let domainVerificationToken: string | undefined;
			let domainVerified: boolean | undefined;

			if (options?.domainVerification?.enabled) {
				domainVerified = false;
				domainVerificationToken = generateRandomString(24);

				await ctx.context.adapter.create<Verification>({
					model: "verification",
					data: {
						identifier: options.domainVerification?.tokenPrefix
							? `${options.domainVerification?.tokenPrefix}-${provider.providerId}`
							: `better-auth-token-${provider.providerId}`,
						createdAt: new Date(),
						updatedAt: new Date(),
						value: domainVerificationToken,
						expiresAt: new Date(Date.now() + 3600 * 24 * 7 * 1000), // 1 week
					},
				});
			}

			type SSOProviderReturn = O["domainVerification"] extends { enabled: true }
				? {
						domainVerified: boolean;
						domainVerificationToken: string;
					} & SSOProvider<O>
				: SSOProvider<O>;

			return ctx.json({
				...provider,
				oidcConfig: safeJsonParse<OIDCConfig>(
					provider.oidcConfig as unknown as string,
				),
				samlConfig: safeJsonParse<SAMLConfig>(
					provider.samlConfig as unknown as string,
				),
				redirectURI: `${ctx.context.baseURL}/sso/callback/${provider.providerId}`,
				...(options?.domainVerification?.enabled ? { domainVerified } : {}),
				...(options?.domainVerification?.enabled
					? { domainVerificationToken }
					: {}),
			} as unknown as SSOProviderReturn);
		},
	);
};

const signInSSOBodySchema = z.object({
	email: z
		.string({})
		.meta({
			description:
				"The email address to sign in with. This is used to identify the issuer to sign in with. It's optional if the issuer is provided",
		})
		.optional(),
	organizationSlug: z
		.string({})
		.meta({
			description: "The slug of the organization to sign in with",
		})
		.optional(),
	providerId: z
		.string({})
		.meta({
			description:
				"The ID of the provider to sign in with. This can be provided instead of email or issuer",
		})
		.optional(),
	domain: z
		.string({})
		.meta({
			description: "The domain of the provider.",
		})
		.optional(),
	callbackURL: z.string({}).meta({
		description: "The URL to redirect to after login",
	}),
	errorCallbackURL: z
		.string({})
		.meta({
			description: "The URL to redirect to after login",
		})
		.optional(),
	newUserCallbackURL: z
		.string({})
		.meta({
			description: "The URL to redirect to after login if the user is new",
		})
		.optional(),
	scopes: z
		.array(z.string(), {})
		.meta({
			description: "Scopes to request from the provider.",
		})
		.optional(),
	loginHint: z
		.string({})
		.meta({
			description:
				"Login hint to send to the identity provider (e.g., email or identifier). If supported, will be sent as 'login_hint'.",
		})
		.optional(),
	requestSignUp: z
		.boolean({})
		.meta({
			description:
				"Explicitly request sign-up. Useful when disableImplicitSignUp is true for this provider",
		})
		.optional(),
	providerType: z.enum(["oidc", "saml"]).optional(),
});

export const signInSSO = (options?: SSOOptions) => {
	return createAuthEndpoint(
		"/sign-in/sso",
		{
			method: "POST",
			body: signInSSOBodySchema,
			metadata: {
				openapi: {
					operationId: "signInWithSSO",
					summary: "Sign in with SSO provider",
					description:
						"This endpoint is used to sign in with an SSO provider. It redirects to the provider's authorization URL",
					requestBody: {
						content: {
							"application/json": {
								schema: {
									type: "object",
									properties: {
										email: {
											type: "string",
											description:
												"The email address to sign in with. This is used to identify the issuer to sign in with. It's optional if the issuer is provided",
										},
										issuer: {
											type: "string",
											description:
												"The issuer identifier, this is the URL of the provider and can be used to verify the provider and identify the provider during login. It's optional if the email is provided",
										},
										providerId: {
											type: "string",
											description:
												"The ID of the provider to sign in with. This can be provided instead of email or issuer",
										},
										callbackURL: {
											type: "string",
											description: "The URL to redirect to after login",
										},
										errorCallbackURL: {
											type: "string",
											description: "The URL to redirect to after login",
										},
										newUserCallbackURL: {
											type: "string",
											description:
												"The URL to redirect to after login if the user is new",
										},
										loginHint: {
											type: "string",
											description:
												"Login hint to send to the identity provider (e.g., email or identifier). If supported, sent as 'login_hint'.",
										},
									},
									required: ["callbackURL"],
								},
							},
						},
					},
					responses: {
						"200": {
							description:
								"Authorization URL generated successfully for SSO sign-in",
							content: {
								"application/json": {
									schema: {
										type: "object",
										properties: {
											url: {
												type: "string",
												format: "uri",
												description:
													"The authorization URL to redirect the user to for SSO sign-in",
											},
											redirect: {
												type: "boolean",
												description:
													"Indicates that the client should redirect to the provided URL",
												enum: [true],
											},
										},
										required: ["url", "redirect"],
									},
								},
							},
						},
					},
				},
			},
		},
		async (ctx) => {
			const body = ctx.body;
			let { email, organizationSlug, providerId, domain } = body;
			if (
				!options?.defaultSSO?.length &&
				!email &&
				!organizationSlug &&
				!domain &&
				!providerId
			) {
				throw new APIError("BAD_REQUEST", {
					message: "email, organizationSlug, domain or providerId is required",
				});
			}
			domain = body.domain || email?.split("@")[1];
			let orgId = "";
			if (organizationSlug) {
				orgId = await ctx.context.adapter
					.findOne<{ id: string }>({
						model: "organization",
						where: [
							{
								field: "slug",
								value: organizationSlug,
							},
						],
					})
					.then((res) => {
						if (!res) {
							return "";
						}
						return res.id;
					});
			}
			let provider: SSOProvider<SSOOptions> | null = null;
			if (options?.defaultSSO?.length) {
				// Find matching default SSO provider by providerId
				const matchingDefault = providerId
					? options.defaultSSO.find(
							(defaultProvider) => defaultProvider.providerId === providerId,
						)
					: options.defaultSSO.find(
							(defaultProvider) => defaultProvider.domain === domain,
						);

				if (matchingDefault) {
					provider = {
						issuer:
							matchingDefault.samlConfig?.issuer ||
							matchingDefault.oidcConfig?.issuer ||
							"",
						providerId: matchingDefault.providerId,
						userId: "default",
						oidcConfig: matchingDefault.oidcConfig,
						samlConfig: matchingDefault.samlConfig,
						domain: matchingDefault.domain,
						...(options.domainVerification?.enabled
							? { domainVerified: true }
							: {}),
					} as SSOProvider<SSOOptions>;
				}
			}
			if (!providerId && !orgId && !domain) {
				throw new APIError("BAD_REQUEST", {
					message: "providerId, orgId or domain is required",
				});
			}
			// Try to find provider in database
			if (!provider) {
				provider = await ctx.context.adapter
					.findOne<SSOProvider<SSOOptions>>({
						model: "ssoProvider",
						where: [
							{
								field: providerId
									? "providerId"
									: orgId
										? "organizationId"
										: "domain",
								value: providerId || orgId || domain!,
							},
						],
					})
					.then((res) => {
						if (!res) {
							return null;
						}
						return {
							...res,
							oidcConfig: res.oidcConfig
								? safeJsonParse<OIDCConfig>(
										res.oidcConfig as unknown as string,
									) || undefined
								: undefined,
							samlConfig: res.samlConfig
								? safeJsonParse<SAMLConfig>(
										res.samlConfig as unknown as string,
									) || undefined
								: undefined,
						};
					});
			}

			if (!provider) {
				throw new APIError("NOT_FOUND", {
					message: "No provider found for the issuer",
				});
			}

			if (body.providerType) {
				if (body.providerType === "oidc" && !provider.oidcConfig) {
					throw new APIError("BAD_REQUEST", {
						message: "OIDC provider is not configured",
					});
				}
				if (body.providerType === "saml" && !provider.samlConfig) {
					throw new APIError("BAD_REQUEST", {
						message: "SAML provider is not configured",
					});
				}
			}

			if (
				options?.domainVerification?.enabled &&
				!("domainVerified" in provider && provider.domainVerified)
			) {
				throw new APIError("UNAUTHORIZED", {
					message: "Provider domain has not been verified",
				});
			}

			if (provider.oidcConfig && body.providerType !== "saml") {
				let finalAuthUrl = provider.oidcConfig.authorizationEndpoint;
				if (!finalAuthUrl && provider.oidcConfig.discoveryEndpoint) {
					const discovery = await betterFetch<{
						authorization_endpoint: string;
					}>(provider.oidcConfig.discoveryEndpoint, {
						method: "GET",
					});
					if (discovery.data) {
						finalAuthUrl = discovery.data.authorization_endpoint;
					}
				}
				if (!finalAuthUrl) {
					throw new APIError("BAD_REQUEST", {
						message: "Invalid OIDC configuration. Authorization URL not found.",
					});
				}
				const state = await generateState(ctx, undefined, false);
				const redirectURI = `${ctx.context.baseURL}/sso/callback/${provider.providerId}`;
				const authorizationURL = await createAuthorizationURL({
					id: provider.issuer,
					options: {
						clientId: provider.oidcConfig.clientId,
						clientSecret: provider.oidcConfig.clientSecret,
					},
					redirectURI,
					state: state.state,
					codeVerifier: provider.oidcConfig.pkce
						? state.codeVerifier
						: undefined,
					scopes: ctx.body.scopes ||
						provider.oidcConfig.scopes || [
							"openid",
							"email",
							"profile",
							"offline_access",
						],
					loginHint: ctx.body.loginHint || email,
					authorizationEndpoint: finalAuthUrl,
				});
				return ctx.json({
					url: authorizationURL.toString(),
					redirect: true,
				});
			}
			if (provider.samlConfig) {
				const parsedSamlConfig =
					typeof provider.samlConfig === "object"
						? provider.samlConfig
						: safeJsonParse<SAMLConfig>(
								provider.samlConfig as unknown as string,
							);
				if (!parsedSamlConfig) {
					throw new APIError("BAD_REQUEST", {
						message: "Invalid SAML configuration",
					});
				}

				let metadata = parsedSamlConfig.spMetadata.metadata;

				if (!metadata) {
					metadata =
						saml
							.SPMetadata({
								entityID:
									parsedSamlConfig.spMetadata?.entityID ||
									parsedSamlConfig.issuer,
								assertionConsumerService: [
									{
										Binding: "urn:oasis:names:tc:SAML:2.0:bindings:HTTP-POST",
										Location:
											parsedSamlConfig.callbackUrl ||
											`${ctx.context.baseURL}/sso/saml2/sp/acs/${provider.providerId}`,
									},
								],
								wantMessageSigned:
									parsedSamlConfig.wantAssertionsSigned || false,
								nameIDFormat: parsedSamlConfig.identifierFormat
									? [parsedSamlConfig.identifierFormat]
									: undefined,
							})
							.getMetadata() || "";
				}

				const sp = saml.ServiceProvider({
					metadata: metadata,
					allowCreate: true,
				});

				const idp = saml.IdentityProvider({
					metadata: parsedSamlConfig.idpMetadata?.metadata,
					entityID: parsedSamlConfig.idpMetadata?.entityID,
					encryptCert: parsedSamlConfig.idpMetadata?.cert,
					singleSignOnService:
						parsedSamlConfig.idpMetadata?.singleSignOnService,
				});
				const loginRequest = sp.createLoginRequest(
					idp,
					"redirect",
				) as BindingContext & {
					entityEndpoint: string;
					type: string;
					id: string;
				};
				if (!loginRequest) {
					throw new APIError("BAD_REQUEST", {
						message: "Invalid SAML request",
					});
				}

				const shouldSaveRequest =
					loginRequest.id &&
					(options?.saml?.authnRequestStore ||
						options?.saml?.enableInResponseToValidation);
				if (shouldSaveRequest) {
					const ttl = options?.saml?.requestTTL ?? DEFAULT_AUTHN_REQUEST_TTL_MS;
					const record: AuthnRequestRecord = {
						id: loginRequest.id,
						providerId: provider.providerId,
						createdAt: Date.now(),
						expiresAt: Date.now() + ttl,
					};
					if (options?.saml?.authnRequestStore) {
						await options.saml.authnRequestStore.save(record);
					} else {
						await ctx.context.internalAdapter.createVerificationValue({
							identifier: `${AUTHN_REQUEST_KEY_PREFIX}${record.id}`,
							value: JSON.stringify(record),
							expiresAt: new Date(record.expiresAt),
						});
					}
				}

				return ctx.json({
					url: `${loginRequest.context}&RelayState=${encodeURIComponent(
						body.callbackURL,
					)}`,
					redirect: true,
				});
			}
			throw new APIError("BAD_REQUEST", {
				message: "Invalid SSO provider",
			});
		},
	);
};

const callbackSSOQuerySchema = z.object({
	code: z.string().optional(),
	state: z.string(),
	error: z.string().optional(),
	error_description: z.string().optional(),
});

export const callbackSSO = (options?: SSOOptions) => {
	return createAuthEndpoint(
		"/sso/callback/:providerId",
		{
			method: "GET",
			query: callbackSSOQuerySchema,
			allowedMediaTypes: [
				"application/x-www-form-urlencoded",
				"application/json",
			],
			metadata: {
				...HIDE_METADATA,
				openapi: {
					operationId: "handleSSOCallback",
					summary: "Callback URL for SSO provider",
					description:
						"This endpoint is used as the callback URL for SSO providers. It handles the authorization code and exchanges it for an access token",
					responses: {
						"302": {
							description: "Redirects to the callback URL",
						},
					},
				},
			},
		},
		async (ctx) => {
			const { code, error, error_description } = ctx.query;
			const stateData = await parseState(ctx);
			if (!stateData) {
				const errorURL =
					ctx.context.options.onAPIError?.errorURL ||
					`${ctx.context.baseURL}/error`;
				throw ctx.redirect(`${errorURL}?error=invalid_state`);
			}
			const { callbackURL, errorURL, newUserURL, requestSignUp } = stateData;
			if (!code || error) {
				throw ctx.redirect(
					`${
						errorURL || callbackURL
					}?error=${error}&error_description=${error_description}`,
				);
			}
			let provider: SSOProvider<SSOOptions> | null = null;
			if (options?.defaultSSO?.length) {
				const matchingDefault = options.defaultSSO.find(
					(defaultProvider) =>
						defaultProvider.providerId === ctx.params.providerId,
				);
				if (matchingDefault) {
					provider = {
						...matchingDefault,
						issuer: matchingDefault.oidcConfig?.issuer || "",
						userId: "default",
						...(options.domainVerification?.enabled
							? { domainVerified: true }
							: {}),
					} as SSOProvider<SSOOptions>;
				}
			}
			if (!provider) {
				provider = await ctx.context.adapter
					.findOne<{
						oidcConfig: string;
					}>({
						model: "ssoProvider",
						where: [
							{
								field: "providerId",
								value: ctx.params.providerId,
							},
						],
					})
					.then((res) => {
						if (!res) {
							return null;
						}
						return {
							...res,
							oidcConfig:
								safeJsonParse<OIDCConfig>(res.oidcConfig) || undefined,
						} as SSOProvider<SSOOptions>;
					});
			}
			if (!provider) {
				throw ctx.redirect(
					`${
						errorURL || callbackURL
					}/error?error=invalid_provider&error_description=provider not found`,
				);
			}

			if (
				options?.domainVerification?.enabled &&
				!("domainVerified" in provider && provider.domainVerified)
			) {
				throw new APIError("UNAUTHORIZED", {
					message: "Provider domain has not been verified",
				});
			}

			let config = provider.oidcConfig;

			if (!config) {
				throw ctx.redirect(
					`${
						errorURL || callbackURL
					}/error?error=invalid_provider&error_description=provider not found`,
				);
			}

			const discovery = await betterFetch<{
				token_endpoint: string;
				userinfo_endpoint: string;
				token_endpoint_auth_method:
					| "client_secret_basic"
					| "client_secret_post";
			}>(config.discoveryEndpoint);

			if (discovery.data) {
				config = {
					tokenEndpoint: discovery.data.token_endpoint,
					tokenEndpointAuthentication:
						discovery.data.token_endpoint_auth_method,
					userInfoEndpoint: discovery.data.userinfo_endpoint,
					scopes: ["openid", "email", "profile", "offline_access"],
					...config,
				};
			}

			if (!config.tokenEndpoint) {
				throw ctx.redirect(
					`${
						errorURL || callbackURL
					}/error?error=invalid_provider&error_description=token_endpoint_not_found`,
				);
			}

			const tokenResponse = await validateAuthorizationCode({
				code,
				codeVerifier: config.pkce ? stateData.codeVerifier : undefined,
				redirectURI: `${ctx.context.baseURL}/sso/callback/${provider.providerId}`,
				options: {
					clientId: config.clientId,
					clientSecret: config.clientSecret,
				},
				tokenEndpoint: config.tokenEndpoint,
				authentication:
					config.tokenEndpointAuthentication === "client_secret_post"
						? "post"
						: "basic",
			}).catch((e) => {
				if (e instanceof BetterFetchError) {
					throw ctx.redirect(
						`${
							errorURL || callbackURL
						}?error=invalid_provider&error_description=${e.message}`,
					);
				}
				return null;
			});
			if (!tokenResponse) {
				throw ctx.redirect(
					`${
						errorURL || callbackURL
					}/error?error=invalid_provider&error_description=token_response_not_found`,
				);
			}
			let userInfo: {
				id?: string;
				email?: string;
				name?: string;
				image?: string;
				emailVerified?: boolean;
				[key: string]: any;
			} | null = null;
			if (tokenResponse.idToken) {
				const idToken = decodeJwt(tokenResponse.idToken);
				if (!config.jwksEndpoint) {
					throw ctx.redirect(
						`${
							errorURL || callbackURL
						}/error?error=invalid_provider&error_description=jwks_endpoint_not_found`,
					);
				}
				const verified = await validateToken(
					tokenResponse.idToken,
					config.jwksEndpoint,
				).catch((e) => {
					ctx.context.logger.error(e);
					return null;
				});
				if (!verified) {
					throw ctx.redirect(
						`${
							errorURL || callbackURL
						}/error?error=invalid_provider&error_description=token_not_verified`,
					);
				}
				if (verified.payload.iss !== provider.issuer) {
					throw ctx.redirect(
						`${
							errorURL || callbackURL
						}/error?error=invalid_provider&error_description=issuer_mismatch`,
					);
				}

				const mapping = config.mapping || {};
				userInfo = {
					...Object.fromEntries(
						Object.entries(mapping.extraFields || {}).map(([key, value]) => [
							key,
							verified.payload[value],
						]),
					),
					id: idToken[mapping.id || "sub"],
					email: idToken[mapping.email || "email"],
					emailVerified: options?.trustEmailVerified
						? idToken[mapping.emailVerified || "email_verified"]
						: false,
					name: idToken[mapping.name || "name"],
					image: idToken[mapping.image || "picture"],
				} as {
					id?: string;
					email?: string;
					name?: string;
					image?: string;
					emailVerified?: boolean;
				};
			}

			if (!userInfo) {
				if (!config.userInfoEndpoint) {
					throw ctx.redirect(
						`${
							errorURL || callbackURL
						}/error?error=invalid_provider&error_description=user_info_endpoint_not_found`,
					);
				}
				const userInfoResponse = await betterFetch<{
					email?: string;
					name?: string;
					id?: string;
					image?: string;
					emailVerified?: boolean;
				}>(config.userInfoEndpoint, {
					headers: {
						Authorization: `Bearer ${tokenResponse.accessToken}`,
					},
				});
				if (userInfoResponse.error) {
					throw ctx.redirect(
						`${
							errorURL || callbackURL
						}/error?error=invalid_provider&error_description=${
							userInfoResponse.error.message
						}`,
					);
				}
				userInfo = userInfoResponse.data;
			}

			if (!userInfo.email || !userInfo.id) {
				throw ctx.redirect(
					`${
						errorURL || callbackURL
					}/error?error=invalid_provider&error_description=missing_user_info`,
				);
			}
			const isTrustedProvider =
				"domainVerified" in provider &&
				(provider as { domainVerified?: boolean }).domainVerified === true &&
				validateEmailDomain(userInfo.email, provider.domain);

			const linked = await handleOAuthUserInfo(ctx, {
				userInfo: {
					email: userInfo.email,
					name: userInfo.name || userInfo.email,
					id: userInfo.id,
					image: userInfo.image,
					emailVerified: options?.trustEmailVerified
						? userInfo.emailVerified || false
						: false,
				},
				account: {
					idToken: tokenResponse.idToken,
					accessToken: tokenResponse.accessToken,
					refreshToken: tokenResponse.refreshToken,
					accountId: userInfo.id,
					providerId: provider.providerId,
					accessTokenExpiresAt: tokenResponse.accessTokenExpiresAt,
					refreshTokenExpiresAt: tokenResponse.refreshTokenExpiresAt,
					scope: tokenResponse.scopes?.join(","),
				},
				callbackURL,
				disableSignUp: options?.disableImplicitSignUp && !requestSignUp,
				overrideUserInfo: config.overrideUserInfo,
				isTrustedProvider,
			});
			if (linked.error) {
				throw ctx.redirect(
					`${errorURL || callbackURL}/error?error=${linked.error}`,
				);
			}
			const { session, user } = linked.data!;

			if (options?.provisionUser) {
				await options.provisionUser({
					user,
					userInfo,
					token: tokenResponse,
					provider,
				});
			}

			await assignOrganizationFromProvider(ctx as any, {
				user,
				profile: {
					providerType: "oidc",
					providerId: provider.providerId,
					accountId: userInfo.id,
					email: userInfo.email,
					emailVerified: Boolean(userInfo.emailVerified),
					rawAttributes: userInfo,
				},
				provider,
				token: tokenResponse,
				provisioningOptions: options?.organizationProvisioning,
			});

			await setSessionCookie(ctx, {
				session,
				user,
			});
			let toRedirectTo: string;
			try {
				const url = linked.isRegister ? newUserURL || callbackURL : callbackURL;
				toRedirectTo = url.toString();
			} catch {
				toRedirectTo = linked.isRegister
					? newUserURL || callbackURL
					: callbackURL;
			}
			throw ctx.redirect(toRedirectTo);
		},
	);
};

const callbackSSOSAMLBodySchema = z.object({
	SAMLResponse: z.string(),
	RelayState: z.string().optional(),
});

export const callbackSSOSAML = (options?: SSOOptions) => {
	return createAuthEndpoint(
		"/sso/saml2/callback/:providerId",
		{
			method: "POST",
			body: callbackSSOSAMLBodySchema,
			metadata: {
				...HIDE_METADATA,
				allowedMediaTypes: [
					"application/x-www-form-urlencoded",
					"application/json",
				],
				openapi: {
					operationId: "handleSAMLCallback",
					summary: "Callback URL for SAML provider",
					description:
						"This endpoint is used as the callback URL for SAML providers.",
					responses: {
						"302": {
							description: "Redirects to the callback URL",
						},
						"400": {
							description: "Invalid SAML response",
						},
						"401": {
							description: "Unauthorized - SAML authentication failed",
						},
					},
				},
			},
		},
		async (ctx) => {
			const { SAMLResponse, RelayState } = ctx.body;
			const { providerId } = ctx.params;
			let provider: SSOProvider<SSOOptions> | null = null;
			if (options?.defaultSSO?.length) {
				const matchingDefault = options.defaultSSO.find(
					(defaultProvider) => defaultProvider.providerId === providerId,
				);
				if (matchingDefault) {
					provider = {
						...matchingDefault,
						userId: "default",
						issuer: matchingDefault.samlConfig?.issuer || "",
						...(options.domainVerification?.enabled
							? { domainVerified: true }
							: {}),
					} as SSOProvider<SSOOptions>;
				}
			}
			if (!provider) {
				provider = await ctx.context.adapter
					.findOne<SSOProvider<SSOOptions>>({
						model: "ssoProvider",
						where: [{ field: "providerId", value: providerId }],
					})
					.then((res) => {
						if (!res) return null;
						return {
							...res,
							samlConfig: res.samlConfig
								? safeJsonParse<SAMLConfig>(
										res.samlConfig as unknown as string,
									) || undefined
								: undefined,
						};
					});
			}

			if (!provider) {
				throw new APIError("NOT_FOUND", {
					message: "No provider found for the given providerId",
				});
			}

			if (
				options?.domainVerification?.enabled &&
				!("domainVerified" in provider && provider.domainVerified)
			) {
				throw new APIError("UNAUTHORIZED", {
					message: "Provider domain has not been verified",
				});
			}

			const parsedSamlConfig = safeJsonParse<SAMLConfig>(
				provider.samlConfig as unknown as string,
			);
			if (!parsedSamlConfig) {
				throw new APIError("BAD_REQUEST", {
					message: "Invalid SAML configuration",
				});
			}
			const idpData = parsedSamlConfig.idpMetadata;
			let idp: IdentityProvider | null = null;

			// Construct IDP with fallback to manual configuration
			if (!idpData?.metadata) {
				idp = saml.IdentityProvider({
					entityID: idpData?.entityID || parsedSamlConfig.issuer,
					singleSignOnService: [
						{
							Binding: "urn:oasis:names:tc:SAML:2.0:bindings:HTTP-Redirect",
							Location: parsedSamlConfig.entryPoint,
						},
					],
					signingCert: idpData?.cert || parsedSamlConfig.cert,
					wantAuthnRequestsSigned:
						parsedSamlConfig.wantAssertionsSigned || false,
					isAssertionEncrypted: idpData?.isAssertionEncrypted || false,
					encPrivateKey: idpData?.encPrivateKey,
					encPrivateKeyPass: idpData?.encPrivateKeyPass,
				});
			} else {
				idp = saml.IdentityProvider({
					metadata: idpData.metadata,
					privateKey: idpData.privateKey,
					privateKeyPass: idpData.privateKeyPass,
					isAssertionEncrypted: idpData.isAssertionEncrypted,
					encPrivateKey: idpData.encPrivateKey,
					encPrivateKeyPass: idpData.encPrivateKeyPass,
				});
			}

			// Construct SP with fallback to manual configuration
			const spData = parsedSamlConfig.spMetadata;
			const sp = saml.ServiceProvider({
				metadata: spData?.metadata,
				entityID: spData?.entityID || parsedSamlConfig.issuer,
				assertionConsumerService: spData?.metadata
					? undefined
					: [
							{
								Binding: "urn:oasis:names:tc:SAML:2.0:bindings:HTTP-POST",
								Location: parsedSamlConfig.callbackUrl,
							},
						],
				privateKey: spData?.privateKey || parsedSamlConfig.privateKey,
				privateKeyPass: spData?.privateKeyPass,
				isAssertionEncrypted: spData?.isAssertionEncrypted || false,
				encPrivateKey: spData?.encPrivateKey,
				encPrivateKeyPass: spData?.encPrivateKeyPass,
				wantMessageSigned: parsedSamlConfig.wantAssertionsSigned || false,
				nameIDFormat: parsedSamlConfig.identifierFormat
					? [parsedSamlConfig.identifierFormat]
					: undefined,
			});

			let parsedResponse: FlowResult;
			try {
				parsedResponse = await sp.parseLoginResponse(idp, "post", {
					body: {
						SAMLResponse,
						RelayState: RelayState || undefined,
					},
				});

				if (!parsedResponse?.extract) {
					throw new Error("Invalid SAML response structure");
				}
			} catch (error) {
				ctx.context.logger.error("SAML response validation failed", {
					error,
					decodedResponse: Buffer.from(SAMLResponse, "base64").toString(
						"utf-8",
					),
				});
				throw new APIError("BAD_REQUEST", {
					message: "Invalid SAML response",
					details: error instanceof Error ? error.message : String(error),
				});
			}

			const { extract } = parsedResponse!;

			const inResponseTo = (extract as any).inResponseTo as string | undefined;
			const shouldValidateInResponseTo =
				options?.saml?.authnRequestStore ||
				options?.saml?.enableInResponseToValidation;

			if (shouldValidateInResponseTo) {
				const allowIdpInitiated = options?.saml?.allowIdpInitiated !== false;

				if (inResponseTo) {
					let storedRequest: AuthnRequestRecord | null = null;

					if (options?.saml?.authnRequestStore) {
						storedRequest =
							await options.saml.authnRequestStore.get(inResponseTo);
					} else {
						const verification =
							await ctx.context.internalAdapter.findVerificationValue(
								`${AUTHN_REQUEST_KEY_PREFIX}${inResponseTo}`,
							);
						if (verification) {
							try {
								storedRequest = JSON.parse(
									verification.value,
								) as AuthnRequestRecord;
							} catch {
								storedRequest = null;
							}
						}
					}

					if (!storedRequest) {
						ctx.context.logger.error(
							"SAML InResponseTo validation failed: unknown or expired request ID",
							{ inResponseTo, providerId: provider.providerId },
						);
						const redirectUrl =
							RelayState || parsedSamlConfig.callbackUrl || ctx.context.baseURL;
						throw ctx.redirect(
							`${redirectUrl}?error=invalid_saml_response&error_description=Unknown+or+expired+request+ID`,
						);
					}

					if (storedRequest.providerId !== provider.providerId) {
						ctx.context.logger.error(
							"SAML InResponseTo validation failed: provider mismatch",
							{
								inResponseTo,
								expectedProvider: storedRequest.providerId,
								actualProvider: provider.providerId,
							},
						);

						if (options?.saml?.authnRequestStore) {
							await options.saml.authnRequestStore.delete(inResponseTo);
						} else {
							await ctx.context.internalAdapter.deleteVerificationByIdentifier(
								`${AUTHN_REQUEST_KEY_PREFIX}${inResponseTo}`,
							);
						}
						const redirectUrl =
							RelayState || parsedSamlConfig.callbackUrl || ctx.context.baseURL;
						throw ctx.redirect(
							`${redirectUrl}?error=invalid_saml_response&error_description=Provider+mismatch`,
						);
					}

					if (options?.saml?.authnRequestStore) {
						await options.saml.authnRequestStore.delete(inResponseTo);
					} else {
						await ctx.context.internalAdapter.deleteVerificationByIdentifier(
							`${AUTHN_REQUEST_KEY_PREFIX}${inResponseTo}`,
						);
					}
				} else if (!allowIdpInitiated) {
					ctx.context.logger.error(
						"SAML IdP-initiated SSO rejected: InResponseTo missing and allowIdpInitiated is false",
						{ providerId: provider.providerId },
					);
					const redirectUrl =
						RelayState || parsedSamlConfig.callbackUrl || ctx.context.baseURL;
					throw ctx.redirect(
						`${redirectUrl}?error=unsolicited_response&error_description=IdP-initiated+SSO+not+allowed`,
					);
				}
			}

			const attributes = extract.attributes || {};
			const mapping = parsedSamlConfig.mapping ?? {};

			const userInfo = {
				...Object.fromEntries(
					Object.entries(mapping.extraFields || {}).map(([key, value]) => [
						key,
						attributes[value as string],
					]),
				),
				id: attributes[mapping.id || "nameID"] || extract.nameID,
				email: attributes[mapping.email || "email"] || extract.nameID,
				name:
					[
						attributes[mapping.firstName || "givenName"],
						attributes[mapping.lastName || "surname"],
					]
						.filter(Boolean)
						.join(" ") ||
					attributes[mapping.name || "displayName"] ||
					extract.nameID,
				emailVerified:
					options?.trustEmailVerified && mapping.emailVerified
						? ((attributes[mapping.emailVerified] || false) as boolean)
						: false,
			};
			if (!userInfo.id || !userInfo.email) {
				ctx.context.logger.error(
					"Missing essential user info from SAML response",
					{
						attributes: Object.keys(attributes),
						mapping,
						extractedId: userInfo.id,
						extractedEmail: userInfo.email,
					},
				);
				throw new APIError("BAD_REQUEST", {
					message: "Unable to extract user ID or email from SAML response",
				});
			}

			const isTrustedProvider: boolean =
				!!ctx.context.options.account?.accountLinking?.trustedProviders?.includes(
					provider.providerId,
				) ||
				("domainVerified" in provider &&
					!!(provider as { domainVerified?: boolean }).domainVerified &&
					validateEmailDomain(userInfo.email as string, provider.domain));

			const callbackUrl =
				RelayState || parsedSamlConfig.callbackUrl || ctx.context.baseURL;

			const result = await handleOAuthUserInfo(ctx, {
				userInfo: {
					email: userInfo.email as string,
					name: (userInfo.name || userInfo.email) as string,
					id: userInfo.id as string,
					emailVerified: Boolean(userInfo.emailVerified),
				},
				account: {
					providerId: provider.providerId,
					accountId: userInfo.id as string,
					accessToken: "",
					refreshToken: "",
				},
				callbackURL: callbackUrl,
				disableSignUp: options?.disableImplicitSignUp,
				isTrustedProvider,
			});

			if (result.error) {
				throw ctx.redirect(
					`${callbackUrl}?error=${result.error.split(" ").join("_")}`,
				);
			}

			const { session, user } = result.data!;

			if (options?.provisionUser) {
				await options.provisionUser({
					user: user as User & Record<string, any>,
					userInfo,
					provider,
				});
			}

			await assignOrganizationFromProvider(ctx as any, {
				user,
				profile: {
					providerType: "saml",
					providerId: provider.providerId,
					accountId: userInfo.id as string,
					email: userInfo.email as string,
					emailVerified: Boolean(userInfo.emailVerified),
					rawAttributes: attributes,
				},
				provider,
				provisioningOptions: options?.organizationProvisioning,
			});

			await setSessionCookie(ctx, { session, user });
			throw ctx.redirect(callbackUrl);
		},
	);
};

const acsEndpointParamsSchema = z.object({
	providerId: z.string().optional(),
});

const acsEndpointBodySchema = z.object({
	SAMLResponse: z.string(),
	RelayState: z.string().optional(),
});

export const acsEndpoint = (options?: SSOOptions) => {
	return createAuthEndpoint(
		"/sso/saml2/sp/acs/:providerId",
		{
			method: "POST",
			params: acsEndpointParamsSchema,
			body: acsEndpointBodySchema,
			metadata: {
				...HIDE_METADATA,
				allowedMediaTypes: [
					"application/x-www-form-urlencoded",
					"application/json",
				],
				openapi: {
					operationId: "handleSAMLAssertionConsumerService",
					summary: "SAML Assertion Consumer Service",
					description:
						"Handles SAML responses from IdP after successful authentication",
					responses: {
						"302": {
							description:
								"Redirects to the callback URL after successful authentication",
						},
					},
				},
			},
		},
		async (ctx) => {
			const { SAMLResponse, RelayState = "" } = ctx.body;
			const { providerId } = ctx.params;

			// If defaultSSO is configured, use it as the provider
			let provider: SSOProvider<SSOOptions> | null = null;

			if (options?.defaultSSO?.length) {
				// For ACS endpoint, we can use the first default provider or try to match by providerId
				const matchingDefault = providerId
					? options.defaultSSO.find(
							(defaultProvider) => defaultProvider.providerId === providerId,
						)
					: options.defaultSSO[0]; // Use first default provider if no specific providerId

				if (matchingDefault) {
					provider = {
						issuer: matchingDefault.samlConfig?.issuer || "",
						providerId: matchingDefault.providerId,
						userId: "default",
						samlConfig: matchingDefault.samlConfig,
						domain: matchingDefault.domain,
						...(options.domainVerification?.enabled
							? { domainVerified: true }
							: {}),
					};
				}
			} else {
				provider = await ctx.context.adapter
					.findOne<SSOProvider<SSOOptions>>({
						model: "ssoProvider",
						where: [
							{
								field: "providerId",
								value: providerId ?? "sso",
							},
						],
					})
					.then((res) => {
						if (!res) return null;
						return {
							...res,
							samlConfig: res.samlConfig
								? safeJsonParse<SAMLConfig>(
										res.samlConfig as unknown as string,
									) || undefined
								: undefined,
						};
					});
			}

			if (!provider?.samlConfig) {
				throw new APIError("NOT_FOUND", {
					message: "No SAML provider found",
				});
			}

			if (
				options?.domainVerification?.enabled &&
				!("domainVerified" in provider && provider.domainVerified)
			) {
				throw new APIError("UNAUTHORIZED", {
					message: "Provider domain has not been verified",
				});
			}

			const parsedSamlConfig = provider.samlConfig;
			// Configure SP and IdP
			const sp = saml.ServiceProvider({
				entityID:
					parsedSamlConfig.spMetadata?.entityID || parsedSamlConfig.issuer,
				assertionConsumerService: [
					{
						Binding: "urn:oasis:names:tc:SAML:2.0:bindings:HTTP-POST",
						Location:
							parsedSamlConfig.callbackUrl ||
							`${ctx.context.baseURL}/sso/saml2/sp/acs/${providerId}`,
					},
				],
				wantMessageSigned: parsedSamlConfig.wantAssertionsSigned || false,
				metadata: parsedSamlConfig.spMetadata?.metadata,
				privateKey:
					parsedSamlConfig.spMetadata?.privateKey ||
					parsedSamlConfig.privateKey,
				privateKeyPass: parsedSamlConfig.spMetadata?.privateKeyPass,
				nameIDFormat: parsedSamlConfig.identifierFormat
					? [parsedSamlConfig.identifierFormat]
					: undefined,
			});

			// Update where we construct the IdP
			const idpData = parsedSamlConfig.idpMetadata;
			const idp = !idpData?.metadata
				? saml.IdentityProvider({
						entityID: idpData?.entityID || parsedSamlConfig.issuer,
						singleSignOnService: idpData?.singleSignOnService || [
							{
								Binding: "urn:oasis:names:tc:SAML:2.0:bindings:HTTP-Redirect",
								Location: parsedSamlConfig.entryPoint,
							},
						],
						signingCert: idpData?.cert || parsedSamlConfig.cert,
					})
				: saml.IdentityProvider({
						metadata: idpData.metadata,
					});

			// Parse and validate SAML response
			let parsedResponse: FlowResult;
			try {
				parsedResponse = await sp.parseLoginResponse(idp, "post", {
					body: {
						SAMLResponse,
						RelayState: RelayState || undefined,
					},
				});

				if (!parsedResponse?.extract) {
					throw new Error("Invalid SAML response structure");
				}
			} catch (error) {
				ctx.context.logger.error("SAML response validation failed", {
					error,
					decodedResponse: Buffer.from(SAMLResponse, "base64").toString(
						"utf-8",
					),
				});
				throw new APIError("BAD_REQUEST", {
					message: "Invalid SAML response",
					details: error instanceof Error ? error.message : String(error),
				});
			}

			const { extract } = parsedResponse!;

			const inResponseToAcs = (extract as any).inResponseTo as
				| string
				| undefined;
			const shouldValidateInResponseToAcs =
				options?.saml?.authnRequestStore ||
				options?.saml?.enableInResponseToValidation;

			if (shouldValidateInResponseToAcs) {
				const allowIdpInitiated = options?.saml?.allowIdpInitiated !== false;

				if (inResponseToAcs) {
					let storedRequest: AuthnRequestRecord | null = null;

					if (options?.saml?.authnRequestStore) {
						storedRequest =
							await options.saml.authnRequestStore.get(inResponseToAcs);
					} else {
						const verification =
							await ctx.context.internalAdapter.findVerificationValue(
								`${AUTHN_REQUEST_KEY_PREFIX}${inResponseToAcs}`,
							);
						if (verification) {
							try {
								storedRequest = JSON.parse(
									verification.value,
								) as AuthnRequestRecord;
							} catch {
								storedRequest = null;
							}
						}
					}

					if (!storedRequest) {
						ctx.context.logger.error(
							"SAML InResponseTo validation failed: unknown or expired request ID",
							{ inResponseTo: inResponseToAcs, providerId },
						);
						const redirectUrl =
							RelayState || parsedSamlConfig.callbackUrl || ctx.context.baseURL;
						throw ctx.redirect(
							`${redirectUrl}?error=invalid_saml_response&error_description=Unknown+or+expired+request+ID`,
						);
					}

					if (storedRequest.providerId !== providerId) {
						ctx.context.logger.error(
							"SAML InResponseTo validation failed: provider mismatch",
							{
								inResponseTo: inResponseToAcs,
								expectedProvider: storedRequest.providerId,
								actualProvider: providerId,
							},
						);
						if (options?.saml?.authnRequestStore) {
							await options.saml.authnRequestStore.delete(inResponseToAcs);
						} else {
							await ctx.context.internalAdapter.deleteVerificationByIdentifier(
								`${AUTHN_REQUEST_KEY_PREFIX}${inResponseToAcs}`,
							);
						}
						const redirectUrl =
							RelayState || parsedSamlConfig.callbackUrl || ctx.context.baseURL;
						throw ctx.redirect(
							`${redirectUrl}?error=invalid_saml_response&error_description=Provider+mismatch`,
						);
					}

					if (options?.saml?.authnRequestStore) {
						await options.saml.authnRequestStore.delete(inResponseToAcs);
					} else {
						await ctx.context.internalAdapter.deleteVerificationByIdentifier(
							`${AUTHN_REQUEST_KEY_PREFIX}${inResponseToAcs}`,
						);
					}
				} else if (!allowIdpInitiated) {
					ctx.context.logger.error(
						"SAML IdP-initiated SSO rejected: InResponseTo missing and allowIdpInitiated is false",
						{ providerId },
					);
					const redirectUrl =
						RelayState || parsedSamlConfig.callbackUrl || ctx.context.baseURL;
					throw ctx.redirect(
						`${redirectUrl}?error=unsolicited_response&error_description=IdP-initiated+SSO+not+allowed`,
					);
				}
			}

			const attributes = extract.attributes || {};
			const mapping = parsedSamlConfig.mapping ?? {};

			const userInfo = {
				...Object.fromEntries(
					Object.entries(mapping.extraFields || {}).map(([key, value]) => [
						key,
						attributes[value as string],
					]),
				),
				id: attributes[mapping.id || "nameID"] || extract.nameID,
				email: attributes[mapping.email || "email"] || extract.nameID,
				name:
					[
						attributes[mapping.firstName || "givenName"],
						attributes[mapping.lastName || "surname"],
					]
						.filter(Boolean)
						.join(" ") ||
					attributes[mapping.name || "displayName"] ||
					extract.nameID,
				emailVerified:
					options?.trustEmailVerified && mapping.emailVerified
						? ((attributes[mapping.emailVerified] || false) as boolean)
						: false,
			};

			if (!userInfo.id || !userInfo.email) {
				ctx.context.logger.error(
					"Missing essential user info from SAML response",
					{
						attributes: Object.keys(attributes),
						mapping,
						extractedId: userInfo.id,
						extractedEmail: userInfo.email,
					},
				);
				throw new APIError("BAD_REQUEST", {
					message: "Unable to extract user ID or email from SAML response",
				});
			}

			const isTrustedProvider: boolean =
				!!ctx.context.options.account?.accountLinking?.trustedProviders?.includes(
					provider.providerId,
				) ||
				("domainVerified" in provider &&
					!!(provider as { domainVerified?: boolean }).domainVerified &&
					validateEmailDomain(userInfo.email as string, provider.domain));

			const callbackUrl =
				RelayState || parsedSamlConfig.callbackUrl || ctx.context.baseURL;

			const result = await handleOAuthUserInfo(ctx, {
				userInfo: {
					email: userInfo.email as string,
					name: (userInfo.name || userInfo.email) as string,
					id: userInfo.id as string,
					emailVerified: Boolean(userInfo.emailVerified),
				},
				account: {
					providerId: provider.providerId,
					accountId: userInfo.id as string,
					accessToken: "",
					refreshToken: "",
				},
				callbackURL: callbackUrl,
				disableSignUp: options?.disableImplicitSignUp,
				isTrustedProvider,
			});

			if (result.error) {
				throw ctx.redirect(
					`${callbackUrl}?error=${result.error.split(" ").join("_")}`,
				);
			}

			const { session, user } = result.data!;

			if (options?.provisionUser) {
				await options.provisionUser({
					user: user as User & Record<string, any>,
					userInfo,
					provider,
				});
			}

			await assignOrganizationFromProvider(ctx as any, {
				user,
				profile: {
					providerType: "saml",
					providerId: provider.providerId,
					accountId: userInfo.id as string,
					email: userInfo.email as string,
					emailVerified: Boolean(userInfo.emailVerified),
					rawAttributes: attributes,
				},
				provider,
				provisioningOptions: options?.organizationProvisioning,
			});

			await setSessionCookie(ctx, { session, user });
			throw ctx.redirect(callbackUrl);
		},
	);
};<|MERGE_RESOLUTION|>--- conflicted
+++ resolved
@@ -22,12 +22,9 @@
 import type { IdentityProvider } from "samlify/types/src/entity-idp";
 import type { FlowResult } from "samlify/types/src/flow";
 import * as z from "zod/v4";
-<<<<<<< HEAD
 import { assignOrganizationFromProvider } from "../linking";
-=======
 import type { AuthnRequestRecord } from "../authn-request-store";
 import { DEFAULT_AUTHN_REQUEST_TTL_MS } from "../authn-request-store";
->>>>>>> 3545c6a4
 import type { OIDCConfig, SAMLConfig, SSOOptions, SSOProvider } from "../types";
 
 import { safeJsonParse, validateEmailDomain } from "../utils";

import { BetterFetchError, betterFetch } from "@better-fetch/fetch";
import type { User, Verification } from "better-auth";
import {
	createAuthorizationURL,
	generateState,
	HIDE_METADATA,
	parseState,
	validateAuthorizationCode,
	validateToken,
} from "better-auth";
import {
	APIError,
	createAuthEndpoint,
	sessionMiddleware,
} from "better-auth/api";
import { setSessionCookie } from "better-auth/cookies";
import { generateRandomString } from "better-auth/crypto";
import { handleOAuthUserInfo } from "better-auth/oauth2";
import { XMLParser } from "fast-xml-parser";
import { decodeJwt } from "jose";
import * as saml from "samlify";
import type { BindingContext } from "samlify/types/src/entity";
import type { IdentityProvider } from "samlify/types/src/entity-idp";
import type { FlowResult } from "samlify/types/src/flow";
import * as z from "zod/v4";
import type { AuthnRequestRecord } from "../authn-request-store";
<<<<<<< HEAD
import {
	AUTHN_REQUEST_KEY_PREFIX,
	DEFAULT_ASSERTION_TTL_MS,
	DEFAULT_AUTHN_REQUEST_TTL_MS,
	DEFAULT_CLOCK_SKEW_MS,
	USED_ASSERTION_KEY_PREFIX,
} from "../constants";
=======
import { DEFAULT_AUTHN_REQUEST_TTL_MS } from "../authn-request-store";
import { assignOrganizationFromProvider } from "../linking";
>>>>>>> 63b961a5
import type { HydratedOIDCConfig } from "../oidc";
import {
	DiscoveryError,
	discoverOIDCConfig,
	mapDiscoveryErrorToAPIError,
} from "../oidc";
import { validateSAMLAlgorithms } from "../saml";
import type { OIDCConfig, SAMLConfig, SSOOptions, SSOProvider } from "../types";
import { safeJsonParse, validateEmailDomain } from "../utils";

export interface TimestampValidationOptions {
	clockSkew?: number;
	requireTimestamps?: boolean;
	logger?: {
		warn: (message: string, data?: Record<string, unknown>) => void;
	};
}

/** Conditions extracted from SAML assertion */
export interface SAMLConditions {
	notBefore?: string;
	notOnOrAfter?: string;
}

/**
 * Validates SAML assertion timestamp conditions (NotBefore/NotOnOrAfter).
 * Prevents acceptance of expired or future-dated assertions.
 * @throws {APIError} If timestamps are invalid, expired, or not yet valid
 */
export function validateSAMLTimestamp(
	conditions: SAMLConditions | undefined,
	options: TimestampValidationOptions = {},
): void {
	const clockSkew = options.clockSkew ?? DEFAULT_CLOCK_SKEW_MS;
	const hasTimestamps = conditions?.notBefore || conditions?.notOnOrAfter;

	if (!hasTimestamps) {
		if (options.requireTimestamps) {
			throw new APIError("BAD_REQUEST", {
				message: "SAML assertion missing required timestamp conditions",
				details:
					"Assertions must include NotBefore and/or NotOnOrAfter conditions",
			});
		}
		// Log warning for missing timestamps when not required
		options.logger?.warn(
			"SAML assertion accepted without timestamp conditions",
			{ hasConditions: !!conditions },
		);
		return;
	}

	const now = Date.now();

	if (conditions?.notBefore) {
		const notBeforeTime = new Date(conditions.notBefore).getTime();
		if (Number.isNaN(notBeforeTime)) {
			throw new APIError("BAD_REQUEST", {
				message: "SAML assertion has invalid NotBefore timestamp",
				details: `Unable to parse NotBefore value: ${conditions.notBefore}`,
			});
		}
		if (now < notBeforeTime - clockSkew) {
			throw new APIError("BAD_REQUEST", {
				message: "SAML assertion is not yet valid",
				details: `Current time is before NotBefore (with ${clockSkew}ms clock skew tolerance)`,
			});
		}
	}

	if (conditions?.notOnOrAfter) {
		const notOnOrAfterTime = new Date(conditions.notOnOrAfter).getTime();
		if (Number.isNaN(notOnOrAfterTime)) {
			throw new APIError("BAD_REQUEST", {
				message: "SAML assertion has invalid NotOnOrAfter timestamp",
				details: `Unable to parse NotOnOrAfter value: ${conditions.notOnOrAfter}`,
			});
		}
		if (now > notOnOrAfterTime + clockSkew) {
			throw new APIError("BAD_REQUEST", {
				message: "SAML assertion has expired",
				details: `Current time is after NotOnOrAfter (with ${clockSkew}ms clock skew tolerance)`,
			});
		}
	}
}

/**
 * Extracts the Assertion ID from a SAML response XML.
 * Returns null if the assertion ID cannot be found.
 */
function extractAssertionId(samlContent: string): string | null {
	try {
		const parser = new XMLParser({
			ignoreAttributes: false,
			attributeNamePrefix: "@_",
			removeNSPrefix: true,
		});
		const parsed = parser.parse(samlContent);

		const response = parsed.Response || parsed["samlp:Response"];
		if (!response) return null;

		const rawAssertion = response.Assertion || response["saml:Assertion"];
		const assertion = Array.isArray(rawAssertion)
			? rawAssertion[0]
			: rawAssertion;
		if (!assertion) return null;

		return assertion["@_ID"] || null;
	} catch {
		return null;
	}
}

const spMetadataQuerySchema = z.object({
	providerId: z.string(),
	format: z.enum(["xml", "json"]).default("xml"),
});

export const spMetadata = () => {
	return createAuthEndpoint(
		"/sso/saml2/sp/metadata",
		{
			method: "GET",
			query: spMetadataQuerySchema,
			metadata: {
				openapi: {
					operationId: "getSSOServiceProviderMetadata",
					summary: "Get Service Provider metadata",
					description: "Returns the SAML metadata for the Service Provider",
					responses: {
						"200": {
							description: "SAML metadata in XML format",
						},
					},
				},
			},
		},
		async (ctx) => {
			const provider = await ctx.context.adapter.findOne<{
				id: string;
				samlConfig: string;
			}>({
				model: "ssoProvider",
				where: [
					{
						field: "providerId",
						value: ctx.query.providerId,
					},
				],
			});
			if (!provider) {
				throw new APIError("NOT_FOUND", {
					message: "No provider found for the given providerId",
				});
			}

			const parsedSamlConfig = safeJsonParse<SAMLConfig>(provider.samlConfig);
			if (!parsedSamlConfig) {
				throw new APIError("BAD_REQUEST", {
					message: "Invalid SAML configuration",
				});
			}
			const sp = parsedSamlConfig.spMetadata.metadata
				? saml.ServiceProvider({
						metadata: parsedSamlConfig.spMetadata.metadata,
					})
				: saml.SPMetadata({
						entityID:
							parsedSamlConfig.spMetadata?.entityID || parsedSamlConfig.issuer,
						assertionConsumerService: [
							{
								Binding: "urn:oasis:names:tc:SAML:2.0:bindings:HTTP-POST",
								Location:
									parsedSamlConfig.callbackUrl ||
									`${ctx.context.baseURL}/sso/saml2/sp/acs/${provider.id}`,
							},
						],
						wantMessageSigned: parsedSamlConfig.wantAssertionsSigned || false,
						nameIDFormat: parsedSamlConfig.identifierFormat
							? [parsedSamlConfig.identifierFormat]
							: undefined,
					});
			return new Response(sp.getMetadata(), {
				headers: {
					"Content-Type": "application/xml",
				},
			});
		},
	);
};

const ssoProviderBodySchema = z.object({
	providerId: z.string({}).meta({
		description:
			"The ID of the provider. This is used to identify the provider during login and callback",
	}),
	issuer: z.string({}).meta({
		description: "The issuer of the provider",
	}),
	domain: z.string({}).meta({
		description: "The domain of the provider. This is used for email matching",
	}),
	oidcConfig: z
		.object({
			clientId: z.string({}).meta({
				description: "The client ID",
			}),
			clientSecret: z.string({}).meta({
				description: "The client secret",
			}),
			authorizationEndpoint: z
				.string({})
				.meta({
					description: "The authorization endpoint",
				})
				.optional(),
			tokenEndpoint: z
				.string({})
				.meta({
					description: "The token endpoint",
				})
				.optional(),
			userInfoEndpoint: z
				.string({})
				.meta({
					description: "The user info endpoint",
				})
				.optional(),
			tokenEndpointAuthentication: z
				.enum(["client_secret_post", "client_secret_basic"])
				.optional(),
			jwksEndpoint: z
				.string({})
				.meta({
					description: "The JWKS endpoint",
				})
				.optional(),
			discoveryEndpoint: z.string().optional(),
			skipDiscovery: z
				.boolean()
				.meta({
					description:
						"Skip OIDC discovery during registration. When true, you must provide authorizationEndpoint, tokenEndpoint, and jwksEndpoint manually.",
				})
				.optional(),
			scopes: z
				.array(z.string(), {})
				.meta({
					description:
						"The scopes to request. Defaults to ['openid', 'email', 'profile', 'offline_access']",
				})
				.optional(),
			pkce: z
				.boolean({})
				.meta({
					description: "Whether to use PKCE for the authorization flow",
				})
				.default(true)
				.optional(),
			mapping: z
				.object({
					id: z.string({}).meta({
						description: "Field mapping for user ID (defaults to 'sub')",
					}),
					email: z.string({}).meta({
						description: "Field mapping for email (defaults to 'email')",
					}),
					emailVerified: z
						.string({})
						.meta({
							description:
								"Field mapping for email verification (defaults to 'email_verified')",
						})
						.optional(),
					name: z.string({}).meta({
						description: "Field mapping for name (defaults to 'name')",
					}),
					image: z
						.string({})
						.meta({
							description: "Field mapping for image (defaults to 'picture')",
						})
						.optional(),
					extraFields: z.record(z.string(), z.any()).optional(),
				})
				.optional(),
		})
		.optional(),
	samlConfig: z
		.object({
			entryPoint: z.string({}).meta({
				description: "The entry point of the provider",
			}),
			cert: z.string({}).meta({
				description: "The certificate of the provider",
			}),
			callbackUrl: z.string({}).meta({
				description: "The callback URL of the provider",
			}),
			audience: z.string().optional(),
			idpMetadata: z
				.object({
					metadata: z.string().optional(),
					entityID: z.string().optional(),
					cert: z.string().optional(),
					privateKey: z.string().optional(),
					privateKeyPass: z.string().optional(),
					isAssertionEncrypted: z.boolean().optional(),
					encPrivateKey: z.string().optional(),
					encPrivateKeyPass: z.string().optional(),
					singleSignOnService: z
						.array(
							z.object({
								Binding: z.string().meta({
									description: "The binding type for the SSO service",
								}),
								Location: z.string().meta({
									description: "The URL for the SSO service",
								}),
							}),
						)
						.optional()
						.meta({
							description: "Single Sign-On service configuration",
						}),
				})
				.optional(),
			spMetadata: z.object({
				metadata: z.string().optional(),
				entityID: z.string().optional(),
				binding: z.string().optional(),
				privateKey: z.string().optional(),
				privateKeyPass: z.string().optional(),
				isAssertionEncrypted: z.boolean().optional(),
				encPrivateKey: z.string().optional(),
				encPrivateKeyPass: z.string().optional(),
			}),
			wantAssertionsSigned: z.boolean().optional(),
			signatureAlgorithm: z.string().optional(),
			digestAlgorithm: z.string().optional(),
			identifierFormat: z.string().optional(),
			privateKey: z.string().optional(),
			decryptionPvk: z.string().optional(),
			additionalParams: z.record(z.string(), z.any()).optional(),
			mapping: z
				.object({
					id: z.string({}).meta({
						description: "Field mapping for user ID (defaults to 'nameID')",
					}),
					email: z.string({}).meta({
						description: "Field mapping for email (defaults to 'email')",
					}),
					emailVerified: z
						.string({})
						.meta({
							description: "Field mapping for email verification",
						})
						.optional(),
					name: z.string({}).meta({
						description: "Field mapping for name (defaults to 'displayName')",
					}),
					firstName: z
						.string({})
						.meta({
							description:
								"Field mapping for first name (defaults to 'givenName')",
						})
						.optional(),
					lastName: z
						.string({})
						.meta({
							description:
								"Field mapping for last name (defaults to 'surname')",
						})
						.optional(),
					extraFields: z.record(z.string(), z.any()).optional(),
				})
				.optional(),
		})
		.optional(),
	organizationId: z
		.string({})
		.meta({
			description:
				"If organization plugin is enabled, the organization id to link the provider to",
		})
		.optional(),
	overrideUserInfo: z
		.boolean({})
		.meta({
			description:
				"Override user info with the provider info. Defaults to false",
		})
		.default(false)
		.optional(),
});

export const registerSSOProvider = <O extends SSOOptions>(options: O) => {
	return createAuthEndpoint(
		"/sso/register",
		{
			method: "POST",
			body: ssoProviderBodySchema,
			use: [sessionMiddleware],
			metadata: {
				openapi: {
					operationId: "registerSSOProvider",
					summary: "Register an OIDC provider",
					description:
						"This endpoint is used to register an OIDC provider. This is used to configure the provider and link it to an organization",
					responses: {
						"200": {
							description: "OIDC provider created successfully",
							content: {
								"application/json": {
									schema: {
										type: "object",
										properties: {
											issuer: {
												type: "string",
												format: "uri",
												description: "The issuer URL of the provider",
											},
											domain: {
												type: "string",
												description:
													"The domain of the provider, used for email matching",
											},
											domainVerified: {
												type: "boolean",
												description:
													"A boolean indicating whether the domain has been verified or not",
											},
											domainVerificationToken: {
												type: "string",
												description:
													"Domain verification token. It can be used to prove ownership over the SSO domain",
											},
											oidcConfig: {
												type: "object",
												properties: {
													issuer: {
														type: "string",
														format: "uri",
														description: "The issuer URL of the provider",
													},
													pkce: {
														type: "boolean",
														description:
															"Whether PKCE is enabled for the authorization flow",
													},
													clientId: {
														type: "string",
														description: "The client ID for the provider",
													},
													clientSecret: {
														type: "string",
														description: "The client secret for the provider",
													},
													authorizationEndpoint: {
														type: "string",
														format: "uri",
														nullable: true,
														description: "The authorization endpoint URL",
													},
													discoveryEndpoint: {
														type: "string",
														format: "uri",
														description: "The discovery endpoint URL",
													},
													userInfoEndpoint: {
														type: "string",
														format: "uri",
														nullable: true,
														description: "The user info endpoint URL",
													},
													scopes: {
														type: "array",
														items: { type: "string" },
														nullable: true,
														description:
															"The scopes requested from the provider",
													},
													tokenEndpoint: {
														type: "string",
														format: "uri",
														nullable: true,
														description: "The token endpoint URL",
													},
													tokenEndpointAuthentication: {
														type: "string",
														enum: ["client_secret_post", "client_secret_basic"],
														nullable: true,
														description:
															"Authentication method for the token endpoint",
													},
													jwksEndpoint: {
														type: "string",
														format: "uri",
														nullable: true,
														description: "The JWKS endpoint URL",
													},
													mapping: {
														type: "object",
														nullable: true,
														properties: {
															id: {
																type: "string",
																description:
																	"Field mapping for user ID (defaults to 'sub')",
															},
															email: {
																type: "string",
																description:
																	"Field mapping for email (defaults to 'email')",
															},
															emailVerified: {
																type: "string",
																nullable: true,
																description:
																	"Field mapping for email verification (defaults to 'email_verified')",
															},
															name: {
																type: "string",
																description:
																	"Field mapping for name (defaults to 'name')",
															},
															image: {
																type: "string",
																nullable: true,
																description:
																	"Field mapping for image (defaults to 'picture')",
															},
															extraFields: {
																type: "object",
																additionalProperties: { type: "string" },
																nullable: true,
																description: "Additional field mappings",
															},
														},
														required: ["id", "email", "name"],
													},
												},
												required: [
													"issuer",
													"pkce",
													"clientId",
													"clientSecret",
													"discoveryEndpoint",
												],
												description: "OIDC configuration for the provider",
											},
											organizationId: {
												type: "string",
												nullable: true,
												description: "ID of the linked organization, if any",
											},
											userId: {
												type: "string",
												description:
													"ID of the user who registered the provider",
											},
											providerId: {
												type: "string",
												description: "Unique identifier for the provider",
											},
											redirectURI: {
												type: "string",
												format: "uri",
												description:
													"The redirect URI for the provider callback",
											},
										},
										required: [
											"issuer",
											"domain",
											"oidcConfig",
											"userId",
											"providerId",
											"redirectURI",
										],
									},
								},
							},
						},
					},
				},
			},
		},
		async (ctx) => {
			const user = ctx.context.session?.user;
			if (!user) {
				throw new APIError("UNAUTHORIZED");
			}

			const limit =
				typeof options?.providersLimit === "function"
					? await options.providersLimit(user)
					: (options?.providersLimit ?? 10);

			if (!limit) {
				throw new APIError("FORBIDDEN", {
					message: "SSO provider registration is disabled",
				});
			}

			const providers = await ctx.context.adapter.findMany({
				model: "ssoProvider",
				where: [{ field: "userId", value: user.id }],
			});

			if (providers.length >= limit) {
				throw new APIError("FORBIDDEN", {
					message: "You have reached the maximum number of SSO providers",
				});
			}

			const body = ctx.body;
			const issuerValidator = z.string().url();
			if (issuerValidator.safeParse(body.issuer).error) {
				throw new APIError("BAD_REQUEST", {
					message: "Invalid issuer. Must be a valid URL",
				});
			}
			if (ctx.body.organizationId) {
				const organization = await ctx.context.adapter.findOne({
					model: "member",
					where: [
						{
							field: "userId",
							value: user.id,
						},
						{
							field: "organizationId",
							value: ctx.body.organizationId,
						},
					],
				});
				if (!organization) {
					throw new APIError("BAD_REQUEST", {
						message: "You are not a member of the organization",
					});
				}
			}

			const existingProvider = await ctx.context.adapter.findOne({
				model: "ssoProvider",
				where: [
					{
						field: "providerId",
						value: body.providerId,
					},
				],
			});

			if (existingProvider) {
				ctx.context.logger.info(
					`SSO provider creation attempt with existing providerId: ${body.providerId}`,
				);
				throw new APIError("UNPROCESSABLE_ENTITY", {
					message: "SSO provider with this providerId already exists",
				});
			}

			let hydratedOIDCConfig: HydratedOIDCConfig | null = null;
			if (body.oidcConfig && !body.oidcConfig.skipDiscovery) {
				try {
					hydratedOIDCConfig = await discoverOIDCConfig({
						issuer: body.issuer,
						existingConfig: {
							discoveryEndpoint: body.oidcConfig.discoveryEndpoint,
							authorizationEndpoint: body.oidcConfig.authorizationEndpoint,
							tokenEndpoint: body.oidcConfig.tokenEndpoint,
							jwksEndpoint: body.oidcConfig.jwksEndpoint,
							userInfoEndpoint: body.oidcConfig.userInfoEndpoint,
							tokenEndpointAuthentication:
								body.oidcConfig.tokenEndpointAuthentication,
						},
						isTrustedOrigin: ctx.context.isTrustedOrigin,
					});
				} catch (error) {
					if (error instanceof DiscoveryError) {
						throw mapDiscoveryErrorToAPIError(error);
					}
					throw error;
				}
			}

			const buildOIDCConfig = () => {
				if (!body.oidcConfig) return null;

				if (body.oidcConfig.skipDiscovery) {
					return JSON.stringify({
						issuer: body.issuer,
						clientId: body.oidcConfig.clientId,
						clientSecret: body.oidcConfig.clientSecret,
						authorizationEndpoint: body.oidcConfig.authorizationEndpoint,
						tokenEndpoint: body.oidcConfig.tokenEndpoint,
						tokenEndpointAuthentication:
							body.oidcConfig.tokenEndpointAuthentication ||
							"client_secret_basic",
						jwksEndpoint: body.oidcConfig.jwksEndpoint,
						pkce: body.oidcConfig.pkce,
						discoveryEndpoint:
							body.oidcConfig.discoveryEndpoint ||
							`${body.issuer}/.well-known/openid-configuration`,
						mapping: body.oidcConfig.mapping,
						scopes: body.oidcConfig.scopes,
						userInfoEndpoint: body.oidcConfig.userInfoEndpoint,
						overrideUserInfo:
							ctx.body.overrideUserInfo ||
							options?.defaultOverrideUserInfo ||
							false,
					});
				}

				if (!hydratedOIDCConfig) return null;

				return JSON.stringify({
					issuer: hydratedOIDCConfig.issuer,
					clientId: body.oidcConfig.clientId,
					clientSecret: body.oidcConfig.clientSecret,
					authorizationEndpoint: hydratedOIDCConfig.authorizationEndpoint,
					tokenEndpoint: hydratedOIDCConfig.tokenEndpoint,
					tokenEndpointAuthentication:
						hydratedOIDCConfig.tokenEndpointAuthentication,
					jwksEndpoint: hydratedOIDCConfig.jwksEndpoint,
					pkce: body.oidcConfig.pkce,
					discoveryEndpoint: hydratedOIDCConfig.discoveryEndpoint,
					mapping: body.oidcConfig.mapping,
					scopes: body.oidcConfig.scopes,
					userInfoEndpoint: hydratedOIDCConfig.userInfoEndpoint,
					overrideUserInfo:
						ctx.body.overrideUserInfo ||
						options?.defaultOverrideUserInfo ||
						false,
				});
			};

			const provider = await ctx.context.adapter.create<
				Record<string, any>,
				SSOProvider<O>
			>({
				model: "ssoProvider",
				data: {
					issuer: body.issuer,
					domain: body.domain,
					domainVerified: false,
					oidcConfig: buildOIDCConfig(),
					samlConfig: body.samlConfig
						? JSON.stringify({
								issuer: body.issuer,
								entryPoint: body.samlConfig.entryPoint,
								cert: body.samlConfig.cert,
								callbackUrl: body.samlConfig.callbackUrl,
								audience: body.samlConfig.audience,
								idpMetadata: body.samlConfig.idpMetadata,
								spMetadata: body.samlConfig.spMetadata,
								wantAssertionsSigned: body.samlConfig.wantAssertionsSigned,
								signatureAlgorithm: body.samlConfig.signatureAlgorithm,
								digestAlgorithm: body.samlConfig.digestAlgorithm,
								identifierFormat: body.samlConfig.identifierFormat,
								privateKey: body.samlConfig.privateKey,
								decryptionPvk: body.samlConfig.decryptionPvk,
								additionalParams: body.samlConfig.additionalParams,
								mapping: body.samlConfig.mapping,
							})
						: null,
					organizationId: body.organizationId,
					userId: ctx.context.session.user.id,
					providerId: body.providerId,
				},
			});

			let domainVerificationToken: string | undefined;
			let domainVerified: boolean | undefined;

			if (options?.domainVerification?.enabled) {
				domainVerified = false;
				domainVerificationToken = generateRandomString(24);

				await ctx.context.adapter.create<Verification>({
					model: "verification",
					data: {
						identifier: options.domainVerification?.tokenPrefix
							? `${options.domainVerification?.tokenPrefix}-${provider.providerId}`
							: `better-auth-token-${provider.providerId}`,
						createdAt: new Date(),
						updatedAt: new Date(),
						value: domainVerificationToken,
						expiresAt: new Date(Date.now() + 3600 * 24 * 7 * 1000), // 1 week
					},
				});
			}

			type SSOProviderReturn = O["domainVerification"] extends { enabled: true }
				? {
						domainVerified: boolean;
						domainVerificationToken: string;
					} & SSOProvider<O>
				: SSOProvider<O>;

			return ctx.json({
				...provider,
				oidcConfig: safeJsonParse<OIDCConfig>(
					provider.oidcConfig as unknown as string,
				),
				samlConfig: safeJsonParse<SAMLConfig>(
					provider.samlConfig as unknown as string,
				),
				redirectURI: `${ctx.context.baseURL}/sso/callback/${provider.providerId}`,
				...(options?.domainVerification?.enabled ? { domainVerified } : {}),
				...(options?.domainVerification?.enabled
					? { domainVerificationToken }
					: {}),
			} as unknown as SSOProviderReturn);
		},
	);
};

const signInSSOBodySchema = z.object({
	email: z
		.string({})
		.meta({
			description:
				"The email address to sign in with. This is used to identify the issuer to sign in with. It's optional if the issuer is provided",
		})
		.optional(),
	organizationSlug: z
		.string({})
		.meta({
			description: "The slug of the organization to sign in with",
		})
		.optional(),
	providerId: z
		.string({})
		.meta({
			description:
				"The ID of the provider to sign in with. This can be provided instead of email or issuer",
		})
		.optional(),
	domain: z
		.string({})
		.meta({
			description: "The domain of the provider.",
		})
		.optional(),
	callbackURL: z.string({}).meta({
		description: "The URL to redirect to after login",
	}),
	errorCallbackURL: z
		.string({})
		.meta({
			description: "The URL to redirect to after login",
		})
		.optional(),
	newUserCallbackURL: z
		.string({})
		.meta({
			description: "The URL to redirect to after login if the user is new",
		})
		.optional(),
	scopes: z
		.array(z.string(), {})
		.meta({
			description: "Scopes to request from the provider.",
		})
		.optional(),
	loginHint: z
		.string({})
		.meta({
			description:
				"Login hint to send to the identity provider (e.g., email or identifier). If supported, will be sent as 'login_hint'.",
		})
		.optional(),
	requestSignUp: z
		.boolean({})
		.meta({
			description:
				"Explicitly request sign-up. Useful when disableImplicitSignUp is true for this provider",
		})
		.optional(),
	providerType: z.enum(["oidc", "saml"]).optional(),
});

export const signInSSO = (options?: SSOOptions) => {
	return createAuthEndpoint(
		"/sign-in/sso",
		{
			method: "POST",
			body: signInSSOBodySchema,
			metadata: {
				openapi: {
					operationId: "signInWithSSO",
					summary: "Sign in with SSO provider",
					description:
						"This endpoint is used to sign in with an SSO provider. It redirects to the provider's authorization URL",
					requestBody: {
						content: {
							"application/json": {
								schema: {
									type: "object",
									properties: {
										email: {
											type: "string",
											description:
												"The email address to sign in with. This is used to identify the issuer to sign in with. It's optional if the issuer is provided",
										},
										issuer: {
											type: "string",
											description:
												"The issuer identifier, this is the URL of the provider and can be used to verify the provider and identify the provider during login. It's optional if the email is provided",
										},
										providerId: {
											type: "string",
											description:
												"The ID of the provider to sign in with. This can be provided instead of email or issuer",
										},
										callbackURL: {
											type: "string",
											description: "The URL to redirect to after login",
										},
										errorCallbackURL: {
											type: "string",
											description: "The URL to redirect to after login",
										},
										newUserCallbackURL: {
											type: "string",
											description:
												"The URL to redirect to after login if the user is new",
										},
										loginHint: {
											type: "string",
											description:
												"Login hint to send to the identity provider (e.g., email or identifier). If supported, sent as 'login_hint'.",
										},
									},
									required: ["callbackURL"],
								},
							},
						},
					},
					responses: {
						"200": {
							description:
								"Authorization URL generated successfully for SSO sign-in",
							content: {
								"application/json": {
									schema: {
										type: "object",
										properties: {
											url: {
												type: "string",
												format: "uri",
												description:
													"The authorization URL to redirect the user to for SSO sign-in",
											},
											redirect: {
												type: "boolean",
												description:
													"Indicates that the client should redirect to the provided URL",
												enum: [true],
											},
										},
										required: ["url", "redirect"],
									},
								},
							},
						},
					},
				},
			},
		},
		async (ctx) => {
			const body = ctx.body;
			let { email, organizationSlug, providerId, domain } = body;
			if (
				!options?.defaultSSO?.length &&
				!email &&
				!organizationSlug &&
				!domain &&
				!providerId
			) {
				throw new APIError("BAD_REQUEST", {
					message: "email, organizationSlug, domain or providerId is required",
				});
			}
			domain = body.domain || email?.split("@")[1];
			let orgId = "";
			if (organizationSlug) {
				orgId = await ctx.context.adapter
					.findOne<{ id: string }>({
						model: "organization",
						where: [
							{
								field: "slug",
								value: organizationSlug,
							},
						],
					})
					.then((res) => {
						if (!res) {
							return "";
						}
						return res.id;
					});
			}
			let provider: SSOProvider<SSOOptions> | null = null;
			if (options?.defaultSSO?.length) {
				// Find matching default SSO provider by providerId
				const matchingDefault = providerId
					? options.defaultSSO.find(
							(defaultProvider) => defaultProvider.providerId === providerId,
						)
					: options.defaultSSO.find(
							(defaultProvider) => defaultProvider.domain === domain,
						);

				if (matchingDefault) {
					provider = {
						issuer:
							matchingDefault.samlConfig?.issuer ||
							matchingDefault.oidcConfig?.issuer ||
							"",
						providerId: matchingDefault.providerId,
						userId: "default",
						oidcConfig: matchingDefault.oidcConfig,
						samlConfig: matchingDefault.samlConfig,
						domain: matchingDefault.domain,
						...(options.domainVerification?.enabled
							? { domainVerified: true }
							: {}),
					} as SSOProvider<SSOOptions>;
				}
			}
			if (!providerId && !orgId && !domain) {
				throw new APIError("BAD_REQUEST", {
					message: "providerId, orgId or domain is required",
				});
			}
			// Try to find provider in database
			if (!provider) {
				provider = await ctx.context.adapter
					.findOne<SSOProvider<SSOOptions>>({
						model: "ssoProvider",
						where: [
							{
								field: providerId
									? "providerId"
									: orgId
										? "organizationId"
										: "domain",
								value: providerId || orgId || domain!,
							},
						],
					})
					.then((res) => {
						if (!res) {
							return null;
						}
						return {
							...res,
							oidcConfig: res.oidcConfig
								? safeJsonParse<OIDCConfig>(
										res.oidcConfig as unknown as string,
									) || undefined
								: undefined,
							samlConfig: res.samlConfig
								? safeJsonParse<SAMLConfig>(
										res.samlConfig as unknown as string,
									) || undefined
								: undefined,
						};
					});
			}

			if (!provider) {
				throw new APIError("NOT_FOUND", {
					message: "No provider found for the issuer",
				});
			}

			if (body.providerType) {
				if (body.providerType === "oidc" && !provider.oidcConfig) {
					throw new APIError("BAD_REQUEST", {
						message: "OIDC provider is not configured",
					});
				}
				if (body.providerType === "saml" && !provider.samlConfig) {
					throw new APIError("BAD_REQUEST", {
						message: "SAML provider is not configured",
					});
				}
			}

			if (
				options?.domainVerification?.enabled &&
				!("domainVerified" in provider && provider.domainVerified)
			) {
				throw new APIError("UNAUTHORIZED", {
					message: "Provider domain has not been verified",
				});
			}

			if (provider.oidcConfig && body.providerType !== "saml") {
				let finalAuthUrl = provider.oidcConfig.authorizationEndpoint;
				if (!finalAuthUrl && provider.oidcConfig.discoveryEndpoint) {
					const discovery = await betterFetch<{
						authorization_endpoint: string;
					}>(provider.oidcConfig.discoveryEndpoint, {
						method: "GET",
					});
					if (discovery.data) {
						finalAuthUrl = discovery.data.authorization_endpoint;
					}
				}
				if (!finalAuthUrl) {
					throw new APIError("BAD_REQUEST", {
						message: "Invalid OIDC configuration. Authorization URL not found.",
					});
				}
				const state = await generateState(ctx, undefined, false);
				const redirectURI = `${ctx.context.baseURL}/sso/callback/${provider.providerId}`;
				const authorizationURL = await createAuthorizationURL({
					id: provider.issuer,
					options: {
						clientId: provider.oidcConfig.clientId,
						clientSecret: provider.oidcConfig.clientSecret,
					},
					redirectURI,
					state: state.state,
					codeVerifier: provider.oidcConfig.pkce
						? state.codeVerifier
						: undefined,
					scopes: ctx.body.scopes ||
						provider.oidcConfig.scopes || [
							"openid",
							"email",
							"profile",
							"offline_access",
						],
					loginHint: ctx.body.loginHint || email,
					authorizationEndpoint: finalAuthUrl,
				});
				return ctx.json({
					url: authorizationURL.toString(),
					redirect: true,
				});
			}
			if (provider.samlConfig) {
				const parsedSamlConfig =
					typeof provider.samlConfig === "object"
						? provider.samlConfig
						: safeJsonParse<SAMLConfig>(
								provider.samlConfig as unknown as string,
							);
				if (!parsedSamlConfig) {
					throw new APIError("BAD_REQUEST", {
						message: "Invalid SAML configuration",
					});
				}

				let metadata = parsedSamlConfig.spMetadata.metadata;

				if (!metadata) {
					metadata =
						saml
							.SPMetadata({
								entityID:
									parsedSamlConfig.spMetadata?.entityID ||
									parsedSamlConfig.issuer,
								assertionConsumerService: [
									{
										Binding: "urn:oasis:names:tc:SAML:2.0:bindings:HTTP-POST",
										Location:
											parsedSamlConfig.callbackUrl ||
											`${ctx.context.baseURL}/sso/saml2/sp/acs/${provider.providerId}`,
									},
								],
								wantMessageSigned:
									parsedSamlConfig.wantAssertionsSigned || false,
								nameIDFormat: parsedSamlConfig.identifierFormat
									? [parsedSamlConfig.identifierFormat]
									: undefined,
							})
							.getMetadata() || "";
				}

				const sp = saml.ServiceProvider({
					metadata: metadata,
					allowCreate: true,
				});

				const idp = saml.IdentityProvider({
					metadata: parsedSamlConfig.idpMetadata?.metadata,
					entityID: parsedSamlConfig.idpMetadata?.entityID,
					encryptCert: parsedSamlConfig.idpMetadata?.cert,
					singleSignOnService:
						parsedSamlConfig.idpMetadata?.singleSignOnService,
				});
				const loginRequest = sp.createLoginRequest(
					idp,
					"redirect",
				) as BindingContext & {
					entityEndpoint: string;
					type: string;
					id: string;
				};
				if (!loginRequest) {
					throw new APIError("BAD_REQUEST", {
						message: "Invalid SAML request",
					});
				}

				const shouldSaveRequest =
					loginRequest.id &&
					(options?.saml?.authnRequestStore ||
						options?.saml?.enableInResponseToValidation);
				if (shouldSaveRequest) {
					const ttl = options?.saml?.requestTTL ?? DEFAULT_AUTHN_REQUEST_TTL_MS;
					const record: AuthnRequestRecord = {
						id: loginRequest.id,
						providerId: provider.providerId,
						createdAt: Date.now(),
						expiresAt: Date.now() + ttl,
					};
					if (options?.saml?.authnRequestStore) {
						await options.saml.authnRequestStore.save(record);
					} else {
						await ctx.context.internalAdapter.createVerificationValue({
							identifier: `${AUTHN_REQUEST_KEY_PREFIX}${record.id}`,
							value: JSON.stringify(record),
							expiresAt: new Date(record.expiresAt),
						});
					}
				}

				return ctx.json({
					url: `${loginRequest.context}&RelayState=${encodeURIComponent(
						body.callbackURL,
					)}`,
					redirect: true,
				});
			}
			throw new APIError("BAD_REQUEST", {
				message: "Invalid SSO provider",
			});
		},
	);
};

const callbackSSOQuerySchema = z.object({
	code: z.string().optional(),
	state: z.string(),
	error: z.string().optional(),
	error_description: z.string().optional(),
});

export const callbackSSO = (options?: SSOOptions) => {
	return createAuthEndpoint(
		"/sso/callback/:providerId",
		{
			method: "GET",
			query: callbackSSOQuerySchema,
			allowedMediaTypes: [
				"application/x-www-form-urlencoded",
				"application/json",
			],
			metadata: {
				...HIDE_METADATA,
				openapi: {
					operationId: "handleSSOCallback",
					summary: "Callback URL for SSO provider",
					description:
						"This endpoint is used as the callback URL for SSO providers. It handles the authorization code and exchanges it for an access token",
					responses: {
						"302": {
							description: "Redirects to the callback URL",
						},
					},
				},
			},
		},
		async (ctx) => {
			const { code, error, error_description } = ctx.query;
			const stateData = await parseState(ctx);
			if (!stateData) {
				const errorURL =
					ctx.context.options.onAPIError?.errorURL ||
					`${ctx.context.baseURL}/error`;
				throw ctx.redirect(`${errorURL}?error=invalid_state`);
			}
			const { callbackURL, errorURL, newUserURL, requestSignUp } = stateData;
			if (!code || error) {
				throw ctx.redirect(
					`${
						errorURL || callbackURL
					}?error=${error}&error_description=${error_description}`,
				);
			}
			let provider: SSOProvider<SSOOptions> | null = null;
			if (options?.defaultSSO?.length) {
				const matchingDefault = options.defaultSSO.find(
					(defaultProvider) =>
						defaultProvider.providerId === ctx.params.providerId,
				);
				if (matchingDefault) {
					provider = {
						...matchingDefault,
						issuer: matchingDefault.oidcConfig?.issuer || "",
						userId: "default",
						...(options.domainVerification?.enabled
							? { domainVerified: true }
							: {}),
					} as SSOProvider<SSOOptions>;
				}
			}
			if (!provider) {
				provider = await ctx.context.adapter
					.findOne<{
						oidcConfig: string;
					}>({
						model: "ssoProvider",
						where: [
							{
								field: "providerId",
								value: ctx.params.providerId,
							},
						],
					})
					.then((res) => {
						if (!res) {
							return null;
						}
						return {
							...res,
							oidcConfig:
								safeJsonParse<OIDCConfig>(res.oidcConfig) || undefined,
						} as SSOProvider<SSOOptions>;
					});
			}
			if (!provider) {
				throw ctx.redirect(
					`${
						errorURL || callbackURL
					}/error?error=invalid_provider&error_description=provider not found`,
				);
			}

			if (
				options?.domainVerification?.enabled &&
				!("domainVerified" in provider && provider.domainVerified)
			) {
				throw new APIError("UNAUTHORIZED", {
					message: "Provider domain has not been verified",
				});
			}

			let config = provider.oidcConfig;

			if (!config) {
				throw ctx.redirect(
					`${
						errorURL || callbackURL
					}/error?error=invalid_provider&error_description=provider not found`,
				);
			}

			const discovery = await betterFetch<{
				token_endpoint: string;
				userinfo_endpoint: string;
				token_endpoint_auth_method:
					| "client_secret_basic"
					| "client_secret_post";
			}>(config.discoveryEndpoint);

			if (discovery.data) {
				config = {
					tokenEndpoint: discovery.data.token_endpoint,
					tokenEndpointAuthentication:
						discovery.data.token_endpoint_auth_method,
					userInfoEndpoint: discovery.data.userinfo_endpoint,
					scopes: ["openid", "email", "profile", "offline_access"],
					...config,
				};
			}

			if (!config.tokenEndpoint) {
				throw ctx.redirect(
					`${
						errorURL || callbackURL
					}/error?error=invalid_provider&error_description=token_endpoint_not_found`,
				);
			}

			const tokenResponse = await validateAuthorizationCode({
				code,
				codeVerifier: config.pkce ? stateData.codeVerifier : undefined,
				redirectURI: `${ctx.context.baseURL}/sso/callback/${provider.providerId}`,
				options: {
					clientId: config.clientId,
					clientSecret: config.clientSecret,
				},
				tokenEndpoint: config.tokenEndpoint,
				authentication:
					config.tokenEndpointAuthentication === "client_secret_post"
						? "post"
						: "basic",
			}).catch((e) => {
				if (e instanceof BetterFetchError) {
					throw ctx.redirect(
						`${
							errorURL || callbackURL
						}?error=invalid_provider&error_description=${e.message}`,
					);
				}
				return null;
			});
			if (!tokenResponse) {
				throw ctx.redirect(
					`${
						errorURL || callbackURL
					}/error?error=invalid_provider&error_description=token_response_not_found`,
				);
			}
			let userInfo: {
				id?: string;
				email?: string;
				name?: string;
				image?: string;
				emailVerified?: boolean;
				[key: string]: any;
			} | null = null;
			if (tokenResponse.idToken) {
				const idToken = decodeJwt(tokenResponse.idToken);
				if (!config.jwksEndpoint) {
					throw ctx.redirect(
						`${
							errorURL || callbackURL
						}/error?error=invalid_provider&error_description=jwks_endpoint_not_found`,
					);
				}
				const verified = await validateToken(
					tokenResponse.idToken,
					config.jwksEndpoint,
				).catch((e) => {
					ctx.context.logger.error(e);
					return null;
				});
				if (!verified) {
					throw ctx.redirect(
						`${
							errorURL || callbackURL
						}/error?error=invalid_provider&error_description=token_not_verified`,
					);
				}
				if (verified.payload.iss !== provider.issuer) {
					throw ctx.redirect(
						`${
							errorURL || callbackURL
						}/error?error=invalid_provider&error_description=issuer_mismatch`,
					);
				}

				const mapping = config.mapping || {};
				userInfo = {
					...Object.fromEntries(
						Object.entries(mapping.extraFields || {}).map(([key, value]) => [
							key,
							verified.payload[value],
						]),
					),
					id: idToken[mapping.id || "sub"],
					email: idToken[mapping.email || "email"],
					emailVerified: options?.trustEmailVerified
						? idToken[mapping.emailVerified || "email_verified"]
						: false,
					name: idToken[mapping.name || "name"],
					image: idToken[mapping.image || "picture"],
				} as {
					id?: string;
					email?: string;
					name?: string;
					image?: string;
					emailVerified?: boolean;
				};
			}

			if (!userInfo) {
				if (!config.userInfoEndpoint) {
					throw ctx.redirect(
						`${
							errorURL || callbackURL
						}/error?error=invalid_provider&error_description=user_info_endpoint_not_found`,
					);
				}
				const userInfoResponse = await betterFetch<{
					email?: string;
					name?: string;
					id?: string;
					image?: string;
					emailVerified?: boolean;
				}>(config.userInfoEndpoint, {
					headers: {
						Authorization: `Bearer ${tokenResponse.accessToken}`,
					},
				});
				if (userInfoResponse.error) {
					throw ctx.redirect(
						`${
							errorURL || callbackURL
						}/error?error=invalid_provider&error_description=${
							userInfoResponse.error.message
						}`,
					);
				}
				userInfo = userInfoResponse.data;
			}

			if (!userInfo.email || !userInfo.id) {
				throw ctx.redirect(
					`${
						errorURL || callbackURL
					}/error?error=invalid_provider&error_description=missing_user_info`,
				);
			}
			const isTrustedProvider =
				"domainVerified" in provider &&
				(provider as { domainVerified?: boolean }).domainVerified === true &&
				validateEmailDomain(userInfo.email, provider.domain);

			const linked = await handleOAuthUserInfo(ctx, {
				userInfo: {
					email: userInfo.email,
					name: userInfo.name || userInfo.email,
					id: userInfo.id,
					image: userInfo.image,
					emailVerified: options?.trustEmailVerified
						? userInfo.emailVerified || false
						: false,
				},
				account: {
					idToken: tokenResponse.idToken,
					accessToken: tokenResponse.accessToken,
					refreshToken: tokenResponse.refreshToken,
					accountId: userInfo.id,
					providerId: provider.providerId,
					accessTokenExpiresAt: tokenResponse.accessTokenExpiresAt,
					refreshTokenExpiresAt: tokenResponse.refreshTokenExpiresAt,
					scope: tokenResponse.scopes?.join(","),
				},
				callbackURL,
				disableSignUp: options?.disableImplicitSignUp && !requestSignUp,
				overrideUserInfo: config.overrideUserInfo,
				isTrustedProvider,
			});
			if (linked.error) {
				throw ctx.redirect(
					`${errorURL || callbackURL}/error?error=${linked.error}`,
				);
			}
			const { session, user } = linked.data!;

			if (options?.provisionUser) {
				await options.provisionUser({
					user,
					userInfo,
					token: tokenResponse,
					provider,
				});
			}

			await assignOrganizationFromProvider(ctx as any, {
				user,
				profile: {
					providerType: "oidc",
					providerId: provider.providerId,
					accountId: userInfo.id,
					email: userInfo.email,
					emailVerified: Boolean(userInfo.emailVerified),
					rawAttributes: userInfo,
				},
				provider,
				token: tokenResponse,
				provisioningOptions: options?.organizationProvisioning,
			});

			await setSessionCookie(ctx, {
				session,
				user,
			});
			let toRedirectTo: string;
			try {
				const url = linked.isRegister ? newUserURL || callbackURL : callbackURL;
				toRedirectTo = url.toString();
			} catch {
				toRedirectTo = linked.isRegister
					? newUserURL || callbackURL
					: callbackURL;
			}
			throw ctx.redirect(toRedirectTo);
		},
	);
};

const callbackSSOSAMLBodySchema = z.object({
	SAMLResponse: z.string(),
	RelayState: z.string().optional(),
});

export const callbackSSOSAML = (options?: SSOOptions) => {
	return createAuthEndpoint(
		"/sso/saml2/callback/:providerId",
		{
			method: "POST",
			body: callbackSSOSAMLBodySchema,
			metadata: {
				...HIDE_METADATA,
				allowedMediaTypes: [
					"application/x-www-form-urlencoded",
					"application/json",
				],
				openapi: {
					operationId: "handleSAMLCallback",
					summary: "Callback URL for SAML provider",
					description:
						"This endpoint is used as the callback URL for SAML providers.",
					responses: {
						"302": {
							description: "Redirects to the callback URL",
						},
						"400": {
							description: "Invalid SAML response",
						},
						"401": {
							description: "Unauthorized - SAML authentication failed",
						},
					},
				},
			},
		},
		async (ctx) => {
			const { SAMLResponse, RelayState } = ctx.body;
			const { providerId } = ctx.params;
			let provider: SSOProvider<SSOOptions> | null = null;
			if (options?.defaultSSO?.length) {
				const matchingDefault = options.defaultSSO.find(
					(defaultProvider) => defaultProvider.providerId === providerId,
				);
				if (matchingDefault) {
					provider = {
						...matchingDefault,
						userId: "default",
						issuer: matchingDefault.samlConfig?.issuer || "",
						...(options.domainVerification?.enabled
							? { domainVerified: true }
							: {}),
					} as SSOProvider<SSOOptions>;
				}
			}
			if (!provider) {
				provider = await ctx.context.adapter
					.findOne<SSOProvider<SSOOptions>>({
						model: "ssoProvider",
						where: [{ field: "providerId", value: providerId }],
					})
					.then((res) => {
						if (!res) return null;
						return {
							...res,
							samlConfig: res.samlConfig
								? safeJsonParse<SAMLConfig>(
										res.samlConfig as unknown as string,
									) || undefined
								: undefined,
						};
					});
			}

			if (!provider) {
				throw new APIError("NOT_FOUND", {
					message: "No provider found for the given providerId",
				});
			}

			if (
				options?.domainVerification?.enabled &&
				!("domainVerified" in provider && provider.domainVerified)
			) {
				throw new APIError("UNAUTHORIZED", {
					message: "Provider domain has not been verified",
				});
			}

			const parsedSamlConfig = safeJsonParse<SAMLConfig>(
				provider.samlConfig as unknown as string,
			);
			if (!parsedSamlConfig) {
				throw new APIError("BAD_REQUEST", {
					message: "Invalid SAML configuration",
				});
			}
			const idpData = parsedSamlConfig.idpMetadata;
			let idp: IdentityProvider | null = null;

			// Construct IDP with fallback to manual configuration
			if (!idpData?.metadata) {
				idp = saml.IdentityProvider({
					entityID: idpData?.entityID || parsedSamlConfig.issuer,
					singleSignOnService: [
						{
							Binding: "urn:oasis:names:tc:SAML:2.0:bindings:HTTP-Redirect",
							Location: parsedSamlConfig.entryPoint,
						},
					],
					signingCert: idpData?.cert || parsedSamlConfig.cert,
					wantAuthnRequestsSigned:
						parsedSamlConfig.wantAssertionsSigned || false,
					isAssertionEncrypted: idpData?.isAssertionEncrypted || false,
					encPrivateKey: idpData?.encPrivateKey,
					encPrivateKeyPass: idpData?.encPrivateKeyPass,
				});
			} else {
				idp = saml.IdentityProvider({
					metadata: idpData.metadata,
					privateKey: idpData.privateKey,
					privateKeyPass: idpData.privateKeyPass,
					isAssertionEncrypted: idpData.isAssertionEncrypted,
					encPrivateKey: idpData.encPrivateKey,
					encPrivateKeyPass: idpData.encPrivateKeyPass,
				});
			}

			// Construct SP with fallback to manual configuration
			const spData = parsedSamlConfig.spMetadata;
			const sp = saml.ServiceProvider({
				metadata: spData?.metadata,
				entityID: spData?.entityID || parsedSamlConfig.issuer,
				assertionConsumerService: spData?.metadata
					? undefined
					: [
							{
								Binding: "urn:oasis:names:tc:SAML:2.0:bindings:HTTP-POST",
								Location: parsedSamlConfig.callbackUrl,
							},
						],
				privateKey: spData?.privateKey || parsedSamlConfig.privateKey,
				privateKeyPass: spData?.privateKeyPass,
				isAssertionEncrypted: spData?.isAssertionEncrypted || false,
				encPrivateKey: spData?.encPrivateKey,
				encPrivateKeyPass: spData?.encPrivateKeyPass,
				wantMessageSigned: parsedSamlConfig.wantAssertionsSigned || false,
				nameIDFormat: parsedSamlConfig.identifierFormat
					? [parsedSamlConfig.identifierFormat]
					: undefined,
			});

			let parsedResponse: FlowResult;
			try {
				parsedResponse = await sp.parseLoginResponse(idp, "post", {
					body: {
						SAMLResponse,
						RelayState: RelayState || undefined,
					},
				});

				if (!parsedResponse?.extract) {
					throw new Error("Invalid SAML response structure");
				}
			} catch (error) {
				ctx.context.logger.error("SAML response validation failed", {
					error,
					decodedResponse: Buffer.from(SAMLResponse, "base64").toString(
						"utf-8",
					),
				});
				throw new APIError("BAD_REQUEST", {
					message: "Invalid SAML response",
					details: error instanceof Error ? error.message : String(error),
				});
			}

			const { extract } = parsedResponse!;

			validateSAMLAlgorithms(parsedResponse, options?.saml?.algorithms);

			validateSAMLTimestamp((extract as any).conditions, {
				clockSkew: options?.saml?.clockSkew,
				requireTimestamps: options?.saml?.requireTimestamps,
				logger: ctx.context.logger,
			});

			const inResponseTo = (extract as any).inResponseTo as string | undefined;
			const shouldValidateInResponseTo =
				options?.saml?.authnRequestStore ||
				options?.saml?.enableInResponseToValidation;

			if (shouldValidateInResponseTo) {
				const allowIdpInitiated = options?.saml?.allowIdpInitiated !== false;

				if (inResponseTo) {
					let storedRequest: AuthnRequestRecord | null = null;

					if (options?.saml?.authnRequestStore) {
						storedRequest =
							await options.saml.authnRequestStore.get(inResponseTo);
					} else {
						const verification =
							await ctx.context.internalAdapter.findVerificationValue(
								`${AUTHN_REQUEST_KEY_PREFIX}${inResponseTo}`,
							);
						if (verification) {
							try {
								storedRequest = JSON.parse(
									verification.value,
								) as AuthnRequestRecord;
								// Validate expiration for database-stored records
								// Note: Cleanup of expired records is handled automatically by
								// findVerificationValue, but we still need to check expiration
								// since the record is returned before cleanup runs
								if (storedRequest && storedRequest.expiresAt < Date.now()) {
									storedRequest = null;
								}
							} catch {
								storedRequest = null;
							}
						}
					}

					if (!storedRequest) {
						ctx.context.logger.error(
							"SAML InResponseTo validation failed: unknown or expired request ID",
							{ inResponseTo, providerId: provider.providerId },
						);
						const redirectUrl =
							RelayState || parsedSamlConfig.callbackUrl || ctx.context.baseURL;
						throw ctx.redirect(
							`${redirectUrl}?error=invalid_saml_response&error_description=Unknown+or+expired+request+ID`,
						);
					}

					if (storedRequest.providerId !== provider.providerId) {
						ctx.context.logger.error(
							"SAML InResponseTo validation failed: provider mismatch",
							{
								inResponseTo,
								expectedProvider: storedRequest.providerId,
								actualProvider: provider.providerId,
							},
						);

						if (options?.saml?.authnRequestStore) {
							await options.saml.authnRequestStore.delete(inResponseTo);
						} else {
							await ctx.context.internalAdapter.deleteVerificationByIdentifier(
								`${AUTHN_REQUEST_KEY_PREFIX}${inResponseTo}`,
							);
						}
						const redirectUrl =
							RelayState || parsedSamlConfig.callbackUrl || ctx.context.baseURL;
						throw ctx.redirect(
							`${redirectUrl}?error=invalid_saml_response&error_description=Provider+mismatch`,
						);
					}

					if (options?.saml?.authnRequestStore) {
						await options.saml.authnRequestStore.delete(inResponseTo);
					} else {
						await ctx.context.internalAdapter.deleteVerificationByIdentifier(
							`${AUTHN_REQUEST_KEY_PREFIX}${inResponseTo}`,
						);
					}
				} else if (!allowIdpInitiated) {
					ctx.context.logger.error(
						"SAML IdP-initiated SSO rejected: InResponseTo missing and allowIdpInitiated is false",
						{ providerId: provider.providerId },
					);
					const redirectUrl =
						RelayState || parsedSamlConfig.callbackUrl || ctx.context.baseURL;
					throw ctx.redirect(
						`${redirectUrl}?error=unsolicited_response&error_description=IdP-initiated+SSO+not+allowed`,
					);
				}
			}

			// Assertion Replay Protection
			if (options?.saml?.enableReplayProtection !== false) {
				const samlContent = (parsedResponse as any).samlContent as
					| string
					| undefined;
				const assertionId = samlContent
					? extractAssertionId(samlContent)
					: null;

				if (assertionId) {
					const issuer = idp.entityMeta.getEntityID();
					const conditions = (extract as any).conditions as
						| SAMLConditions
						| undefined;
					const clockSkew = options?.saml?.clockSkew ?? DEFAULT_CLOCK_SKEW_MS;
					const expiresAt = conditions?.notOnOrAfter
						? new Date(conditions.notOnOrAfter).getTime() + clockSkew
						: Date.now() + DEFAULT_ASSERTION_TTL_MS;

					const existingAssertion =
						await ctx.context.internalAdapter.findVerificationValue(
							`${USED_ASSERTION_KEY_PREFIX}${assertionId}`,
						);

					let isReplay = false;
					if (existingAssertion) {
						try {
							const stored = JSON.parse(existingAssertion.value);
							if (stored.expiresAt >= Date.now()) {
								isReplay = true;
							}
						} catch (error) {
							ctx.context.logger.warn(
								"Failed to parse stored assertion record",
								{ assertionId, error },
							);
						}
					}

					if (isReplay) {
						ctx.context.logger.error(
							"SAML assertion replay detected: assertion ID already used",
							{
								assertionId,
								issuer,
								providerId: provider.providerId,
							},
						);
						const redirectUrl =
							RelayState || parsedSamlConfig.callbackUrl || ctx.context.baseURL;
						throw ctx.redirect(
							`${redirectUrl}?error=replay_detected&error_description=SAML+assertion+has+already+been+used`,
						);
					}

					await ctx.context.internalAdapter.createVerificationValue({
						identifier: `${USED_ASSERTION_KEY_PREFIX}${assertionId}`,
						value: JSON.stringify({
							assertionId,
							issuer,
							providerId: provider.providerId,
							usedAt: Date.now(),
							expiresAt,
						}),
						expiresAt: new Date(expiresAt),
					});
				} else {
					ctx.context.logger.warn(
						"Could not extract assertion ID for replay protection",
						{ providerId: provider.providerId },
					);
				}
			}

			const attributes = extract.attributes || {};
			const mapping = parsedSamlConfig.mapping ?? {};

			const userInfo = {
				...Object.fromEntries(
					Object.entries(mapping.extraFields || {}).map(([key, value]) => [
						key,
						attributes[value as string],
					]),
				),
				id: attributes[mapping.id || "nameID"] || extract.nameID,
				email: attributes[mapping.email || "email"] || extract.nameID,
				name:
					[
						attributes[mapping.firstName || "givenName"],
						attributes[mapping.lastName || "surname"],
					]
						.filter(Boolean)
						.join(" ") ||
					attributes[mapping.name || "displayName"] ||
					extract.nameID,
				emailVerified:
					options?.trustEmailVerified && mapping.emailVerified
						? ((attributes[mapping.emailVerified] || false) as boolean)
						: false,
			};
			if (!userInfo.id || !userInfo.email) {
				ctx.context.logger.error(
					"Missing essential user info from SAML response",
					{
						attributes: Object.keys(attributes),
						mapping,
						extractedId: userInfo.id,
						extractedEmail: userInfo.email,
					},
				);
				throw new APIError("BAD_REQUEST", {
					message: "Unable to extract user ID or email from SAML response",
				});
			}

			const isTrustedProvider: boolean =
				!!ctx.context.options.account?.accountLinking?.trustedProviders?.includes(
					provider.providerId,
				) ||
				("domainVerified" in provider &&
					!!(provider as { domainVerified?: boolean }).domainVerified &&
					validateEmailDomain(userInfo.email as string, provider.domain));

			const callbackUrl =
				RelayState || parsedSamlConfig.callbackUrl || ctx.context.baseURL;

			const result = await handleOAuthUserInfo(ctx, {
				userInfo: {
					email: userInfo.email as string,
					name: (userInfo.name || userInfo.email) as string,
					id: userInfo.id as string,
					emailVerified: Boolean(userInfo.emailVerified),
				},
				account: {
					providerId: provider.providerId,
					accountId: userInfo.id as string,
					accessToken: "",
					refreshToken: "",
				},
				callbackURL: callbackUrl,
				disableSignUp: options?.disableImplicitSignUp,
				isTrustedProvider,
			});

			if (result.error) {
				throw ctx.redirect(
					`${callbackUrl}?error=${result.error.split(" ").join("_")}`,
				);
			}

			const { session, user } = result.data!;

			if (options?.provisionUser) {
				await options.provisionUser({
					user: user as User & Record<string, any>,
					userInfo,
					provider,
				});
			}

			await assignOrganizationFromProvider(ctx as any, {
				user,
				profile: {
					providerType: "saml",
					providerId: provider.providerId,
					accountId: userInfo.id as string,
					email: userInfo.email as string,
					emailVerified: Boolean(userInfo.emailVerified),
					rawAttributes: attributes,
				},
				provider,
				provisioningOptions: options?.organizationProvisioning,
			});

			await setSessionCookie(ctx, { session, user });
			throw ctx.redirect(callbackUrl);
		},
	);
};

const acsEndpointParamsSchema = z.object({
	providerId: z.string().optional(),
});

const acsEndpointBodySchema = z.object({
	SAMLResponse: z.string(),
	RelayState: z.string().optional(),
});

export const acsEndpoint = (options?: SSOOptions) => {
	return createAuthEndpoint(
		"/sso/saml2/sp/acs/:providerId",
		{
			method: "POST",
			params: acsEndpointParamsSchema,
			body: acsEndpointBodySchema,
			metadata: {
				...HIDE_METADATA,
				allowedMediaTypes: [
					"application/x-www-form-urlencoded",
					"application/json",
				],
				openapi: {
					operationId: "handleSAMLAssertionConsumerService",
					summary: "SAML Assertion Consumer Service",
					description:
						"Handles SAML responses from IdP after successful authentication",
					responses: {
						"302": {
							description:
								"Redirects to the callback URL after successful authentication",
						},
					},
				},
			},
		},
		async (ctx) => {
			const { SAMLResponse, RelayState = "" } = ctx.body;
			const { providerId } = ctx.params;

			// If defaultSSO is configured, use it as the provider
			let provider: SSOProvider<SSOOptions> | null = null;

			if (options?.defaultSSO?.length) {
				// For ACS endpoint, we can use the first default provider or try to match by providerId
				const matchingDefault = providerId
					? options.defaultSSO.find(
							(defaultProvider) => defaultProvider.providerId === providerId,
						)
					: options.defaultSSO[0]; // Use first default provider if no specific providerId

				if (matchingDefault) {
					provider = {
						issuer: matchingDefault.samlConfig?.issuer || "",
						providerId: matchingDefault.providerId,
						userId: "default",
						samlConfig: matchingDefault.samlConfig,
						domain: matchingDefault.domain,
						...(options.domainVerification?.enabled
							? { domainVerified: true }
							: {}),
					};
				}
			} else {
				provider = await ctx.context.adapter
					.findOne<SSOProvider<SSOOptions>>({
						model: "ssoProvider",
						where: [
							{
								field: "providerId",
								value: providerId ?? "sso",
							},
						],
					})
					.then((res) => {
						if (!res) return null;
						return {
							...res,
							samlConfig: res.samlConfig
								? safeJsonParse<SAMLConfig>(
										res.samlConfig as unknown as string,
									) || undefined
								: undefined,
						};
					});
			}

			if (!provider?.samlConfig) {
				throw new APIError("NOT_FOUND", {
					message: "No SAML provider found",
				});
			}

			if (
				options?.domainVerification?.enabled &&
				!("domainVerified" in provider && provider.domainVerified)
			) {
				throw new APIError("UNAUTHORIZED", {
					message: "Provider domain has not been verified",
				});
			}

			const parsedSamlConfig = provider.samlConfig;
			// Configure SP and IdP
			const sp = saml.ServiceProvider({
				entityID:
					parsedSamlConfig.spMetadata?.entityID || parsedSamlConfig.issuer,
				assertionConsumerService: [
					{
						Binding: "urn:oasis:names:tc:SAML:2.0:bindings:HTTP-POST",
						Location:
							parsedSamlConfig.callbackUrl ||
							`${ctx.context.baseURL}/sso/saml2/sp/acs/${providerId}`,
					},
				],
				wantMessageSigned: parsedSamlConfig.wantAssertionsSigned || false,
				metadata: parsedSamlConfig.spMetadata?.metadata,
				privateKey:
					parsedSamlConfig.spMetadata?.privateKey ||
					parsedSamlConfig.privateKey,
				privateKeyPass: parsedSamlConfig.spMetadata?.privateKeyPass,
				nameIDFormat: parsedSamlConfig.identifierFormat
					? [parsedSamlConfig.identifierFormat]
					: undefined,
			});

			// Update where we construct the IdP
			const idpData = parsedSamlConfig.idpMetadata;
			const idp = !idpData?.metadata
				? saml.IdentityProvider({
						entityID: idpData?.entityID || parsedSamlConfig.issuer,
						singleSignOnService: idpData?.singleSignOnService || [
							{
								Binding: "urn:oasis:names:tc:SAML:2.0:bindings:HTTP-Redirect",
								Location: parsedSamlConfig.entryPoint,
							},
						],
						signingCert: idpData?.cert || parsedSamlConfig.cert,
					})
				: saml.IdentityProvider({
						metadata: idpData.metadata,
					});

			// Parse and validate SAML response
			let parsedResponse: FlowResult;
			try {
				parsedResponse = await sp.parseLoginResponse(idp, "post", {
					body: {
						SAMLResponse,
						RelayState: RelayState || undefined,
					},
				});

				if (!parsedResponse?.extract) {
					throw new Error("Invalid SAML response structure");
				}
			} catch (error) {
				ctx.context.logger.error("SAML response validation failed", {
					error,
					decodedResponse: Buffer.from(SAMLResponse, "base64").toString(
						"utf-8",
					),
				});
				throw new APIError("BAD_REQUEST", {
					message: "Invalid SAML response",
					details: error instanceof Error ? error.message : String(error),
				});
			}

			const { extract } = parsedResponse!;

			validateSAMLAlgorithms(parsedResponse, options?.saml?.algorithms);

			validateSAMLTimestamp((extract as any).conditions, {
				clockSkew: options?.saml?.clockSkew,
				requireTimestamps: options?.saml?.requireTimestamps,
				logger: ctx.context.logger,
			});

			const inResponseToAcs = (extract as any).inResponseTo as
				| string
				| undefined;
			const shouldValidateInResponseToAcs =
				options?.saml?.authnRequestStore ||
				options?.saml?.enableInResponseToValidation;

			if (shouldValidateInResponseToAcs) {
				const allowIdpInitiated = options?.saml?.allowIdpInitiated !== false;

				if (inResponseToAcs) {
					let storedRequest: AuthnRequestRecord | null = null;

					if (options?.saml?.authnRequestStore) {
						storedRequest =
							await options.saml.authnRequestStore.get(inResponseToAcs);
					} else {
						const verification =
							await ctx.context.internalAdapter.findVerificationValue(
								`${AUTHN_REQUEST_KEY_PREFIX}${inResponseToAcs}`,
							);
						if (verification) {
							try {
								storedRequest = JSON.parse(
									verification.value,
								) as AuthnRequestRecord;
								if (storedRequest && storedRequest.expiresAt < Date.now()) {
									storedRequest = null;
								}
							} catch {
								storedRequest = null;
							}
						}
					}

					if (!storedRequest) {
						ctx.context.logger.error(
							"SAML InResponseTo validation failed: unknown or expired request ID",
							{ inResponseTo: inResponseToAcs, providerId },
						);
						const redirectUrl =
							RelayState || parsedSamlConfig.callbackUrl || ctx.context.baseURL;
						throw ctx.redirect(
							`${redirectUrl}?error=invalid_saml_response&error_description=Unknown+or+expired+request+ID`,
						);
					}

					if (storedRequest.providerId !== providerId) {
						ctx.context.logger.error(
							"SAML InResponseTo validation failed: provider mismatch",
							{
								inResponseTo: inResponseToAcs,
								expectedProvider: storedRequest.providerId,
								actualProvider: providerId,
							},
						);
						if (options?.saml?.authnRequestStore) {
							await options.saml.authnRequestStore.delete(inResponseToAcs);
						} else {
							await ctx.context.internalAdapter.deleteVerificationByIdentifier(
								`${AUTHN_REQUEST_KEY_PREFIX}${inResponseToAcs}`,
							);
						}
						const redirectUrl =
							RelayState || parsedSamlConfig.callbackUrl || ctx.context.baseURL;
						throw ctx.redirect(
							`${redirectUrl}?error=invalid_saml_response&error_description=Provider+mismatch`,
						);
					}

					if (options?.saml?.authnRequestStore) {
						await options.saml.authnRequestStore.delete(inResponseToAcs);
					} else {
						await ctx.context.internalAdapter.deleteVerificationByIdentifier(
							`${AUTHN_REQUEST_KEY_PREFIX}${inResponseToAcs}`,
						);
					}
				} else if (!allowIdpInitiated) {
					ctx.context.logger.error(
						"SAML IdP-initiated SSO rejected: InResponseTo missing and allowIdpInitiated is false",
						{ providerId },
					);
					const redirectUrl =
						RelayState || parsedSamlConfig.callbackUrl || ctx.context.baseURL;
					throw ctx.redirect(
						`${redirectUrl}?error=unsolicited_response&error_description=IdP-initiated+SSO+not+allowed`,
					);
				}
			}

			// Assertion Replay Protection
			if (options?.saml?.enableReplayProtection !== false) {
				const samlContent = Buffer.from(SAMLResponse, "base64").toString(
					"utf-8",
				);
				const assertionId = extractAssertionId(samlContent);

				if (assertionId) {
					const issuer = idp.entityMeta.getEntityID();
					const conditions = (extract as any).conditions as
						| SAMLConditions
						| undefined;
					const clockSkew = options?.saml?.clockSkew ?? DEFAULT_CLOCK_SKEW_MS;
					const expiresAt = conditions?.notOnOrAfter
						? new Date(conditions.notOnOrAfter).getTime() + clockSkew
						: Date.now() + DEFAULT_ASSERTION_TTL_MS;

					const existingAssertion =
						await ctx.context.internalAdapter.findVerificationValue(
							`${USED_ASSERTION_KEY_PREFIX}${assertionId}`,
						);

					let isReplay = false;
					if (existingAssertion) {
						try {
							const stored = JSON.parse(existingAssertion.value);
							if (stored.expiresAt >= Date.now()) {
								isReplay = true;
							}
						} catch (error) {
							ctx.context.logger.warn(
								"Failed to parse stored assertion record",
								{ assertionId, error },
							);
						}
					}

					if (isReplay) {
						ctx.context.logger.error(
							"SAML assertion replay detected: assertion ID already used",
							{
								assertionId,
								issuer,
								providerId,
							},
						);
						const redirectUrl =
							RelayState || parsedSamlConfig.callbackUrl || ctx.context.baseURL;
						throw ctx.redirect(
							`${redirectUrl}?error=replay_detected&error_description=SAML+assertion+has+already+been+used`,
						);
					}

					await ctx.context.internalAdapter.createVerificationValue({
						identifier: `${USED_ASSERTION_KEY_PREFIX}${assertionId}`,
						value: JSON.stringify({
							assertionId,
							issuer,
							providerId,
							usedAt: Date.now(),
							expiresAt,
						}),
						expiresAt: new Date(expiresAt),
					});
				} else {
					ctx.context.logger.warn(
						"Could not extract assertion ID for replay protection",
						{ providerId },
					);
				}
			}

			const attributes = extract.attributes || {};
			const mapping = parsedSamlConfig.mapping ?? {};

			const userInfo = {
				...Object.fromEntries(
					Object.entries(mapping.extraFields || {}).map(([key, value]) => [
						key,
						attributes[value as string],
					]),
				),
				id: attributes[mapping.id || "nameID"] || extract.nameID,
				email: attributes[mapping.email || "email"] || extract.nameID,
				name:
					[
						attributes[mapping.firstName || "givenName"],
						attributes[mapping.lastName || "surname"],
					]
						.filter(Boolean)
						.join(" ") ||
					attributes[mapping.name || "displayName"] ||
					extract.nameID,
				emailVerified:
					options?.trustEmailVerified && mapping.emailVerified
						? ((attributes[mapping.emailVerified] || false) as boolean)
						: false,
			};

			if (!userInfo.id || !userInfo.email) {
				ctx.context.logger.error(
					"Missing essential user info from SAML response",
					{
						attributes: Object.keys(attributes),
						mapping,
						extractedId: userInfo.id,
						extractedEmail: userInfo.email,
					},
				);
				throw new APIError("BAD_REQUEST", {
					message: "Unable to extract user ID or email from SAML response",
				});
			}

			const isTrustedProvider: boolean =
				!!ctx.context.options.account?.accountLinking?.trustedProviders?.includes(
					provider.providerId,
				) ||
				("domainVerified" in provider &&
					!!(provider as { domainVerified?: boolean }).domainVerified &&
					validateEmailDomain(userInfo.email as string, provider.domain));

			const callbackUrl =
				RelayState || parsedSamlConfig.callbackUrl || ctx.context.baseURL;

			const result = await handleOAuthUserInfo(ctx, {
				userInfo: {
					email: userInfo.email as string,
					name: (userInfo.name || userInfo.email) as string,
					id: userInfo.id as string,
					emailVerified: Boolean(userInfo.emailVerified),
				},
				account: {
					providerId: provider.providerId,
					accountId: userInfo.id as string,
					accessToken: "",
					refreshToken: "",
				},
				callbackURL: callbackUrl,
				disableSignUp: options?.disableImplicitSignUp,
				isTrustedProvider,
			});

			if (result.error) {
				throw ctx.redirect(
					`${callbackUrl}?error=${result.error.split(" ").join("_")}`,
				);
			}

			const { session, user } = result.data!;

			if (options?.provisionUser) {
				await options.provisionUser({
					user: user as User & Record<string, any>,
					userInfo,
					provider,
				});
			}

			await assignOrganizationFromProvider(ctx as any, {
				user,
				profile: {
					providerType: "saml",
					providerId: provider.providerId,
					accountId: userInfo.id as string,
					email: userInfo.email as string,
					emailVerified: Boolean(userInfo.emailVerified),
					rawAttributes: attributes,
				},
				provider,
				provisioningOptions: options?.organizationProvisioning,
			});

			await setSessionCookie(ctx, { session, user });
			throw ctx.redirect(callbackUrl);
		},
	);
};<|MERGE_RESOLUTION|>--- conflicted
+++ resolved
@@ -24,7 +24,6 @@
 import type { FlowResult } from "samlify/types/src/flow";
 import * as z from "zod/v4";
 import type { AuthnRequestRecord } from "../authn-request-store";
-<<<<<<< HEAD
 import {
 	AUTHN_REQUEST_KEY_PREFIX,
 	DEFAULT_ASSERTION_TTL_MS,
@@ -32,10 +31,7 @@
 	DEFAULT_CLOCK_SKEW_MS,
 	USED_ASSERTION_KEY_PREFIX,
 } from "../constants";
-=======
-import { DEFAULT_AUTHN_REQUEST_TTL_MS } from "../authn-request-store";
 import { assignOrganizationFromProvider } from "../linking";
->>>>>>> 63b961a5
 import type { HydratedOIDCConfig } from "../oidc";
 import {
 	DiscoveryError,

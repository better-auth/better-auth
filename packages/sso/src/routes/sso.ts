import { BetterFetchError, betterFetch } from "@better-fetch/fetch";
import type { User, Verification } from "better-auth";
import {
	createAuthorizationURL,
	generateState,
	HIDE_METADATA,
	parseState,
	validateAuthorizationCode,
	validateToken,
} from "better-auth";
import {
	APIError,
	createAuthEndpoint,
	sessionMiddleware,
} from "better-auth/api";
import { setSessionCookie } from "better-auth/cookies";
import { generateRandomString } from "better-auth/crypto";
import { handleOAuthUserInfo } from "better-auth/oauth2";
import { decodeJwt } from "jose";
import * as saml from "samlify";
import type { BindingContext } from "samlify/types/src/entity";
import type { IdentityProvider } from "samlify/types/src/entity-idp";
import type { FlowResult } from "samlify/types/src/flow";
import * as z from "zod/v4";
import type { AuthnRequestRecord } from "../authn-request-store";
import { DEFAULT_AUTHN_REQUEST_TTL_MS } from "../authn-request-store";
<<<<<<< HEAD
import { assignOrganizationFromProvider } from "../linking";
=======
import type { HydratedOIDCConfig } from "../oidc";
import {
	DiscoveryError,
	discoverOIDCConfig,
	mapDiscoveryErrorToAPIError,
} from "../oidc";
>>>>>>> 57400bf2
import type { OIDCConfig, SAMLConfig, SSOOptions, SSOProvider } from "../types";

import { safeJsonParse, validateEmailDomain } from "../utils";

const AUTHN_REQUEST_KEY_PREFIX = "saml-authn-request:";
const spMetadataQuerySchema = z.object({
	providerId: z.string(),
	format: z.enum(["xml", "json"]).default("xml"),
});

export const spMetadata = () => {
	return createAuthEndpoint(
		"/sso/saml2/sp/metadata",
		{
			method: "GET",
			query: spMetadataQuerySchema,
			metadata: {
				openapi: {
					operationId: "getSSOServiceProviderMetadata",
					summary: "Get Service Provider metadata",
					description: "Returns the SAML metadata for the Service Provider",
					responses: {
						"200": {
							description: "SAML metadata in XML format",
						},
					},
				},
			},
		},
		async (ctx) => {
			const provider = await ctx.context.adapter.findOne<{
				id: string;
				samlConfig: string;
			}>({
				model: "ssoProvider",
				where: [
					{
						field: "providerId",
						value: ctx.query.providerId,
					},
				],
			});
			if (!provider) {
				throw new APIError("NOT_FOUND", {
					message: "No provider found for the given providerId",
				});
			}

			const parsedSamlConfig = safeJsonParse<SAMLConfig>(provider.samlConfig);
			if (!parsedSamlConfig) {
				throw new APIError("BAD_REQUEST", {
					message: "Invalid SAML configuration",
				});
			}
			const sp = parsedSamlConfig.spMetadata.metadata
				? saml.ServiceProvider({
						metadata: parsedSamlConfig.spMetadata.metadata,
					})
				: saml.SPMetadata({
						entityID:
							parsedSamlConfig.spMetadata?.entityID || parsedSamlConfig.issuer,
						assertionConsumerService: [
							{
								Binding: "urn:oasis:names:tc:SAML:2.0:bindings:HTTP-POST",
								Location:
									parsedSamlConfig.callbackUrl ||
									`${ctx.context.baseURL}/sso/saml2/sp/acs/${provider.id}`,
							},
						],
						wantMessageSigned: parsedSamlConfig.wantAssertionsSigned || false,
						nameIDFormat: parsedSamlConfig.identifierFormat
							? [parsedSamlConfig.identifierFormat]
							: undefined,
					});
			return new Response(sp.getMetadata(), {
				headers: {
					"Content-Type": "application/xml",
				},
			});
		},
	);
};

const ssoProviderBodySchema = z.object({
	providerId: z.string({}).meta({
		description:
			"The ID of the provider. This is used to identify the provider during login and callback",
	}),
	issuer: z.string({}).meta({
		description: "The issuer of the provider",
	}),
	domain: z.string({}).meta({
		description: "The domain of the provider. This is used for email matching",
	}),
	oidcConfig: z
		.object({
			clientId: z.string({}).meta({
				description: "The client ID",
			}),
			clientSecret: z.string({}).meta({
				description: "The client secret",
			}),
			authorizationEndpoint: z
				.string({})
				.meta({
					description: "The authorization endpoint",
				})
				.optional(),
			tokenEndpoint: z
				.string({})
				.meta({
					description: "The token endpoint",
				})
				.optional(),
			userInfoEndpoint: z
				.string({})
				.meta({
					description: "The user info endpoint",
				})
				.optional(),
			tokenEndpointAuthentication: z
				.enum(["client_secret_post", "client_secret_basic"])
				.optional(),
			jwksEndpoint: z
				.string({})
				.meta({
					description: "The JWKS endpoint",
				})
				.optional(),
			discoveryEndpoint: z.string().optional(),
			skipDiscovery: z
				.boolean()
				.meta({
					description:
						"Skip OIDC discovery during registration. When true, you must provide authorizationEndpoint, tokenEndpoint, and jwksEndpoint manually.",
				})
				.optional(),
			scopes: z
				.array(z.string(), {})
				.meta({
					description:
						"The scopes to request. Defaults to ['openid', 'email', 'profile', 'offline_access']",
				})
				.optional(),
			pkce: z
				.boolean({})
				.meta({
					description: "Whether to use PKCE for the authorization flow",
				})
				.default(true)
				.optional(),
			mapping: z
				.object({
					id: z.string({}).meta({
						description: "Field mapping for user ID (defaults to 'sub')",
					}),
					email: z.string({}).meta({
						description: "Field mapping for email (defaults to 'email')",
					}),
					emailVerified: z
						.string({})
						.meta({
							description:
								"Field mapping for email verification (defaults to 'email_verified')",
						})
						.optional(),
					name: z.string({}).meta({
						description: "Field mapping for name (defaults to 'name')",
					}),
					image: z
						.string({})
						.meta({
							description: "Field mapping for image (defaults to 'picture')",
						})
						.optional(),
					extraFields: z.record(z.string(), z.any()).optional(),
				})
				.optional(),
		})
		.optional(),
	samlConfig: z
		.object({
			entryPoint: z.string({}).meta({
				description: "The entry point of the provider",
			}),
			cert: z.string({}).meta({
				description: "The certificate of the provider",
			}),
			callbackUrl: z.string({}).meta({
				description: "The callback URL of the provider",
			}),
			audience: z.string().optional(),
			idpMetadata: z
				.object({
					metadata: z.string().optional(),
					entityID: z.string().optional(),
					cert: z.string().optional(),
					privateKey: z.string().optional(),
					privateKeyPass: z.string().optional(),
					isAssertionEncrypted: z.boolean().optional(),
					encPrivateKey: z.string().optional(),
					encPrivateKeyPass: z.string().optional(),
					singleSignOnService: z
						.array(
							z.object({
								Binding: z.string().meta({
									description: "The binding type for the SSO service",
								}),
								Location: z.string().meta({
									description: "The URL for the SSO service",
								}),
							}),
						)
						.optional()
						.meta({
							description: "Single Sign-On service configuration",
						}),
				})
				.optional(),
			spMetadata: z.object({
				metadata: z.string().optional(),
				entityID: z.string().optional(),
				binding: z.string().optional(),
				privateKey: z.string().optional(),
				privateKeyPass: z.string().optional(),
				isAssertionEncrypted: z.boolean().optional(),
				encPrivateKey: z.string().optional(),
				encPrivateKeyPass: z.string().optional(),
			}),
			wantAssertionsSigned: z.boolean().optional(),
			signatureAlgorithm: z.string().optional(),
			digestAlgorithm: z.string().optional(),
			identifierFormat: z.string().optional(),
			privateKey: z.string().optional(),
			decryptionPvk: z.string().optional(),
			additionalParams: z.record(z.string(), z.any()).optional(),
			mapping: z
				.object({
					id: z.string({}).meta({
						description: "Field mapping for user ID (defaults to 'nameID')",
					}),
					email: z.string({}).meta({
						description: "Field mapping for email (defaults to 'email')",
					}),
					emailVerified: z
						.string({})
						.meta({
							description: "Field mapping for email verification",
						})
						.optional(),
					name: z.string({}).meta({
						description: "Field mapping for name (defaults to 'displayName')",
					}),
					firstName: z
						.string({})
						.meta({
							description:
								"Field mapping for first name (defaults to 'givenName')",
						})
						.optional(),
					lastName: z
						.string({})
						.meta({
							description:
								"Field mapping for last name (defaults to 'surname')",
						})
						.optional(),
					extraFields: z.record(z.string(), z.any()).optional(),
				})
				.optional(),
		})
		.optional(),
	organizationId: z
		.string({})
		.meta({
			description:
				"If organization plugin is enabled, the organization id to link the provider to",
		})
		.optional(),
	overrideUserInfo: z
		.boolean({})
		.meta({
			description:
				"Override user info with the provider info. Defaults to false",
		})
		.default(false)
		.optional(),
});

export const registerSSOProvider = <O extends SSOOptions>(options: O) => {
	return createAuthEndpoint(
		"/sso/register",
		{
			method: "POST",
			body: ssoProviderBodySchema,
			use: [sessionMiddleware],
			metadata: {
				openapi: {
					operationId: "registerSSOProvider",
					summary: "Register an OIDC provider",
					description:
						"This endpoint is used to register an OIDC provider. This is used to configure the provider and link it to an organization",
					responses: {
						"200": {
							description: "OIDC provider created successfully",
							content: {
								"application/json": {
									schema: {
										type: "object",
										properties: {
											issuer: {
												type: "string",
												format: "uri",
												description: "The issuer URL of the provider",
											},
											domain: {
												type: "string",
												description:
													"The domain of the provider, used for email matching",
											},
											domainVerified: {
												type: "boolean",
												description:
													"A boolean indicating whether the domain has been verified or not",
											},
											domainVerificationToken: {
												type: "string",
												description:
													"Domain verification token. It can be used to prove ownership over the SSO domain",
											},
											oidcConfig: {
												type: "object",
												properties: {
													issuer: {
														type: "string",
														format: "uri",
														description: "The issuer URL of the provider",
													},
													pkce: {
														type: "boolean",
														description:
															"Whether PKCE is enabled for the authorization flow",
													},
													clientId: {
														type: "string",
														description: "The client ID for the provider",
													},
													clientSecret: {
														type: "string",
														description: "The client secret for the provider",
													},
													authorizationEndpoint: {
														type: "string",
														format: "uri",
														nullable: true,
														description: "The authorization endpoint URL",
													},
													discoveryEndpoint: {
														type: "string",
														format: "uri",
														description: "The discovery endpoint URL",
													},
													userInfoEndpoint: {
														type: "string",
														format: "uri",
														nullable: true,
														description: "The user info endpoint URL",
													},
													scopes: {
														type: "array",
														items: { type: "string" },
														nullable: true,
														description:
															"The scopes requested from the provider",
													},
													tokenEndpoint: {
														type: "string",
														format: "uri",
														nullable: true,
														description: "The token endpoint URL",
													},
													tokenEndpointAuthentication: {
														type: "string",
														enum: ["client_secret_post", "client_secret_basic"],
														nullable: true,
														description:
															"Authentication method for the token endpoint",
													},
													jwksEndpoint: {
														type: "string",
														format: "uri",
														nullable: true,
														description: "The JWKS endpoint URL",
													},
													mapping: {
														type: "object",
														nullable: true,
														properties: {
															id: {
																type: "string",
																description:
																	"Field mapping for user ID (defaults to 'sub')",
															},
															email: {
																type: "string",
																description:
																	"Field mapping for email (defaults to 'email')",
															},
															emailVerified: {
																type: "string",
																nullable: true,
																description:
																	"Field mapping for email verification (defaults to 'email_verified')",
															},
															name: {
																type: "string",
																description:
																	"Field mapping for name (defaults to 'name')",
															},
															image: {
																type: "string",
																nullable: true,
																description:
																	"Field mapping for image (defaults to 'picture')",
															},
															extraFields: {
																type: "object",
																additionalProperties: { type: "string" },
																nullable: true,
																description: "Additional field mappings",
															},
														},
														required: ["id", "email", "name"],
													},
												},
												required: [
													"issuer",
													"pkce",
													"clientId",
													"clientSecret",
													"discoveryEndpoint",
												],
												description: "OIDC configuration for the provider",
											},
											organizationId: {
												type: "string",
												nullable: true,
												description: "ID of the linked organization, if any",
											},
											userId: {
												type: "string",
												description:
													"ID of the user who registered the provider",
											},
											providerId: {
												type: "string",
												description: "Unique identifier for the provider",
											},
											redirectURI: {
												type: "string",
												format: "uri",
												description:
													"The redirect URI for the provider callback",
											},
										},
										required: [
											"issuer",
											"domain",
											"oidcConfig",
											"userId",
											"providerId",
											"redirectURI",
										],
									},
								},
							},
						},
					},
				},
			},
		},
		async (ctx) => {
			const user = ctx.context.session?.user;
			if (!user) {
				throw new APIError("UNAUTHORIZED");
			}

			const limit =
				typeof options?.providersLimit === "function"
					? await options.providersLimit(user)
					: (options?.providersLimit ?? 10);

			if (!limit) {
				throw new APIError("FORBIDDEN", {
					message: "SSO provider registration is disabled",
				});
			}

			const providers = await ctx.context.adapter.findMany({
				model: "ssoProvider",
				where: [{ field: "userId", value: user.id }],
			});

			if (providers.length >= limit) {
				throw new APIError("FORBIDDEN", {
					message: "You have reached the maximum number of SSO providers",
				});
			}

			const body = ctx.body;
			const issuerValidator = z.string().url();
			if (issuerValidator.safeParse(body.issuer).error) {
				throw new APIError("BAD_REQUEST", {
					message: "Invalid issuer. Must be a valid URL",
				});
			}
			if (ctx.body.organizationId) {
				const organization = await ctx.context.adapter.findOne({
					model: "member",
					where: [
						{
							field: "userId",
							value: user.id,
						},
						{
							field: "organizationId",
							value: ctx.body.organizationId,
						},
					],
				});
				if (!organization) {
					throw new APIError("BAD_REQUEST", {
						message: "You are not a member of the organization",
					});
				}
			}

			const existingProvider = await ctx.context.adapter.findOne({
				model: "ssoProvider",
				where: [
					{
						field: "providerId",
						value: body.providerId,
					},
				],
			});

			if (existingProvider) {
				ctx.context.logger.info(
					`SSO provider creation attempt with existing providerId: ${body.providerId}`,
				);
				throw new APIError("UNPROCESSABLE_ENTITY", {
					message: "SSO provider with this providerId already exists",
				});
			}

			let hydratedOIDCConfig: HydratedOIDCConfig | null = null;
			if (body.oidcConfig && !body.oidcConfig.skipDiscovery) {
				try {
					hydratedOIDCConfig = await discoverOIDCConfig({
						issuer: body.issuer,
						existingConfig: {
							discoveryEndpoint: body.oidcConfig.discoveryEndpoint,
							authorizationEndpoint: body.oidcConfig.authorizationEndpoint,
							tokenEndpoint: body.oidcConfig.tokenEndpoint,
							jwksEndpoint: body.oidcConfig.jwksEndpoint,
							userInfoEndpoint: body.oidcConfig.userInfoEndpoint,
							tokenEndpointAuthentication:
								body.oidcConfig.tokenEndpointAuthentication,
						},
					});
				} catch (error) {
					if (error instanceof DiscoveryError) {
						throw mapDiscoveryErrorToAPIError(error);
					}
					throw error;
				}
			}

			const buildOIDCConfig = () => {
				if (!body.oidcConfig) return null;

				if (body.oidcConfig.skipDiscovery) {
					return JSON.stringify({
						issuer: body.issuer,
						clientId: body.oidcConfig.clientId,
						clientSecret: body.oidcConfig.clientSecret,
						authorizationEndpoint: body.oidcConfig.authorizationEndpoint,
						tokenEndpoint: body.oidcConfig.tokenEndpoint,
						tokenEndpointAuthentication:
							body.oidcConfig.tokenEndpointAuthentication ||
							"client_secret_basic",
						jwksEndpoint: body.oidcConfig.jwksEndpoint,
						pkce: body.oidcConfig.pkce,
						discoveryEndpoint:
							body.oidcConfig.discoveryEndpoint ||
							`${body.issuer}/.well-known/openid-configuration`,
						mapping: body.oidcConfig.mapping,
						scopes: body.oidcConfig.scopes,
						userInfoEndpoint: body.oidcConfig.userInfoEndpoint,
						overrideUserInfo:
							ctx.body.overrideUserInfo ||
							options?.defaultOverrideUserInfo ||
							false,
					});
				}

				if (!hydratedOIDCConfig) return null;

				return JSON.stringify({
					issuer: hydratedOIDCConfig.issuer,
					clientId: body.oidcConfig.clientId,
					clientSecret: body.oidcConfig.clientSecret,
					authorizationEndpoint: hydratedOIDCConfig.authorizationEndpoint,
					tokenEndpoint: hydratedOIDCConfig.tokenEndpoint,
					tokenEndpointAuthentication:
						hydratedOIDCConfig.tokenEndpointAuthentication,
					jwksEndpoint: hydratedOIDCConfig.jwksEndpoint,
					pkce: body.oidcConfig.pkce,
					discoveryEndpoint: hydratedOIDCConfig.discoveryEndpoint,
					mapping: body.oidcConfig.mapping,
					scopes: body.oidcConfig.scopes,
					userInfoEndpoint: hydratedOIDCConfig.userInfoEndpoint,
					overrideUserInfo:
						ctx.body.overrideUserInfo ||
						options?.defaultOverrideUserInfo ||
						false,
				});
			};

			const provider = await ctx.context.adapter.create<
				Record<string, any>,
				SSOProvider<O>
			>({
				model: "ssoProvider",
				data: {
					issuer: body.issuer,
					domain: body.domain,
					domainVerified: false,
					oidcConfig: buildOIDCConfig(),
					samlConfig: body.samlConfig
						? JSON.stringify({
								issuer: body.issuer,
								entryPoint: body.samlConfig.entryPoint,
								cert: body.samlConfig.cert,
								callbackUrl: body.samlConfig.callbackUrl,
								audience: body.samlConfig.audience,
								idpMetadata: body.samlConfig.idpMetadata,
								spMetadata: body.samlConfig.spMetadata,
								wantAssertionsSigned: body.samlConfig.wantAssertionsSigned,
								signatureAlgorithm: body.samlConfig.signatureAlgorithm,
								digestAlgorithm: body.samlConfig.digestAlgorithm,
								identifierFormat: body.samlConfig.identifierFormat,
								privateKey: body.samlConfig.privateKey,
								decryptionPvk: body.samlConfig.decryptionPvk,
								additionalParams: body.samlConfig.additionalParams,
								mapping: body.samlConfig.mapping,
							})
						: null,
					organizationId: body.organizationId,
					userId: ctx.context.session.user.id,
					providerId: body.providerId,
				},
			});

			let domainVerificationToken: string | undefined;
			let domainVerified: boolean | undefined;

			if (options?.domainVerification?.enabled) {
				domainVerified = false;
				domainVerificationToken = generateRandomString(24);

				await ctx.context.adapter.create<Verification>({
					model: "verification",
					data: {
						identifier: options.domainVerification?.tokenPrefix
							? `${options.domainVerification?.tokenPrefix}-${provider.providerId}`
							: `better-auth-token-${provider.providerId}`,
						createdAt: new Date(),
						updatedAt: new Date(),
						value: domainVerificationToken,
						expiresAt: new Date(Date.now() + 3600 * 24 * 7 * 1000), // 1 week
					},
				});
			}

			type SSOProviderReturn = O["domainVerification"] extends { enabled: true }
				? {
						domainVerified: boolean;
						domainVerificationToken: string;
					} & SSOProvider<O>
				: SSOProvider<O>;

			return ctx.json({
				...provider,
				oidcConfig: safeJsonParse<OIDCConfig>(
					provider.oidcConfig as unknown as string,
				),
				samlConfig: safeJsonParse<SAMLConfig>(
					provider.samlConfig as unknown as string,
				),
				redirectURI: `${ctx.context.baseURL}/sso/callback/${provider.providerId}`,
				...(options?.domainVerification?.enabled ? { domainVerified } : {}),
				...(options?.domainVerification?.enabled
					? { domainVerificationToken }
					: {}),
			} as unknown as SSOProviderReturn);
		},
	);
};

const signInSSOBodySchema = z.object({
	email: z
		.string({})
		.meta({
			description:
				"The email address to sign in with. This is used to identify the issuer to sign in with. It's optional if the issuer is provided",
		})
		.optional(),
	organizationSlug: z
		.string({})
		.meta({
			description: "The slug of the organization to sign in with",
		})
		.optional(),
	providerId: z
		.string({})
		.meta({
			description:
				"The ID of the provider to sign in with. This can be provided instead of email or issuer",
		})
		.optional(),
	domain: z
		.string({})
		.meta({
			description: "The domain of the provider.",
		})
		.optional(),
	callbackURL: z.string({}).meta({
		description: "The URL to redirect to after login",
	}),
	errorCallbackURL: z
		.string({})
		.meta({
			description: "The URL to redirect to after login",
		})
		.optional(),
	newUserCallbackURL: z
		.string({})
		.meta({
			description: "The URL to redirect to after login if the user is new",
		})
		.optional(),
	scopes: z
		.array(z.string(), {})
		.meta({
			description: "Scopes to request from the provider.",
		})
		.optional(),
	loginHint: z
		.string({})
		.meta({
			description:
				"Login hint to send to the identity provider (e.g., email or identifier). If supported, will be sent as 'login_hint'.",
		})
		.optional(),
	requestSignUp: z
		.boolean({})
		.meta({
			description:
				"Explicitly request sign-up. Useful when disableImplicitSignUp is true for this provider",
		})
		.optional(),
	providerType: z.enum(["oidc", "saml"]).optional(),
});

export const signInSSO = (options?: SSOOptions) => {
	return createAuthEndpoint(
		"/sign-in/sso",
		{
			method: "POST",
			body: signInSSOBodySchema,
			metadata: {
				openapi: {
					operationId: "signInWithSSO",
					summary: "Sign in with SSO provider",
					description:
						"This endpoint is used to sign in with an SSO provider. It redirects to the provider's authorization URL",
					requestBody: {
						content: {
							"application/json": {
								schema: {
									type: "object",
									properties: {
										email: {
											type: "string",
											description:
												"The email address to sign in with. This is used to identify the issuer to sign in with. It's optional if the issuer is provided",
										},
										issuer: {
											type: "string",
											description:
												"The issuer identifier, this is the URL of the provider and can be used to verify the provider and identify the provider during login. It's optional if the email is provided",
										},
										providerId: {
											type: "string",
											description:
												"The ID of the provider to sign in with. This can be provided instead of email or issuer",
										},
										callbackURL: {
											type: "string",
											description: "The URL to redirect to after login",
										},
										errorCallbackURL: {
											type: "string",
											description: "The URL to redirect to after login",
										},
										newUserCallbackURL: {
											type: "string",
											description:
												"The URL to redirect to after login if the user is new",
										},
										loginHint: {
											type: "string",
											description:
												"Login hint to send to the identity provider (e.g., email or identifier). If supported, sent as 'login_hint'.",
										},
									},
									required: ["callbackURL"],
								},
							},
						},
					},
					responses: {
						"200": {
							description:
								"Authorization URL generated successfully for SSO sign-in",
							content: {
								"application/json": {
									schema: {
										type: "object",
										properties: {
											url: {
												type: "string",
												format: "uri",
												description:
													"The authorization URL to redirect the user to for SSO sign-in",
											},
											redirect: {
												type: "boolean",
												description:
													"Indicates that the client should redirect to the provided URL",
												enum: [true],
											},
										},
										required: ["url", "redirect"],
									},
								},
							},
						},
					},
				},
			},
		},
		async (ctx) => {
			const body = ctx.body;
			let { email, organizationSlug, providerId, domain } = body;
			if (
				!options?.defaultSSO?.length &&
				!email &&
				!organizationSlug &&
				!domain &&
				!providerId
			) {
				throw new APIError("BAD_REQUEST", {
					message: "email, organizationSlug, domain or providerId is required",
				});
			}
			domain = body.domain || email?.split("@")[1];
			let orgId = "";
			if (organizationSlug) {
				orgId = await ctx.context.adapter
					.findOne<{ id: string }>({
						model: "organization",
						where: [
							{
								field: "slug",
								value: organizationSlug,
							},
						],
					})
					.then((res) => {
						if (!res) {
							return "";
						}
						return res.id;
					});
			}
			let provider: SSOProvider<SSOOptions> | null = null;
			if (options?.defaultSSO?.length) {
				// Find matching default SSO provider by providerId
				const matchingDefault = providerId
					? options.defaultSSO.find(
							(defaultProvider) => defaultProvider.providerId === providerId,
						)
					: options.defaultSSO.find(
							(defaultProvider) => defaultProvider.domain === domain,
						);

				if (matchingDefault) {
					provider = {
						issuer:
							matchingDefault.samlConfig?.issuer ||
							matchingDefault.oidcConfig?.issuer ||
							"",
						providerId: matchingDefault.providerId,
						userId: "default",
						oidcConfig: matchingDefault.oidcConfig,
						samlConfig: matchingDefault.samlConfig,
						domain: matchingDefault.domain,
						...(options.domainVerification?.enabled
							? { domainVerified: true }
							: {}),
					} as SSOProvider<SSOOptions>;
				}
			}
			if (!providerId && !orgId && !domain) {
				throw new APIError("BAD_REQUEST", {
					message: "providerId, orgId or domain is required",
				});
			}
			// Try to find provider in database
			if (!provider) {
				provider = await ctx.context.adapter
					.findOne<SSOProvider<SSOOptions>>({
						model: "ssoProvider",
						where: [
							{
								field: providerId
									? "providerId"
									: orgId
										? "organizationId"
										: "domain",
								value: providerId || orgId || domain!,
							},
						],
					})
					.then((res) => {
						if (!res) {
							return null;
						}
						return {
							...res,
							oidcConfig: res.oidcConfig
								? safeJsonParse<OIDCConfig>(
										res.oidcConfig as unknown as string,
									) || undefined
								: undefined,
							samlConfig: res.samlConfig
								? safeJsonParse<SAMLConfig>(
										res.samlConfig as unknown as string,
									) || undefined
								: undefined,
						};
					});
			}

			if (!provider) {
				throw new APIError("NOT_FOUND", {
					message: "No provider found for the issuer",
				});
			}

			if (body.providerType) {
				if (body.providerType === "oidc" && !provider.oidcConfig) {
					throw new APIError("BAD_REQUEST", {
						message: "OIDC provider is not configured",
					});
				}
				if (body.providerType === "saml" && !provider.samlConfig) {
					throw new APIError("BAD_REQUEST", {
						message: "SAML provider is not configured",
					});
				}
			}

			if (
				options?.domainVerification?.enabled &&
				!("domainVerified" in provider && provider.domainVerified)
			) {
				throw new APIError("UNAUTHORIZED", {
					message: "Provider domain has not been verified",
				});
			}

			if (provider.oidcConfig && body.providerType !== "saml") {
				let finalAuthUrl = provider.oidcConfig.authorizationEndpoint;
				if (!finalAuthUrl && provider.oidcConfig.discoveryEndpoint) {
					const discovery = await betterFetch<{
						authorization_endpoint: string;
					}>(provider.oidcConfig.discoveryEndpoint, {
						method: "GET",
					});
					if (discovery.data) {
						finalAuthUrl = discovery.data.authorization_endpoint;
					}
				}
				if (!finalAuthUrl) {
					throw new APIError("BAD_REQUEST", {
						message: "Invalid OIDC configuration. Authorization URL not found.",
					});
				}
				const state = await generateState(ctx, undefined, false);
				const redirectURI = `${ctx.context.baseURL}/sso/callback/${provider.providerId}`;
				const authorizationURL = await createAuthorizationURL({
					id: provider.issuer,
					options: {
						clientId: provider.oidcConfig.clientId,
						clientSecret: provider.oidcConfig.clientSecret,
					},
					redirectURI,
					state: state.state,
					codeVerifier: provider.oidcConfig.pkce
						? state.codeVerifier
						: undefined,
					scopes: ctx.body.scopes ||
						provider.oidcConfig.scopes || [
							"openid",
							"email",
							"profile",
							"offline_access",
						],
					loginHint: ctx.body.loginHint || email,
					authorizationEndpoint: finalAuthUrl,
				});
				return ctx.json({
					url: authorizationURL.toString(),
					redirect: true,
				});
			}
			if (provider.samlConfig) {
				const parsedSamlConfig =
					typeof provider.samlConfig === "object"
						? provider.samlConfig
						: safeJsonParse<SAMLConfig>(
								provider.samlConfig as unknown as string,
							);
				if (!parsedSamlConfig) {
					throw new APIError("BAD_REQUEST", {
						message: "Invalid SAML configuration",
					});
				}

				let metadata = parsedSamlConfig.spMetadata.metadata;

				if (!metadata) {
					metadata =
						saml
							.SPMetadata({
								entityID:
									parsedSamlConfig.spMetadata?.entityID ||
									parsedSamlConfig.issuer,
								assertionConsumerService: [
									{
										Binding: "urn:oasis:names:tc:SAML:2.0:bindings:HTTP-POST",
										Location:
											parsedSamlConfig.callbackUrl ||
											`${ctx.context.baseURL}/sso/saml2/sp/acs/${provider.providerId}`,
									},
								],
								wantMessageSigned:
									parsedSamlConfig.wantAssertionsSigned || false,
								nameIDFormat: parsedSamlConfig.identifierFormat
									? [parsedSamlConfig.identifierFormat]
									: undefined,
							})
							.getMetadata() || "";
				}

				const sp = saml.ServiceProvider({
					metadata: metadata,
					allowCreate: true,
				});

				const idp = saml.IdentityProvider({
					metadata: parsedSamlConfig.idpMetadata?.metadata,
					entityID: parsedSamlConfig.idpMetadata?.entityID,
					encryptCert: parsedSamlConfig.idpMetadata?.cert,
					singleSignOnService:
						parsedSamlConfig.idpMetadata?.singleSignOnService,
				});
				const loginRequest = sp.createLoginRequest(
					idp,
					"redirect",
				) as BindingContext & {
					entityEndpoint: string;
					type: string;
					id: string;
				};
				if (!loginRequest) {
					throw new APIError("BAD_REQUEST", {
						message: "Invalid SAML request",
					});
				}

				const shouldSaveRequest =
					loginRequest.id &&
					(options?.saml?.authnRequestStore ||
						options?.saml?.enableInResponseToValidation);
				if (shouldSaveRequest) {
					const ttl = options?.saml?.requestTTL ?? DEFAULT_AUTHN_REQUEST_TTL_MS;
					const record: AuthnRequestRecord = {
						id: loginRequest.id,
						providerId: provider.providerId,
						createdAt: Date.now(),
						expiresAt: Date.now() + ttl,
					};
					if (options?.saml?.authnRequestStore) {
						await options.saml.authnRequestStore.save(record);
					} else {
						await ctx.context.internalAdapter.createVerificationValue({
							identifier: `${AUTHN_REQUEST_KEY_PREFIX}${record.id}`,
							value: JSON.stringify(record),
							expiresAt: new Date(record.expiresAt),
						});
					}
				}

				return ctx.json({
					url: `${loginRequest.context}&RelayState=${encodeURIComponent(
						body.callbackURL,
					)}`,
					redirect: true,
				});
			}
			throw new APIError("BAD_REQUEST", {
				message: "Invalid SSO provider",
			});
		},
	);
};

const callbackSSOQuerySchema = z.object({
	code: z.string().optional(),
	state: z.string(),
	error: z.string().optional(),
	error_description: z.string().optional(),
});

export const callbackSSO = (options?: SSOOptions) => {
	return createAuthEndpoint(
		"/sso/callback/:providerId",
		{
			method: "GET",
			query: callbackSSOQuerySchema,
			allowedMediaTypes: [
				"application/x-www-form-urlencoded",
				"application/json",
			],
			metadata: {
				...HIDE_METADATA,
				openapi: {
					operationId: "handleSSOCallback",
					summary: "Callback URL for SSO provider",
					description:
						"This endpoint is used as the callback URL for SSO providers. It handles the authorization code and exchanges it for an access token",
					responses: {
						"302": {
							description: "Redirects to the callback URL",
						},
					},
				},
			},
		},
		async (ctx) => {
			const { code, error, error_description } = ctx.query;
			const stateData = await parseState(ctx);
			if (!stateData) {
				const errorURL =
					ctx.context.options.onAPIError?.errorURL ||
					`${ctx.context.baseURL}/error`;
				throw ctx.redirect(`${errorURL}?error=invalid_state`);
			}
			const { callbackURL, errorURL, newUserURL, requestSignUp } = stateData;
			if (!code || error) {
				throw ctx.redirect(
					`${
						errorURL || callbackURL
					}?error=${error}&error_description=${error_description}`,
				);
			}
			let provider: SSOProvider<SSOOptions> | null = null;
			if (options?.defaultSSO?.length) {
				const matchingDefault = options.defaultSSO.find(
					(defaultProvider) =>
						defaultProvider.providerId === ctx.params.providerId,
				);
				if (matchingDefault) {
					provider = {
						...matchingDefault,
						issuer: matchingDefault.oidcConfig?.issuer || "",
						userId: "default",
						...(options.domainVerification?.enabled
							? { domainVerified: true }
							: {}),
					} as SSOProvider<SSOOptions>;
				}
			}
			if (!provider) {
				provider = await ctx.context.adapter
					.findOne<{
						oidcConfig: string;
					}>({
						model: "ssoProvider",
						where: [
							{
								field: "providerId",
								value: ctx.params.providerId,
							},
						],
					})
					.then((res) => {
						if (!res) {
							return null;
						}
						return {
							...res,
							oidcConfig:
								safeJsonParse<OIDCConfig>(res.oidcConfig) || undefined,
						} as SSOProvider<SSOOptions>;
					});
			}
			if (!provider) {
				throw ctx.redirect(
					`${
						errorURL || callbackURL
					}/error?error=invalid_provider&error_description=provider not found`,
				);
			}

			if (
				options?.domainVerification?.enabled &&
				!("domainVerified" in provider && provider.domainVerified)
			) {
				throw new APIError("UNAUTHORIZED", {
					message: "Provider domain has not been verified",
				});
			}

			let config = provider.oidcConfig;

			if (!config) {
				throw ctx.redirect(
					`${
						errorURL || callbackURL
					}/error?error=invalid_provider&error_description=provider not found`,
				);
			}

			const discovery = await betterFetch<{
				token_endpoint: string;
				userinfo_endpoint: string;
				token_endpoint_auth_method:
					| "client_secret_basic"
					| "client_secret_post";
			}>(config.discoveryEndpoint);

			if (discovery.data) {
				config = {
					tokenEndpoint: discovery.data.token_endpoint,
					tokenEndpointAuthentication:
						discovery.data.token_endpoint_auth_method,
					userInfoEndpoint: discovery.data.userinfo_endpoint,
					scopes: ["openid", "email", "profile", "offline_access"],
					...config,
				};
			}

			if (!config.tokenEndpoint) {
				throw ctx.redirect(
					`${
						errorURL || callbackURL
					}/error?error=invalid_provider&error_description=token_endpoint_not_found`,
				);
			}

			const tokenResponse = await validateAuthorizationCode({
				code,
				codeVerifier: config.pkce ? stateData.codeVerifier : undefined,
				redirectURI: `${ctx.context.baseURL}/sso/callback/${provider.providerId}`,
				options: {
					clientId: config.clientId,
					clientSecret: config.clientSecret,
				},
				tokenEndpoint: config.tokenEndpoint,
				authentication:
					config.tokenEndpointAuthentication === "client_secret_post"
						? "post"
						: "basic",
			}).catch((e) => {
				if (e instanceof BetterFetchError) {
					throw ctx.redirect(
						`${
							errorURL || callbackURL
						}?error=invalid_provider&error_description=${e.message}`,
					);
				}
				return null;
			});
			if (!tokenResponse) {
				throw ctx.redirect(
					`${
						errorURL || callbackURL
					}/error?error=invalid_provider&error_description=token_response_not_found`,
				);
			}
			let userInfo: {
				id?: string;
				email?: string;
				name?: string;
				image?: string;
				emailVerified?: boolean;
				[key: string]: any;
			} | null = null;
			if (tokenResponse.idToken) {
				const idToken = decodeJwt(tokenResponse.idToken);
				if (!config.jwksEndpoint) {
					throw ctx.redirect(
						`${
							errorURL || callbackURL
						}/error?error=invalid_provider&error_description=jwks_endpoint_not_found`,
					);
				}
				const verified = await validateToken(
					tokenResponse.idToken,
					config.jwksEndpoint,
				).catch((e) => {
					ctx.context.logger.error(e);
					return null;
				});
				if (!verified) {
					throw ctx.redirect(
						`${
							errorURL || callbackURL
						}/error?error=invalid_provider&error_description=token_not_verified`,
					);
				}
				if (verified.payload.iss !== provider.issuer) {
					throw ctx.redirect(
						`${
							errorURL || callbackURL
						}/error?error=invalid_provider&error_description=issuer_mismatch`,
					);
				}

				const mapping = config.mapping || {};
				userInfo = {
					...Object.fromEntries(
						Object.entries(mapping.extraFields || {}).map(([key, value]) => [
							key,
							verified.payload[value],
						]),
					),
					id: idToken[mapping.id || "sub"],
					email: idToken[mapping.email || "email"],
					emailVerified: options?.trustEmailVerified
						? idToken[mapping.emailVerified || "email_verified"]
						: false,
					name: idToken[mapping.name || "name"],
					image: idToken[mapping.image || "picture"],
				} as {
					id?: string;
					email?: string;
					name?: string;
					image?: string;
					emailVerified?: boolean;
				};
			}

			if (!userInfo) {
				if (!config.userInfoEndpoint) {
					throw ctx.redirect(
						`${
							errorURL || callbackURL
						}/error?error=invalid_provider&error_description=user_info_endpoint_not_found`,
					);
				}
				const userInfoResponse = await betterFetch<{
					email?: string;
					name?: string;
					id?: string;
					image?: string;
					emailVerified?: boolean;
				}>(config.userInfoEndpoint, {
					headers: {
						Authorization: `Bearer ${tokenResponse.accessToken}`,
					},
				});
				if (userInfoResponse.error) {
					throw ctx.redirect(
						`${
							errorURL || callbackURL
						}/error?error=invalid_provider&error_description=${
							userInfoResponse.error.message
						}`,
					);
				}
				userInfo = userInfoResponse.data;
			}

			if (!userInfo.email || !userInfo.id) {
				throw ctx.redirect(
					`${
						errorURL || callbackURL
					}/error?error=invalid_provider&error_description=missing_user_info`,
				);
			}
			const isTrustedProvider =
				"domainVerified" in provider &&
				(provider as { domainVerified?: boolean }).domainVerified === true &&
				validateEmailDomain(userInfo.email, provider.domain);

			const linked = await handleOAuthUserInfo(ctx, {
				userInfo: {
					email: userInfo.email,
					name: userInfo.name || userInfo.email,
					id: userInfo.id,
					image: userInfo.image,
					emailVerified: options?.trustEmailVerified
						? userInfo.emailVerified || false
						: false,
				},
				account: {
					idToken: tokenResponse.idToken,
					accessToken: tokenResponse.accessToken,
					refreshToken: tokenResponse.refreshToken,
					accountId: userInfo.id,
					providerId: provider.providerId,
					accessTokenExpiresAt: tokenResponse.accessTokenExpiresAt,
					refreshTokenExpiresAt: tokenResponse.refreshTokenExpiresAt,
					scope: tokenResponse.scopes?.join(","),
				},
				callbackURL,
				disableSignUp: options?.disableImplicitSignUp && !requestSignUp,
				overrideUserInfo: config.overrideUserInfo,
				isTrustedProvider,
			});
			if (linked.error) {
				throw ctx.redirect(
					`${errorURL || callbackURL}/error?error=${linked.error}`,
				);
			}
			const { session, user } = linked.data!;

			if (options?.provisionUser) {
				await options.provisionUser({
					user,
					userInfo,
					token: tokenResponse,
					provider,
				});
			}

			await assignOrganizationFromProvider(ctx as any, {
				user,
				profile: {
					providerType: "oidc",
					providerId: provider.providerId,
					accountId: userInfo.id,
					email: userInfo.email,
					emailVerified: Boolean(userInfo.emailVerified),
					rawAttributes: userInfo,
				},
				provider,
				token: tokenResponse,
				provisioningOptions: options?.organizationProvisioning,
			});

			await setSessionCookie(ctx, {
				session,
				user,
			});
			let toRedirectTo: string;
			try {
				const url = linked.isRegister ? newUserURL || callbackURL : callbackURL;
				toRedirectTo = url.toString();
			} catch {
				toRedirectTo = linked.isRegister
					? newUserURL || callbackURL
					: callbackURL;
			}
			throw ctx.redirect(toRedirectTo);
		},
	);
};

const callbackSSOSAMLBodySchema = z.object({
	SAMLResponse: z.string(),
	RelayState: z.string().optional(),
});

export const callbackSSOSAML = (options?: SSOOptions) => {
	return createAuthEndpoint(
		"/sso/saml2/callback/:providerId",
		{
			method: "POST",
			body: callbackSSOSAMLBodySchema,
			metadata: {
				...HIDE_METADATA,
				allowedMediaTypes: [
					"application/x-www-form-urlencoded",
					"application/json",
				],
				openapi: {
					operationId: "handleSAMLCallback",
					summary: "Callback URL for SAML provider",
					description:
						"This endpoint is used as the callback URL for SAML providers.",
					responses: {
						"302": {
							description: "Redirects to the callback URL",
						},
						"400": {
							description: "Invalid SAML response",
						},
						"401": {
							description: "Unauthorized - SAML authentication failed",
						},
					},
				},
			},
		},
		async (ctx) => {
			const { SAMLResponse, RelayState } = ctx.body;
			const { providerId } = ctx.params;
			let provider: SSOProvider<SSOOptions> | null = null;
			if (options?.defaultSSO?.length) {
				const matchingDefault = options.defaultSSO.find(
					(defaultProvider) => defaultProvider.providerId === providerId,
				);
				if (matchingDefault) {
					provider = {
						...matchingDefault,
						userId: "default",
						issuer: matchingDefault.samlConfig?.issuer || "",
						...(options.domainVerification?.enabled
							? { domainVerified: true }
							: {}),
					} as SSOProvider<SSOOptions>;
				}
			}
			if (!provider) {
				provider = await ctx.context.adapter
					.findOne<SSOProvider<SSOOptions>>({
						model: "ssoProvider",
						where: [{ field: "providerId", value: providerId }],
					})
					.then((res) => {
						if (!res) return null;
						return {
							...res,
							samlConfig: res.samlConfig
								? safeJsonParse<SAMLConfig>(
										res.samlConfig as unknown as string,
									) || undefined
								: undefined,
						};
					});
			}

			if (!provider) {
				throw new APIError("NOT_FOUND", {
					message: "No provider found for the given providerId",
				});
			}

			if (
				options?.domainVerification?.enabled &&
				!("domainVerified" in provider && provider.domainVerified)
			) {
				throw new APIError("UNAUTHORIZED", {
					message: "Provider domain has not been verified",
				});
			}

			const parsedSamlConfig = safeJsonParse<SAMLConfig>(
				provider.samlConfig as unknown as string,
			);
			if (!parsedSamlConfig) {
				throw new APIError("BAD_REQUEST", {
					message: "Invalid SAML configuration",
				});
			}
			const idpData = parsedSamlConfig.idpMetadata;
			let idp: IdentityProvider | null = null;

			// Construct IDP with fallback to manual configuration
			if (!idpData?.metadata) {
				idp = saml.IdentityProvider({
					entityID: idpData?.entityID || parsedSamlConfig.issuer,
					singleSignOnService: [
						{
							Binding: "urn:oasis:names:tc:SAML:2.0:bindings:HTTP-Redirect",
							Location: parsedSamlConfig.entryPoint,
						},
					],
					signingCert: idpData?.cert || parsedSamlConfig.cert,
					wantAuthnRequestsSigned:
						parsedSamlConfig.wantAssertionsSigned || false,
					isAssertionEncrypted: idpData?.isAssertionEncrypted || false,
					encPrivateKey: idpData?.encPrivateKey,
					encPrivateKeyPass: idpData?.encPrivateKeyPass,
				});
			} else {
				idp = saml.IdentityProvider({
					metadata: idpData.metadata,
					privateKey: idpData.privateKey,
					privateKeyPass: idpData.privateKeyPass,
					isAssertionEncrypted: idpData.isAssertionEncrypted,
					encPrivateKey: idpData.encPrivateKey,
					encPrivateKeyPass: idpData.encPrivateKeyPass,
				});
			}

			// Construct SP with fallback to manual configuration
			const spData = parsedSamlConfig.spMetadata;
			const sp = saml.ServiceProvider({
				metadata: spData?.metadata,
				entityID: spData?.entityID || parsedSamlConfig.issuer,
				assertionConsumerService: spData?.metadata
					? undefined
					: [
							{
								Binding: "urn:oasis:names:tc:SAML:2.0:bindings:HTTP-POST",
								Location: parsedSamlConfig.callbackUrl,
							},
						],
				privateKey: spData?.privateKey || parsedSamlConfig.privateKey,
				privateKeyPass: spData?.privateKeyPass,
				isAssertionEncrypted: spData?.isAssertionEncrypted || false,
				encPrivateKey: spData?.encPrivateKey,
				encPrivateKeyPass: spData?.encPrivateKeyPass,
				wantMessageSigned: parsedSamlConfig.wantAssertionsSigned || false,
				nameIDFormat: parsedSamlConfig.identifierFormat
					? [parsedSamlConfig.identifierFormat]
					: undefined,
			});

			let parsedResponse: FlowResult;
			try {
				parsedResponse = await sp.parseLoginResponse(idp, "post", {
					body: {
						SAMLResponse,
						RelayState: RelayState || undefined,
					},
				});

				if (!parsedResponse?.extract) {
					throw new Error("Invalid SAML response structure");
				}
			} catch (error) {
				ctx.context.logger.error("SAML response validation failed", {
					error,
					decodedResponse: Buffer.from(SAMLResponse, "base64").toString(
						"utf-8",
					),
				});
				throw new APIError("BAD_REQUEST", {
					message: "Invalid SAML response",
					details: error instanceof Error ? error.message : String(error),
				});
			}

			const { extract } = parsedResponse!;

			const inResponseTo = (extract as any).inResponseTo as string | undefined;
			const shouldValidateInResponseTo =
				options?.saml?.authnRequestStore ||
				options?.saml?.enableInResponseToValidation;

			if (shouldValidateInResponseTo) {
				const allowIdpInitiated = options?.saml?.allowIdpInitiated !== false;

				if (inResponseTo) {
					let storedRequest: AuthnRequestRecord | null = null;

					if (options?.saml?.authnRequestStore) {
						storedRequest =
							await options.saml.authnRequestStore.get(inResponseTo);
					} else {
						const verification =
							await ctx.context.internalAdapter.findVerificationValue(
								`${AUTHN_REQUEST_KEY_PREFIX}${inResponseTo}`,
							);
						if (verification) {
							try {
								storedRequest = JSON.parse(
									verification.value,
								) as AuthnRequestRecord;
							} catch {
								storedRequest = null;
							}
						}
					}

					if (!storedRequest) {
						ctx.context.logger.error(
							"SAML InResponseTo validation failed: unknown or expired request ID",
							{ inResponseTo, providerId: provider.providerId },
						);
						const redirectUrl =
							RelayState || parsedSamlConfig.callbackUrl || ctx.context.baseURL;
						throw ctx.redirect(
							`${redirectUrl}?error=invalid_saml_response&error_description=Unknown+or+expired+request+ID`,
						);
					}

					if (storedRequest.providerId !== provider.providerId) {
						ctx.context.logger.error(
							"SAML InResponseTo validation failed: provider mismatch",
							{
								inResponseTo,
								expectedProvider: storedRequest.providerId,
								actualProvider: provider.providerId,
							},
						);

						if (options?.saml?.authnRequestStore) {
							await options.saml.authnRequestStore.delete(inResponseTo);
						} else {
							await ctx.context.internalAdapter.deleteVerificationByIdentifier(
								`${AUTHN_REQUEST_KEY_PREFIX}${inResponseTo}`,
							);
						}
						const redirectUrl =
							RelayState || parsedSamlConfig.callbackUrl || ctx.context.baseURL;
						throw ctx.redirect(
							`${redirectUrl}?error=invalid_saml_response&error_description=Provider+mismatch`,
						);
					}

					if (options?.saml?.authnRequestStore) {
						await options.saml.authnRequestStore.delete(inResponseTo);
					} else {
						await ctx.context.internalAdapter.deleteVerificationByIdentifier(
							`${AUTHN_REQUEST_KEY_PREFIX}${inResponseTo}`,
						);
					}
				} else if (!allowIdpInitiated) {
					ctx.context.logger.error(
						"SAML IdP-initiated SSO rejected: InResponseTo missing and allowIdpInitiated is false",
						{ providerId: provider.providerId },
					);
					const redirectUrl =
						RelayState || parsedSamlConfig.callbackUrl || ctx.context.baseURL;
					throw ctx.redirect(
						`${redirectUrl}?error=unsolicited_response&error_description=IdP-initiated+SSO+not+allowed`,
					);
				}
			}

			const attributes = extract.attributes || {};
			const mapping = parsedSamlConfig.mapping ?? {};

			const userInfo = {
				...Object.fromEntries(
					Object.entries(mapping.extraFields || {}).map(([key, value]) => [
						key,
						attributes[value as string],
					]),
				),
				id: attributes[mapping.id || "nameID"] || extract.nameID,
				email: attributes[mapping.email || "email"] || extract.nameID,
				name:
					[
						attributes[mapping.firstName || "givenName"],
						attributes[mapping.lastName || "surname"],
					]
						.filter(Boolean)
						.join(" ") ||
					attributes[mapping.name || "displayName"] ||
					extract.nameID,
				emailVerified:
					options?.trustEmailVerified && mapping.emailVerified
						? ((attributes[mapping.emailVerified] || false) as boolean)
						: false,
			};
			if (!userInfo.id || !userInfo.email) {
				ctx.context.logger.error(
					"Missing essential user info from SAML response",
					{
						attributes: Object.keys(attributes),
						mapping,
						extractedId: userInfo.id,
						extractedEmail: userInfo.email,
					},
				);
				throw new APIError("BAD_REQUEST", {
					message: "Unable to extract user ID or email from SAML response",
				});
			}

			const isTrustedProvider: boolean =
				!!ctx.context.options.account?.accountLinking?.trustedProviders?.includes(
					provider.providerId,
				) ||
				("domainVerified" in provider &&
					!!(provider as { domainVerified?: boolean }).domainVerified &&
					validateEmailDomain(userInfo.email as string, provider.domain));

			const callbackUrl =
				RelayState || parsedSamlConfig.callbackUrl || ctx.context.baseURL;

			const result = await handleOAuthUserInfo(ctx, {
				userInfo: {
					email: userInfo.email as string,
					name: (userInfo.name || userInfo.email) as string,
					id: userInfo.id as string,
					emailVerified: Boolean(userInfo.emailVerified),
				},
				account: {
					providerId: provider.providerId,
					accountId: userInfo.id as string,
					accessToken: "",
					refreshToken: "",
				},
				callbackURL: callbackUrl,
				disableSignUp: options?.disableImplicitSignUp,
				isTrustedProvider,
			});

			if (result.error) {
				throw ctx.redirect(
					`${callbackUrl}?error=${result.error.split(" ").join("_")}`,
				);
			}

			const { session, user } = result.data!;

			if (options?.provisionUser) {
				await options.provisionUser({
					user: user as User & Record<string, any>,
					userInfo,
					provider,
				});
			}

			await assignOrganizationFromProvider(ctx as any, {
				user,
				profile: {
					providerType: "saml",
					providerId: provider.providerId,
					accountId: userInfo.id as string,
					email: userInfo.email as string,
					emailVerified: Boolean(userInfo.emailVerified),
					rawAttributes: attributes,
				},
				provider,
				provisioningOptions: options?.organizationProvisioning,
			});

			await setSessionCookie(ctx, { session, user });
			throw ctx.redirect(callbackUrl);
		},
	);
};

const acsEndpointParamsSchema = z.object({
	providerId: z.string().optional(),
});

const acsEndpointBodySchema = z.object({
	SAMLResponse: z.string(),
	RelayState: z.string().optional(),
});

export const acsEndpoint = (options?: SSOOptions) => {
	return createAuthEndpoint(
		"/sso/saml2/sp/acs/:providerId",
		{
			method: "POST",
			params: acsEndpointParamsSchema,
			body: acsEndpointBodySchema,
			metadata: {
				...HIDE_METADATA,
				allowedMediaTypes: [
					"application/x-www-form-urlencoded",
					"application/json",
				],
				openapi: {
					operationId: "handleSAMLAssertionConsumerService",
					summary: "SAML Assertion Consumer Service",
					description:
						"Handles SAML responses from IdP after successful authentication",
					responses: {
						"302": {
							description:
								"Redirects to the callback URL after successful authentication",
						},
					},
				},
			},
		},
		async (ctx) => {
			const { SAMLResponse, RelayState = "" } = ctx.body;
			const { providerId } = ctx.params;

			// If defaultSSO is configured, use it as the provider
			let provider: SSOProvider<SSOOptions> | null = null;

			if (options?.defaultSSO?.length) {
				// For ACS endpoint, we can use the first default provider or try to match by providerId
				const matchingDefault = providerId
					? options.defaultSSO.find(
							(defaultProvider) => defaultProvider.providerId === providerId,
						)
					: options.defaultSSO[0]; // Use first default provider if no specific providerId

				if (matchingDefault) {
					provider = {
						issuer: matchingDefault.samlConfig?.issuer || "",
						providerId: matchingDefault.providerId,
						userId: "default",
						samlConfig: matchingDefault.samlConfig,
						domain: matchingDefault.domain,
						...(options.domainVerification?.enabled
							? { domainVerified: true }
							: {}),
					};
				}
			} else {
				provider = await ctx.context.adapter
					.findOne<SSOProvider<SSOOptions>>({
						model: "ssoProvider",
						where: [
							{
								field: "providerId",
								value: providerId ?? "sso",
							},
						],
					})
					.then((res) => {
						if (!res) return null;
						return {
							...res,
							samlConfig: res.samlConfig
								? safeJsonParse<SAMLConfig>(
										res.samlConfig as unknown as string,
									) || undefined
								: undefined,
						};
					});
			}

			if (!provider?.samlConfig) {
				throw new APIError("NOT_FOUND", {
					message: "No SAML provider found",
				});
			}

			if (
				options?.domainVerification?.enabled &&
				!("domainVerified" in provider && provider.domainVerified)
			) {
				throw new APIError("UNAUTHORIZED", {
					message: "Provider domain has not been verified",
				});
			}

			const parsedSamlConfig = provider.samlConfig;
			// Configure SP and IdP
			const sp = saml.ServiceProvider({
				entityID:
					parsedSamlConfig.spMetadata?.entityID || parsedSamlConfig.issuer,
				assertionConsumerService: [
					{
						Binding: "urn:oasis:names:tc:SAML:2.0:bindings:HTTP-POST",
						Location:
							parsedSamlConfig.callbackUrl ||
							`${ctx.context.baseURL}/sso/saml2/sp/acs/${providerId}`,
					},
				],
				wantMessageSigned: parsedSamlConfig.wantAssertionsSigned || false,
				metadata: parsedSamlConfig.spMetadata?.metadata,
				privateKey:
					parsedSamlConfig.spMetadata?.privateKey ||
					parsedSamlConfig.privateKey,
				privateKeyPass: parsedSamlConfig.spMetadata?.privateKeyPass,
				nameIDFormat: parsedSamlConfig.identifierFormat
					? [parsedSamlConfig.identifierFormat]
					: undefined,
			});

			// Update where we construct the IdP
			const idpData = parsedSamlConfig.idpMetadata;
			const idp = !idpData?.metadata
				? saml.IdentityProvider({
						entityID: idpData?.entityID || parsedSamlConfig.issuer,
						singleSignOnService: idpData?.singleSignOnService || [
							{
								Binding: "urn:oasis:names:tc:SAML:2.0:bindings:HTTP-Redirect",
								Location: parsedSamlConfig.entryPoint,
							},
						],
						signingCert: idpData?.cert || parsedSamlConfig.cert,
					})
				: saml.IdentityProvider({
						metadata: idpData.metadata,
					});

			// Parse and validate SAML response
			let parsedResponse: FlowResult;
			try {
				parsedResponse = await sp.parseLoginResponse(idp, "post", {
					body: {
						SAMLResponse,
						RelayState: RelayState || undefined,
					},
				});

				if (!parsedResponse?.extract) {
					throw new Error("Invalid SAML response structure");
				}
			} catch (error) {
				ctx.context.logger.error("SAML response validation failed", {
					error,
					decodedResponse: Buffer.from(SAMLResponse, "base64").toString(
						"utf-8",
					),
				});
				throw new APIError("BAD_REQUEST", {
					message: "Invalid SAML response",
					details: error instanceof Error ? error.message : String(error),
				});
			}

			const { extract } = parsedResponse!;

			const inResponseToAcs = (extract as any).inResponseTo as
				| string
				| undefined;
			const shouldValidateInResponseToAcs =
				options?.saml?.authnRequestStore ||
				options?.saml?.enableInResponseToValidation;

			if (shouldValidateInResponseToAcs) {
				const allowIdpInitiated = options?.saml?.allowIdpInitiated !== false;

				if (inResponseToAcs) {
					let storedRequest: AuthnRequestRecord | null = null;

					if (options?.saml?.authnRequestStore) {
						storedRequest =
							await options.saml.authnRequestStore.get(inResponseToAcs);
					} else {
						const verification =
							await ctx.context.internalAdapter.findVerificationValue(
								`${AUTHN_REQUEST_KEY_PREFIX}${inResponseToAcs}`,
							);
						if (verification) {
							try {
								storedRequest = JSON.parse(
									verification.value,
								) as AuthnRequestRecord;
							} catch {
								storedRequest = null;
							}
						}
					}

					if (!storedRequest) {
						ctx.context.logger.error(
							"SAML InResponseTo validation failed: unknown or expired request ID",
							{ inResponseTo: inResponseToAcs, providerId },
						);
						const redirectUrl =
							RelayState || parsedSamlConfig.callbackUrl || ctx.context.baseURL;
						throw ctx.redirect(
							`${redirectUrl}?error=invalid_saml_response&error_description=Unknown+or+expired+request+ID`,
						);
					}

					if (storedRequest.providerId !== providerId) {
						ctx.context.logger.error(
							"SAML InResponseTo validation failed: provider mismatch",
							{
								inResponseTo: inResponseToAcs,
								expectedProvider: storedRequest.providerId,
								actualProvider: providerId,
							},
						);
						if (options?.saml?.authnRequestStore) {
							await options.saml.authnRequestStore.delete(inResponseToAcs);
						} else {
							await ctx.context.internalAdapter.deleteVerificationByIdentifier(
								`${AUTHN_REQUEST_KEY_PREFIX}${inResponseToAcs}`,
							);
						}
						const redirectUrl =
							RelayState || parsedSamlConfig.callbackUrl || ctx.context.baseURL;
						throw ctx.redirect(
							`${redirectUrl}?error=invalid_saml_response&error_description=Provider+mismatch`,
						);
					}

					if (options?.saml?.authnRequestStore) {
						await options.saml.authnRequestStore.delete(inResponseToAcs);
					} else {
						await ctx.context.internalAdapter.deleteVerificationByIdentifier(
							`${AUTHN_REQUEST_KEY_PREFIX}${inResponseToAcs}`,
						);
					}
				} else if (!allowIdpInitiated) {
					ctx.context.logger.error(
						"SAML IdP-initiated SSO rejected: InResponseTo missing and allowIdpInitiated is false",
						{ providerId },
					);
					const redirectUrl =
						RelayState || parsedSamlConfig.callbackUrl || ctx.context.baseURL;
					throw ctx.redirect(
						`${redirectUrl}?error=unsolicited_response&error_description=IdP-initiated+SSO+not+allowed`,
					);
				}
			}

			const attributes = extract.attributes || {};
			const mapping = parsedSamlConfig.mapping ?? {};

			const userInfo = {
				...Object.fromEntries(
					Object.entries(mapping.extraFields || {}).map(([key, value]) => [
						key,
						attributes[value as string],
					]),
				),
				id: attributes[mapping.id || "nameID"] || extract.nameID,
				email: attributes[mapping.email || "email"] || extract.nameID,
				name:
					[
						attributes[mapping.firstName || "givenName"],
						attributes[mapping.lastName || "surname"],
					]
						.filter(Boolean)
						.join(" ") ||
					attributes[mapping.name || "displayName"] ||
					extract.nameID,
				emailVerified:
					options?.trustEmailVerified && mapping.emailVerified
						? ((attributes[mapping.emailVerified] || false) as boolean)
						: false,
			};

			if (!userInfo.id || !userInfo.email) {
				ctx.context.logger.error(
					"Missing essential user info from SAML response",
					{
						attributes: Object.keys(attributes),
						mapping,
						extractedId: userInfo.id,
						extractedEmail: userInfo.email,
					},
				);
				throw new APIError("BAD_REQUEST", {
					message: "Unable to extract user ID or email from SAML response",
				});
			}

			const isTrustedProvider: boolean =
				!!ctx.context.options.account?.accountLinking?.trustedProviders?.includes(
					provider.providerId,
				) ||
				("domainVerified" in provider &&
					!!(provider as { domainVerified?: boolean }).domainVerified &&
					validateEmailDomain(userInfo.email as string, provider.domain));

			const callbackUrl =
				RelayState || parsedSamlConfig.callbackUrl || ctx.context.baseURL;

			const result = await handleOAuthUserInfo(ctx, {
				userInfo: {
					email: userInfo.email as string,
					name: (userInfo.name || userInfo.email) as string,
					id: userInfo.id as string,
					emailVerified: Boolean(userInfo.emailVerified),
				},
				account: {
					providerId: provider.providerId,
					accountId: userInfo.id as string,
					accessToken: "",
					refreshToken: "",
				},
				callbackURL: callbackUrl,
				disableSignUp: options?.disableImplicitSignUp,
				isTrustedProvider,
			});

			if (result.error) {
				throw ctx.redirect(
					`${callbackUrl}?error=${result.error.split(" ").join("_")}`,
				);
			}

			const { session, user } = result.data!;

			if (options?.provisionUser) {
				await options.provisionUser({
					user: user as User & Record<string, any>,
					userInfo,
					provider,
				});
			}

			await assignOrganizationFromProvider(ctx as any, {
				user,
				profile: {
					providerType: "saml",
					providerId: provider.providerId,
					accountId: userInfo.id as string,
					email: userInfo.email as string,
					emailVerified: Boolean(userInfo.emailVerified),
					rawAttributes: attributes,
				},
				provider,
				provisioningOptions: options?.organizationProvisioning,
			});

			await setSessionCookie(ctx, { session, user });
			throw ctx.redirect(callbackUrl);
		},
	);
};<|MERGE_RESOLUTION|>--- conflicted
+++ resolved
@@ -24,16 +24,13 @@
 import * as z from "zod/v4";
 import type { AuthnRequestRecord } from "../authn-request-store";
 import { DEFAULT_AUTHN_REQUEST_TTL_MS } from "../authn-request-store";
-<<<<<<< HEAD
-import { assignOrganizationFromProvider } from "../linking";
-=======
-import type { HydratedOIDCConfig } from "../oidc";
 import {
 	DiscoveryError,
 	discoverOIDCConfig,
 	mapDiscoveryErrorToAPIError,
+	type HydratedOIDCConfig,
 } from "../oidc";
->>>>>>> 57400bf2
+import { assignOrganizationFromProvider } from "../linking";
 import type { OIDCConfig, SAMLConfig, SSOOptions, SSOProvider } from "../types";
 
 import { safeJsonParse, validateEmailDomain } from "../utils";

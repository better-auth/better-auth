--- conflicted
+++ resolved
@@ -22,11 +22,8 @@
 import type { IdentityProvider } from "samlify/types/src/entity-idp";
 import type { FlowResult } from "samlify/types/src/flow";
 import * as z from "zod/v4";
-<<<<<<< HEAD
-=======
 import type { AuthnRequestRecord } from "../authn-request-store";
 import { DEFAULT_AUTHN_REQUEST_TTL_MS } from "../authn-request-store";
->>>>>>> 57400bf2
 import type { HydratedOIDCConfig } from "../oidc";
 import {
 	DiscoveryError,
@@ -603,10 +600,7 @@
 							tokenEndpointAuthentication:
 								body.oidcConfig.tokenEndpointAuthentication,
 						},
-<<<<<<< HEAD
 						isTrustedOrigin: ctx.context.isTrustedOrigin,
-=======
->>>>>>> 57400bf2
 					});
 				} catch (error) {
 					if (error instanceof DiscoveryError) {

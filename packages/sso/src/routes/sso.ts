--- conflicted
+++ resolved
@@ -47,12 +47,8 @@
 	discoverOIDCConfig,
 	mapDiscoveryErrorToAPIError,
 } from "../oidc";
-<<<<<<< HEAD
-import { validateSAMLAlgorithms } from "../saml";
 import { generateRelayState, parseRelayState } from "../saml-state";
-=======
 import { validateConfigAlgorithms, validateSAMLAlgorithms } from "../saml";
->>>>>>> 9c54c108
 import type { OIDCConfig, SAMLConfig, SSOOptions, SSOProvider } from "../types";
 import { safeJsonParse, validateEmailDomain } from "../utils";
 
@@ -1724,11 +1720,10 @@
 			const { SAMLResponse } = ctx.body;
 			const { providerId } = ctx.params;
 
-<<<<<<< HEAD
 			const relayState: RelayState | null = ctx.body.RelayState
 				? await parseRelayState(ctx)
 				: null;
-=======
+
 			const maxResponseSize =
 				options?.saml?.maxResponseSize ?? DEFAULT_MAX_SAML_RESPONSE_SIZE;
 			if (new TextEncoder().encode(SAMLResponse).length > maxResponseSize) {
@@ -1736,7 +1731,6 @@
 					message: `SAML response exceeds maximum allowed size (${maxResponseSize} bytes)`,
 				});
 			}
->>>>>>> 9c54c108
 
 			let provider: SSOProvider<SSOOptions> | null = null;
 			if (options?.defaultSSO?.length) {

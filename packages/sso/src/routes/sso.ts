import { BetterFetchError, betterFetch } from "@better-fetch/fetch";
import type { User, Verification } from "better-auth";
import {
	createAuthorizationURL,
	generateState,
	HIDE_METADATA,
	parseState,
	validateAuthorizationCode,
	validateToken,
} from "better-auth";
import {
	APIError,
	createAuthEndpoint,
	sessionMiddleware,
} from "better-auth/api";
import { setSessionCookie } from "better-auth/cookies";
import { generateRandomString } from "better-auth/crypto";
import { handleOAuthUserInfo } from "better-auth/oauth2";
import { XMLParser } from "fast-xml-parser";
import { decodeJwt } from "jose";
import * as saml from "samlify";
import type { BindingContext } from "samlify/types/src/entity";
import type { IdentityProvider } from "samlify/types/src/entity-idp";
import type { FlowResult } from "samlify/types/src/flow";
import * as z from "zod/v4";

interface AuthnRequestRecord {
	id: string;
	providerId: string;
	createdAt: number;
	expiresAt: number;
}

import {
	AUTHN_REQUEST_KEY_PREFIX,
	DEFAULT_ASSERTION_TTL_MS,
	DEFAULT_AUTHN_REQUEST_TTL_MS,
	DEFAULT_CLOCK_SKEW_MS,
	USED_ASSERTION_KEY_PREFIX,
} from "../constants";
import { assignOrganizationFromProvider } from "../linking";
import type { HydratedOIDCConfig } from "../oidc";
import {
	DiscoveryError,
	discoverOIDCConfig,
	mapDiscoveryErrorToAPIError,
} from "../oidc";
import { generateRelayState, parseRelayState } from "../saml-state";
import { validateSAMLAlgorithms } from "../saml";
import type { OIDCConfig, SAMLConfig, SSOOptions, SSOProvider } from "../types";
import { safeJsonParse, validateEmailDomain } from "../utils";

export interface TimestampValidationOptions {
	clockSkew?: number;
	requireTimestamps?: boolean;
	logger?: {
		warn: (message: string, data?: Record<string, unknown>) => void;
	};
}

/** Conditions extracted from SAML assertion */
export interface SAMLConditions {
	notBefore?: string;
	notOnOrAfter?: string;
}

/**
 * Validates SAML assertion timestamp conditions (NotBefore/NotOnOrAfter).
 * Prevents acceptance of expired or future-dated assertions.
 * @throws {APIError} If timestamps are invalid, expired, or not yet valid
 */
export function validateSAMLTimestamp(
	conditions: SAMLConditions | undefined,
	options: TimestampValidationOptions = {},
): void {
	const clockSkew = options.clockSkew ?? DEFAULT_CLOCK_SKEW_MS;
	const hasTimestamps = conditions?.notBefore || conditions?.notOnOrAfter;

	if (!hasTimestamps) {
		if (options.requireTimestamps) {
			throw new APIError("BAD_REQUEST", {
				message: "SAML assertion missing required timestamp conditions",
				details:
					"Assertions must include NotBefore and/or NotOnOrAfter conditions",
			});
		}
		// Log warning for missing timestamps when not required
		options.logger?.warn(
			"SAML assertion accepted without timestamp conditions",
			{ hasConditions: !!conditions },
		);
		return;
	}

	const now = Date.now();

	if (conditions?.notBefore) {
		const notBeforeTime = new Date(conditions.notBefore).getTime();
		if (Number.isNaN(notBeforeTime)) {
			throw new APIError("BAD_REQUEST", {
				message: "SAML assertion has invalid NotBefore timestamp",
				details: `Unable to parse NotBefore value: ${conditions.notBefore}`,
			});
		}
		if (now < notBeforeTime - clockSkew) {
			throw new APIError("BAD_REQUEST", {
				message: "SAML assertion is not yet valid",
				details: `Current time is before NotBefore (with ${clockSkew}ms clock skew tolerance)`,
			});
		}
	}

	if (conditions?.notOnOrAfter) {
		const notOnOrAfterTime = new Date(conditions.notOnOrAfter).getTime();
		if (Number.isNaN(notOnOrAfterTime)) {
			throw new APIError("BAD_REQUEST", {
				message: "SAML assertion has invalid NotOnOrAfter timestamp",
				details: `Unable to parse NotOnOrAfter value: ${conditions.notOnOrAfter}`,
			});
		}
		if (now > notOnOrAfterTime + clockSkew) {
			throw new APIError("BAD_REQUEST", {
				message: "SAML assertion has expired",
				details: `Current time is after NotOnOrAfter (with ${clockSkew}ms clock skew tolerance)`,
			});
		}
	}
}

/**
 * Extracts the Assertion ID from a SAML response XML.
 * Returns null if the assertion ID cannot be found.
 */
function extractAssertionId(samlContent: string): string | null {
	try {
		const parser = new XMLParser({
			ignoreAttributes: false,
			attributeNamePrefix: "@_",
			removeNSPrefix: true,
		});
		const parsed = parser.parse(samlContent);

		const response = parsed.Response || parsed["samlp:Response"];
		if (!response) return null;

		const rawAssertion = response.Assertion || response["saml:Assertion"];
		const assertion = Array.isArray(rawAssertion)
			? rawAssertion[0]
			: rawAssertion;
		if (!assertion) return null;

		return assertion["@_ID"] || null;
	} catch {
		return null;
	}
}

const spMetadataQuerySchema = z.object({
	providerId: z.string(),
	format: z.enum(["xml", "json"]).default("xml"),
});

type RelayState = Awaited<ReturnType<typeof parseRelayState>>;

export const spMetadata = () => {
	return createAuthEndpoint(
		"/sso/saml2/sp/metadata",
		{
			method: "GET",
			query: spMetadataQuerySchema,
			metadata: {
				openapi: {
					operationId: "getSSOServiceProviderMetadata",
					summary: "Get Service Provider metadata",
					description: "Returns the SAML metadata for the Service Provider",
					responses: {
						"200": {
							description: "SAML metadata in XML format",
						},
					},
				},
			},
		},
		async (ctx) => {
			const provider = await ctx.context.adapter.findOne<{
				id: string;
				samlConfig: string;
			}>({
				model: "ssoProvider",
				where: [
					{
						field: "providerId",
						value: ctx.query.providerId,
					},
				],
			});
			if (!provider) {
				throw new APIError("NOT_FOUND", {
					message: "No provider found for the given providerId",
				});
			}

			const parsedSamlConfig = safeJsonParse<SAMLConfig>(provider.samlConfig);
			if (!parsedSamlConfig) {
				throw new APIError("BAD_REQUEST", {
					message: "Invalid SAML configuration",
				});
			}
			const sp = parsedSamlConfig.spMetadata.metadata
				? saml.ServiceProvider({
						metadata: parsedSamlConfig.spMetadata.metadata,
					})
				: saml.SPMetadata({
						entityID:
							parsedSamlConfig.spMetadata?.entityID || parsedSamlConfig.issuer,
						assertionConsumerService: [
							{
								Binding: "urn:oasis:names:tc:SAML:2.0:bindings:HTTP-POST",
								Location:
									parsedSamlConfig.callbackUrl ||
									`${ctx.context.baseURL}/sso/saml2/sp/acs/${provider.id}`,
							},
						],
						wantMessageSigned: parsedSamlConfig.wantAssertionsSigned || false,
						nameIDFormat: parsedSamlConfig.identifierFormat
							? [parsedSamlConfig.identifierFormat]
							: undefined,
					});
			return new Response(sp.getMetadata(), {
				headers: {
					"Content-Type": "application/xml",
				},
			});
		},
	);
};

const ssoProviderBodySchema = z.object({
	providerId: z.string({}).meta({
		description:
			"The ID of the provider. This is used to identify the provider during login and callback",
	}),
	issuer: z.string({}).meta({
		description: "The issuer of the provider",
	}),
	domain: z.string({}).meta({
		description: "The domain of the provider. This is used for email matching",
	}),
	oidcConfig: z
		.object({
			clientId: z.string({}).meta({
				description: "The client ID",
			}),
			clientSecret: z.string({}).meta({
				description: "The client secret",
			}),
			authorizationEndpoint: z
				.string({})
				.meta({
					description: "The authorization endpoint",
				})
				.optional(),
			tokenEndpoint: z
				.string({})
				.meta({
					description: "The token endpoint",
				})
				.optional(),
			userInfoEndpoint: z
				.string({})
				.meta({
					description: "The user info endpoint",
				})
				.optional(),
			tokenEndpointAuthentication: z
				.enum(["client_secret_post", "client_secret_basic"])
				.optional(),
			jwksEndpoint: z
				.string({})
				.meta({
					description: "The JWKS endpoint",
				})
				.optional(),
			discoveryEndpoint: z.string().optional(),
			skipDiscovery: z
				.boolean()
				.meta({
					description:
						"Skip OIDC discovery during registration. When true, you must provide authorizationEndpoint, tokenEndpoint, and jwksEndpoint manually.",
				})
				.optional(),
			scopes: z
				.array(z.string(), {})
				.meta({
					description:
						"The scopes to request. Defaults to ['openid', 'email', 'profile', 'offline_access']",
				})
				.optional(),
			pkce: z
				.boolean({})
				.meta({
					description: "Whether to use PKCE for the authorization flow",
				})
				.default(true)
				.optional(),
			mapping: z
				.object({
					id: z.string({}).meta({
						description: "Field mapping for user ID (defaults to 'sub')",
					}),
					email: z.string({}).meta({
						description: "Field mapping for email (defaults to 'email')",
					}),
					emailVerified: z
						.string({})
						.meta({
							description:
								"Field mapping for email verification (defaults to 'email_verified')",
						})
						.optional(),
					name: z.string({}).meta({
						description: "Field mapping for name (defaults to 'name')",
					}),
					image: z
						.string({})
						.meta({
							description: "Field mapping for image (defaults to 'picture')",
						})
						.optional(),
					extraFields: z.record(z.string(), z.any()).optional(),
				})
				.optional(),
		})
		.optional(),
	samlConfig: z
		.object({
			entryPoint: z.string({}).meta({
				description: "The entry point of the provider",
			}),
			cert: z.string({}).meta({
				description: "The certificate of the provider",
			}),
			callbackUrl: z.string({}).meta({
				description: "The callback URL of the provider",
			}),
			audience: z.string().optional(),
			idpMetadata: z
				.object({
					metadata: z.string().optional(),
					entityID: z.string().optional(),
					cert: z.string().optional(),
					privateKey: z.string().optional(),
					privateKeyPass: z.string().optional(),
					isAssertionEncrypted: z.boolean().optional(),
					encPrivateKey: z.string().optional(),
					encPrivateKeyPass: z.string().optional(),
					singleSignOnService: z
						.array(
							z.object({
								Binding: z.string().meta({
									description: "The binding type for the SSO service",
								}),
								Location: z.string().meta({
									description: "The URL for the SSO service",
								}),
							}),
						)
						.optional()
						.meta({
							description: "Single Sign-On service configuration",
						}),
				})
				.optional(),
			spMetadata: z.object({
				metadata: z.string().optional(),
				entityID: z.string().optional(),
				binding: z.string().optional(),
				privateKey: z.string().optional(),
				privateKeyPass: z.string().optional(),
				isAssertionEncrypted: z.boolean().optional(),
				encPrivateKey: z.string().optional(),
				encPrivateKeyPass: z.string().optional(),
			}),
			wantAssertionsSigned: z.boolean().optional(),
			signatureAlgorithm: z.string().optional(),
			digestAlgorithm: z.string().optional(),
			identifierFormat: z.string().optional(),
			privateKey: z.string().optional(),
			decryptionPvk: z.string().optional(),
			additionalParams: z.record(z.string(), z.any()).optional(),
			mapping: z
				.object({
					id: z.string({}).meta({
						description: "Field mapping for user ID (defaults to 'nameID')",
					}),
					email: z.string({}).meta({
						description: "Field mapping for email (defaults to 'email')",
					}),
					emailVerified: z
						.string({})
						.meta({
							description: "Field mapping for email verification",
						})
						.optional(),
					name: z.string({}).meta({
						description: "Field mapping for name (defaults to 'displayName')",
					}),
					firstName: z
						.string({})
						.meta({
							description:
								"Field mapping for first name (defaults to 'givenName')",
						})
						.optional(),
					lastName: z
						.string({})
						.meta({
							description:
								"Field mapping for last name (defaults to 'surname')",
						})
						.optional(),
					extraFields: z.record(z.string(), z.any()).optional(),
				})
				.optional(),
		})
		.optional(),
	organizationId: z
		.string({})
		.meta({
			description:
				"If organization plugin is enabled, the organization id to link the provider to",
		})
		.optional(),
	overrideUserInfo: z
		.boolean({})
		.meta({
			description:
				"Override user info with the provider info. Defaults to false",
		})
		.default(false)
		.optional(),
});

export const registerSSOProvider = <O extends SSOOptions>(options: O) => {
	return createAuthEndpoint(
		"/sso/register",
		{
			method: "POST",
			body: ssoProviderBodySchema,
			use: [sessionMiddleware],
			metadata: {
				openapi: {
					operationId: "registerSSOProvider",
					summary: "Register an OIDC provider",
					description:
						"This endpoint is used to register an OIDC provider. This is used to configure the provider and link it to an organization",
					responses: {
						"200": {
							description: "OIDC provider created successfully",
							content: {
								"application/json": {
									schema: {
										type: "object",
										properties: {
											issuer: {
												type: "string",
												format: "uri",
												description: "The issuer URL of the provider",
											},
											domain: {
												type: "string",
												description:
													"The domain of the provider, used for email matching",
											},
											domainVerified: {
												type: "boolean",
												description:
													"A boolean indicating whether the domain has been verified or not",
											},
											domainVerificationToken: {
												type: "string",
												description:
													"Domain verification token. It can be used to prove ownership over the SSO domain",
											},
											oidcConfig: {
												type: "object",
												properties: {
													issuer: {
														type: "string",
														format: "uri",
														description: "The issuer URL of the provider",
													},
													pkce: {
														type: "boolean",
														description:
															"Whether PKCE is enabled for the authorization flow",
													},
													clientId: {
														type: "string",
														description: "The client ID for the provider",
													},
													clientSecret: {
														type: "string",
														description: "The client secret for the provider",
													},
													authorizationEndpoint: {
														type: "string",
														format: "uri",
														nullable: true,
														description: "The authorization endpoint URL",
													},
													discoveryEndpoint: {
														type: "string",
														format: "uri",
														description: "The discovery endpoint URL",
													},
													userInfoEndpoint: {
														type: "string",
														format: "uri",
														nullable: true,
														description: "The user info endpoint URL",
													},
													scopes: {
														type: "array",
														items: { type: "string" },
														nullable: true,
														description:
															"The scopes requested from the provider",
													},
													tokenEndpoint: {
														type: "string",
														format: "uri",
														nullable: true,
														description: "The token endpoint URL",
													},
													tokenEndpointAuthentication: {
														type: "string",
														enum: ["client_secret_post", "client_secret_basic"],
														nullable: true,
														description:
															"Authentication method for the token endpoint",
													},
													jwksEndpoint: {
														type: "string",
														format: "uri",
														nullable: true,
														description: "The JWKS endpoint URL",
													},
													mapping: {
														type: "object",
														nullable: true,
														properties: {
															id: {
																type: "string",
																description:
																	"Field mapping for user ID (defaults to 'sub')",
															},
															email: {
																type: "string",
																description:
																	"Field mapping for email (defaults to 'email')",
															},
															emailVerified: {
																type: "string",
																nullable: true,
																description:
																	"Field mapping for email verification (defaults to 'email_verified')",
															},
															name: {
																type: "string",
																description:
																	"Field mapping for name (defaults to 'name')",
															},
															image: {
																type: "string",
																nullable: true,
																description:
																	"Field mapping for image (defaults to 'picture')",
															},
															extraFields: {
																type: "object",
																additionalProperties: { type: "string" },
																nullable: true,
																description: "Additional field mappings",
															},
														},
														required: ["id", "email", "name"],
													},
												},
												required: [
													"issuer",
													"pkce",
													"clientId",
													"clientSecret",
													"discoveryEndpoint",
												],
												description: "OIDC configuration for the provider",
											},
											organizationId: {
												type: "string",
												nullable: true,
												description: "ID of the linked organization, if any",
											},
											userId: {
												type: "string",
												description:
													"ID of the user who registered the provider",
											},
											providerId: {
												type: "string",
												description: "Unique identifier for the provider",
											},
											redirectURI: {
												type: "string",
												format: "uri",
												description:
													"The redirect URI for the provider callback",
											},
										},
										required: [
											"issuer",
											"domain",
											"oidcConfig",
											"userId",
											"providerId",
											"redirectURI",
										],
									},
								},
							},
						},
					},
				},
			},
		},
		async (ctx) => {
			const user = ctx.context.session?.user;
			if (!user) {
				throw new APIError("UNAUTHORIZED");
			}

			const limit =
				typeof options?.providersLimit === "function"
					? await options.providersLimit(user)
					: (options?.providersLimit ?? 10);

			if (!limit) {
				throw new APIError("FORBIDDEN", {
					message: "SSO provider registration is disabled",
				});
			}

			const providers = await ctx.context.adapter.findMany({
				model: "ssoProvider",
				where: [{ field: "userId", value: user.id }],
			});

			if (providers.length >= limit) {
				throw new APIError("FORBIDDEN", {
					message: "You have reached the maximum number of SSO providers",
				});
			}

			const body = ctx.body;
			const issuerValidator = z.string().url();
			if (issuerValidator.safeParse(body.issuer).error) {
				throw new APIError("BAD_REQUEST", {
					message: "Invalid issuer. Must be a valid URL",
				});
			}
			if (ctx.body.organizationId) {
				const organization = await ctx.context.adapter.findOne({
					model: "member",
					where: [
						{
							field: "userId",
							value: user.id,
						},
						{
							field: "organizationId",
							value: ctx.body.organizationId,
						},
					],
				});
				if (!organization) {
					throw new APIError("BAD_REQUEST", {
						message: "You are not a member of the organization",
					});
				}
			}

			const existingProvider = await ctx.context.adapter.findOne({
				model: "ssoProvider",
				where: [
					{
						field: "providerId",
						value: body.providerId,
					},
				],
			});

			if (existingProvider) {
				ctx.context.logger.info(
					`SSO provider creation attempt with existing providerId: ${body.providerId}`,
				);
				throw new APIError("UNPROCESSABLE_ENTITY", {
					message: "SSO provider with this providerId already exists",
				});
			}

			let hydratedOIDCConfig: HydratedOIDCConfig | null = null;
			if (body.oidcConfig && !body.oidcConfig.skipDiscovery) {
				try {
					hydratedOIDCConfig = await discoverOIDCConfig({
						issuer: body.issuer,
						existingConfig: {
							discoveryEndpoint: body.oidcConfig.discoveryEndpoint,
							authorizationEndpoint: body.oidcConfig.authorizationEndpoint,
							tokenEndpoint: body.oidcConfig.tokenEndpoint,
							jwksEndpoint: body.oidcConfig.jwksEndpoint,
							userInfoEndpoint: body.oidcConfig.userInfoEndpoint,
							tokenEndpointAuthentication:
								body.oidcConfig.tokenEndpointAuthentication,
						},
						isTrustedOrigin: ctx.context.isTrustedOrigin,
					});
				} catch (error) {
					if (error instanceof DiscoveryError) {
						throw mapDiscoveryErrorToAPIError(error);
					}
					throw error;
				}
			}

			const buildOIDCConfig = () => {
				if (!body.oidcConfig) return null;

				if (body.oidcConfig.skipDiscovery) {
					return JSON.stringify({
						issuer: body.issuer,
						clientId: body.oidcConfig.clientId,
						clientSecret: body.oidcConfig.clientSecret,
						authorizationEndpoint: body.oidcConfig.authorizationEndpoint,
						tokenEndpoint: body.oidcConfig.tokenEndpoint,
						tokenEndpointAuthentication:
							body.oidcConfig.tokenEndpointAuthentication ||
							"client_secret_basic",
						jwksEndpoint: body.oidcConfig.jwksEndpoint,
						pkce: body.oidcConfig.pkce,
						discoveryEndpoint:
							body.oidcConfig.discoveryEndpoint ||
							`${body.issuer}/.well-known/openid-configuration`,
						mapping: body.oidcConfig.mapping,
						scopes: body.oidcConfig.scopes,
						userInfoEndpoint: body.oidcConfig.userInfoEndpoint,
						overrideUserInfo:
							ctx.body.overrideUserInfo ||
							options?.defaultOverrideUserInfo ||
							false,
					});
				}

				if (!hydratedOIDCConfig) return null;

				return JSON.stringify({
					issuer: hydratedOIDCConfig.issuer,
					clientId: body.oidcConfig.clientId,
					clientSecret: body.oidcConfig.clientSecret,
					authorizationEndpoint: hydratedOIDCConfig.authorizationEndpoint,
					tokenEndpoint: hydratedOIDCConfig.tokenEndpoint,
					tokenEndpointAuthentication:
						hydratedOIDCConfig.tokenEndpointAuthentication,
					jwksEndpoint: hydratedOIDCConfig.jwksEndpoint,
					pkce: body.oidcConfig.pkce,
					discoveryEndpoint: hydratedOIDCConfig.discoveryEndpoint,
					mapping: body.oidcConfig.mapping,
					scopes: body.oidcConfig.scopes,
					userInfoEndpoint: hydratedOIDCConfig.userInfoEndpoint,
					overrideUserInfo:
						ctx.body.overrideUserInfo ||
						options?.defaultOverrideUserInfo ||
						false,
				});
			};

			const provider = await ctx.context.adapter.create<
				Record<string, any>,
				SSOProvider<O>
			>({
				model: "ssoProvider",
				data: {
					issuer: body.issuer,
					domain: body.domain,
					domainVerified: false,
					oidcConfig: buildOIDCConfig(),
					samlConfig: body.samlConfig
						? JSON.stringify({
								issuer: body.issuer,
								entryPoint: body.samlConfig.entryPoint,
								cert: body.samlConfig.cert,
								callbackUrl: body.samlConfig.callbackUrl,
								audience: body.samlConfig.audience,
								idpMetadata: body.samlConfig.idpMetadata,
								spMetadata: body.samlConfig.spMetadata,
								wantAssertionsSigned: body.samlConfig.wantAssertionsSigned,
								signatureAlgorithm: body.samlConfig.signatureAlgorithm,
								digestAlgorithm: body.samlConfig.digestAlgorithm,
								identifierFormat: body.samlConfig.identifierFormat,
								privateKey: body.samlConfig.privateKey,
								decryptionPvk: body.samlConfig.decryptionPvk,
								additionalParams: body.samlConfig.additionalParams,
								mapping: body.samlConfig.mapping,
							})
						: null,
					organizationId: body.organizationId,
					userId: ctx.context.session.user.id,
					providerId: body.providerId,
				},
			});

			let domainVerificationToken: string | undefined;
			let domainVerified: boolean | undefined;

			if (options?.domainVerification?.enabled) {
				domainVerified = false;
				domainVerificationToken = generateRandomString(24);

				await ctx.context.adapter.create<Verification>({
					model: "verification",
					data: {
						identifier: options.domainVerification?.tokenPrefix
							? `${options.domainVerification?.tokenPrefix}-${provider.providerId}`
							: `better-auth-token-${provider.providerId}`,
						createdAt: new Date(),
						updatedAt: new Date(),
						value: domainVerificationToken,
						expiresAt: new Date(Date.now() + 3600 * 24 * 7 * 1000), // 1 week
					},
				});
			}

			type SSOProviderReturn = O["domainVerification"] extends { enabled: true }
				? {
						domainVerified: boolean;
						domainVerificationToken: string;
					} & SSOProvider<O>
				: SSOProvider<O>;

			return ctx.json({
				...provider,
				oidcConfig: safeJsonParse<OIDCConfig>(
					provider.oidcConfig as unknown as string,
				),
				samlConfig: safeJsonParse<SAMLConfig>(
					provider.samlConfig as unknown as string,
				),
				redirectURI: `${ctx.context.baseURL}/sso/callback/${provider.providerId}`,
				...(options?.domainVerification?.enabled ? { domainVerified } : {}),
				...(options?.domainVerification?.enabled
					? { domainVerificationToken }
					: {}),
			} as unknown as SSOProviderReturn);
		},
	);
};

const signInSSOBodySchema = z.object({
	email: z
		.string({})
		.meta({
			description:
				"The email address to sign in with. This is used to identify the issuer to sign in with. It's optional if the issuer is provided",
		})
		.optional(),
	organizationSlug: z
		.string({})
		.meta({
			description: "The slug of the organization to sign in with",
		})
		.optional(),
	providerId: z
		.string({})
		.meta({
			description:
				"The ID of the provider to sign in with. This can be provided instead of email or issuer",
		})
		.optional(),
	domain: z
		.string({})
		.meta({
			description: "The domain of the provider.",
		})
		.optional(),
	callbackURL: z.string({}).meta({
		description: "The URL to redirect to after login",
	}),
	errorCallbackURL: z
		.string({})
		.meta({
			description: "The URL to redirect to after login",
		})
		.optional(),
	newUserCallbackURL: z
		.string({})
		.meta({
			description: "The URL to redirect to after login if the user is new",
		})
		.optional(),
	scopes: z
		.array(z.string(), {})
		.meta({
			description: "Scopes to request from the provider.",
		})
		.optional(),
	loginHint: z
		.string({})
		.meta({
			description:
				"Login hint to send to the identity provider (e.g., email or identifier). If supported, will be sent as 'login_hint'.",
		})
		.optional(),
	requestSignUp: z
		.boolean({})
		.meta({
			description:
				"Explicitly request sign-up. Useful when disableImplicitSignUp is true for this provider",
		})
		.optional(),
	providerType: z.enum(["oidc", "saml"]).optional(),
});

export const signInSSO = (options?: SSOOptions) => {
	return createAuthEndpoint(
		"/sign-in/sso",
		{
			method: "POST",
			body: signInSSOBodySchema,
			metadata: {
				openapi: {
					operationId: "signInWithSSO",
					summary: "Sign in with SSO provider",
					description:
						"This endpoint is used to sign in with an SSO provider. It redirects to the provider's authorization URL",
					requestBody: {
						content: {
							"application/json": {
								schema: {
									type: "object",
									properties: {
										email: {
											type: "string",
											description:
												"The email address to sign in with. This is used to identify the issuer to sign in with. It's optional if the issuer is provided",
										},
										issuer: {
											type: "string",
											description:
												"The issuer identifier, this is the URL of the provider and can be used to verify the provider and identify the provider during login. It's optional if the email is provided",
										},
										providerId: {
											type: "string",
											description:
												"The ID of the provider to sign in with. This can be provided instead of email or issuer",
										},
										callbackURL: {
											type: "string",
											description: "The URL to redirect to after login",
										},
										errorCallbackURL: {
											type: "string",
											description: "The URL to redirect to after login",
										},
										newUserCallbackURL: {
											type: "string",
											description:
												"The URL to redirect to after login if the user is new",
										},
										loginHint: {
											type: "string",
											description:
												"Login hint to send to the identity provider (e.g., email or identifier). If supported, sent as 'login_hint'.",
										},
									},
									required: ["callbackURL"],
								},
							},
						},
					},
					responses: {
						"200": {
							description:
								"Authorization URL generated successfully for SSO sign-in",
							content: {
								"application/json": {
									schema: {
										type: "object",
										properties: {
											url: {
												type: "string",
												format: "uri",
												description:
													"The authorization URL to redirect the user to for SSO sign-in",
											},
											redirect: {
												type: "boolean",
												description:
													"Indicates that the client should redirect to the provided URL",
												enum: [true],
											},
										},
										required: ["url", "redirect"],
									},
								},
							},
						},
					},
				},
			},
		},
		async (ctx) => {
			const body = ctx.body;
			let { email, organizationSlug, providerId, domain } = body;
			if (
				!options?.defaultSSO?.length &&
				!email &&
				!organizationSlug &&
				!domain &&
				!providerId
			) {
				throw new APIError("BAD_REQUEST", {
					message: "email, organizationSlug, domain or providerId is required",
				});
			}
			domain = body.domain || email?.split("@")[1];
			let orgId = "";
			if (organizationSlug) {
				orgId = await ctx.context.adapter
					.findOne<{ id: string }>({
						model: "organization",
						where: [
							{
								field: "slug",
								value: organizationSlug,
							},
						],
					})
					.then((res) => {
						if (!res) {
							return "";
						}
						return res.id;
					});
			}
			let provider: SSOProvider<SSOOptions> | null = null;
			if (options?.defaultSSO?.length) {
				// Find matching default SSO provider by providerId
				const matchingDefault = providerId
					? options.defaultSSO.find(
							(defaultProvider) => defaultProvider.providerId === providerId,
						)
					: options.defaultSSO.find(
							(defaultProvider) => defaultProvider.domain === domain,
						);

				if (matchingDefault) {
					provider = {
						issuer:
							matchingDefault.samlConfig?.issuer ||
							matchingDefault.oidcConfig?.issuer ||
							"",
						providerId: matchingDefault.providerId,
						userId: "default",
						oidcConfig: matchingDefault.oidcConfig,
						samlConfig: matchingDefault.samlConfig,
						domain: matchingDefault.domain,
						...(options.domainVerification?.enabled
							? { domainVerified: true }
							: {}),
					} as SSOProvider<SSOOptions>;
				}
			}
			if (!providerId && !orgId && !domain) {
				throw new APIError("BAD_REQUEST", {
					message: "providerId, orgId or domain is required",
				});
			}
			// Try to find provider in database
			if (!provider) {
				provider = await ctx.context.adapter
					.findOne<SSOProvider<SSOOptions>>({
						model: "ssoProvider",
						where: [
							{
								field: providerId
									? "providerId"
									: orgId
										? "organizationId"
										: "domain",
								value: providerId || orgId || domain!,
							},
						],
					})
					.then((res) => {
						if (!res) {
							return null;
						}
						return {
							...res,
							oidcConfig: res.oidcConfig
								? safeJsonParse<OIDCConfig>(
										res.oidcConfig as unknown as string,
									) || undefined
								: undefined,
							samlConfig: res.samlConfig
								? safeJsonParse<SAMLConfig>(
										res.samlConfig as unknown as string,
									) || undefined
								: undefined,
						};
					});
			}

			if (!provider) {
				throw new APIError("NOT_FOUND", {
					message: "No provider found for the issuer",
				});
			}

			if (body.providerType) {
				if (body.providerType === "oidc" && !provider.oidcConfig) {
					throw new APIError("BAD_REQUEST", {
						message: "OIDC provider is not configured",
					});
				}
				if (body.providerType === "saml" && !provider.samlConfig) {
					throw new APIError("BAD_REQUEST", {
						message: "SAML provider is not configured",
					});
				}
			}

			if (
				options?.domainVerification?.enabled &&
				!("domainVerified" in provider && provider.domainVerified)
			) {
				throw new APIError("UNAUTHORIZED", {
					message: "Provider domain has not been verified",
				});
			}

			if (provider.oidcConfig && body.providerType !== "saml") {
				let finalAuthUrl = provider.oidcConfig.authorizationEndpoint;
				if (!finalAuthUrl && provider.oidcConfig.discoveryEndpoint) {
					const discovery = await betterFetch<{
						authorization_endpoint: string;
					}>(provider.oidcConfig.discoveryEndpoint, {
						method: "GET",
					});
					if (discovery.data) {
						finalAuthUrl = discovery.data.authorization_endpoint;
					}
				}
				if (!finalAuthUrl) {
					throw new APIError("BAD_REQUEST", {
						message: "Invalid OIDC configuration. Authorization URL not found.",
					});
				}
				const state = await generateState(ctx, undefined, false);
				const redirectURI = `${ctx.context.baseURL}/sso/callback/${provider.providerId}`;
				const authorizationURL = await createAuthorizationURL({
					id: provider.issuer,
					options: {
						clientId: provider.oidcConfig.clientId,
						clientSecret: provider.oidcConfig.clientSecret,
					},
					redirectURI,
					state: state.state,
					codeVerifier: provider.oidcConfig.pkce
						? state.codeVerifier
						: undefined,
					scopes: ctx.body.scopes ||
						provider.oidcConfig.scopes || [
							"openid",
							"email",
							"profile",
							"offline_access",
						],
					loginHint: ctx.body.loginHint || email,
					authorizationEndpoint: finalAuthUrl,
				});
				return ctx.json({
					url: authorizationURL.toString(),
					redirect: true,
				});
			}
			if (provider.samlConfig) {
				const parsedSamlConfig =
					typeof provider.samlConfig === "object"
						? provider.samlConfig
						: safeJsonParse<SAMLConfig>(
								provider.samlConfig as unknown as string,
							);
				if (!parsedSamlConfig) {
					throw new APIError("BAD_REQUEST", {
						message: "Invalid SAML configuration",
					});
				}

				let metadata = parsedSamlConfig.spMetadata.metadata;

				if (!metadata) {
					metadata =
						saml
							.SPMetadata({
								entityID:
									parsedSamlConfig.spMetadata?.entityID ||
									parsedSamlConfig.issuer,
								assertionConsumerService: [
									{
										Binding: "urn:oasis:names:tc:SAML:2.0:bindings:HTTP-POST",
										Location:
											parsedSamlConfig.callbackUrl ||
											`${ctx.context.baseURL}/sso/saml2/sp/acs/${provider.providerId}`,
									},
								],
								wantMessageSigned:
									parsedSamlConfig.wantAssertionsSigned || false,
								nameIDFormat: parsedSamlConfig.identifierFormat
									? [parsedSamlConfig.identifierFormat]
									: undefined,
							})
							.getMetadata() || "";
				}

				const sp = saml.ServiceProvider({
					metadata: metadata,
					allowCreate: true,
				});

				const idp = saml.IdentityProvider({
					metadata: parsedSamlConfig.idpMetadata?.metadata,
					entityID: parsedSamlConfig.idpMetadata?.entityID,
					encryptCert: parsedSamlConfig.idpMetadata?.cert,
					singleSignOnService:
						parsedSamlConfig.idpMetadata?.singleSignOnService,
				});
				const loginRequest = sp.createLoginRequest(
					idp,
					"redirect",
				) as BindingContext & {
					entityEndpoint: string;
					type: string;
					id: string;
				};
				if (!loginRequest) {
					throw new APIError("BAD_REQUEST", {
						message: "Invalid SAML request",
					});
				}

				const { state: relayState } = await generateRelayState(
					ctx,
					undefined,
					false,
				);
				const shouldSaveRequest =
					loginRequest.id && options?.saml?.enableInResponseToValidation;
				if (shouldSaveRequest) {
					const ttl = options?.saml?.requestTTL ?? DEFAULT_AUTHN_REQUEST_TTL_MS;
					const record: AuthnRequestRecord = {
						id: loginRequest.id,
						providerId: provider.providerId,
						createdAt: Date.now(),
						expiresAt: Date.now() + ttl,
					};
					await ctx.context.internalAdapter.createVerificationValue({
						identifier: `${AUTHN_REQUEST_KEY_PREFIX}${record.id}`,
						value: JSON.stringify(record),
						expiresAt: new Date(record.expiresAt),
					});
				}

				return ctx.json({
					url: `${loginRequest.context}&RelayState=${encodeURIComponent(relayState)}`,
					redirect: true,
				});
			}
			throw new APIError("BAD_REQUEST", {
				message: "Invalid SSO provider",
			});
		},
	);
};

const callbackSSOQuerySchema = z.object({
	code: z.string().optional(),
	state: z.string(),
	error: z.string().optional(),
	error_description: z.string().optional(),
});

export const callbackSSO = (options?: SSOOptions) => {
	return createAuthEndpoint(
		"/sso/callback/:providerId",
		{
			method: "GET",
			query: callbackSSOQuerySchema,
			allowedMediaTypes: [
				"application/x-www-form-urlencoded",
				"application/json",
			],
			metadata: {
				...HIDE_METADATA,
				openapi: {
					operationId: "handleSSOCallback",
					summary: "Callback URL for SSO provider",
					description:
						"This endpoint is used as the callback URL for SSO providers. It handles the authorization code and exchanges it for an access token",
					responses: {
						"302": {
							description: "Redirects to the callback URL",
						},
					},
				},
			},
		},
		async (ctx) => {
			const { code, error, error_description } = ctx.query;
			const stateData = await parseState(ctx);
			if (!stateData) {
				const errorURL =
					ctx.context.options.onAPIError?.errorURL ||
					`${ctx.context.baseURL}/error`;
				throw ctx.redirect(`${errorURL}?error=invalid_state`);
			}
			const { callbackURL, errorURL, newUserURL, requestSignUp } = stateData;
			if (!code || error) {
				throw ctx.redirect(
					`${
						errorURL || callbackURL
					}?error=${error}&error_description=${error_description}`,
				);
			}
			let provider: SSOProvider<SSOOptions> | null = null;
			if (options?.defaultSSO?.length) {
				const matchingDefault = options.defaultSSO.find(
					(defaultProvider) =>
						defaultProvider.providerId === ctx.params.providerId,
				);
				if (matchingDefault) {
					provider = {
						...matchingDefault,
						issuer: matchingDefault.oidcConfig?.issuer || "",
						userId: "default",
						...(options.domainVerification?.enabled
							? { domainVerified: true }
							: {}),
					} as SSOProvider<SSOOptions>;
				}
			}
			if (!provider) {
				provider = await ctx.context.adapter
					.findOne<{
						oidcConfig: string;
					}>({
						model: "ssoProvider",
						where: [
							{
								field: "providerId",
								value: ctx.params.providerId,
							},
						],
					})
					.then((res) => {
						if (!res) {
							return null;
						}
						return {
							...res,
							oidcConfig:
								safeJsonParse<OIDCConfig>(res.oidcConfig) || undefined,
						} as SSOProvider<SSOOptions>;
					});
			}
			if (!provider) {
				throw ctx.redirect(
					`${
						errorURL || callbackURL
					}/error?error=invalid_provider&error_description=provider not found`,
				);
			}

			if (
				options?.domainVerification?.enabled &&
				!("domainVerified" in provider && provider.domainVerified)
			) {
				throw new APIError("UNAUTHORIZED", {
					message: "Provider domain has not been verified",
				});
			}

			let config = provider.oidcConfig;

			if (!config) {
				throw ctx.redirect(
					`${
						errorURL || callbackURL
					}/error?error=invalid_provider&error_description=provider not found`,
				);
			}

			const discovery = await betterFetch<{
				token_endpoint: string;
				userinfo_endpoint: string;
				token_endpoint_auth_method:
					| "client_secret_basic"
					| "client_secret_post";
			}>(config.discoveryEndpoint);

			if (discovery.data) {
				config = {
					tokenEndpoint: discovery.data.token_endpoint,
					tokenEndpointAuthentication:
						discovery.data.token_endpoint_auth_method,
					userInfoEndpoint: discovery.data.userinfo_endpoint,
					scopes: ["openid", "email", "profile", "offline_access"],
					...config,
				};
			}

			if (!config.tokenEndpoint) {
				throw ctx.redirect(
					`${
						errorURL || callbackURL
					}/error?error=invalid_provider&error_description=token_endpoint_not_found`,
				);
			}

			const tokenResponse = await validateAuthorizationCode({
				code,
				codeVerifier: config.pkce ? stateData.codeVerifier : undefined,
				redirectURI: `${ctx.context.baseURL}/sso/callback/${provider.providerId}`,
				options: {
					clientId: config.clientId,
					clientSecret: config.clientSecret,
				},
				tokenEndpoint: config.tokenEndpoint,
				authentication:
					config.tokenEndpointAuthentication === "client_secret_post"
						? "post"
						: "basic",
			}).catch((e) => {
				if (e instanceof BetterFetchError) {
					throw ctx.redirect(
						`${
							errorURL || callbackURL
						}?error=invalid_provider&error_description=${e.message}`,
					);
				}
				return null;
			});
			if (!tokenResponse) {
				throw ctx.redirect(
					`${
						errorURL || callbackURL
					}/error?error=invalid_provider&error_description=token_response_not_found`,
				);
			}
			let userInfo: {
				id?: string;
				email?: string;
				name?: string;
				image?: string;
				emailVerified?: boolean;
				[key: string]: any;
			} | null = null;
			if (tokenResponse.idToken) {
				const idToken = decodeJwt(tokenResponse.idToken);
				if (!config.jwksEndpoint) {
					throw ctx.redirect(
						`${
							errorURL || callbackURL
						}/error?error=invalid_provider&error_description=jwks_endpoint_not_found`,
					);
				}
				const verified = await validateToken(
					tokenResponse.idToken,
					config.jwksEndpoint,
				).catch((e) => {
					ctx.context.logger.error(e);
					return null;
				});
				if (!verified) {
					throw ctx.redirect(
						`${
							errorURL || callbackURL
						}/error?error=invalid_provider&error_description=token_not_verified`,
					);
				}
				if (verified.payload.iss !== provider.issuer) {
					throw ctx.redirect(
						`${
							errorURL || callbackURL
						}/error?error=invalid_provider&error_description=issuer_mismatch`,
					);
				}

				const mapping = config.mapping || {};
				userInfo = {
					...Object.fromEntries(
						Object.entries(mapping.extraFields || {}).map(([key, value]) => [
							key,
							verified.payload[value],
						]),
					),
					id: idToken[mapping.id || "sub"],
					email: idToken[mapping.email || "email"],
					emailVerified: options?.trustEmailVerified
						? idToken[mapping.emailVerified || "email_verified"]
						: false,
					name: idToken[mapping.name || "name"],
					image: idToken[mapping.image || "picture"],
				} as {
					id?: string;
					email?: string;
					name?: string;
					image?: string;
					emailVerified?: boolean;
				};
			}

			if (!userInfo) {
				if (!config.userInfoEndpoint) {
					throw ctx.redirect(
						`${
							errorURL || callbackURL
						}/error?error=invalid_provider&error_description=user_info_endpoint_not_found`,
					);
				}
				const userInfoResponse = await betterFetch<{
					email?: string;
					name?: string;
					id?: string;
					image?: string;
					emailVerified?: boolean;
				}>(config.userInfoEndpoint, {
					headers: {
						Authorization: `Bearer ${tokenResponse.accessToken}`,
					},
				});
				if (userInfoResponse.error) {
					throw ctx.redirect(
						`${
							errorURL || callbackURL
						}/error?error=invalid_provider&error_description=${
							userInfoResponse.error.message
						}`,
					);
				}
				userInfo = userInfoResponse.data;
			}

			if (!userInfo.email || !userInfo.id) {
				throw ctx.redirect(
					`${
						errorURL || callbackURL
					}/error?error=invalid_provider&error_description=missing_user_info`,
				);
			}
			const isTrustedProvider =
				"domainVerified" in provider &&
				(provider as { domainVerified?: boolean }).domainVerified === true &&
				validateEmailDomain(userInfo.email, provider.domain);

			const linked = await handleOAuthUserInfo(ctx, {
				userInfo: {
					email: userInfo.email,
					name: userInfo.name || userInfo.email,
					id: userInfo.id,
					image: userInfo.image,
					emailVerified: options?.trustEmailVerified
						? userInfo.emailVerified || false
						: false,
				},
				account: {
					idToken: tokenResponse.idToken,
					accessToken: tokenResponse.accessToken,
					refreshToken: tokenResponse.refreshToken,
					accountId: userInfo.id,
					providerId: provider.providerId,
					accessTokenExpiresAt: tokenResponse.accessTokenExpiresAt,
					refreshTokenExpiresAt: tokenResponse.refreshTokenExpiresAt,
					scope: tokenResponse.scopes?.join(","),
				},
				callbackURL,
				disableSignUp: options?.disableImplicitSignUp && !requestSignUp,
				overrideUserInfo: config.overrideUserInfo,
				isTrustedProvider,
			});
			if (linked.error) {
				throw ctx.redirect(
					`${errorURL || callbackURL}/error?error=${linked.error}`,
				);
			}
			const { session, user } = linked.data!;

			if (options?.provisionUser) {
				await options.provisionUser({
					user,
					userInfo,
					token: tokenResponse,
					provider,
				});
			}

			await assignOrganizationFromProvider(ctx as any, {
				user,
				profile: {
					providerType: "oidc",
					providerId: provider.providerId,
					accountId: userInfo.id,
					email: userInfo.email,
					emailVerified: Boolean(userInfo.emailVerified),
					rawAttributes: userInfo,
				},
				provider,
				token: tokenResponse,
				provisioningOptions: options?.organizationProvisioning,
			});

			await setSessionCookie(ctx, {
				session,
				user,
			});
			let toRedirectTo: string;
			try {
				const url = linked.isRegister ? newUserURL || callbackURL : callbackURL;
				toRedirectTo = url.toString();
			} catch {
				toRedirectTo = linked.isRegister
					? newUserURL || callbackURL
					: callbackURL;
			}
			throw ctx.redirect(toRedirectTo);
		},
	);
};

const callbackSSOSAMLBodySchema = z.object({
	SAMLResponse: z.string(),
	RelayState: z.string().optional(),
});

export const callbackSSOSAML = (options?: SSOOptions) => {
	return createAuthEndpoint(
		"/sso/saml2/callback/:providerId",
		{
			method: "POST",
			body: callbackSSOSAMLBodySchema,
			metadata: {
				...HIDE_METADATA,
				allowedMediaTypes: [
					"application/x-www-form-urlencoded",
					"application/json",
				],
				openapi: {
					operationId: "handleSAMLCallback",
					summary: "Callback URL for SAML provider",
					description:
						"This endpoint is used as the callback URL for SAML providers.",
					responses: {
						"302": {
							description: "Redirects to the callback URL",
						},
						"400": {
							description: "Invalid SAML response",
						},
						"401": {
							description: "Unauthorized - SAML authentication failed",
						},
					},
				},
			},
		},
		async (ctx) => {
			const { SAMLResponse } = ctx.body;
			const { providerId } = ctx.params;

			const relayState: RelayState | null = ctx.body.RelayState
				? await parseRelayState(ctx)
				: null;

			let provider: SSOProvider<SSOOptions> | null = null;
			if (options?.defaultSSO?.length) {
				const matchingDefault = options.defaultSSO.find(
					(defaultProvider) => defaultProvider.providerId === providerId,
				);
				if (matchingDefault) {
					provider = {
						...matchingDefault,
						userId: "default",
						issuer: matchingDefault.samlConfig?.issuer || "",
						...(options.domainVerification?.enabled
							? { domainVerified: true }
							: {}),
					} as SSOProvider<SSOOptions>;
				}
			}
			if (!provider) {
				provider = await ctx.context.adapter
					.findOne<SSOProvider<SSOOptions>>({
						model: "ssoProvider",
						where: [{ field: "providerId", value: providerId }],
					})
					.then((res) => {
						if (!res) return null;
						return {
							...res,
							samlConfig: res.samlConfig
								? safeJsonParse<SAMLConfig>(
										res.samlConfig as unknown as string,
									) || undefined
								: undefined,
						};
					});
			}

			if (!provider) {
				throw new APIError("NOT_FOUND", {
					message: "No provider found for the given providerId",
				});
			}

			if (
				options?.domainVerification?.enabled &&
				!("domainVerified" in provider && provider.domainVerified)
			) {
				throw new APIError("UNAUTHORIZED", {
					message: "Provider domain has not been verified",
				});
			}

			const parsedSamlConfig = safeJsonParse<SAMLConfig>(
				provider.samlConfig as unknown as string,
			);
			if (!parsedSamlConfig) {
				throw new APIError("BAD_REQUEST", {
					message: "Invalid SAML configuration",
				});
			}
			const idpData = parsedSamlConfig.idpMetadata;
			let idp: IdentityProvider | null = null;

			// Construct IDP with fallback to manual configuration
			if (!idpData?.metadata) {
				idp = saml.IdentityProvider({
					entityID: idpData?.entityID || parsedSamlConfig.issuer,
					singleSignOnService: [
						{
							Binding: "urn:oasis:names:tc:SAML:2.0:bindings:HTTP-Redirect",
							Location: parsedSamlConfig.entryPoint,
						},
					],
					signingCert: idpData?.cert || parsedSamlConfig.cert,
					wantAuthnRequestsSigned:
						parsedSamlConfig.wantAssertionsSigned || false,
					isAssertionEncrypted: idpData?.isAssertionEncrypted || false,
					encPrivateKey: idpData?.encPrivateKey,
					encPrivateKeyPass: idpData?.encPrivateKeyPass,
				});
			} else {
				idp = saml.IdentityProvider({
					metadata: idpData.metadata,
					privateKey: idpData.privateKey,
					privateKeyPass: idpData.privateKeyPass,
					isAssertionEncrypted: idpData.isAssertionEncrypted,
					encPrivateKey: idpData.encPrivateKey,
					encPrivateKeyPass: idpData.encPrivateKeyPass,
				});
			}

			// Construct SP with fallback to manual configuration
			const spData = parsedSamlConfig.spMetadata;
			const sp = saml.ServiceProvider({
				metadata: spData?.metadata,
				entityID: spData?.entityID || parsedSamlConfig.issuer,
				assertionConsumerService: spData?.metadata
					? undefined
					: [
							{
								Binding: "urn:oasis:names:tc:SAML:2.0:bindings:HTTP-POST",
								Location: parsedSamlConfig.callbackUrl,
							},
						],
				privateKey: spData?.privateKey || parsedSamlConfig.privateKey,
				privateKeyPass: spData?.privateKeyPass,
				isAssertionEncrypted: spData?.isAssertionEncrypted || false,
				encPrivateKey: spData?.encPrivateKey,
				encPrivateKeyPass: spData?.encPrivateKeyPass,
				wantMessageSigned: parsedSamlConfig.wantAssertionsSigned || false,
				nameIDFormat: parsedSamlConfig.identifierFormat
					? [parsedSamlConfig.identifierFormat]
					: undefined,
			});

			let parsedResponse: FlowResult;
			try {
				parsedResponse = await sp.parseLoginResponse(idp, "post", {
					body: {
						SAMLResponse,
						RelayState: ctx.body.RelayState || undefined,
					},
				});

				if (!parsedResponse?.extract) {
					throw new Error("Invalid SAML response structure");
				}
			} catch (error) {
				ctx.context.logger.error("SAML response validation failed", {
					error,
					decodedResponse: Buffer.from(SAMLResponse, "base64").toString(
						"utf-8",
					),
				});
				throw new APIError("BAD_REQUEST", {
					message: "Invalid SAML response",
					details: error instanceof Error ? error.message : String(error),
				});
			}

			const { extract } = parsedResponse!;

			validateSAMLAlgorithms(parsedResponse, options?.saml?.algorithms);

			validateSAMLTimestamp((extract as any).conditions, {
				clockSkew: options?.saml?.clockSkew,
				requireTimestamps: options?.saml?.requireTimestamps,
				logger: ctx.context.logger,
			});

			const inResponseTo = (extract as any).inResponseTo as string | undefined;
			const shouldValidateInResponseTo =
				options?.saml?.enableInResponseToValidation;

			if (shouldValidateInResponseTo) {
				const allowIdpInitiated = options?.saml?.allowIdpInitiated !== false;

				if (inResponseTo) {
					let storedRequest: AuthnRequestRecord | null = null;

					const verification =
						await ctx.context.internalAdapter.findVerificationValue(
							`${AUTHN_REQUEST_KEY_PREFIX}${inResponseTo}`,
						);
					if (verification) {
						try {
							storedRequest = JSON.parse(
								verification.value,
							) as AuthnRequestRecord;
							if (storedRequest && storedRequest.expiresAt < Date.now()) {
								storedRequest = null;
							}
						} catch {
							storedRequest = null;
						}
					}

					if (!storedRequest) {
						ctx.context.logger.error(
							"SAML InResponseTo validation failed: unknown or expired request ID",
							{ inResponseTo, providerId: provider.providerId },
						);
						const redirectUrl =
							ctx.body.RelayState ||
							parsedSamlConfig.callbackUrl ||
							ctx.context.baseURL;
						throw ctx.redirect(
							`${redirectUrl}?error=invalid_saml_response&error_description=Unknown+or+expired+request+ID`,
						);
					}

					if (storedRequest.providerId !== provider.providerId) {
						ctx.context.logger.error(
							"SAML InResponseTo validation failed: provider mismatch",
							{
								inResponseTo,
								expectedProvider: storedRequest.providerId,
								actualProvider: provider.providerId,
							},
						);

						await ctx.context.internalAdapter.deleteVerificationByIdentifier(
							`${AUTHN_REQUEST_KEY_PREFIX}${inResponseTo}`,
						);
						const redirectUrl =
							ctx.body.RelayState ||
							parsedSamlConfig.callbackUrl ||
							ctx.context.baseURL;
						throw ctx.redirect(
							`${redirectUrl}?error=invalid_saml_response&error_description=Provider+mismatch`,
						);
					}

					await ctx.context.internalAdapter.deleteVerificationByIdentifier(
						`${AUTHN_REQUEST_KEY_PREFIX}${inResponseTo}`,
					);
				} else if (!allowIdpInitiated) {
					ctx.context.logger.error(
						"SAML IdP-initiated SSO rejected: InResponseTo missing and allowIdpInitiated is false",
						{ providerId: provider.providerId },
					);
					const redirectUrl =
						ctx.body.RelayState ||
						parsedSamlConfig.callbackUrl ||
						ctx.context.baseURL;
					throw ctx.redirect(
						`${redirectUrl}?error=unsolicited_response&error_description=IdP-initiated+SSO+not+allowed`,
					);
				}
			}

			// Assertion Replay Protection
			const samlContent = (parsedResponse as any).samlContent as
				| string
				| undefined;
			const assertionId = samlContent ? extractAssertionId(samlContent) : null;

			if (assertionId) {
				const issuer = idp.entityMeta.getEntityID();
				const conditions = (extract as any).conditions as
					| SAMLConditions
					| undefined;
				const clockSkew = options?.saml?.clockSkew ?? DEFAULT_CLOCK_SKEW_MS;
				const expiresAt = conditions?.notOnOrAfter
					? new Date(conditions.notOnOrAfter).getTime() + clockSkew
					: Date.now() + DEFAULT_ASSERTION_TTL_MS;

				const existingAssertion =
					await ctx.context.internalAdapter.findVerificationValue(
						`${USED_ASSERTION_KEY_PREFIX}${assertionId}`,
					);

				let isReplay = false;
				if (existingAssertion) {
					try {
						const stored = JSON.parse(existingAssertion.value);
						if (stored.expiresAt >= Date.now()) {
							isReplay = true;
						}
					} catch (error) {
						ctx.context.logger.warn("Failed to parse stored assertion record", {
							assertionId,
							error,
						});
					}
				}

				if (isReplay) {
					ctx.context.logger.error(
						"SAML assertion replay detected: assertion ID already used",
						{
							assertionId,
							issuer,
							providerId: provider.providerId,
						},
					);
					const redirectUrl =
						RelayState || parsedSamlConfig.callbackUrl || ctx.context.baseURL;
					throw ctx.redirect(
						`${redirectUrl}?error=replay_detected&error_description=SAML+assertion+has+already+been+used`,
					);
				}

				await ctx.context.internalAdapter.createVerificationValue({
					identifier: `${USED_ASSERTION_KEY_PREFIX}${assertionId}`,
					value: JSON.stringify({
						assertionId,
						issuer,
						providerId: provider.providerId,
						usedAt: Date.now(),
						expiresAt,
					}),
					expiresAt: new Date(expiresAt),
				});
			} else {
				ctx.context.logger.warn(
					"Could not extract assertion ID for replay protection",
					{ providerId: provider.providerId },
				);
			}

			const attributes = extract.attributes || {};
			const mapping = parsedSamlConfig.mapping ?? {};

			const userInfo = {
				...Object.fromEntries(
					Object.entries(mapping.extraFields || {}).map(([key, value]) => [
						key,
						attributes[value as string],
					]),
				),
				id: attributes[mapping.id || "nameID"] || extract.nameID,
				email: attributes[mapping.email || "email"] || extract.nameID,
				name:
					[
						attributes[mapping.firstName || "givenName"],
						attributes[mapping.lastName || "surname"],
					]
						.filter(Boolean)
						.join(" ") ||
					attributes[mapping.name || "displayName"] ||
					extract.nameID,
				emailVerified:
					options?.trustEmailVerified && mapping.emailVerified
						? ((attributes[mapping.emailVerified] || false) as boolean)
						: false,
			};
			if (!userInfo.id || !userInfo.email) {
				ctx.context.logger.error(
					"Missing essential user info from SAML response",
					{
						attributes: Object.keys(attributes),
						mapping,
						extractedId: userInfo.id,
						extractedEmail: userInfo.email,
					},
				);
				throw new APIError("BAD_REQUEST", {
					message: "Unable to extract user ID or email from SAML response",
				});
			}

			const isTrustedProvider: boolean =
				!!ctx.context.options.account?.accountLinking?.trustedProviders?.includes(
					provider.providerId,
				) ||
				("domainVerified" in provider &&
					!!(provider as { domainVerified?: boolean }).domainVerified &&
					validateEmailDomain(userInfo.email as string, provider.domain));

<<<<<<< HEAD
			if (existingUser) {
				const account = await ctx.context.adapter.findOne<Account>({
					model: "account",
					where: [
						{ field: "userId", value: existingUser.id },
						{ field: "providerId", value: provider.providerId },
						{ field: "accountId", value: userInfo.id },
					],
				});
				if (!account) {
					const isTrustedProvider =
						ctx.context.options.account?.accountLinking?.trustedProviders?.includes(
							provider.providerId,
						) ||
						("domainVerified" in provider &&
							provider.domainVerified &&
							validateEmailDomain(userInfo.email, provider.domain));
					if (!isTrustedProvider) {
						const redirectUrl =
							relayState?.callbackURL ||
							parsedSamlConfig.callbackUrl ||
							ctx.context.baseURL;
						throw ctx.redirect(`${redirectUrl}?error=account_not_linked`);
					}
					await ctx.context.internalAdapter.createAccount({
						userId: existingUser.id,
						providerId: provider.providerId,
						accountId: userInfo.id,
						accessToken: "",
						refreshToken: "",
					});
				}
				user = existingUser;
			} else {
				// if implicit sign up is disabled, we should not create a new user nor a new account.
				if (options?.disableImplicitSignUp && !relayState?.requestSignUp) {
					throw new APIError("UNAUTHORIZED", {
						message:
							"User not found and implicit sign up is disabled for this provider",
					});
				}
=======
			const callbackUrl =
				RelayState || parsedSamlConfig.callbackUrl || ctx.context.baseURL;
>>>>>>> c091391d

			const result = await handleOAuthUserInfo(ctx, {
				userInfo: {
					email: userInfo.email as string,
					name: (userInfo.name || userInfo.email) as string,
					id: userInfo.id as string,
					emailVerified: Boolean(userInfo.emailVerified),
				},
				account: {
					providerId: provider.providerId,
					accountId: userInfo.id as string,
					accessToken: "",
					refreshToken: "",
				},
				callbackURL: callbackUrl,
				disableSignUp: options?.disableImplicitSignUp,
				isTrustedProvider,
			});

			if (result.error) {
				throw ctx.redirect(
					`${callbackUrl}?error=${result.error.split(" ").join("_")}`,
				);
			}

			const { session, user } = result.data!;

			if (options?.provisionUser) {
				await options.provisionUser({
					user: user as User & Record<string, any>,
					userInfo,
					provider,
				});
			}

			await assignOrganizationFromProvider(ctx as any, {
				user,
				profile: {
					providerType: "saml",
					providerId: provider.providerId,
					accountId: userInfo.id as string,
					email: userInfo.email as string,
					emailVerified: Boolean(userInfo.emailVerified),
					rawAttributes: attributes,
				},
				provider,
				provisioningOptions: options?.organizationProvisioning,
			});

			await setSessionCookie(ctx, { session, user });
<<<<<<< HEAD

			// Redirect to callback URL
			const callbackUrl =
				relayState?.callbackURL ||
				parsedSamlConfig.callbackUrl ||
				ctx.context.baseURL;
=======
>>>>>>> c091391d
			throw ctx.redirect(callbackUrl);
		},
	);
};

const acsEndpointParamsSchema = z.object({
	providerId: z.string().optional(),
});

const acsEndpointBodySchema = z.object({
	SAMLResponse: z.string(),
	RelayState: z.string().optional(),
});

export const acsEndpoint = (options?: SSOOptions) => {
	return createAuthEndpoint(
		"/sso/saml2/sp/acs/:providerId",
		{
			method: "POST",
			params: acsEndpointParamsSchema,
			body: acsEndpointBodySchema,
			metadata: {
				...HIDE_METADATA,
				allowedMediaTypes: [
					"application/x-www-form-urlencoded",
					"application/json",
				],
				openapi: {
					operationId: "handleSAMLAssertionConsumerService",
					summary: "SAML Assertion Consumer Service",
					description:
						"Handles SAML responses from IdP after successful authentication",
					responses: {
						"302": {
							description:
								"Redirects to the callback URL after successful authentication",
						},
					},
				},
			},
		},
		async (ctx) => {
			const { SAMLResponse, RelayState = "" } = ctx.body;
			const { providerId } = ctx.params;

			// If defaultSSO is configured, use it as the provider
			let provider: SSOProvider<SSOOptions> | null = null;

			if (options?.defaultSSO?.length) {
				// For ACS endpoint, we can use the first default provider or try to match by providerId
				const matchingDefault = providerId
					? options.defaultSSO.find(
							(defaultProvider) => defaultProvider.providerId === providerId,
						)
					: options.defaultSSO[0]; // Use first default provider if no specific providerId

				if (matchingDefault) {
					provider = {
						issuer: matchingDefault.samlConfig?.issuer || "",
						providerId: matchingDefault.providerId,
						userId: "default",
						samlConfig: matchingDefault.samlConfig,
						domain: matchingDefault.domain,
						...(options.domainVerification?.enabled
							? { domainVerified: true }
							: {}),
					};
				}
			} else {
				provider = await ctx.context.adapter
					.findOne<SSOProvider<SSOOptions>>({
						model: "ssoProvider",
						where: [
							{
								field: "providerId",
								value: providerId ?? "sso",
							},
						],
					})
					.then((res) => {
						if (!res) return null;
						return {
							...res,
							samlConfig: res.samlConfig
								? safeJsonParse<SAMLConfig>(
										res.samlConfig as unknown as string,
									) || undefined
								: undefined,
						};
					});
			}

			if (!provider?.samlConfig) {
				throw new APIError("NOT_FOUND", {
					message: "No SAML provider found",
				});
			}

			if (
				options?.domainVerification?.enabled &&
				!("domainVerified" in provider && provider.domainVerified)
			) {
				throw new APIError("UNAUTHORIZED", {
					message: "Provider domain has not been verified",
				});
			}

			const parsedSamlConfig = provider.samlConfig;
			// Configure SP and IdP
			const sp = saml.ServiceProvider({
				entityID:
					parsedSamlConfig.spMetadata?.entityID || parsedSamlConfig.issuer,
				assertionConsumerService: [
					{
						Binding: "urn:oasis:names:tc:SAML:2.0:bindings:HTTP-POST",
						Location:
							parsedSamlConfig.callbackUrl ||
							`${ctx.context.baseURL}/sso/saml2/sp/acs/${providerId}`,
					},
				],
				wantMessageSigned: parsedSamlConfig.wantAssertionsSigned || false,
				metadata: parsedSamlConfig.spMetadata?.metadata,
				privateKey:
					parsedSamlConfig.spMetadata?.privateKey ||
					parsedSamlConfig.privateKey,
				privateKeyPass: parsedSamlConfig.spMetadata?.privateKeyPass,
				nameIDFormat: parsedSamlConfig.identifierFormat
					? [parsedSamlConfig.identifierFormat]
					: undefined,
			});

			// Update where we construct the IdP
			const idpData = parsedSamlConfig.idpMetadata;
			const idp = !idpData?.metadata
				? saml.IdentityProvider({
						entityID: idpData?.entityID || parsedSamlConfig.issuer,
						singleSignOnService: idpData?.singleSignOnService || [
							{
								Binding: "urn:oasis:names:tc:SAML:2.0:bindings:HTTP-Redirect",
								Location: parsedSamlConfig.entryPoint,
							},
						],
						signingCert: idpData?.cert || parsedSamlConfig.cert,
					})
				: saml.IdentityProvider({
						metadata: idpData.metadata,
					});

			// Parse and validate SAML response
			let parsedResponse: FlowResult;
			try {
				parsedResponse = await sp.parseLoginResponse(idp, "post", {
					body: {
						SAMLResponse,
						RelayState: RelayState || undefined,
					},
				});

				if (!parsedResponse?.extract) {
					throw new Error("Invalid SAML response structure");
				}
			} catch (error) {
				ctx.context.logger.error("SAML response validation failed", {
					error,
					decodedResponse: Buffer.from(SAMLResponse, "base64").toString(
						"utf-8",
					),
				});
				throw new APIError("BAD_REQUEST", {
					message: "Invalid SAML response",
					details: error instanceof Error ? error.message : String(error),
				});
			}

			const { extract } = parsedResponse!;

			validateSAMLAlgorithms(parsedResponse, options?.saml?.algorithms);

			validateSAMLTimestamp((extract as any).conditions, {
				clockSkew: options?.saml?.clockSkew,
				requireTimestamps: options?.saml?.requireTimestamps,
				logger: ctx.context.logger,
			});

			const inResponseToAcs = (extract as any).inResponseTo as
				| string
				| undefined;
			const shouldValidateInResponseToAcs =
				options?.saml?.enableInResponseToValidation;

			if (shouldValidateInResponseToAcs) {
				const allowIdpInitiated = options?.saml?.allowIdpInitiated !== false;

				if (inResponseToAcs) {
					let storedRequest: AuthnRequestRecord | null = null;

					const verification =
						await ctx.context.internalAdapter.findVerificationValue(
							`${AUTHN_REQUEST_KEY_PREFIX}${inResponseToAcs}`,
						);
					if (verification) {
						try {
							storedRequest = JSON.parse(
								verification.value,
							) as AuthnRequestRecord;
							if (storedRequest && storedRequest.expiresAt < Date.now()) {
								storedRequest = null;
							}
						} catch {
							storedRequest = null;
						}
					}

					if (!storedRequest) {
						ctx.context.logger.error(
							"SAML InResponseTo validation failed: unknown or expired request ID",
							{ inResponseTo: inResponseToAcs, providerId },
						);
						const redirectUrl =
							RelayState || parsedSamlConfig.callbackUrl || ctx.context.baseURL;
						throw ctx.redirect(
							`${redirectUrl}?error=invalid_saml_response&error_description=Unknown+or+expired+request+ID`,
						);
					}

					if (storedRequest.providerId !== providerId) {
						ctx.context.logger.error(
							"SAML InResponseTo validation failed: provider mismatch",
							{
								inResponseTo: inResponseToAcs,
								expectedProvider: storedRequest.providerId,
								actualProvider: providerId,
							},
						);
						await ctx.context.internalAdapter.deleteVerificationByIdentifier(
							`${AUTHN_REQUEST_KEY_PREFIX}${inResponseToAcs}`,
						);
						const redirectUrl =
							RelayState || parsedSamlConfig.callbackUrl || ctx.context.baseURL;
						throw ctx.redirect(
							`${redirectUrl}?error=invalid_saml_response&error_description=Provider+mismatch`,
						);
					}

					await ctx.context.internalAdapter.deleteVerificationByIdentifier(
						`${AUTHN_REQUEST_KEY_PREFIX}${inResponseToAcs}`,
					);
				} else if (!allowIdpInitiated) {
					ctx.context.logger.error(
						"SAML IdP-initiated SSO rejected: InResponseTo missing and allowIdpInitiated is false",
						{ providerId },
					);
					const redirectUrl =
						RelayState || parsedSamlConfig.callbackUrl || ctx.context.baseURL;
					throw ctx.redirect(
						`${redirectUrl}?error=unsolicited_response&error_description=IdP-initiated+SSO+not+allowed`,
					);
				}
			}

			// Assertion Replay Protection
			const samlContentAcs = Buffer.from(SAMLResponse, "base64").toString(
				"utf-8",
			);
			const assertionIdAcs = extractAssertionId(samlContentAcs);

			if (assertionIdAcs) {
				const issuer = idp.entityMeta.getEntityID();
				const conditions = (extract as any).conditions as
					| SAMLConditions
					| undefined;
				const clockSkew = options?.saml?.clockSkew ?? DEFAULT_CLOCK_SKEW_MS;
				const expiresAt = conditions?.notOnOrAfter
					? new Date(conditions.notOnOrAfter).getTime() + clockSkew
					: Date.now() + DEFAULT_ASSERTION_TTL_MS;

				const existingAssertion =
					await ctx.context.internalAdapter.findVerificationValue(
						`${USED_ASSERTION_KEY_PREFIX}${assertionIdAcs}`,
					);

				let isReplay = false;
				if (existingAssertion) {
					try {
						const stored = JSON.parse(existingAssertion.value);
						if (stored.expiresAt >= Date.now()) {
							isReplay = true;
						}
					} catch (error) {
						ctx.context.logger.warn("Failed to parse stored assertion record", {
							assertionId: assertionIdAcs,
							error,
						});
					}
				}

				if (isReplay) {
					ctx.context.logger.error(
						"SAML assertion replay detected: assertion ID already used",
						{
							assertionId: assertionIdAcs,
							issuer,
							providerId,
						},
					);
					const redirectUrl =
						RelayState || parsedSamlConfig.callbackUrl || ctx.context.baseURL;
					throw ctx.redirect(
						`${redirectUrl}?error=replay_detected&error_description=SAML+assertion+has+already+been+used`,
					);
				}

				await ctx.context.internalAdapter.createVerificationValue({
					identifier: `${USED_ASSERTION_KEY_PREFIX}${assertionIdAcs}`,
					value: JSON.stringify({
						assertionId: assertionIdAcs,
						issuer,
						providerId,
						usedAt: Date.now(),
						expiresAt,
					}),
					expiresAt: new Date(expiresAt),
				});
			} else {
				ctx.context.logger.warn(
					"Could not extract assertion ID for replay protection",
					{ providerId },
				);
			}

			const attributes = extract.attributes || {};
			const mapping = parsedSamlConfig.mapping ?? {};

			const userInfo = {
				...Object.fromEntries(
					Object.entries(mapping.extraFields || {}).map(([key, value]) => [
						key,
						attributes[value as string],
					]),
				),
				id: attributes[mapping.id || "nameID"] || extract.nameID,
				email: attributes[mapping.email || "email"] || extract.nameID,
				name:
					[
						attributes[mapping.firstName || "givenName"],
						attributes[mapping.lastName || "surname"],
					]
						.filter(Boolean)
						.join(" ") ||
					attributes[mapping.name || "displayName"] ||
					extract.nameID,
				emailVerified:
					options?.trustEmailVerified && mapping.emailVerified
						? ((attributes[mapping.emailVerified] || false) as boolean)
						: false,
			};

			if (!userInfo.id || !userInfo.email) {
				ctx.context.logger.error(
					"Missing essential user info from SAML response",
					{
						attributes: Object.keys(attributes),
						mapping,
						extractedId: userInfo.id,
						extractedEmail: userInfo.email,
					},
				);
				throw new APIError("BAD_REQUEST", {
					message: "Unable to extract user ID or email from SAML response",
				});
			}

			const isTrustedProvider: boolean =
				!!ctx.context.options.account?.accountLinking?.trustedProviders?.includes(
					provider.providerId,
				) ||
				("domainVerified" in provider &&
					!!(provider as { domainVerified?: boolean }).domainVerified &&
					validateEmailDomain(userInfo.email as string, provider.domain));

			const callbackUrl =
				RelayState || parsedSamlConfig.callbackUrl || ctx.context.baseURL;

			const result = await handleOAuthUserInfo(ctx, {
				userInfo: {
					email: userInfo.email as string,
					name: (userInfo.name || userInfo.email) as string,
					id: userInfo.id as string,
					emailVerified: Boolean(userInfo.emailVerified),
				},
				account: {
					providerId: provider.providerId,
					accountId: userInfo.id as string,
					accessToken: "",
					refreshToken: "",
				},
				callbackURL: callbackUrl,
				disableSignUp: options?.disableImplicitSignUp,
				isTrustedProvider,
			});

			if (result.error) {
				throw ctx.redirect(
					`${callbackUrl}?error=${result.error.split(" ").join("_")}`,
				);
			}

			const { session, user } = result.data!;

			if (options?.provisionUser) {
				await options.provisionUser({
					user: user as User & Record<string, any>,
					userInfo,
					provider,
				});
			}

			await assignOrganizationFromProvider(ctx as any, {
				user,
				profile: {
					providerType: "saml",
					providerId: provider.providerId,
					accountId: userInfo.id as string,
					email: userInfo.email as string,
					emailVerified: Boolean(userInfo.emailVerified),
					rawAttributes: attributes,
				},
				provider,
				provisioningOptions: options?.organizationProvisioning,
			});

			await setSessionCookie(ctx, { session, user });
			throw ctx.redirect(callbackUrl);
		},
	);
};<|MERGE_RESOLUTION|>--- conflicted
+++ resolved
@@ -45,8 +45,8 @@
 	discoverOIDCConfig,
 	mapDiscoveryErrorToAPIError,
 } from "../oidc";
+import { validateSAMLAlgorithms } from "../saml";
 import { generateRelayState, parseRelayState } from "../saml-state";
-import { validateSAMLAlgorithms } from "../saml";
 import type { OIDCConfig, SAMLConfig, SSOOptions, SSOProvider } from "../types";
 import { safeJsonParse, validateEmailDomain } from "../utils";
 
@@ -1871,7 +1871,7 @@
 							{ inResponseTo, providerId: provider.providerId },
 						);
 						const redirectUrl =
-							ctx.body.RelayState ||
+							relayState?.callbackURL ||
 							parsedSamlConfig.callbackUrl ||
 							ctx.context.baseURL;
 						throw ctx.redirect(
@@ -1893,7 +1893,7 @@
 							`${AUTHN_REQUEST_KEY_PREFIX}${inResponseTo}`,
 						);
 						const redirectUrl =
-							ctx.body.RelayState ||
+							relayState?.callbackURL ||
 							parsedSamlConfig.callbackUrl ||
 							ctx.context.baseURL;
 						throw ctx.redirect(
@@ -1910,7 +1910,7 @@
 						{ providerId: provider.providerId },
 					);
 					const redirectUrl =
-						ctx.body.RelayState ||
+						relayState?.callbackURL ||
 						parsedSamlConfig.callbackUrl ||
 						ctx.context.baseURL;
 					throw ctx.redirect(
@@ -1965,7 +1965,9 @@
 						},
 					);
 					const redirectUrl =
-						RelayState || parsedSamlConfig.callbackUrl || ctx.context.baseURL;
+						relayState?.callbackURL ||
+						parsedSamlConfig.callbackUrl ||
+						ctx.context.baseURL;
 					throw ctx.redirect(
 						`${redirectUrl}?error=replay_detected&error_description=SAML+assertion+has+already+been+used`,
 					);
@@ -2038,52 +2040,10 @@
 					!!(provider as { domainVerified?: boolean }).domainVerified &&
 					validateEmailDomain(userInfo.email as string, provider.domain));
 
-<<<<<<< HEAD
-			if (existingUser) {
-				const account = await ctx.context.adapter.findOne<Account>({
-					model: "account",
-					where: [
-						{ field: "userId", value: existingUser.id },
-						{ field: "providerId", value: provider.providerId },
-						{ field: "accountId", value: userInfo.id },
-					],
-				});
-				if (!account) {
-					const isTrustedProvider =
-						ctx.context.options.account?.accountLinking?.trustedProviders?.includes(
-							provider.providerId,
-						) ||
-						("domainVerified" in provider &&
-							provider.domainVerified &&
-							validateEmailDomain(userInfo.email, provider.domain));
-					if (!isTrustedProvider) {
-						const redirectUrl =
-							relayState?.callbackURL ||
-							parsedSamlConfig.callbackUrl ||
-							ctx.context.baseURL;
-						throw ctx.redirect(`${redirectUrl}?error=account_not_linked`);
-					}
-					await ctx.context.internalAdapter.createAccount({
-						userId: existingUser.id,
-						providerId: provider.providerId,
-						accountId: userInfo.id,
-						accessToken: "",
-						refreshToken: "",
-					});
-				}
-				user = existingUser;
-			} else {
-				// if implicit sign up is disabled, we should not create a new user nor a new account.
-				if (options?.disableImplicitSignUp && !relayState?.requestSignUp) {
-					throw new APIError("UNAUTHORIZED", {
-						message:
-							"User not found and implicit sign up is disabled for this provider",
-					});
-				}
-=======
 			const callbackUrl =
-				RelayState || parsedSamlConfig.callbackUrl || ctx.context.baseURL;
->>>>>>> c091391d
+				relayState?.callbackURL ||
+				parsedSamlConfig.callbackUrl ||
+				ctx.context.baseURL;
 
 			const result = await handleOAuthUserInfo(ctx, {
 				userInfo: {
@@ -2134,15 +2094,6 @@
 			});
 
 			await setSessionCookie(ctx, { session, user });
-<<<<<<< HEAD
-
-			// Redirect to callback URL
-			const callbackUrl =
-				relayState?.callbackURL ||
-				parsedSamlConfig.callbackUrl ||
-				ctx.context.baseURL;
-=======
->>>>>>> c091391d
 			throw ctx.redirect(callbackUrl);
 		},
 	);

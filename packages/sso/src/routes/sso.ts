--- conflicted
+++ resolved
@@ -22,17 +22,14 @@
 import type { IdentityProvider } from "samlify/types/src/entity-idp";
 import type { FlowResult } from "samlify/types/src/flow";
 import * as z from "zod/v4";
-<<<<<<< HEAD
 import type { HydratedOIDCConfig } from "../oidc";
 import {
 	DiscoveryError,
 	discoverOIDCConfig,
 	mapDiscoveryErrorToAPIError,
 } from "../oidc";
-=======
 import type { AuthnRequestRecord } from "../authn-request-store";
 import { DEFAULT_AUTHN_REQUEST_TTL_MS } from "../authn-request-store";
->>>>>>> dce3cda7
 import type { OIDCConfig, SAMLConfig, SSOOptions, SSOProvider } from "../types";
 
 import { safeJsonParse, validateEmailDomain } from "../utils";

import { base64 } from "@better-auth/utils/base64";
import { BetterFetchError, betterFetch } from "@better-fetch/fetch";
import type { User, Verification } from "better-auth";
import {
	createAuthorizationURL,
	generateState,
	HIDE_METADATA,
	parseState,
	validateAuthorizationCode,
	validateToken,
} from "better-auth";
import {
	APIError,
	createAuthEndpoint,
	sessionMiddleware,
} from "better-auth/api";
import { setSessionCookie } from "better-auth/cookies";
import { generateRandomString } from "better-auth/crypto";
import { handleOAuthUserInfo } from "better-auth/oauth2";
import { XMLParser } from "fast-xml-parser";
import { decodeJwt } from "jose";
import * as saml from "samlify";
import type { BindingContext } from "samlify/types/src/entity";
import type { IdentityProvider } from "samlify/types/src/entity-idp";
import type { FlowResult } from "samlify/types/src/flow";
import z from "zod/v4";

interface AuthnRequestRecord {
	id: string;
	providerId: string;
	createdAt: number;
	expiresAt: number;
}

import {
	AUTHN_REQUEST_KEY_PREFIX,
	DEFAULT_ASSERTION_TTL_MS,
	DEFAULT_AUTHN_REQUEST_TTL_MS,
	DEFAULT_CLOCK_SKEW_MS,
	USED_ASSERTION_KEY_PREFIX,
} from "../constants";
import { assignOrganizationFromProvider } from "../linking";
import type { HydratedOIDCConfig } from "../oidc";
import {
	DiscoveryError,
	discoverOIDCConfig,
	mapDiscoveryErrorToAPIError,
} from "../oidc";
<<<<<<< HEAD
import { validateSAMLAlgorithms, validateSingleAssertion } from "../saml";
=======
import { validateConfigAlgorithms, validateSAMLAlgorithms } from "../saml";
>>>>>>> 5f743118
import type { OIDCConfig, SAMLConfig, SSOOptions, SSOProvider } from "../types";
import { safeJsonParse, validateEmailDomain } from "../utils";

export interface TimestampValidationOptions {
	clockSkew?: number;
	requireTimestamps?: boolean;
	logger?: {
		warn: (message: string, data?: Record<string, unknown>) => void;
	};
}

/** Conditions extracted from SAML assertion */
export interface SAMLConditions {
	notBefore?: string;
	notOnOrAfter?: string;
}

/**
 * Validates SAML assertion timestamp conditions (NotBefore/NotOnOrAfter).
 * Prevents acceptance of expired or future-dated assertions.
 * @throws {APIError} If timestamps are invalid, expired, or not yet valid
 */
export function validateSAMLTimestamp(
	conditions: SAMLConditions | undefined,
	options: TimestampValidationOptions = {},
): void {
	const clockSkew = options.clockSkew ?? DEFAULT_CLOCK_SKEW_MS;
	const hasTimestamps = conditions?.notBefore || conditions?.notOnOrAfter;

	if (!hasTimestamps) {
		if (options.requireTimestamps) {
			throw new APIError("BAD_REQUEST", {
				message: "SAML assertion missing required timestamp conditions",
				details:
					"Assertions must include NotBefore and/or NotOnOrAfter conditions",
			});
		}
		// Log warning for missing timestamps when not required
		options.logger?.warn(
			"SAML assertion accepted without timestamp conditions",
			{ hasConditions: !!conditions },
		);
		return;
	}

	const now = Date.now();

	if (conditions?.notBefore) {
		const notBeforeTime = new Date(conditions.notBefore).getTime();
		if (Number.isNaN(notBeforeTime)) {
			throw new APIError("BAD_REQUEST", {
				message: "SAML assertion has invalid NotBefore timestamp",
				details: `Unable to parse NotBefore value: ${conditions.notBefore}`,
			});
		}
		if (now < notBeforeTime - clockSkew) {
			throw new APIError("BAD_REQUEST", {
				message: "SAML assertion is not yet valid",
				details: `Current time is before NotBefore (with ${clockSkew}ms clock skew tolerance)`,
			});
		}
	}

	if (conditions?.notOnOrAfter) {
		const notOnOrAfterTime = new Date(conditions.notOnOrAfter).getTime();
		if (Number.isNaN(notOnOrAfterTime)) {
			throw new APIError("BAD_REQUEST", {
				message: "SAML assertion has invalid NotOnOrAfter timestamp",
				details: `Unable to parse NotOnOrAfter value: ${conditions.notOnOrAfter}`,
			});
		}
		if (now > notOnOrAfterTime + clockSkew) {
			throw new APIError("BAD_REQUEST", {
				message: "SAML assertion has expired",
				details: `Current time is after NotOnOrAfter (with ${clockSkew}ms clock skew tolerance)`,
			});
		}
	}
}

/**
 * Extracts the Assertion ID from a SAML response XML.
 * Returns null if the assertion ID cannot be found.
 */
function extractAssertionId(samlContent: string): string | null {
	try {
		const parser = new XMLParser({
			ignoreAttributes: false,
			attributeNamePrefix: "@_",
			removeNSPrefix: true,
		});
		const parsed = parser.parse(samlContent);

		const response = parsed.Response || parsed["samlp:Response"];
		if (!response) return null;

		const rawAssertion = response.Assertion || response["saml:Assertion"];
		const assertion = Array.isArray(rawAssertion)
			? rawAssertion[0]
			: rawAssertion;
		if (!assertion) return null;

		return assertion["@_ID"] || null;
	} catch {
		return null;
	}
}

const spMetadataQuerySchema = z.object({
	providerId: z.string(),
	format: z.enum(["xml", "json"]).default("xml"),
});

export const spMetadata = () => {
	return createAuthEndpoint(
		"/sso/saml2/sp/metadata",
		{
			method: "GET",
			query: spMetadataQuerySchema,
			metadata: {
				openapi: {
					operationId: "getSSOServiceProviderMetadata",
					summary: "Get Service Provider metadata",
					description: "Returns the SAML metadata for the Service Provider",
					responses: {
						"200": {
							description: "SAML metadata in XML format",
						},
					},
				},
			},
		},
		async (ctx) => {
			const provider = await ctx.context.adapter.findOne<{
				id: string;
				samlConfig: string;
			}>({
				model: "ssoProvider",
				where: [
					{
						field: "providerId",
						value: ctx.query.providerId,
					},
				],
			});
			if (!provider) {
				throw new APIError("NOT_FOUND", {
					message: "No provider found for the given providerId",
				});
			}

			const parsedSamlConfig = safeJsonParse<SAMLConfig>(provider.samlConfig);
			if (!parsedSamlConfig) {
				throw new APIError("BAD_REQUEST", {
					message: "Invalid SAML configuration",
				});
			}
			const sp = parsedSamlConfig.spMetadata.metadata
				? saml.ServiceProvider({
						metadata: parsedSamlConfig.spMetadata.metadata,
					})
				: saml.SPMetadata({
						entityID:
							parsedSamlConfig.spMetadata?.entityID || parsedSamlConfig.issuer,
						assertionConsumerService: [
							{
								Binding: "urn:oasis:names:tc:SAML:2.0:bindings:HTTP-POST",
								Location:
									parsedSamlConfig.callbackUrl ||
									`${ctx.context.baseURL}/sso/saml2/sp/acs/${provider.id}`,
							},
						],
						wantMessageSigned: parsedSamlConfig.wantAssertionsSigned || false,
						nameIDFormat: parsedSamlConfig.identifierFormat
							? [parsedSamlConfig.identifierFormat]
							: undefined,
					});
			return new Response(sp.getMetadata(), {
				headers: {
					"Content-Type": "application/xml",
				},
			});
		},
	);
};

const ssoProviderBodySchema = z.object({
	providerId: z.string({}).meta({
		description:
			"The ID of the provider. This is used to identify the provider during login and callback",
	}),
	issuer: z.string({}).meta({
		description: "The issuer of the provider",
	}),
	domain: z.string({}).meta({
		description: "The domain of the provider. This is used for email matching",
	}),
	oidcConfig: z
		.object({
			clientId: z.string({}).meta({
				description: "The client ID",
			}),
			clientSecret: z.string({}).meta({
				description: "The client secret",
			}),
			authorizationEndpoint: z
				.string({})
				.meta({
					description: "The authorization endpoint",
				})
				.optional(),
			tokenEndpoint: z
				.string({})
				.meta({
					description: "The token endpoint",
				})
				.optional(),
			userInfoEndpoint: z
				.string({})
				.meta({
					description: "The user info endpoint",
				})
				.optional(),
			tokenEndpointAuthentication: z
				.enum(["client_secret_post", "client_secret_basic"])
				.optional(),
			jwksEndpoint: z
				.string({})
				.meta({
					description: "The JWKS endpoint",
				})
				.optional(),
			discoveryEndpoint: z.string().optional(),
			skipDiscovery: z
				.boolean()
				.meta({
					description:
						"Skip OIDC discovery during registration. When true, you must provide authorizationEndpoint, tokenEndpoint, and jwksEndpoint manually.",
				})
				.optional(),
			scopes: z
				.array(z.string(), {})
				.meta({
					description:
						"The scopes to request. Defaults to ['openid', 'email', 'profile', 'offline_access']",
				})
				.optional(),
			pkce: z
				.boolean({})
				.meta({
					description: "Whether to use PKCE for the authorization flow",
				})
				.default(true)
				.optional(),
			mapping: z
				.object({
					id: z.string({}).meta({
						description: "Field mapping for user ID (defaults to 'sub')",
					}),
					email: z.string({}).meta({
						description: "Field mapping for email (defaults to 'email')",
					}),
					emailVerified: z
						.string({})
						.meta({
							description:
								"Field mapping for email verification (defaults to 'email_verified')",
						})
						.optional(),
					name: z.string({}).meta({
						description: "Field mapping for name (defaults to 'name')",
					}),
					image: z
						.string({})
						.meta({
							description: "Field mapping for image (defaults to 'picture')",
						})
						.optional(),
					extraFields: z.record(z.string(), z.any()).optional(),
				})
				.optional(),
		})
		.optional(),
	samlConfig: z
		.object({
			entryPoint: z.string({}).meta({
				description: "The entry point of the provider",
			}),
			cert: z.string({}).meta({
				description: "The certificate of the provider",
			}),
			callbackUrl: z.string({}).meta({
				description: "The callback URL of the provider",
			}),
			audience: z.string().optional(),
			idpMetadata: z
				.object({
					metadata: z.string().optional(),
					entityID: z.string().optional(),
					cert: z.string().optional(),
					privateKey: z.string().optional(),
					privateKeyPass: z.string().optional(),
					isAssertionEncrypted: z.boolean().optional(),
					encPrivateKey: z.string().optional(),
					encPrivateKeyPass: z.string().optional(),
					singleSignOnService: z
						.array(
							z.object({
								Binding: z.string().meta({
									description: "The binding type for the SSO service",
								}),
								Location: z.string().meta({
									description: "The URL for the SSO service",
								}),
							}),
						)
						.optional()
						.meta({
							description: "Single Sign-On service configuration",
						}),
				})
				.optional(),
			spMetadata: z.object({
				metadata: z.string().optional(),
				entityID: z.string().optional(),
				binding: z.string().optional(),
				privateKey: z.string().optional(),
				privateKeyPass: z.string().optional(),
				isAssertionEncrypted: z.boolean().optional(),
				encPrivateKey: z.string().optional(),
				encPrivateKeyPass: z.string().optional(),
			}),
			wantAssertionsSigned: z.boolean().optional(),
			signatureAlgorithm: z.string().optional(),
			digestAlgorithm: z.string().optional(),
			identifierFormat: z.string().optional(),
			privateKey: z.string().optional(),
			decryptionPvk: z.string().optional(),
			additionalParams: z.record(z.string(), z.any()).optional(),
			mapping: z
				.object({
					id: z.string({}).meta({
						description: "Field mapping for user ID (defaults to 'nameID')",
					}),
					email: z.string({}).meta({
						description: "Field mapping for email (defaults to 'email')",
					}),
					emailVerified: z
						.string({})
						.meta({
							description: "Field mapping for email verification",
						})
						.optional(),
					name: z.string({}).meta({
						description: "Field mapping for name (defaults to 'displayName')",
					}),
					firstName: z
						.string({})
						.meta({
							description:
								"Field mapping for first name (defaults to 'givenName')",
						})
						.optional(),
					lastName: z
						.string({})
						.meta({
							description:
								"Field mapping for last name (defaults to 'surname')",
						})
						.optional(),
					extraFields: z.record(z.string(), z.any()).optional(),
				})
				.optional(),
		})
		.optional(),
	organizationId: z
		.string({})
		.meta({
			description:
				"If organization plugin is enabled, the organization id to link the provider to",
		})
		.optional(),
	overrideUserInfo: z
		.boolean({})
		.meta({
			description:
				"Override user info with the provider info. Defaults to false",
		})
		.default(false)
		.optional(),
});

export const registerSSOProvider = <O extends SSOOptions>(options: O) => {
	return createAuthEndpoint(
		"/sso/register",
		{
			method: "POST",
			body: ssoProviderBodySchema,
			use: [sessionMiddleware],
			metadata: {
				openapi: {
					operationId: "registerSSOProvider",
					summary: "Register an OIDC provider",
					description:
						"This endpoint is used to register an OIDC provider. This is used to configure the provider and link it to an organization",
					responses: {
						"200": {
							description: "OIDC provider created successfully",
							content: {
								"application/json": {
									schema: {
										type: "object",
										properties: {
											issuer: {
												type: "string",
												format: "uri",
												description: "The issuer URL of the provider",
											},
											domain: {
												type: "string",
												description:
													"The domain of the provider, used for email matching",
											},
											domainVerified: {
												type: "boolean",
												description:
													"A boolean indicating whether the domain has been verified or not",
											},
											domainVerificationToken: {
												type: "string",
												description:
													"Domain verification token. It can be used to prove ownership over the SSO domain",
											},
											oidcConfig: {
												type: "object",
												properties: {
													issuer: {
														type: "string",
														format: "uri",
														description: "The issuer URL of the provider",
													},
													pkce: {
														type: "boolean",
														description:
															"Whether PKCE is enabled for the authorization flow",
													},
													clientId: {
														type: "string",
														description: "The client ID for the provider",
													},
													clientSecret: {
														type: "string",
														description: "The client secret for the provider",
													},
													authorizationEndpoint: {
														type: "string",
														format: "uri",
														nullable: true,
														description: "The authorization endpoint URL",
													},
													discoveryEndpoint: {
														type: "string",
														format: "uri",
														description: "The discovery endpoint URL",
													},
													userInfoEndpoint: {
														type: "string",
														format: "uri",
														nullable: true,
														description: "The user info endpoint URL",
													},
													scopes: {
														type: "array",
														items: { type: "string" },
														nullable: true,
														description:
															"The scopes requested from the provider",
													},
													tokenEndpoint: {
														type: "string",
														format: "uri",
														nullable: true,
														description: "The token endpoint URL",
													},
													tokenEndpointAuthentication: {
														type: "string",
														enum: ["client_secret_post", "client_secret_basic"],
														nullable: true,
														description:
															"Authentication method for the token endpoint",
													},
													jwksEndpoint: {
														type: "string",
														format: "uri",
														nullable: true,
														description: "The JWKS endpoint URL",
													},
													mapping: {
														type: "object",
														nullable: true,
														properties: {
															id: {
																type: "string",
																description:
																	"Field mapping for user ID (defaults to 'sub')",
															},
															email: {
																type: "string",
																description:
																	"Field mapping for email (defaults to 'email')",
															},
															emailVerified: {
																type: "string",
																nullable: true,
																description:
																	"Field mapping for email verification (defaults to 'email_verified')",
															},
															name: {
																type: "string",
																description:
																	"Field mapping for name (defaults to 'name')",
															},
															image: {
																type: "string",
																nullable: true,
																description:
																	"Field mapping for image (defaults to 'picture')",
															},
															extraFields: {
																type: "object",
																additionalProperties: { type: "string" },
																nullable: true,
																description: "Additional field mappings",
															},
														},
														required: ["id", "email", "name"],
													},
												},
												required: [
													"issuer",
													"pkce",
													"clientId",
													"clientSecret",
													"discoveryEndpoint",
												],
												description: "OIDC configuration for the provider",
											},
											organizationId: {
												type: "string",
												nullable: true,
												description: "ID of the linked organization, if any",
											},
											userId: {
												type: "string",
												description:
													"ID of the user who registered the provider",
											},
											providerId: {
												type: "string",
												description: "Unique identifier for the provider",
											},
											redirectURI: {
												type: "string",
												format: "uri",
												description:
													"The redirect URI for the provider callback",
											},
										},
										required: [
											"issuer",
											"domain",
											"oidcConfig",
											"userId",
											"providerId",
											"redirectURI",
										],
									},
								},
							},
						},
					},
				},
			},
		},
		async (ctx) => {
			const user = ctx.context.session?.user;
			if (!user) {
				throw new APIError("UNAUTHORIZED");
			}

			const limit =
				typeof options?.providersLimit === "function"
					? await options.providersLimit(user)
					: (options?.providersLimit ?? 10);

			if (!limit) {
				throw new APIError("FORBIDDEN", {
					message: "SSO provider registration is disabled",
				});
			}

			const providers = await ctx.context.adapter.findMany({
				model: "ssoProvider",
				where: [{ field: "userId", value: user.id }],
			});

			if (providers.length >= limit) {
				throw new APIError("FORBIDDEN", {
					message: "You have reached the maximum number of SSO providers",
				});
			}

			const body = ctx.body;
			const issuerValidator = z.string().url();
			if (issuerValidator.safeParse(body.issuer).error) {
				throw new APIError("BAD_REQUEST", {
					message: "Invalid issuer. Must be a valid URL",
				});
			}
			if (ctx.body.organizationId) {
				const organization = await ctx.context.adapter.findOne({
					model: "member",
					where: [
						{
							field: "userId",
							value: user.id,
						},
						{
							field: "organizationId",
							value: ctx.body.organizationId,
						},
					],
				});
				if (!organization) {
					throw new APIError("BAD_REQUEST", {
						message: "You are not a member of the organization",
					});
				}
			}

			const existingProvider = await ctx.context.adapter.findOne({
				model: "ssoProvider",
				where: [
					{
						field: "providerId",
						value: body.providerId,
					},
				],
			});

			if (existingProvider) {
				ctx.context.logger.info(
					`SSO provider creation attempt with existing providerId: ${body.providerId}`,
				);
				throw new APIError("UNPROCESSABLE_ENTITY", {
					message: "SSO provider with this providerId already exists",
				});
			}

			let hydratedOIDCConfig: HydratedOIDCConfig | null = null;
			if (body.oidcConfig && !body.oidcConfig.skipDiscovery) {
				try {
					hydratedOIDCConfig = await discoverOIDCConfig({
						issuer: body.issuer,
						existingConfig: {
							discoveryEndpoint: body.oidcConfig.discoveryEndpoint,
							authorizationEndpoint: body.oidcConfig.authorizationEndpoint,
							tokenEndpoint: body.oidcConfig.tokenEndpoint,
							jwksEndpoint: body.oidcConfig.jwksEndpoint,
							userInfoEndpoint: body.oidcConfig.userInfoEndpoint,
							tokenEndpointAuthentication:
								body.oidcConfig.tokenEndpointAuthentication,
						},
						isTrustedOrigin: ctx.context.isTrustedOrigin,
					});
				} catch (error) {
					if (error instanceof DiscoveryError) {
						throw mapDiscoveryErrorToAPIError(error);
					}
					throw error;
				}
			}

			const buildOIDCConfig = () => {
				if (!body.oidcConfig) return null;

				if (body.oidcConfig.skipDiscovery) {
					return JSON.stringify({
						issuer: body.issuer,
						clientId: body.oidcConfig.clientId,
						clientSecret: body.oidcConfig.clientSecret,
						authorizationEndpoint: body.oidcConfig.authorizationEndpoint,
						tokenEndpoint: body.oidcConfig.tokenEndpoint,
						tokenEndpointAuthentication:
							body.oidcConfig.tokenEndpointAuthentication ||
							"client_secret_basic",
						jwksEndpoint: body.oidcConfig.jwksEndpoint,
						pkce: body.oidcConfig.pkce,
						discoveryEndpoint:
							body.oidcConfig.discoveryEndpoint ||
							`${body.issuer}/.well-known/openid-configuration`,
						mapping: body.oidcConfig.mapping,
						scopes: body.oidcConfig.scopes,
						userInfoEndpoint: body.oidcConfig.userInfoEndpoint,
						overrideUserInfo:
							ctx.body.overrideUserInfo ||
							options?.defaultOverrideUserInfo ||
							false,
					});
				}

				if (!hydratedOIDCConfig) return null;

				return JSON.stringify({
					issuer: hydratedOIDCConfig.issuer,
					clientId: body.oidcConfig.clientId,
					clientSecret: body.oidcConfig.clientSecret,
					authorizationEndpoint: hydratedOIDCConfig.authorizationEndpoint,
					tokenEndpoint: hydratedOIDCConfig.tokenEndpoint,
					tokenEndpointAuthentication:
						hydratedOIDCConfig.tokenEndpointAuthentication,
					jwksEndpoint: hydratedOIDCConfig.jwksEndpoint,
					pkce: body.oidcConfig.pkce,
					discoveryEndpoint: hydratedOIDCConfig.discoveryEndpoint,
					mapping: body.oidcConfig.mapping,
					scopes: body.oidcConfig.scopes,
					userInfoEndpoint: hydratedOIDCConfig.userInfoEndpoint,
					overrideUserInfo:
						ctx.body.overrideUserInfo ||
						options?.defaultOverrideUserInfo ||
						false,
				});
			};

			if (body.samlConfig) {
				validateConfigAlgorithms(
					{
						signatureAlgorithm: body.samlConfig.signatureAlgorithm,
						digestAlgorithm: body.samlConfig.digestAlgorithm,
					},
					options?.saml?.algorithms,
				);
			}

			const provider = await ctx.context.adapter.create<
				Record<string, any>,
				SSOProvider<O>
			>({
				model: "ssoProvider",
				data: {
					issuer: body.issuer,
					domain: body.domain,
					domainVerified: false,
					oidcConfig: buildOIDCConfig(),
					samlConfig: body.samlConfig
						? JSON.stringify({
								issuer: body.issuer,
								entryPoint: body.samlConfig.entryPoint,
								cert: body.samlConfig.cert,
								callbackUrl: body.samlConfig.callbackUrl,
								audience: body.samlConfig.audience,
								idpMetadata: body.samlConfig.idpMetadata,
								spMetadata: body.samlConfig.spMetadata,
								wantAssertionsSigned: body.samlConfig.wantAssertionsSigned,
								signatureAlgorithm: body.samlConfig.signatureAlgorithm,
								digestAlgorithm: body.samlConfig.digestAlgorithm,
								identifierFormat: body.samlConfig.identifierFormat,
								privateKey: body.samlConfig.privateKey,
								decryptionPvk: body.samlConfig.decryptionPvk,
								additionalParams: body.samlConfig.additionalParams,
								mapping: body.samlConfig.mapping,
							})
						: null,
					organizationId: body.organizationId,
					userId: ctx.context.session.user.id,
					providerId: body.providerId,
				},
			});

			let domainVerificationToken: string | undefined;
			let domainVerified: boolean | undefined;

			if (options?.domainVerification?.enabled) {
				domainVerified = false;
				domainVerificationToken = generateRandomString(24);

				await ctx.context.adapter.create<Verification>({
					model: "verification",
					data: {
						identifier: options.domainVerification?.tokenPrefix
							? `${options.domainVerification?.tokenPrefix}-${provider.providerId}`
							: `better-auth-token-${provider.providerId}`,
						createdAt: new Date(),
						updatedAt: new Date(),
						value: domainVerificationToken as string,
						expiresAt: new Date(Date.now() + 3600 * 24 * 7 * 1000), // 1 week
					},
				});
			}

			type SSOProviderResponse = {
				redirectURI: string;
				oidcConfig: OIDCConfig | null;
				samlConfig: SAMLConfig | null;
			} & Omit<SSOProvider<O>, "oidcConfig" | "samlConfig">;

			type SSOProviderReturn = O["domainVerification"] extends { enabled: true }
				? SSOProviderResponse & {
						domainVerified: boolean;
						domainVerificationToken: string;
					}
				: SSOProviderResponse;

			const result = {
				...provider,
				oidcConfig: safeJsonParse<OIDCConfig>(
					provider.oidcConfig as unknown as string,
				),
				samlConfig: safeJsonParse<SAMLConfig>(
					provider.samlConfig as unknown as string,
				),
				redirectURI: `${ctx.context.baseURL}/sso/callback/${provider.providerId}`,
				...(options?.domainVerification?.enabled ? { domainVerified } : {}),
				...(options?.domainVerification?.enabled
					? { domainVerificationToken }
					: {}),
			};

			return ctx.json(result as SSOProviderReturn);
		},
	);
};

const signInSSOBodySchema = z.object({
	email: z
		.string({})
		.meta({
			description:
				"The email address to sign in with. This is used to identify the issuer to sign in with. It's optional if the issuer is provided",
		})
		.optional(),
	organizationSlug: z
		.string({})
		.meta({
			description: "The slug of the organization to sign in with",
		})
		.optional(),
	providerId: z
		.string({})
		.meta({
			description:
				"The ID of the provider to sign in with. This can be provided instead of email or issuer",
		})
		.optional(),
	domain: z
		.string({})
		.meta({
			description: "The domain of the provider.",
		})
		.optional(),
	callbackURL: z.string({}).meta({
		description: "The URL to redirect to after login",
	}),
	errorCallbackURL: z
		.string({})
		.meta({
			description: "The URL to redirect to after login",
		})
		.optional(),
	newUserCallbackURL: z
		.string({})
		.meta({
			description: "The URL to redirect to after login if the user is new",
		})
		.optional(),
	scopes: z
		.array(z.string(), {})
		.meta({
			description: "Scopes to request from the provider.",
		})
		.optional(),
	loginHint: z
		.string({})
		.meta({
			description:
				"Login hint to send to the identity provider (e.g., email or identifier). If supported, will be sent as 'login_hint'.",
		})
		.optional(),
	requestSignUp: z
		.boolean({})
		.meta({
			description:
				"Explicitly request sign-up. Useful when disableImplicitSignUp is true for this provider",
		})
		.optional(),
	providerType: z.enum(["oidc", "saml"]).optional(),
});

export const signInSSO = (options?: SSOOptions) => {
	return createAuthEndpoint(
		"/sign-in/sso",
		{
			method: "POST",
			body: signInSSOBodySchema,
			metadata: {
				openapi: {
					operationId: "signInWithSSO",
					summary: "Sign in with SSO provider",
					description:
						"This endpoint is used to sign in with an SSO provider. It redirects to the provider's authorization URL",
					requestBody: {
						content: {
							"application/json": {
								schema: {
									type: "object",
									properties: {
										email: {
											type: "string",
											description:
												"The email address to sign in with. This is used to identify the issuer to sign in with. It's optional if the issuer is provided",
										},
										issuer: {
											type: "string",
											description:
												"The issuer identifier, this is the URL of the provider and can be used to verify the provider and identify the provider during login. It's optional if the email is provided",
										},
										providerId: {
											type: "string",
											description:
												"The ID of the provider to sign in with. This can be provided instead of email or issuer",
										},
										callbackURL: {
											type: "string",
											description: "The URL to redirect to after login",
										},
										errorCallbackURL: {
											type: "string",
											description: "The URL to redirect to after login",
										},
										newUserCallbackURL: {
											type: "string",
											description:
												"The URL to redirect to after login if the user is new",
										},
										loginHint: {
											type: "string",
											description:
												"Login hint to send to the identity provider (e.g., email or identifier). If supported, sent as 'login_hint'.",
										},
									},
									required: ["callbackURL"],
								},
							},
						},
					},
					responses: {
						"200": {
							description:
								"Authorization URL generated successfully for SSO sign-in",
							content: {
								"application/json": {
									schema: {
										type: "object",
										properties: {
											url: {
												type: "string",
												format: "uri",
												description:
													"The authorization URL to redirect the user to for SSO sign-in",
											},
											redirect: {
												type: "boolean",
												description:
													"Indicates that the client should redirect to the provided URL",
												enum: [true],
											},
										},
										required: ["url", "redirect"],
									},
								},
							},
						},
					},
				},
			},
		},
		async (ctx) => {
			const body = ctx.body;
			let { email, organizationSlug, providerId, domain } = body;
			if (
				!options?.defaultSSO?.length &&
				!email &&
				!organizationSlug &&
				!domain &&
				!providerId
			) {
				throw new APIError("BAD_REQUEST", {
					message: "email, organizationSlug, domain or providerId is required",
				});
			}
			domain = body.domain || email?.split("@")[1];
			let orgId = "";
			if (organizationSlug) {
				orgId = await ctx.context.adapter
					.findOne<{ id: string }>({
						model: "organization",
						where: [
							{
								field: "slug",
								value: organizationSlug,
							},
						],
					})
					.then((res) => {
						if (!res) {
							return "";
						}
						return res.id;
					});
			}
			let provider: SSOProvider<SSOOptions> | null = null;
			if (options?.defaultSSO?.length) {
				// Find matching default SSO provider by providerId
				const matchingDefault = providerId
					? options.defaultSSO.find(
							(defaultProvider) => defaultProvider.providerId === providerId,
						)
					: options.defaultSSO.find(
							(defaultProvider) => defaultProvider.domain === domain,
						);

				if (matchingDefault) {
					provider = {
						issuer:
							matchingDefault.samlConfig?.issuer ||
							matchingDefault.oidcConfig?.issuer ||
							"",
						providerId: matchingDefault.providerId,
						userId: "default",
						oidcConfig: matchingDefault.oidcConfig,
						samlConfig: matchingDefault.samlConfig,
						domain: matchingDefault.domain,
						...(options.domainVerification?.enabled
							? { domainVerified: true }
							: {}),
					} as SSOProvider<SSOOptions>;
				}
			}
			if (!providerId && !orgId && !domain) {
				throw new APIError("BAD_REQUEST", {
					message: "providerId, orgId or domain is required",
				});
			}
			// Try to find provider in database
			if (!provider) {
				provider = await ctx.context.adapter
					.findOne<SSOProvider<SSOOptions>>({
						model: "ssoProvider",
						where: [
							{
								field: providerId
									? "providerId"
									: orgId
										? "organizationId"
										: "domain",
								value: providerId || orgId || domain!,
							},
						],
					})
					.then((res) => {
						if (!res) {
							return null;
						}
						return {
							...res,
							oidcConfig: res.oidcConfig
								? safeJsonParse<OIDCConfig>(
										res.oidcConfig as unknown as string,
									) || undefined
								: undefined,
							samlConfig: res.samlConfig
								? safeJsonParse<SAMLConfig>(
										res.samlConfig as unknown as string,
									) || undefined
								: undefined,
						};
					});
			}

			if (!provider) {
				throw new APIError("NOT_FOUND", {
					message: "No provider found for the issuer",
				});
			}

			if (body.providerType) {
				if (body.providerType === "oidc" && !provider.oidcConfig) {
					throw new APIError("BAD_REQUEST", {
						message: "OIDC provider is not configured",
					});
				}
				if (body.providerType === "saml" && !provider.samlConfig) {
					throw new APIError("BAD_REQUEST", {
						message: "SAML provider is not configured",
					});
				}
			}

			if (
				options?.domainVerification?.enabled &&
				!("domainVerified" in provider && provider.domainVerified)
			) {
				throw new APIError("UNAUTHORIZED", {
					message: "Provider domain has not been verified",
				});
			}

			if (provider.oidcConfig && body.providerType !== "saml") {
				let finalAuthUrl = provider.oidcConfig.authorizationEndpoint;
				if (!finalAuthUrl && provider.oidcConfig.discoveryEndpoint) {
					const discovery = await betterFetch<{
						authorization_endpoint: string;
					}>(provider.oidcConfig.discoveryEndpoint, {
						method: "GET",
					});
					if (discovery.data) {
						finalAuthUrl = discovery.data.authorization_endpoint;
					}
				}
				if (!finalAuthUrl) {
					throw new APIError("BAD_REQUEST", {
						message: "Invalid OIDC configuration. Authorization URL not found.",
					});
				}
				const state = await generateState(ctx, undefined, false);
				const redirectURI = `${ctx.context.baseURL}/sso/callback/${provider.providerId}`;
				const authorizationURL = await createAuthorizationURL({
					id: provider.issuer,
					options: {
						clientId: provider.oidcConfig.clientId,
						clientSecret: provider.oidcConfig.clientSecret,
					},
					redirectURI,
					state: state.state,
					codeVerifier: provider.oidcConfig.pkce
						? state.codeVerifier
						: undefined,
					scopes: ctx.body.scopes ||
						provider.oidcConfig.scopes || [
							"openid",
							"email",
							"profile",
							"offline_access",
						],
					loginHint: ctx.body.loginHint || email,
					authorizationEndpoint: finalAuthUrl,
				});
				return ctx.json({
					url: authorizationURL.toString(),
					redirect: true,
				});
			}
			if (provider.samlConfig) {
				const parsedSamlConfig =
					typeof provider.samlConfig === "object"
						? provider.samlConfig
						: safeJsonParse<SAMLConfig>(
								provider.samlConfig as unknown as string,
							);
				if (!parsedSamlConfig) {
					throw new APIError("BAD_REQUEST", {
						message: "Invalid SAML configuration",
					});
				}

				let metadata = parsedSamlConfig.spMetadata.metadata;

				if (!metadata) {
					metadata =
						saml
							.SPMetadata({
								entityID:
									parsedSamlConfig.spMetadata?.entityID ||
									parsedSamlConfig.issuer,
								assertionConsumerService: [
									{
										Binding: "urn:oasis:names:tc:SAML:2.0:bindings:HTTP-POST",
										Location:
											parsedSamlConfig.callbackUrl ||
											`${ctx.context.baseURL}/sso/saml2/sp/acs/${provider.providerId}`,
									},
								],
								wantMessageSigned:
									parsedSamlConfig.wantAssertionsSigned || false,
								nameIDFormat: parsedSamlConfig.identifierFormat
									? [parsedSamlConfig.identifierFormat]
									: undefined,
							})
							.getMetadata() || "";
				}

				const sp = saml.ServiceProvider({
					metadata: metadata,
					allowCreate: true,
				});

				const idp = saml.IdentityProvider({
					metadata: parsedSamlConfig.idpMetadata?.metadata,
					entityID: parsedSamlConfig.idpMetadata?.entityID,
					encryptCert: parsedSamlConfig.idpMetadata?.cert,
					singleSignOnService:
						parsedSamlConfig.idpMetadata?.singleSignOnService,
				});
				const loginRequest = sp.createLoginRequest(
					idp,
					"redirect",
				) as BindingContext & {
					entityEndpoint: string;
					type: string;
					id: string;
				};
				if (!loginRequest) {
					throw new APIError("BAD_REQUEST", {
						message: "Invalid SAML request",
					});
				}

				const shouldSaveRequest =
					loginRequest.id && options?.saml?.enableInResponseToValidation;
				if (shouldSaveRequest) {
					const ttl = options?.saml?.requestTTL ?? DEFAULT_AUTHN_REQUEST_TTL_MS;
					const record: AuthnRequestRecord = {
						id: loginRequest.id,
						providerId: provider.providerId,
						createdAt: Date.now(),
						expiresAt: Date.now() + ttl,
					};
					await ctx.context.internalAdapter.createVerificationValue({
						identifier: `${AUTHN_REQUEST_KEY_PREFIX}${record.id}`,
						value: JSON.stringify(record),
						expiresAt: new Date(record.expiresAt),
					});
				}

				return ctx.json({
					url: `${loginRequest.context}&RelayState=${encodeURIComponent(
						body.callbackURL,
					)}`,
					redirect: true,
				});
			}
			throw new APIError("BAD_REQUEST", {
				message: "Invalid SSO provider",
			});
		},
	);
};

const callbackSSOQuerySchema = z.object({
	code: z.string().optional(),
	state: z.string(),
	error: z.string().optional(),
	error_description: z.string().optional(),
});

export const callbackSSO = (options?: SSOOptions) => {
	return createAuthEndpoint(
		"/sso/callback/:providerId",
		{
			method: "GET",
			query: callbackSSOQuerySchema,
			allowedMediaTypes: [
				"application/x-www-form-urlencoded",
				"application/json",
			],
			metadata: {
				...HIDE_METADATA,
				openapi: {
					operationId: "handleSSOCallback",
					summary: "Callback URL for SSO provider",
					description:
						"This endpoint is used as the callback URL for SSO providers. It handles the authorization code and exchanges it for an access token",
					responses: {
						"302": {
							description: "Redirects to the callback URL",
						},
					},
				},
			},
		},
		async (ctx) => {
			const { code, error, error_description } = ctx.query;
			const stateData = await parseState(ctx);
			if (!stateData) {
				const errorURL =
					ctx.context.options.onAPIError?.errorURL ||
					`${ctx.context.baseURL}/error`;
				throw ctx.redirect(`${errorURL}?error=invalid_state`);
			}
			const { callbackURL, errorURL, newUserURL, requestSignUp } = stateData;
			if (!code || error) {
				throw ctx.redirect(
					`${
						errorURL || callbackURL
					}?error=${error}&error_description=${error_description}`,
				);
			}
			let provider: SSOProvider<SSOOptions> | null = null;
			if (options?.defaultSSO?.length) {
				const matchingDefault = options.defaultSSO.find(
					(defaultProvider) =>
						defaultProvider.providerId === ctx.params.providerId,
				);
				if (matchingDefault) {
					provider = {
						...matchingDefault,
						issuer: matchingDefault.oidcConfig?.issuer || "",
						userId: "default",
						...(options.domainVerification?.enabled
							? { domainVerified: true }
							: {}),
					} as SSOProvider<SSOOptions>;
				}
			}
			if (!provider) {
				provider = await ctx.context.adapter
					.findOne<{
						oidcConfig: string;
					}>({
						model: "ssoProvider",
						where: [
							{
								field: "providerId",
								value: ctx.params.providerId,
							},
						],
					})
					.then((res) => {
						if (!res) {
							return null;
						}
						return {
							...res,
							oidcConfig:
								safeJsonParse<OIDCConfig>(res.oidcConfig) || undefined,
						} as SSOProvider<SSOOptions>;
					});
			}
			if (!provider) {
				throw ctx.redirect(
					`${
						errorURL || callbackURL
					}/error?error=invalid_provider&error_description=provider not found`,
				);
			}

			if (
				options?.domainVerification?.enabled &&
				!("domainVerified" in provider && provider.domainVerified)
			) {
				throw new APIError("UNAUTHORIZED", {
					message: "Provider domain has not been verified",
				});
			}

			let config = provider.oidcConfig;

			if (!config) {
				throw ctx.redirect(
					`${
						errorURL || callbackURL
					}/error?error=invalid_provider&error_description=provider not found`,
				);
			}

			const discovery = await betterFetch<{
				token_endpoint: string;
				userinfo_endpoint: string;
				token_endpoint_auth_method:
					| "client_secret_basic"
					| "client_secret_post";
			}>(config.discoveryEndpoint);

			if (discovery.data) {
				config = {
					tokenEndpoint: discovery.data.token_endpoint,
					tokenEndpointAuthentication:
						discovery.data.token_endpoint_auth_method,
					userInfoEndpoint: discovery.data.userinfo_endpoint,
					scopes: ["openid", "email", "profile", "offline_access"],
					...config,
				};
			}

			if (!config.tokenEndpoint) {
				throw ctx.redirect(
					`${
						errorURL || callbackURL
					}/error?error=invalid_provider&error_description=token_endpoint_not_found`,
				);
			}

			const tokenResponse = await validateAuthorizationCode({
				code,
				codeVerifier: config.pkce ? stateData.codeVerifier : undefined,
				redirectURI: `${ctx.context.baseURL}/sso/callback/${provider.providerId}`,
				options: {
					clientId: config.clientId,
					clientSecret: config.clientSecret,
				},
				tokenEndpoint: config.tokenEndpoint,
				authentication:
					config.tokenEndpointAuthentication === "client_secret_post"
						? "post"
						: "basic",
			}).catch((e) => {
				if (e instanceof BetterFetchError) {
					throw ctx.redirect(
						`${
							errorURL || callbackURL
						}?error=invalid_provider&error_description=${e.message}`,
					);
				}
				return null;
			});
			if (!tokenResponse) {
				throw ctx.redirect(
					`${
						errorURL || callbackURL
					}/error?error=invalid_provider&error_description=token_response_not_found`,
				);
			}
			let userInfo: {
				id?: string;
				email?: string;
				name?: string;
				image?: string;
				emailVerified?: boolean;
				[key: string]: any;
			} | null = null;
			if (tokenResponse.idToken) {
				const idToken = decodeJwt(tokenResponse.idToken);
				if (!config.jwksEndpoint) {
					throw ctx.redirect(
						`${
							errorURL || callbackURL
						}/error?error=invalid_provider&error_description=jwks_endpoint_not_found`,
					);
				}
				const verified = await validateToken(
					tokenResponse.idToken,
					config.jwksEndpoint,
				).catch((e) => {
					ctx.context.logger.error(e);
					return null;
				});
				if (!verified) {
					throw ctx.redirect(
						`${
							errorURL || callbackURL
						}/error?error=invalid_provider&error_description=token_not_verified`,
					);
				}
				if (verified.payload.iss !== provider.issuer) {
					throw ctx.redirect(
						`${
							errorURL || callbackURL
						}/error?error=invalid_provider&error_description=issuer_mismatch`,
					);
				}

				const mapping = config.mapping || {};
				userInfo = {
					...Object.fromEntries(
						Object.entries(mapping.extraFields || {}).map(([key, value]) => [
							key,
							verified.payload[value],
						]),
					),
					id: idToken[mapping.id || "sub"],
					email: idToken[mapping.email || "email"],
					emailVerified: options?.trustEmailVerified
						? idToken[mapping.emailVerified || "email_verified"]
						: false,
					name: idToken[mapping.name || "name"],
					image: idToken[mapping.image || "picture"],
				} as {
					id?: string;
					email?: string;
					name?: string;
					image?: string;
					emailVerified?: boolean;
				};
			}

			if (!userInfo) {
				if (!config.userInfoEndpoint) {
					throw ctx.redirect(
						`${
							errorURL || callbackURL
						}/error?error=invalid_provider&error_description=user_info_endpoint_not_found`,
					);
				}
				const userInfoResponse = await betterFetch<{
					email?: string;
					name?: string;
					id?: string;
					image?: string;
					emailVerified?: boolean;
				}>(config.userInfoEndpoint, {
					headers: {
						Authorization: `Bearer ${tokenResponse.accessToken}`,
					},
				});
				if (userInfoResponse.error) {
					throw ctx.redirect(
						`${
							errorURL || callbackURL
						}/error?error=invalid_provider&error_description=${
							userInfoResponse.error.message
						}`,
					);
				}
				userInfo = userInfoResponse.data;
			}

			if (!userInfo.email || !userInfo.id) {
				throw ctx.redirect(
					`${
						errorURL || callbackURL
					}/error?error=invalid_provider&error_description=missing_user_info`,
				);
			}
			const isTrustedProvider =
				"domainVerified" in provider &&
				(provider as { domainVerified?: boolean }).domainVerified === true &&
				validateEmailDomain(userInfo.email, provider.domain);

			const linked = await handleOAuthUserInfo(ctx, {
				userInfo: {
					email: userInfo.email,
					name: userInfo.name || userInfo.email,
					id: userInfo.id,
					image: userInfo.image,
					emailVerified: options?.trustEmailVerified
						? userInfo.emailVerified || false
						: false,
				},
				account: {
					idToken: tokenResponse.idToken,
					accessToken: tokenResponse.accessToken,
					refreshToken: tokenResponse.refreshToken,
					accountId: userInfo.id,
					providerId: provider.providerId,
					accessTokenExpiresAt: tokenResponse.accessTokenExpiresAt,
					refreshTokenExpiresAt: tokenResponse.refreshTokenExpiresAt,
					scope: tokenResponse.scopes?.join(","),
				},
				callbackURL,
				disableSignUp: options?.disableImplicitSignUp && !requestSignUp,
				overrideUserInfo: config.overrideUserInfo,
				isTrustedProvider,
			});
			if (linked.error) {
				throw ctx.redirect(
					`${errorURL || callbackURL}/error?error=${linked.error}`,
				);
			}
			const { session, user } = linked.data!;

			if (options?.provisionUser) {
				await options.provisionUser({
					user,
					userInfo,
					token: tokenResponse,
					provider,
				});
			}

			await assignOrganizationFromProvider(ctx as any, {
				user,
				profile: {
					providerType: "oidc",
					providerId: provider.providerId,
					accountId: userInfo.id,
					email: userInfo.email,
					emailVerified: Boolean(userInfo.emailVerified),
					rawAttributes: userInfo,
				},
				provider,
				token: tokenResponse,
				provisioningOptions: options?.organizationProvisioning,
			});

			await setSessionCookie(ctx, {
				session,
				user,
			});
			let toRedirectTo: string;
			try {
				const url = linked.isRegister ? newUserURL || callbackURL : callbackURL;
				toRedirectTo = url.toString();
			} catch {
				toRedirectTo = linked.isRegister
					? newUserURL || callbackURL
					: callbackURL;
			}
			throw ctx.redirect(toRedirectTo);
		},
	);
};

const callbackSSOSAMLBodySchema = z.object({
	SAMLResponse: z.string(),
	RelayState: z.string().optional(),
});

export const callbackSSOSAML = (options?: SSOOptions) => {
	return createAuthEndpoint(
		"/sso/saml2/callback/:providerId",
		{
			method: "POST",
			body: callbackSSOSAMLBodySchema,
			metadata: {
				...HIDE_METADATA,
				allowedMediaTypes: [
					"application/x-www-form-urlencoded",
					"application/json",
				],
				openapi: {
					operationId: "handleSAMLCallback",
					summary: "Callback URL for SAML provider",
					description:
						"This endpoint is used as the callback URL for SAML providers.",
					responses: {
						"302": {
							description: "Redirects to the callback URL",
						},
						"400": {
							description: "Invalid SAML response",
						},
						"401": {
							description: "Unauthorized - SAML authentication failed",
						},
					},
				},
			},
		},
		async (ctx) => {
			const { SAMLResponse, RelayState } = ctx.body;
			const { providerId } = ctx.params;
			let provider: SSOProvider<SSOOptions> | null = null;
			if (options?.defaultSSO?.length) {
				const matchingDefault = options.defaultSSO.find(
					(defaultProvider) => defaultProvider.providerId === providerId,
				);
				if (matchingDefault) {
					provider = {
						...matchingDefault,
						userId: "default",
						issuer: matchingDefault.samlConfig?.issuer || "",
						...(options.domainVerification?.enabled
							? { domainVerified: true }
							: {}),
					} as SSOProvider<SSOOptions>;
				}
			}
			if (!provider) {
				provider = await ctx.context.adapter
					.findOne<SSOProvider<SSOOptions>>({
						model: "ssoProvider",
						where: [{ field: "providerId", value: providerId }],
					})
					.then((res) => {
						if (!res) return null;
						return {
							...res,
							samlConfig: res.samlConfig
								? safeJsonParse<SAMLConfig>(
										res.samlConfig as unknown as string,
									) || undefined
								: undefined,
						};
					});
			}

			if (!provider) {
				throw new APIError("NOT_FOUND", {
					message: "No provider found for the given providerId",
				});
			}

			if (
				options?.domainVerification?.enabled &&
				!("domainVerified" in provider && provider.domainVerified)
			) {
				throw new APIError("UNAUTHORIZED", {
					message: "Provider domain has not been verified",
				});
			}

			const parsedSamlConfig = safeJsonParse<SAMLConfig>(
				provider.samlConfig as unknown as string,
			);
			if (!parsedSamlConfig) {
				throw new APIError("BAD_REQUEST", {
					message: "Invalid SAML configuration",
				});
			}
			const idpData = parsedSamlConfig.idpMetadata;
			let idp: IdentityProvider | null = null;

			// Construct IDP with fallback to manual configuration
			if (!idpData?.metadata) {
				idp = saml.IdentityProvider({
					entityID: idpData?.entityID || parsedSamlConfig.issuer,
					singleSignOnService: [
						{
							Binding: "urn:oasis:names:tc:SAML:2.0:bindings:HTTP-Redirect",
							Location: parsedSamlConfig.entryPoint,
						},
					],
					signingCert: idpData?.cert || parsedSamlConfig.cert,
					wantAuthnRequestsSigned:
						parsedSamlConfig.wantAssertionsSigned || false,
					isAssertionEncrypted: idpData?.isAssertionEncrypted || false,
					encPrivateKey: idpData?.encPrivateKey,
					encPrivateKeyPass: idpData?.encPrivateKeyPass,
				});
			} else {
				idp = saml.IdentityProvider({
					metadata: idpData.metadata,
					privateKey: idpData.privateKey,
					privateKeyPass: idpData.privateKeyPass,
					isAssertionEncrypted: idpData.isAssertionEncrypted,
					encPrivateKey: idpData.encPrivateKey,
					encPrivateKeyPass: idpData.encPrivateKeyPass,
				});
			}

			// Construct SP with fallback to manual configuration
			const spData = parsedSamlConfig.spMetadata;
			const sp = saml.ServiceProvider({
				metadata: spData?.metadata,
				entityID: spData?.entityID || parsedSamlConfig.issuer,
				assertionConsumerService: spData?.metadata
					? undefined
					: [
							{
								Binding: "urn:oasis:names:tc:SAML:2.0:bindings:HTTP-POST",
								Location: parsedSamlConfig.callbackUrl,
							},
						],
				privateKey: spData?.privateKey || parsedSamlConfig.privateKey,
				privateKeyPass: spData?.privateKeyPass,
				isAssertionEncrypted: spData?.isAssertionEncrypted || false,
				encPrivateKey: spData?.encPrivateKey,
				encPrivateKeyPass: spData?.encPrivateKeyPass,
				wantMessageSigned: parsedSamlConfig.wantAssertionsSigned || false,
				nameIDFormat: parsedSamlConfig.identifierFormat
					? [parsedSamlConfig.identifierFormat]
					: undefined,
			});

			validateSingleAssertion(SAMLResponse);

			let parsedResponse: FlowResult;
			try {
				parsedResponse = await sp.parseLoginResponse(idp, "post", {
					body: {
						SAMLResponse,
						RelayState: RelayState || undefined,
					},
				});

				if (!parsedResponse?.extract) {
					throw new Error("Invalid SAML response structure");
				}
			} catch (error) {
				ctx.context.logger.error("SAML response validation failed", {
					error,
					decodedResponse: new TextDecoder().decode(
						base64.decode(SAMLResponse),
					),
				});
				throw new APIError("BAD_REQUEST", {
					message: "Invalid SAML response",
					details: error instanceof Error ? error.message : String(error),
				});
			}

			const { extract } = parsedResponse!;

			validateSAMLAlgorithms(parsedResponse, options?.saml?.algorithms);

			validateSAMLTimestamp((extract as any).conditions, {
				clockSkew: options?.saml?.clockSkew,
				requireTimestamps: options?.saml?.requireTimestamps,
				logger: ctx.context.logger,
			});

			const inResponseTo = (extract as any).inResponseTo as string | undefined;
			const shouldValidateInResponseTo =
				options?.saml?.enableInResponseToValidation;

			if (shouldValidateInResponseTo) {
				const allowIdpInitiated = options?.saml?.allowIdpInitiated !== false;

				if (inResponseTo) {
					let storedRequest: AuthnRequestRecord | null = null;

					const verification =
						await ctx.context.internalAdapter.findVerificationValue(
							`${AUTHN_REQUEST_KEY_PREFIX}${inResponseTo}`,
						);
					if (verification) {
						try {
							storedRequest = JSON.parse(
								verification.value,
							) as AuthnRequestRecord;
							if (storedRequest && storedRequest.expiresAt < Date.now()) {
								storedRequest = null;
							}
						} catch {
							storedRequest = null;
						}
					}

					if (!storedRequest) {
						ctx.context.logger.error(
							"SAML InResponseTo validation failed: unknown or expired request ID",
							{ inResponseTo, providerId: provider.providerId },
						);
						const redirectUrl =
							RelayState || parsedSamlConfig.callbackUrl || ctx.context.baseURL;
						throw ctx.redirect(
							`${redirectUrl}?error=invalid_saml_response&error_description=Unknown+or+expired+request+ID`,
						);
					}

					if (storedRequest.providerId !== provider.providerId) {
						ctx.context.logger.error(
							"SAML InResponseTo validation failed: provider mismatch",
							{
								inResponseTo,
								expectedProvider: storedRequest.providerId,
								actualProvider: provider.providerId,
							},
						);

						await ctx.context.internalAdapter.deleteVerificationByIdentifier(
							`${AUTHN_REQUEST_KEY_PREFIX}${inResponseTo}`,
						);
						const redirectUrl =
							RelayState || parsedSamlConfig.callbackUrl || ctx.context.baseURL;
						throw ctx.redirect(
							`${redirectUrl}?error=invalid_saml_response&error_description=Provider+mismatch`,
						);
					}

					await ctx.context.internalAdapter.deleteVerificationByIdentifier(
						`${AUTHN_REQUEST_KEY_PREFIX}${inResponseTo}`,
					);
				} else if (!allowIdpInitiated) {
					ctx.context.logger.error(
						"SAML IdP-initiated SSO rejected: InResponseTo missing and allowIdpInitiated is false",
						{ providerId: provider.providerId },
					);
					const redirectUrl =
						RelayState || parsedSamlConfig.callbackUrl || ctx.context.baseURL;
					throw ctx.redirect(
						`${redirectUrl}?error=unsolicited_response&error_description=IdP-initiated+SSO+not+allowed`,
					);
				}
			}

			// Assertion Replay Protection
			const samlContent = (parsedResponse as any).samlContent as
				| string
				| undefined;
			const assertionId = samlContent ? extractAssertionId(samlContent) : null;

			if (assertionId) {
				const issuer = idp.entityMeta.getEntityID();
				const conditions = (extract as any).conditions as
					| SAMLConditions
					| undefined;
				const clockSkew = options?.saml?.clockSkew ?? DEFAULT_CLOCK_SKEW_MS;
				const expiresAt = conditions?.notOnOrAfter
					? new Date(conditions.notOnOrAfter).getTime() + clockSkew
					: Date.now() + DEFAULT_ASSERTION_TTL_MS;

				const existingAssertion =
					await ctx.context.internalAdapter.findVerificationValue(
						`${USED_ASSERTION_KEY_PREFIX}${assertionId}`,
					);

				let isReplay = false;
				if (existingAssertion) {
					try {
						const stored = JSON.parse(existingAssertion.value);
						if (stored.expiresAt >= Date.now()) {
							isReplay = true;
						}
					} catch (error) {
						ctx.context.logger.warn("Failed to parse stored assertion record", {
							assertionId,
							error,
						});
					}
				}

				if (isReplay) {
					ctx.context.logger.error(
						"SAML assertion replay detected: assertion ID already used",
						{
							assertionId,
							issuer,
							providerId: provider.providerId,
						},
					);
					const redirectUrl =
						RelayState || parsedSamlConfig.callbackUrl || ctx.context.baseURL;
					throw ctx.redirect(
						`${redirectUrl}?error=replay_detected&error_description=SAML+assertion+has+already+been+used`,
					);
				}

				await ctx.context.internalAdapter.createVerificationValue({
					identifier: `${USED_ASSERTION_KEY_PREFIX}${assertionId}`,
					value: JSON.stringify({
						assertionId,
						issuer,
						providerId: provider.providerId,
						usedAt: Date.now(),
						expiresAt,
					}),
					expiresAt: new Date(expiresAt),
				});
			} else {
				ctx.context.logger.warn(
					"Could not extract assertion ID for replay protection",
					{ providerId: provider.providerId },
				);
			}

			const attributes = extract.attributes || {};
			const mapping = parsedSamlConfig.mapping ?? {};

			const userInfo = {
				...Object.fromEntries(
					Object.entries(mapping.extraFields || {}).map(([key, value]) => [
						key,
						attributes[value as string],
					]),
				),
				id: attributes[mapping.id || "nameID"] || extract.nameID,
				email: attributes[mapping.email || "email"] || extract.nameID,
				name:
					[
						attributes[mapping.firstName || "givenName"],
						attributes[mapping.lastName || "surname"],
					]
						.filter(Boolean)
						.join(" ") ||
					attributes[mapping.name || "displayName"] ||
					extract.nameID,
				emailVerified:
					options?.trustEmailVerified && mapping.emailVerified
						? ((attributes[mapping.emailVerified] || false) as boolean)
						: false,
			};
			if (!userInfo.id || !userInfo.email) {
				ctx.context.logger.error(
					"Missing essential user info from SAML response",
					{
						attributes: Object.keys(attributes),
						mapping,
						extractedId: userInfo.id,
						extractedEmail: userInfo.email,
					},
				);
				throw new APIError("BAD_REQUEST", {
					message: "Unable to extract user ID or email from SAML response",
				});
			}

			const isTrustedProvider: boolean =
				!!ctx.context.options.account?.accountLinking?.trustedProviders?.includes(
					provider.providerId,
				) ||
				("domainVerified" in provider &&
					!!(provider as { domainVerified?: boolean }).domainVerified &&
					validateEmailDomain(userInfo.email as string, provider.domain));

			const callbackUrl =
				RelayState || parsedSamlConfig.callbackUrl || ctx.context.baseURL;

			const result = await handleOAuthUserInfo(ctx, {
				userInfo: {
					email: userInfo.email as string,
					name: (userInfo.name || userInfo.email) as string,
					id: userInfo.id as string,
					emailVerified: Boolean(userInfo.emailVerified),
				},
				account: {
					providerId: provider.providerId,
					accountId: userInfo.id as string,
					accessToken: "",
					refreshToken: "",
				},
				callbackURL: callbackUrl,
				disableSignUp: options?.disableImplicitSignUp,
				isTrustedProvider,
			});

			if (result.error) {
				throw ctx.redirect(
					`${callbackUrl}?error=${result.error.split(" ").join("_")}`,
				);
			}

			const { session, user } = result.data!;

			if (options?.provisionUser) {
				await options.provisionUser({
					user: user as User & Record<string, any>,
					userInfo,
					provider,
				});
			}

			await assignOrganizationFromProvider(ctx as any, {
				user,
				profile: {
					providerType: "saml",
					providerId: provider.providerId,
					accountId: userInfo.id as string,
					email: userInfo.email as string,
					emailVerified: Boolean(userInfo.emailVerified),
					rawAttributes: attributes,
				},
				provider,
				provisioningOptions: options?.organizationProvisioning,
			});

			await setSessionCookie(ctx, { session, user });
			throw ctx.redirect(callbackUrl);
		},
	);
};

const acsEndpointParamsSchema = z.object({
	providerId: z.string().optional(),
});

const acsEndpointBodySchema = z.object({
	SAMLResponse: z.string(),
	RelayState: z.string().optional(),
});

export const acsEndpoint = (options?: SSOOptions) => {
	return createAuthEndpoint(
		"/sso/saml2/sp/acs/:providerId",
		{
			method: "POST",
			params: acsEndpointParamsSchema,
			body: acsEndpointBodySchema,
			metadata: {
				...HIDE_METADATA,
				allowedMediaTypes: [
					"application/x-www-form-urlencoded",
					"application/json",
				],
				openapi: {
					operationId: "handleSAMLAssertionConsumerService",
					summary: "SAML Assertion Consumer Service",
					description:
						"Handles SAML responses from IdP after successful authentication",
					responses: {
						"302": {
							description:
								"Redirects to the callback URL after successful authentication",
						},
					},
				},
			},
		},
		async (ctx) => {
			const { SAMLResponse, RelayState = "" } = ctx.body;
			const { providerId } = ctx.params;

			// If defaultSSO is configured, use it as the provider
			let provider: SSOProvider<SSOOptions> | null = null;

			if (options?.defaultSSO?.length) {
				// For ACS endpoint, we can use the first default provider or try to match by providerId
				const matchingDefault = providerId
					? options.defaultSSO.find(
							(defaultProvider) => defaultProvider.providerId === providerId,
						)
					: options.defaultSSO[0]; // Use first default provider if no specific providerId

				if (matchingDefault) {
					provider = {
						issuer: matchingDefault.samlConfig?.issuer || "",
						providerId: matchingDefault.providerId,
						userId: "default",
						samlConfig: matchingDefault.samlConfig,
						domain: matchingDefault.domain,
						...(options.domainVerification?.enabled
							? { domainVerified: true }
							: {}),
					};
				}
			} else {
				provider = await ctx.context.adapter
					.findOne<SSOProvider<SSOOptions>>({
						model: "ssoProvider",
						where: [
							{
								field: "providerId",
								value: providerId ?? "sso",
							},
						],
					})
					.then((res) => {
						if (!res) return null;
						return {
							...res,
							samlConfig: res.samlConfig
								? safeJsonParse<SAMLConfig>(
										res.samlConfig as unknown as string,
									) || undefined
								: undefined,
						};
					});
			}

			if (!provider?.samlConfig) {
				throw new APIError("NOT_FOUND", {
					message: "No SAML provider found",
				});
			}

			if (
				options?.domainVerification?.enabled &&
				!("domainVerified" in provider && provider.domainVerified)
			) {
				throw new APIError("UNAUTHORIZED", {
					message: "Provider domain has not been verified",
				});
			}

			const parsedSamlConfig = provider.samlConfig;
			// Configure SP and IdP
			const sp = saml.ServiceProvider({
				entityID:
					parsedSamlConfig.spMetadata?.entityID || parsedSamlConfig.issuer,
				assertionConsumerService: [
					{
						Binding: "urn:oasis:names:tc:SAML:2.0:bindings:HTTP-POST",
						Location:
							parsedSamlConfig.callbackUrl ||
							`${ctx.context.baseURL}/sso/saml2/sp/acs/${providerId}`,
					},
				],
				wantMessageSigned: parsedSamlConfig.wantAssertionsSigned || false,
				metadata: parsedSamlConfig.spMetadata?.metadata,
				privateKey:
					parsedSamlConfig.spMetadata?.privateKey ||
					parsedSamlConfig.privateKey,
				privateKeyPass: parsedSamlConfig.spMetadata?.privateKeyPass,
				nameIDFormat: parsedSamlConfig.identifierFormat
					? [parsedSamlConfig.identifierFormat]
					: undefined,
			});

			// Update where we construct the IdP
			const idpData = parsedSamlConfig.idpMetadata;
			const idp = !idpData?.metadata
				? saml.IdentityProvider({
						entityID: idpData?.entityID || parsedSamlConfig.issuer,
						singleSignOnService: idpData?.singleSignOnService || [
							{
								Binding: "urn:oasis:names:tc:SAML:2.0:bindings:HTTP-Redirect",
								Location: parsedSamlConfig.entryPoint,
							},
						],
						signingCert: idpData?.cert || parsedSamlConfig.cert,
					})
				: saml.IdentityProvider({
						metadata: idpData.metadata,
					});

			try {
				validateSingleAssertion(SAMLResponse);
			} catch (error) {
				if (error instanceof APIError) {
					const redirectUrl =
						RelayState || parsedSamlConfig.callbackUrl || ctx.context.baseURL;
					const errorCode =
						error.body?.code === "SAML_MULTIPLE_ASSERTIONS"
							? "multiple_assertions"
							: "no_assertion";
					throw ctx.redirect(
						`${redirectUrl}?error=${errorCode}&error_description=${encodeURIComponent(error.message)}`,
					);
				}
				throw error;
			}

			// Parse and validate SAML response
			let parsedResponse: FlowResult;
			try {
				parsedResponse = await sp.parseLoginResponse(idp, "post", {
					body: {
						SAMLResponse,
						RelayState: RelayState || undefined,
					},
				});

				if (!parsedResponse?.extract) {
					throw new Error("Invalid SAML response structure");
				}
			} catch (error) {
				ctx.context.logger.error("SAML response validation failed", {
					error,
					decodedResponse: new TextDecoder().decode(
						base64.decode(SAMLResponse),
					),
				});
				throw new APIError("BAD_REQUEST", {
					message: "Invalid SAML response",
					details: error instanceof Error ? error.message : String(error),
				});
			}

			const { extract } = parsedResponse!;

			validateSAMLAlgorithms(parsedResponse, options?.saml?.algorithms);

			validateSAMLTimestamp((extract as any).conditions, {
				clockSkew: options?.saml?.clockSkew,
				requireTimestamps: options?.saml?.requireTimestamps,
				logger: ctx.context.logger,
			});

			const inResponseToAcs = (extract as any).inResponseTo as
				| string
				| undefined;
			const shouldValidateInResponseToAcs =
				options?.saml?.enableInResponseToValidation;

			if (shouldValidateInResponseToAcs) {
				const allowIdpInitiated = options?.saml?.allowIdpInitiated !== false;

				if (inResponseToAcs) {
					let storedRequest: AuthnRequestRecord | null = null;

					const verification =
						await ctx.context.internalAdapter.findVerificationValue(
							`${AUTHN_REQUEST_KEY_PREFIX}${inResponseToAcs}`,
						);
					if (verification) {
						try {
							storedRequest = JSON.parse(
								verification.value,
							) as AuthnRequestRecord;
							if (storedRequest && storedRequest.expiresAt < Date.now()) {
								storedRequest = null;
							}
						} catch {
							storedRequest = null;
						}
					}

					if (!storedRequest) {
						ctx.context.logger.error(
							"SAML InResponseTo validation failed: unknown or expired request ID",
							{ inResponseTo: inResponseToAcs, providerId },
						);
						const redirectUrl =
							RelayState || parsedSamlConfig.callbackUrl || ctx.context.baseURL;
						throw ctx.redirect(
							`${redirectUrl}?error=invalid_saml_response&error_description=Unknown+or+expired+request+ID`,
						);
					}

					if (storedRequest.providerId !== providerId) {
						ctx.context.logger.error(
							"SAML InResponseTo validation failed: provider mismatch",
							{
								inResponseTo: inResponseToAcs,
								expectedProvider: storedRequest.providerId,
								actualProvider: providerId,
							},
						);
						await ctx.context.internalAdapter.deleteVerificationByIdentifier(
							`${AUTHN_REQUEST_KEY_PREFIX}${inResponseToAcs}`,
						);
						const redirectUrl =
							RelayState || parsedSamlConfig.callbackUrl || ctx.context.baseURL;
						throw ctx.redirect(
							`${redirectUrl}?error=invalid_saml_response&error_description=Provider+mismatch`,
						);
					}

					await ctx.context.internalAdapter.deleteVerificationByIdentifier(
						`${AUTHN_REQUEST_KEY_PREFIX}${inResponseToAcs}`,
					);
				} else if (!allowIdpInitiated) {
					ctx.context.logger.error(
						"SAML IdP-initiated SSO rejected: InResponseTo missing and allowIdpInitiated is false",
						{ providerId },
					);
					const redirectUrl =
						RelayState || parsedSamlConfig.callbackUrl || ctx.context.baseURL;
					throw ctx.redirect(
						`${redirectUrl}?error=unsolicited_response&error_description=IdP-initiated+SSO+not+allowed`,
					);
				}
			}

			// Assertion Replay Protection
			const samlContentAcs = new TextDecoder().decode(
				base64.decode(SAMLResponse),
			);
			const assertionIdAcs = extractAssertionId(samlContentAcs);

			if (assertionIdAcs) {
				const issuer = idp.entityMeta.getEntityID();
				const conditions = (extract as any).conditions as
					| SAMLConditions
					| undefined;
				const clockSkew = options?.saml?.clockSkew ?? DEFAULT_CLOCK_SKEW_MS;
				const expiresAt = conditions?.notOnOrAfter
					? new Date(conditions.notOnOrAfter).getTime() + clockSkew
					: Date.now() + DEFAULT_ASSERTION_TTL_MS;

				const existingAssertion =
					await ctx.context.internalAdapter.findVerificationValue(
						`${USED_ASSERTION_KEY_PREFIX}${assertionIdAcs}`,
					);

				let isReplay = false;
				if (existingAssertion) {
					try {
						const stored = JSON.parse(existingAssertion.value);
						if (stored.expiresAt >= Date.now()) {
							isReplay = true;
						}
					} catch (error) {
						ctx.context.logger.warn("Failed to parse stored assertion record", {
							assertionId: assertionIdAcs,
							error,
						});
					}
				}

				if (isReplay) {
					ctx.context.logger.error(
						"SAML assertion replay detected: assertion ID already used",
						{
							assertionId: assertionIdAcs,
							issuer,
							providerId,
						},
					);
					const redirectUrl =
						RelayState || parsedSamlConfig.callbackUrl || ctx.context.baseURL;
					throw ctx.redirect(
						`${redirectUrl}?error=replay_detected&error_description=SAML+assertion+has+already+been+used`,
					);
				}

				await ctx.context.internalAdapter.createVerificationValue({
					identifier: `${USED_ASSERTION_KEY_PREFIX}${assertionIdAcs}`,
					value: JSON.stringify({
						assertionId: assertionIdAcs,
						issuer,
						providerId,
						usedAt: Date.now(),
						expiresAt,
					}),
					expiresAt: new Date(expiresAt),
				});
			} else {
				ctx.context.logger.warn(
					"Could not extract assertion ID for replay protection",
					{ providerId },
				);
			}

			const attributes = extract.attributes || {};
			const mapping = parsedSamlConfig.mapping ?? {};

			const userInfo = {
				...Object.fromEntries(
					Object.entries(mapping.extraFields || {}).map(([key, value]) => [
						key,
						attributes[value as string],
					]),
				),
				id: attributes[mapping.id || "nameID"] || extract.nameID,
				email: attributes[mapping.email || "email"] || extract.nameID,
				name:
					[
						attributes[mapping.firstName || "givenName"],
						attributes[mapping.lastName || "surname"],
					]
						.filter(Boolean)
						.join(" ") ||
					attributes[mapping.name || "displayName"] ||
					extract.nameID,
				emailVerified:
					options?.trustEmailVerified && mapping.emailVerified
						? ((attributes[mapping.emailVerified] || false) as boolean)
						: false,
			};

			if (!userInfo.id || !userInfo.email) {
				ctx.context.logger.error(
					"Missing essential user info from SAML response",
					{
						attributes: Object.keys(attributes),
						mapping,
						extractedId: userInfo.id,
						extractedEmail: userInfo.email,
					},
				);
				throw new APIError("BAD_REQUEST", {
					message: "Unable to extract user ID or email from SAML response",
				});
			}

			const isTrustedProvider: boolean =
				!!ctx.context.options.account?.accountLinking?.trustedProviders?.includes(
					provider.providerId,
				) ||
				("domainVerified" in provider &&
					!!(provider as { domainVerified?: boolean }).domainVerified &&
					validateEmailDomain(userInfo.email as string, provider.domain));

			const callbackUrl =
				RelayState || parsedSamlConfig.callbackUrl || ctx.context.baseURL;

			const result = await handleOAuthUserInfo(ctx, {
				userInfo: {
					email: userInfo.email as string,
					name: (userInfo.name || userInfo.email) as string,
					id: userInfo.id as string,
					emailVerified: Boolean(userInfo.emailVerified),
				},
				account: {
					providerId: provider.providerId,
					accountId: userInfo.id as string,
					accessToken: "",
					refreshToken: "",
				},
				callbackURL: callbackUrl,
				disableSignUp: options?.disableImplicitSignUp,
				isTrustedProvider,
			});

			if (result.error) {
				throw ctx.redirect(
					`${callbackUrl}?error=${result.error.split(" ").join("_")}`,
				);
			}

			const { session, user } = result.data!;

			if (options?.provisionUser) {
				await options.provisionUser({
					user: user as User & Record<string, any>,
					userInfo,
					provider,
				});
			}

			await assignOrganizationFromProvider(ctx as any, {
				user,
				profile: {
					providerType: "saml",
					providerId: provider.providerId,
					accountId: userInfo.id as string,
					email: userInfo.email as string,
					emailVerified: Boolean(userInfo.emailVerified),
					rawAttributes: attributes,
				},
				provider,
				provisioningOptions: options?.organizationProvisioning,
			});

			await setSessionCookie(ctx, { session, user });
			throw ctx.redirect(callbackUrl);
		},
	);
};<|MERGE_RESOLUTION|>--- conflicted
+++ resolved
@@ -46,11 +46,7 @@
 	discoverOIDCConfig,
 	mapDiscoveryErrorToAPIError,
 } from "../oidc";
-<<<<<<< HEAD
-import { validateSAMLAlgorithms, validateSingleAssertion } from "../saml";
-=======
-import { validateConfigAlgorithms, validateSAMLAlgorithms } from "../saml";
->>>>>>> 5f743118
+import { validateConfigAlgorithms, validateSAMLAlgorithms, validateSingleAssertion } from "../saml";
 import type { OIDCConfig, SAMLConfig, SSOOptions, SSOProvider } from "../types";
 import { safeJsonParse, validateEmailDomain } from "../utils";
 

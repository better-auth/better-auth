import { BetterFetchError, betterFetch } from "@better-fetch/fetch";
import type { Account, Session, User } from "better-auth";
import {
	createAuthorizationURL,
	generateState,
	parseState,
<<<<<<< HEAD
	type Session,
	type User,
	type Verification,
=======
>>>>>>> 57ee11a2
	validateAuthorizationCode,
	validateToken,
} from "better-auth";
import {
	APIError,
	createAuthEndpoint,
	sessionMiddleware,
} from "better-auth/api";
import { setSessionCookie } from "better-auth/cookies";
import { generateRandomString } from "better-auth/crypto";
import { handleOAuthUserInfo } from "better-auth/oauth2";
import { decodeJwt } from "jose";
import * as saml from "samlify";
import type { BindingContext } from "samlify/types/src/entity";
import type { IdentityProvider } from "samlify/types/src/entity-idp";
import type { FlowResult } from "samlify/types/src/flow";
import * as z from "zod/v4";
import type { OIDCConfig, SAMLConfig, SSOOptions, SSOProvider } from "../types";

/**
 * Safely parses a value that might be a JSON string or already a parsed object
 * This handles cases where ORMs like Drizzle might return already parsed objects
 * instead of JSON strings from TEXT/JSON columns
 */
function safeJsonParse<T>(value: string | T | null | undefined): T | null {
	if (!value) return null;

	// If it's already an object (not a string), return it as-is
	if (typeof value === "object") {
		return value as T;
	}

	// If it's a string, try to parse it
	if (typeof value === "string") {
		try {
			return JSON.parse(value) as T;
		} catch (error) {
			// If parsing fails, this might indicate the string is not valid JSON
			throw new Error(
				`Failed to parse JSON: ${error instanceof Error ? error.message : "Unknown error"}`,
			);
		}
	}

	return null;
}

export const spMetadata = () => {
	return createAuthEndpoint(
		"/sso/saml2/sp/metadata",
		{
			method: "GET",
			query: z.object({
				providerId: z.string(),
				format: z.enum(["xml", "json"]).default("xml"),
			}),
			metadata: {
				openapi: {
					operationId: "getSSOServiceProviderMetadata",
					summary: "Get Service Provider metadata",
					description: "Returns the SAML metadata for the Service Provider",
					responses: {
						"200": {
							description: "SAML metadata in XML format",
						},
					},
				},
			},
		},
		async (ctx) => {
			const provider = await ctx.context.adapter.findOne<{
				id: string;
				samlConfig: string;
			}>({
				model: "ssoProvider",
				where: [
					{
						field: "providerId",
						value: ctx.query.providerId,
					},
				],
			});
			if (!provider) {
				throw new APIError("NOT_FOUND", {
					message: "No provider found for the given providerId",
				});
			}

			const parsedSamlConfig = safeJsonParse<SAMLConfig>(provider.samlConfig);
			if (!parsedSamlConfig) {
				throw new APIError("BAD_REQUEST", {
					message: "Invalid SAML configuration",
				});
			}
			const sp = parsedSamlConfig.spMetadata.metadata
				? saml.ServiceProvider({
						metadata: parsedSamlConfig.spMetadata.metadata,
					})
				: saml.SPMetadata({
						entityID:
							parsedSamlConfig.spMetadata?.entityID || parsedSamlConfig.issuer,
						assertionConsumerService: [
							{
								Binding: "urn:oasis:names:tc:SAML:2.0:bindings:HTTP-POST",
								Location:
									parsedSamlConfig.callbackUrl ||
									`${ctx.context.baseURL}/sso/saml2/sp/acs/${provider.id}`,
							},
						],
						wantMessageSigned: parsedSamlConfig.wantAssertionsSigned || false,
						nameIDFormat: parsedSamlConfig.identifierFormat
							? [parsedSamlConfig.identifierFormat]
							: undefined,
					});
			return new Response(sp.getMetadata(), {
				headers: {
					"Content-Type": "application/xml",
				},
			});
		},
	);
};

export const registerSSOProvider = <O extends SSOOptions>(options: O) => {
	return createAuthEndpoint(
		"/sso/register",
		{
			method: "POST",
			body: z.object({
				providerId: z.string({}).meta({
					description:
						"The ID of the provider. This is used to identify the provider during login and callback",
				}),
				issuer: z.string({}).meta({
					description: "The issuer of the provider",
				}),
				domain: z.string({}).meta({
					description:
						"The domain of the provider. This is used for email matching",
				}),
				oidcConfig: z
					.object({
						clientId: z.string({}).meta({
							description: "The client ID",
						}),
						clientSecret: z.string({}).meta({
							description: "The client secret",
						}),
						authorizationEndpoint: z
							.string({})
							.meta({
								description: "The authorization endpoint",
							})
							.optional(),
						tokenEndpoint: z
							.string({})
							.meta({
								description: "The token endpoint",
							})
							.optional(),
						userInfoEndpoint: z
							.string({})
							.meta({
								description: "The user info endpoint",
							})
							.optional(),
						tokenEndpointAuthentication: z
							.enum(["client_secret_post", "client_secret_basic"])
							.optional(),
						jwksEndpoint: z
							.string({})
							.meta({
								description: "The JWKS endpoint",
							})
							.optional(),
						discoveryEndpoint: z.string().optional(),
						scopes: z
							.array(z.string(), {})
							.meta({
								description:
									"The scopes to request. Defaults to ['openid', 'email', 'profile', 'offline_access']",
							})
							.optional(),
						pkce: z
							.boolean({})
							.meta({
								description: "Whether to use PKCE for the authorization flow",
							})
							.default(true)
							.optional(),
						mapping: z
							.object({
								id: z.string({}).meta({
									description: "Field mapping for user ID (defaults to 'sub')",
								}),
								email: z.string({}).meta({
									description: "Field mapping for email (defaults to 'email')",
								}),
								emailVerified: z
									.string({})
									.meta({
										description:
											"Field mapping for email verification (defaults to 'email_verified')",
									})
									.optional(),
								name: z.string({}).meta({
									description: "Field mapping for name (defaults to 'name')",
								}),
								image: z
									.string({})
									.meta({
										description:
											"Field mapping for image (defaults to 'picture')",
									})
									.optional(),
								extraFields: z.record(z.string(), z.any()).optional(),
							})
							.optional(),
					})
					.optional(),
				samlConfig: z
					.object({
						entryPoint: z.string({}).meta({
							description: "The entry point of the provider",
						}),
						cert: z.string({}).meta({
							description: "The certificate of the provider",
						}),
						callbackUrl: z.string({}).meta({
							description: "The callback URL of the provider",
						}),
						audience: z.string().optional(),
						idpMetadata: z
							.object({
								metadata: z.string().optional(),
								entityID: z.string().optional(),
								cert: z.string().optional(),
								privateKey: z.string().optional(),
								privateKeyPass: z.string().optional(),
								isAssertionEncrypted: z.boolean().optional(),
								encPrivateKey: z.string().optional(),
								encPrivateKeyPass: z.string().optional(),
								singleSignOnService: z
									.array(
										z.object({
											Binding: z.string().meta({
												description: "The binding type for the SSO service",
											}),
											Location: z.string().meta({
												description: "The URL for the SSO service",
											}),
										}),
									)
									.optional()
									.meta({
										description: "Single Sign-On service configuration",
									}),
							})
							.optional(),
						spMetadata: z.object({
							metadata: z.string().optional(),
							entityID: z.string().optional(),
							binding: z.string().optional(),
							privateKey: z.string().optional(),
							privateKeyPass: z.string().optional(),
							isAssertionEncrypted: z.boolean().optional(),
							encPrivateKey: z.string().optional(),
							encPrivateKeyPass: z.string().optional(),
						}),
						wantAssertionsSigned: z.boolean().optional(),
						signatureAlgorithm: z.string().optional(),
						digestAlgorithm: z.string().optional(),
						identifierFormat: z.string().optional(),
						privateKey: z.string().optional(),
						decryptionPvk: z.string().optional(),
						additionalParams: z.record(z.string(), z.any()).optional(),
						mapping: z
							.object({
								id: z.string({}).meta({
									description:
										"Field mapping for user ID (defaults to 'nameID')",
								}),
								email: z.string({}).meta({
									description: "Field mapping for email (defaults to 'email')",
								}),
								emailVerified: z
									.string({})
									.meta({
										description: "Field mapping for email verification",
									})
									.optional(),
								name: z.string({}).meta({
									description:
										"Field mapping for name (defaults to 'displayName')",
								}),
								firstName: z
									.string({})
									.meta({
										description:
											"Field mapping for first name (defaults to 'givenName')",
									})
									.optional(),
								lastName: z
									.string({})
									.meta({
										description:
											"Field mapping for last name (defaults to 'surname')",
									})
									.optional(),
								extraFields: z.record(z.string(), z.any()).optional(),
							})
							.optional(),
					})
					.optional(),
				organizationId: z
					.string({})
					.meta({
						description:
							"If organization plugin is enabled, the organization id to link the provider to",
					})
					.optional(),
				overrideUserInfo: z
					.boolean({})
					.meta({
						description:
							"Override user info with the provider info. Defaults to false",
					})
					.default(false)
					.optional(),
			}),
			use: [sessionMiddleware],
			metadata: {
				openapi: {
					operationId: "registerSSOProvider",
					summary: "Register an OIDC provider",
					description:
						"This endpoint is used to register an OIDC provider. This is used to configure the provider and link it to an organization",
					responses: {
						"200": {
							description: "OIDC provider created successfully",
							content: {
								"application/json": {
									schema: {
										type: "object",
										properties: {
											issuer: {
												type: "string",
												format: "uri",
												description: "The issuer URL of the provider",
											},
											domain: {
												type: "string",
												description:
													"The domain of the provider, used for email matching",
											},
											domainVerified: {
												type: "boolean",
												description:
													"A boolean indicating whether the domain has been verified or not",
											},
											domainVerificationToken: {
												type: "string",
												description:
													"Domain verification token. It can be used to prove ownership over the SSO domain",
											},
											oidcConfig: {
												type: "object",
												properties: {
													issuer: {
														type: "string",
														format: "uri",
														description: "The issuer URL of the provider",
													},
													pkce: {
														type: "boolean",
														description:
															"Whether PKCE is enabled for the authorization flow",
													},
													clientId: {
														type: "string",
														description: "The client ID for the provider",
													},
													clientSecret: {
														type: "string",
														description: "The client secret for the provider",
													},
													authorizationEndpoint: {
														type: "string",
														format: "uri",
														nullable: true,
														description: "The authorization endpoint URL",
													},
													discoveryEndpoint: {
														type: "string",
														format: "uri",
														description: "The discovery endpoint URL",
													},
													userInfoEndpoint: {
														type: "string",
														format: "uri",
														nullable: true,
														description: "The user info endpoint URL",
													},
													scopes: {
														type: "array",
														items: { type: "string" },
														nullable: true,
														description:
															"The scopes requested from the provider",
													},
													tokenEndpoint: {
														type: "string",
														format: "uri",
														nullable: true,
														description: "The token endpoint URL",
													},
													tokenEndpointAuthentication: {
														type: "string",
														enum: ["client_secret_post", "client_secret_basic"],
														nullable: true,
														description:
															"Authentication method for the token endpoint",
													},
													jwksEndpoint: {
														type: "string",
														format: "uri",
														nullable: true,
														description: "The JWKS endpoint URL",
													},
													mapping: {
														type: "object",
														nullable: true,
														properties: {
															id: {
																type: "string",
																description:
																	"Field mapping for user ID (defaults to 'sub')",
															},
															email: {
																type: "string",
																description:
																	"Field mapping for email (defaults to 'email')",
															},
															emailVerified: {
																type: "string",
																nullable: true,
																description:
																	"Field mapping for email verification (defaults to 'email_verified')",
															},
															name: {
																type: "string",
																description:
																	"Field mapping for name (defaults to 'name')",
															},
															image: {
																type: "string",
																nullable: true,
																description:
																	"Field mapping for image (defaults to 'picture')",
															},
															extraFields: {
																type: "object",
																additionalProperties: { type: "string" },
																nullable: true,
																description: "Additional field mappings",
															},
														},
														required: ["id", "email", "name"],
													},
												},
												required: [
													"issuer",
													"pkce",
													"clientId",
													"clientSecret",
													"discoveryEndpoint",
												],
												description: "OIDC configuration for the provider",
											},
											organizationId: {
												type: "string",
												nullable: true,
												description: "ID of the linked organization, if any",
											},
											userId: {
												type: "string",
												description:
													"ID of the user who registered the provider",
											},
											providerId: {
												type: "string",
												description: "Unique identifier for the provider",
											},
											redirectURI: {
												type: "string",
												format: "uri",
												description:
													"The redirect URI for the provider callback",
											},
										},
										required: [
											"issuer",
											"domain",
											"oidcConfig",
											"userId",
											"providerId",
											"redirectURI",
										],
									},
								},
							},
						},
					},
				},
			},
		},
		async (ctx) => {
			const user = ctx.context.session?.user;
			if (!user) {
				throw new APIError("UNAUTHORIZED");
			}

			const limit =
				typeof options?.providersLimit === "function"
					? await options.providersLimit(user)
					: (options?.providersLimit ?? 10);

			if (!limit) {
				throw new APIError("FORBIDDEN", {
					message: "SSO provider registration is disabled",
				});
			}

			const providers = await ctx.context.adapter.findMany({
				model: "ssoProvider",
				where: [{ field: "userId", value: user.id }],
			});

			if (providers.length >= limit) {
				throw new APIError("FORBIDDEN", {
					message: "You have reached the maximum number of SSO providers",
				});
			}

			const body = ctx.body;
			const issuerValidator = z.string().url();
			if (issuerValidator.safeParse(body.issuer).error) {
				throw new APIError("BAD_REQUEST", {
					message: "Invalid issuer. Must be a valid URL",
				});
			}
			if (ctx.body.organizationId) {
				const organization = await ctx.context.adapter.findOne({
					model: "member",
					where: [
						{
							field: "userId",
							value: user.id,
						},
						{
							field: "organizationId",
							value: ctx.body.organizationId,
						},
					],
				});
				if (!organization) {
					throw new APIError("BAD_REQUEST", {
						message: "You are not a member of the organization",
					});
				}
			}

			const existingProvider = await ctx.context.adapter.findOne({
				model: "ssoProvider",
				where: [
					{
						field: "providerId",
						value: body.providerId,
					},
				],
			});

			if (existingProvider) {
				ctx.context.logger.info(
					`SSO provider creation attempt with existing providerId: ${body.providerId}`,
				);
				throw new APIError("UNPROCESSABLE_ENTITY", {
					message: "SSO provider with this providerId already exists",
				});
			}

			const provider = await ctx.context.adapter.create<
				Record<string, any>,
				SSOProvider<O>
			>({
				model: "ssoProvider",
				data: {
					issuer: body.issuer,
					domain: body.domain,
					domainVerified: false,
					oidcConfig: body.oidcConfig
						? JSON.stringify({
								issuer: body.issuer,
								clientId: body.oidcConfig.clientId,
								clientSecret: body.oidcConfig.clientSecret,
								authorizationEndpoint: body.oidcConfig.authorizationEndpoint,
								tokenEndpoint: body.oidcConfig.tokenEndpoint,
								tokenEndpointAuthentication:
									body.oidcConfig.tokenEndpointAuthentication,
								jwksEndpoint: body.oidcConfig.jwksEndpoint,
								pkce: body.oidcConfig.pkce,
								discoveryEndpoint:
									body.oidcConfig.discoveryEndpoint ||
									`${body.issuer}/.well-known/openid-configuration`,
								mapping: body.oidcConfig.mapping,
								scopes: body.oidcConfig.scopes,
								userInfoEndpoint: body.oidcConfig.userInfoEndpoint,
								overrideUserInfo:
									ctx.body.overrideUserInfo ||
									options?.defaultOverrideUserInfo ||
									false,
							})
						: null,
					samlConfig: body.samlConfig
						? JSON.stringify({
								issuer: body.issuer,
								entryPoint: body.samlConfig.entryPoint,
								cert: body.samlConfig.cert,
								callbackUrl: body.samlConfig.callbackUrl,
								audience: body.samlConfig.audience,
								idpMetadata: body.samlConfig.idpMetadata,
								spMetadata: body.samlConfig.spMetadata,
								wantAssertionsSigned: body.samlConfig.wantAssertionsSigned,
								signatureAlgorithm: body.samlConfig.signatureAlgorithm,
								digestAlgorithm: body.samlConfig.digestAlgorithm,
								identifierFormat: body.samlConfig.identifierFormat,
								privateKey: body.samlConfig.privateKey,
								decryptionPvk: body.samlConfig.decryptionPvk,
								additionalParams: body.samlConfig.additionalParams,
								mapping: body.samlConfig.mapping,
							})
						: null,
					organizationId: body.organizationId,
					userId: ctx.context.session.user.id,
					providerId: body.providerId,
				},
			});

			let domainVerificationToken: string | undefined;
			let domainVerified: boolean | undefined;

			if (options?.domainVerification?.enabled) {
				domainVerified = false;
				domainVerificationToken = generateRandomString(24);

				await ctx.context.adapter.create<Verification>({
					model: "verification",
					data: {
						identifier: options.domainVerification?.tokenPrefix
							? `${options.domainVerification?.tokenPrefix}-${provider.providerId}`
							: `better-auth-token-${provider.providerId}`,
						createdAt: new Date(),
						updatedAt: new Date(),
						value: domainVerificationToken,
						expiresAt: new Date(Date.now() + 3600 * 24 * 7 * 1000), // 1 week
					},
				});
			}

			type SSOProviderReturn = O["domainVerification"] extends { enabled: true }
				? {
						domainVerified: boolean;
						domainVerificationToken: string;
					} & SSOProvider<O>
				: SSOProvider<O>;

			return ctx.json({
				...provider,
				oidcConfig: JSON.parse(
					provider.oidcConfig as unknown as string,
				) as OIDCConfig,
				samlConfig: JSON.parse(
					provider.samlConfig as unknown as string,
				) as SAMLConfig,
				redirectURI: `${ctx.context.baseURL}/sso/callback/${provider.providerId}`,
				...(options?.domainVerification?.enabled ? { domainVerified } : {}),
				...(options?.domainVerification?.enabled
					? { domainVerificationToken }
					: {}),
			} as unknown as SSOProviderReturn);
		},
	);
};

export const signInSSO = (options?: SSOOptions) => {
	return createAuthEndpoint(
		"/sign-in/sso",
		{
			method: "POST",
			body: z.object({
				email: z
					.string({})
					.meta({
						description:
							"The email address to sign in with. This is used to identify the issuer to sign in with. It's optional if the issuer is provided",
					})
					.optional(),
				organizationSlug: z
					.string({})
					.meta({
						description: "The slug of the organization to sign in with",
					})
					.optional(),
				providerId: z
					.string({})
					.meta({
						description:
							"The ID of the provider to sign in with. This can be provided instead of email or issuer",
					})
					.optional(),
				domain: z
					.string({})
					.meta({
						description: "The domain of the provider.",
					})
					.optional(),
				callbackURL: z.string({}).meta({
					description: "The URL to redirect to after login",
				}),
				errorCallbackURL: z
					.string({})
					.meta({
						description: "The URL to redirect to after login",
					})
					.optional(),
				newUserCallbackURL: z
					.string({})
					.meta({
						description:
							"The URL to redirect to after login if the user is new",
					})
					.optional(),
				scopes: z
					.array(z.string(), {})
					.meta({
						description: "Scopes to request from the provider.",
					})
					.optional(),
				loginHint: z
					.string({})
					.meta({
						description:
							"Login hint to send to the identity provider (e.g., email or identifier). If supported, will be sent as 'login_hint'.",
					})
					.optional(),
				requestSignUp: z
					.boolean({})
					.meta({
						description:
							"Explicitly request sign-up. Useful when disableImplicitSignUp is true for this provider",
					})
					.optional(),
				providerType: z.enum(["oidc", "saml"]).optional(),
			}),
			metadata: {
				openapi: {
					operationId: "signInWithSSO",
					summary: "Sign in with SSO provider",
					description:
						"This endpoint is used to sign in with an SSO provider. It redirects to the provider's authorization URL",
					requestBody: {
						content: {
							"application/json": {
								schema: {
									type: "object",
									properties: {
										email: {
											type: "string",
											description:
												"The email address to sign in with. This is used to identify the issuer to sign in with. It's optional if the issuer is provided",
										},
										issuer: {
											type: "string",
											description:
												"The issuer identifier, this is the URL of the provider and can be used to verify the provider and identify the provider during login. It's optional if the email is provided",
										},
										providerId: {
											type: "string",
											description:
												"The ID of the provider to sign in with. This can be provided instead of email or issuer",
										},
										callbackURL: {
											type: "string",
											description: "The URL to redirect to after login",
										},
										errorCallbackURL: {
											type: "string",
											description: "The URL to redirect to after login",
										},
										newUserCallbackURL: {
											type: "string",
											description:
												"The URL to redirect to after login if the user is new",
										},
										loginHint: {
											type: "string",
											description:
												"Login hint to send to the identity provider (e.g., email or identifier). If supported, sent as 'login_hint'.",
										},
									},
									required: ["callbackURL"],
								},
							},
						},
					},
					responses: {
						"200": {
							description:
								"Authorization URL generated successfully for SSO sign-in",
							content: {
								"application/json": {
									schema: {
										type: "object",
										properties: {
											url: {
												type: "string",
												format: "uri",
												description:
													"The authorization URL to redirect the user to for SSO sign-in",
											},
											redirect: {
												type: "boolean",
												description:
													"Indicates that the client should redirect to the provided URL",
												enum: [true],
											},
										},
										required: ["url", "redirect"],
									},
								},
							},
						},
					},
				},
			},
		},
		async (ctx) => {
			const body = ctx.body;
			let { email, organizationSlug, providerId, domain } = body;
			if (
				!options?.defaultSSO?.length &&
				!email &&
				!organizationSlug &&
				!domain &&
				!providerId
			) {
				throw new APIError("BAD_REQUEST", {
					message: "email, organizationSlug, domain or providerId is required",
				});
			}
			domain = body.domain || email?.split("@")[1];
			let orgId = "";
			if (organizationSlug) {
				orgId = await ctx.context.adapter
					.findOne<{ id: string }>({
						model: "organization",
						where: [
							{
								field: "slug",
								value: organizationSlug,
							},
						],
					})
					.then((res) => {
						if (!res) {
							return "";
						}
						return res.id;
					});
			}
			let provider: SSOProvider<SSOOptions> | null = null;
			if (options?.defaultSSO?.length) {
				// Find matching default SSO provider by providerId
				const matchingDefault = providerId
					? options.defaultSSO.find(
							(defaultProvider) => defaultProvider.providerId === providerId,
						)
					: options.defaultSSO.find(
							(defaultProvider) => defaultProvider.domain === domain,
						);

				if (matchingDefault) {
					provider = {
						issuer:
							matchingDefault.samlConfig?.issuer ||
							matchingDefault.oidcConfig?.issuer ||
							"",
						providerId: matchingDefault.providerId,
						userId: "default",
						oidcConfig: matchingDefault.oidcConfig,
						samlConfig: matchingDefault.samlConfig,
						domain: matchingDefault.domain,
						...(options.domainVerification?.enabled
							? { domainVerified: true }
							: {}),
					} as SSOProvider<SSOOptions>;
				}
			}
			if (!providerId && !orgId && !domain) {
				throw new APIError("BAD_REQUEST", {
					message: "providerId, orgId or domain is required",
				});
			}
			// Try to find provider in database
			if (!provider) {
				provider = await ctx.context.adapter
					.findOne<SSOProvider<SSOOptions>>({
						model: "ssoProvider",
						where: [
							{
								field: providerId
									? "providerId"
									: orgId
										? "organizationId"
										: "domain",
								value: providerId || orgId || domain!,
							},
						],
					})
					.then((res) => {
						if (!res) {
							return null;
						}
						return {
							...res,
							oidcConfig: res.oidcConfig
								? safeJsonParse<OIDCConfig>(
										res.oidcConfig as unknown as string,
									) || undefined
								: undefined,
							samlConfig: res.samlConfig
								? safeJsonParse<SAMLConfig>(
										res.samlConfig as unknown as string,
									) || undefined
								: undefined,
						};
					});
			}

			if (!provider) {
				throw new APIError("NOT_FOUND", {
					message: "No provider found for the issuer",
				});
			}

			if (body.providerType) {
				if (body.providerType === "oidc" && !provider.oidcConfig) {
					throw new APIError("BAD_REQUEST", {
						message: "OIDC provider is not configured",
					});
				}
				if (body.providerType === "saml" && !provider.samlConfig) {
					throw new APIError("BAD_REQUEST", {
						message: "SAML provider is not configured",
					});
				}
			}

			if (
				options?.domainVerification?.enabled &&
				!("domainVerified" in provider && provider.domainVerified)
			) {
				throw new APIError("UNAUTHORIZED", {
					message: "Provider domain has not been verified",
				});
			}

			if (provider.oidcConfig && body.providerType !== "saml") {
				const state = await generateState(ctx, undefined, false);
				const redirectURI = `${ctx.context.baseURL}/sso/callback/${provider.providerId}`;
				const authorizationURL = await createAuthorizationURL({
					id: provider.issuer,
					options: {
						clientId: provider.oidcConfig.clientId,
						clientSecret: provider.oidcConfig.clientSecret,
					},
					redirectURI,
					state: state.state,
					codeVerifier: provider.oidcConfig.pkce
						? state.codeVerifier
						: undefined,
					scopes: ctx.body.scopes ||
						provider.oidcConfig.scopes || [
							"openid",
							"email",
							"profile",
							"offline_access",
						],
					loginHint: ctx.body.loginHint || email,
					authorizationEndpoint: provider.oidcConfig.authorizationEndpoint!,
				});
				return ctx.json({
					url: authorizationURL.toString(),
					redirect: true,
				});
			}
			if (provider.samlConfig) {
				const parsedSamlConfig =
					typeof provider.samlConfig === "object"
						? provider.samlConfig
						: safeJsonParse<SAMLConfig>(
								provider.samlConfig as unknown as string,
							);
				if (!parsedSamlConfig) {
					throw new APIError("BAD_REQUEST", {
						message: "Invalid SAML configuration",
					});
				}
				const sp = saml.ServiceProvider({
					metadata: parsedSamlConfig.spMetadata.metadata,
					allowCreate: true,
				});

				const idp = saml.IdentityProvider({
					metadata: parsedSamlConfig.idpMetadata?.metadata,
					entityID: parsedSamlConfig.idpMetadata?.entityID,
					encryptCert: parsedSamlConfig.idpMetadata?.cert,
					singleSignOnService:
						parsedSamlConfig.idpMetadata?.singleSignOnService,
				});
				const loginRequest = sp.createLoginRequest(
					idp,
					"redirect",
				) as BindingContext & { entityEndpoint: string; type: string };
				if (!loginRequest) {
					throw new APIError("BAD_REQUEST", {
						message: "Invalid SAML request",
					});
				}
				return ctx.json({
					url: `${loginRequest.context}&RelayState=${encodeURIComponent(
						body.callbackURL,
					)}`,
					redirect: true,
				});
			}
			throw new APIError("BAD_REQUEST", {
				message: "Invalid SSO provider",
			});
		},
	);
};

export const callbackSSO = (options?: SSOOptions) => {
	return createAuthEndpoint(
		"/sso/callback/:providerId",
		{
			method: "GET",
			query: z.object({
				code: z.string().optional(),
				state: z.string(),
				error: z.string().optional(),
				error_description: z.string().optional(),
			}),
			metadata: {
				isAction: false,
				openapi: {
					operationId: "handleSSOCallback",
					summary: "Callback URL for SSO provider",
					description:
						"This endpoint is used as the callback URL for SSO providers. It handles the authorization code and exchanges it for an access token",
					responses: {
						"302": {
							description: "Redirects to the callback URL",
						},
					},
				},
			},
		},
		async (ctx) => {
			const { code, state, error, error_description } = ctx.query;
			const stateData = await parseState(ctx);
			if (!stateData) {
				const errorURL =
					ctx.context.options.onAPIError?.errorURL ||
					`${ctx.context.baseURL}/error`;
				throw ctx.redirect(`${errorURL}?error=invalid_state`);
			}
			const { callbackURL, errorURL, newUserURL, requestSignUp } = stateData;
			if (!code || error) {
				throw ctx.redirect(
					`${
						errorURL || callbackURL
					}?error=${error}&error_description=${error_description}`,
				);
			}
			let provider: SSOProvider<SSOOptions> | null = null;
			if (options?.defaultSSO?.length) {
				const matchingDefault = options.defaultSSO.find(
					(defaultProvider) =>
						defaultProvider.providerId === ctx.params.providerId,
				);
				if (matchingDefault) {
					provider = {
						...matchingDefault,
						issuer: matchingDefault.oidcConfig?.issuer || "",
						userId: "default",
						...(options.domainVerification?.enabled
							? { domainVerified: true }
							: {}),
					} as SSOProvider<SSOOptions>;
				}
			}
			if (!provider) {
				provider = await ctx.context.adapter
					.findOne<{
						oidcConfig: string;
					}>({
						model: "ssoProvider",
						where: [
							{
								field: "providerId",
								value: ctx.params.providerId,
							},
						],
					})
					.then((res) => {
						if (!res) {
							return null;
						}
						return {
							...res,
							oidcConfig:
								safeJsonParse<OIDCConfig>(res.oidcConfig) || undefined,
						} as SSOProvider<SSOOptions>;
					});
			}
			if (!provider) {
				throw ctx.redirect(
					`${
						errorURL || callbackURL
					}/error?error=invalid_provider&error_description=provider not found`,
				);
			}

			if (
				options?.domainVerification?.enabled &&
				!("domainVerified" in provider && provider.domainVerified)
			) {
				throw new APIError("UNAUTHORIZED", {
					message: "Provider domain has not been verified",
				});
			}

			let config = provider.oidcConfig;

			if (!config) {
				throw ctx.redirect(
					`${
						errorURL || callbackURL
					}/error?error=invalid_provider&error_description=provider not found`,
				);
			}

			const discovery = await betterFetch<{
				token_endpoint: string;
				userinfo_endpoint: string;
				token_endpoint_auth_method:
					| "client_secret_basic"
					| "client_secret_post";
			}>(config.discoveryEndpoint);

			if (discovery.data) {
				config = {
					tokenEndpoint: discovery.data.token_endpoint,
					tokenEndpointAuthentication:
						discovery.data.token_endpoint_auth_method,
					userInfoEndpoint: discovery.data.userinfo_endpoint,
					scopes: ["openid", "email", "profile", "offline_access"],
					...config,
				};
			}

			if (!config.tokenEndpoint) {
				throw ctx.redirect(
					`${
						errorURL || callbackURL
					}/error?error=invalid_provider&error_description=token_endpoint_not_found`,
				);
			}

			const tokenResponse = await validateAuthorizationCode({
				code,
				codeVerifier: config.pkce ? stateData.codeVerifier : undefined,
				redirectURI: `${ctx.context.baseURL}/sso/callback/${provider.providerId}`,
				options: {
					clientId: config.clientId,
					clientSecret: config.clientSecret,
				},
				tokenEndpoint: config.tokenEndpoint,
				authentication:
					config.tokenEndpointAuthentication === "client_secret_post"
						? "post"
						: "basic",
			}).catch((e) => {
				if (e instanceof BetterFetchError) {
					throw ctx.redirect(
						`${
							errorURL || callbackURL
						}?error=invalid_provider&error_description=${e.message}`,
					);
				}
				return null;
			});
			if (!tokenResponse) {
				throw ctx.redirect(
					`${
						errorURL || callbackURL
					}/error?error=invalid_provider&error_description=token_response_not_found`,
				);
			}
			let userInfo: {
				id?: string;
				email?: string;
				name?: string;
				image?: string;
				emailVerified?: boolean;
				[key: string]: any;
			} | null = null;
			if (tokenResponse.idToken) {
				const idToken = decodeJwt(tokenResponse.idToken);
				if (!config.jwksEndpoint) {
					throw ctx.redirect(
						`${
							errorURL || callbackURL
						}/error?error=invalid_provider&error_description=jwks_endpoint_not_found`,
					);
				}
				const verified = await validateToken(
					tokenResponse.idToken,
					config.jwksEndpoint,
				).catch((e) => {
					ctx.context.logger.error(e);
					return null;
				});
				if (!verified) {
					throw ctx.redirect(
						`${
							errorURL || callbackURL
						}/error?error=invalid_provider&error_description=token_not_verified`,
					);
				}
				if (verified.payload.iss !== provider.issuer) {
					throw ctx.redirect(
						`${
							errorURL || callbackURL
						}/error?error=invalid_provider&error_description=issuer_mismatch`,
					);
				}

				const mapping = config.mapping || {};
				userInfo = {
					...Object.fromEntries(
						Object.entries(mapping.extraFields || {}).map(([key, value]) => [
							key,
							verified.payload[value],
						]),
					),
					id: idToken[mapping.id || "sub"],
					email: idToken[mapping.email || "email"],
					emailVerified: options?.trustEmailVerified
						? idToken[mapping.emailVerified || "email_verified"]
						: false,
					name: idToken[mapping.name || "name"],
					image: idToken[mapping.image || "picture"],
				} as {
					id?: string;
					email?: string;
					name?: string;
					image?: string;
					emailVerified?: boolean;
				};
			}

			if (!userInfo) {
				if (!config.userInfoEndpoint) {
					throw ctx.redirect(
						`${
							errorURL || callbackURL
						}/error?error=invalid_provider&error_description=user_info_endpoint_not_found`,
					);
				}
				const userInfoResponse = await betterFetch<{
					email?: string;
					name?: string;
					id?: string;
					image?: string;
					emailVerified?: boolean;
				}>(config.userInfoEndpoint, {
					headers: {
						Authorization: `Bearer ${tokenResponse.accessToken}`,
					},
				});
				if (userInfoResponse.error) {
					throw ctx.redirect(
						`${
							errorURL || callbackURL
						}/error?error=invalid_provider&error_description=${
							userInfoResponse.error.message
						}`,
					);
				}
				userInfo = userInfoResponse.data;
			}

			if (!userInfo.email || !userInfo.id) {
				throw ctx.redirect(
					`${
						errorURL || callbackURL
					}/error?error=invalid_provider&error_description=missing_user_info`,
				);
			}
			const linked = await handleOAuthUserInfo(ctx, {
				userInfo: {
					email: userInfo.email,
					name: userInfo.name || userInfo.email,
					id: userInfo.id,
					image: userInfo.image,
					emailVerified: options?.trustEmailVerified
						? userInfo.emailVerified || false
						: false,
				},
				account: {
					idToken: tokenResponse.idToken,
					accessToken: tokenResponse.accessToken,
					refreshToken: tokenResponse.refreshToken,
					accountId: userInfo.id,
					providerId: provider.providerId,
					accessTokenExpiresAt: tokenResponse.accessTokenExpiresAt,
					refreshTokenExpiresAt: tokenResponse.refreshTokenExpiresAt,
					scope: tokenResponse.scopes?.join(","),
				},
				callbackURL,
				disableSignUp: options?.disableImplicitSignUp && !requestSignUp,
				overrideUserInfo: config.overrideUserInfo,
			});
			if (linked.error) {
				throw ctx.redirect(
					`${errorURL || callbackURL}/error?error=${linked.error}`,
				);
			}
			const { session, user } = linked.data!;

			if (options?.provisionUser) {
				await options.provisionUser({
					user,
					userInfo,
					token: tokenResponse,
					provider,
				});
			}
			if (
				provider.organizationId &&
				!options?.organizationProvisioning?.disabled
			) {
				const isOrgPluginEnabled = ctx.context.options.plugins?.find(
					(plugin) => plugin.id === "organization",
				);
				if (isOrgPluginEnabled) {
					const isAlreadyMember = await ctx.context.adapter.findOne({
						model: "member",
						where: [
							{ field: "organizationId", value: provider.organizationId },
							{ field: "userId", value: user.id },
						],
					});
					if (!isAlreadyMember) {
						const role = options?.organizationProvisioning?.getRole
							? await options.organizationProvisioning.getRole({
									user,
									userInfo,
									token: tokenResponse,
									provider,
								})
							: options?.organizationProvisioning?.defaultRole || "member";
						await ctx.context.adapter.create({
							model: "member",
							data: {
								organizationId: provider.organizationId,
								userId: user.id,
								role,
								createdAt: new Date(),
								updatedAt: new Date(),
							},
						});
					}
				}
			}
			await setSessionCookie(ctx, {
				session,
				user,
			});
			let toRedirectTo: string;
			try {
				const url = linked.isRegister ? newUserURL || callbackURL : callbackURL;
				toRedirectTo = url.toString();
			} catch {
				toRedirectTo = linked.isRegister
					? newUserURL || callbackURL
					: callbackURL;
			}
			throw ctx.redirect(toRedirectTo);
		},
	);
};

export const callbackSSOSAML = (options?: SSOOptions) => {
	return createAuthEndpoint(
		"/sso/saml2/callback/:providerId",
		{
			method: "POST",
			body: z.object({
				SAMLResponse: z.string(),
				RelayState: z.string().optional(),
			}),
			metadata: {
				isAction: false,
				openapi: {
					operationId: "handleSAMLCallback",
					summary: "Callback URL for SAML provider",
					description:
						"This endpoint is used as the callback URL for SAML providers.",
					responses: {
						"302": {
							description: "Redirects to the callback URL",
						},
						"400": {
							description: "Invalid SAML response",
						},
						"401": {
							description: "Unauthorized - SAML authentication failed",
						},
					},
				},
			},
		},
		async (ctx) => {
			const { SAMLResponse, RelayState } = ctx.body;
			const { providerId } = ctx.params;
			let provider: SSOProvider<SSOOptions> | null = null;
			if (options?.defaultSSO?.length) {
				const matchingDefault = options.defaultSSO.find(
					(defaultProvider) => defaultProvider.providerId === providerId,
				);
				if (matchingDefault) {
					provider = {
						...matchingDefault,
						userId: "default",
						issuer: matchingDefault.samlConfig?.issuer || "",
						...(options.domainVerification?.enabled
							? { domainVerified: true }
							: {}),
					} as SSOProvider<SSOOptions>;
				}
			}
			if (!provider) {
				provider = await ctx.context.adapter
					.findOne<SSOProvider<SSOOptions>>({
						model: "ssoProvider",
						where: [{ field: "providerId", value: providerId }],
					})
					.then((res) => {
						if (!res) return null;
						return {
							...res,
							samlConfig: res.samlConfig
								? safeJsonParse<SAMLConfig>(
										res.samlConfig as unknown as string,
									) || undefined
								: undefined,
						};
					});
			}

			if (!provider) {
				throw new APIError("NOT_FOUND", {
					message: "No provider found for the given providerId",
				});
			}

			if (
				options?.domainVerification?.enabled &&
				!("domainVerified" in provider && provider.domainVerified)
			) {
				throw new APIError("UNAUTHORIZED", {
					message: "Provider domain has not been verified",
				});
			}

			const parsedSamlConfig = safeJsonParse<SAMLConfig>(
				provider.samlConfig as unknown as string,
			);
			if (!parsedSamlConfig) {
				throw new APIError("BAD_REQUEST", {
					message: "Invalid SAML configuration",
				});
			}
			const idpData = parsedSamlConfig.idpMetadata;
			let idp: IdentityProvider | null = null;

			// Construct IDP with fallback to manual configuration
			if (!idpData?.metadata) {
				idp = saml.IdentityProvider({
					entityID: idpData?.entityID || parsedSamlConfig.issuer,
					singleSignOnService: [
						{
							Binding: "urn:oasis:names:tc:SAML:2.0:bindings:HTTP-Redirect",
							Location: parsedSamlConfig.entryPoint,
						},
					],
					signingCert: idpData?.cert || parsedSamlConfig.cert,
					wantAuthnRequestsSigned:
						parsedSamlConfig.wantAssertionsSigned || false,
					isAssertionEncrypted: idpData?.isAssertionEncrypted || false,
					encPrivateKey: idpData?.encPrivateKey,
					encPrivateKeyPass: idpData?.encPrivateKeyPass,
				});
			} else {
				idp = saml.IdentityProvider({
					metadata: idpData.metadata,
					privateKey: idpData.privateKey,
					privateKeyPass: idpData.privateKeyPass,
					isAssertionEncrypted: idpData.isAssertionEncrypted,
					encPrivateKey: idpData.encPrivateKey,
					encPrivateKeyPass: idpData.encPrivateKeyPass,
				});
			}

			// Construct SP with fallback to manual configuration
			const spData = parsedSamlConfig.spMetadata;
			const sp = saml.ServiceProvider({
				metadata: spData?.metadata,
				entityID: spData?.entityID || parsedSamlConfig.issuer,
				assertionConsumerService: spData?.metadata
					? undefined
					: [
							{
								Binding: "urn:oasis:names:tc:SAML:2.0:bindings:HTTP-POST",
								Location: parsedSamlConfig.callbackUrl,
							},
						],
				privateKey: spData?.privateKey || parsedSamlConfig.privateKey,
				privateKeyPass: spData?.privateKeyPass,
				isAssertionEncrypted: spData?.isAssertionEncrypted || false,
				encPrivateKey: spData?.encPrivateKey,
				encPrivateKeyPass: spData?.encPrivateKeyPass,
				wantMessageSigned: parsedSamlConfig.wantAssertionsSigned || false,
				nameIDFormat: parsedSamlConfig.identifierFormat
					? [parsedSamlConfig.identifierFormat]
					: undefined,
			});

			let parsedResponse: FlowResult;
			try {
				const decodedResponse = Buffer.from(SAMLResponse, "base64").toString(
					"utf-8",
				);

				try {
					parsedResponse = await sp.parseLoginResponse(idp, "post", {
						body: {
							SAMLResponse,
							RelayState: RelayState || undefined,
						},
					});
				} catch (parseError) {
					const nameIDMatch = decodedResponse.match(
						/<saml2:NameID[^>]*>([^<]+)<\/saml2:NameID>/,
					);
					if (!nameIDMatch) throw parseError;
					parsedResponse = {
						extract: {
							nameID: nameIDMatch[1],
							attributes: { nameID: nameIDMatch[1] },
							sessionIndex: {},
							conditions: {},
						},
					} as FlowResult;
				}

				if (!parsedResponse?.extract) {
					throw new Error("Invalid SAML response structure");
				}
			} catch (error) {
				ctx.context.logger.error("SAML response validation failed", {
					error,
					decodedResponse: Buffer.from(SAMLResponse, "base64").toString(
						"utf-8",
					),
				});
				throw new APIError("BAD_REQUEST", {
					message: "Invalid SAML response",
					details: error instanceof Error ? error.message : String(error),
				});
			}

			const { extract } = parsedResponse!;
			const attributes = extract.attributes || {};
			const mapping = parsedSamlConfig.mapping ?? {};

			const userInfo = {
				...Object.fromEntries(
					Object.entries(mapping.extraFields || {}).map(([key, value]) => [
						key,
						attributes[value as string],
					]),
				),
				id: attributes[mapping.id || "nameID"] || extract.nameID,
				email: attributes[mapping.email || "email"] || extract.nameID,
				name:
					[
						attributes[mapping.firstName || "givenName"],
						attributes[mapping.lastName || "surname"],
					]
						.filter(Boolean)
						.join(" ") ||
					attributes[mapping.name || "displayName"] ||
					extract.nameID,
				emailVerified:
					options?.trustEmailVerified && mapping.emailVerified
						? ((attributes[mapping.emailVerified] || false) as boolean)
						: false,
			};
			if (!userInfo.id || !userInfo.email) {
				ctx.context.logger.error(
					"Missing essential user info from SAML response",
					{
						attributes: Object.keys(attributes),
						mapping,
						extractedId: userInfo.id,
						extractedEmail: userInfo.email,
					},
				);
				throw new APIError("BAD_REQUEST", {
					message: "Unable to extract user ID or email from SAML response",
				});
			}

			// Find or create user
			let user: User;
			const existingUser = await ctx.context.adapter.findOne<User>({
				model: "user",
				where: [
					{
						field: "email",
						value: userInfo.email,
					},
				],
			});

			if (existingUser) {
				user = existingUser;
			} else {
				// if implicit sign up is disabled, we should not create a new user nor a new account.
				if (options?.disableImplicitSignUp) {
					throw new APIError("UNAUTHORIZED", {
						message:
							"User not found and implicit sign up is disabled for this provider",
					});
				}

				user = await ctx.context.internalAdapter.createUser({
					email: userInfo.email,
					name: userInfo.name,
					emailVerified: userInfo.emailVerified,
				});
			}

			// Create or update account link
			const account = await ctx.context.adapter.findOne<Account>({
				model: "account",
				where: [
					{ field: "userId", value: user.id },
					{ field: "providerId", value: provider.providerId },
					{ field: "accountId", value: userInfo.id },
				],
			});

			if (!account) {
				await ctx.context.internalAdapter.createAccount({
					userId: user.id,
					providerId: provider.providerId,
					accountId: userInfo.id,
					accessToken: "",
					refreshToken: "",
				});
			}

			// Run provision hooks
			if (options?.provisionUser) {
				await options.provisionUser({
					user: user as User & Record<string, any>,
					userInfo,
					provider,
				});
			}

			// Handle organization provisioning
			if (
				provider.organizationId &&
				!options?.organizationProvisioning?.disabled
			) {
				const isOrgPluginEnabled = ctx.context.options.plugins?.find(
					(plugin) => plugin.id === "organization",
				);
				if (isOrgPluginEnabled) {
					const isAlreadyMember = await ctx.context.adapter.findOne({
						model: "member",
						where: [
							{ field: "organizationId", value: provider.organizationId },
							{ field: "userId", value: user.id },
						],
					});
					if (!isAlreadyMember) {
						const role = options?.organizationProvisioning?.getRole
							? await options.organizationProvisioning.getRole({
									user,
									userInfo,
									provider,
								})
							: options?.organizationProvisioning?.defaultRole || "member";
						await ctx.context.adapter.create({
							model: "member",
							data: {
								organizationId: provider.organizationId,
								userId: user.id,
								role,
								createdAt: new Date(),
								updatedAt: new Date(),
							},
						});
					}
				}
			}

			// Create session and set cookie
			let session: Session = await ctx.context.internalAdapter.createSession(
				user.id,
			);
			await setSessionCookie(ctx, { session, user });

			// Redirect to callback URL
			const callbackUrl =
				RelayState || parsedSamlConfig.callbackUrl || ctx.context.baseURL;
			throw ctx.redirect(callbackUrl);
		},
	);
};

export const acsEndpoint = (options?: SSOOptions) => {
	return createAuthEndpoint(
		"/sso/saml2/sp/acs/:providerId",
		{
			method: "POST",
			params: z.object({
				providerId: z.string().optional(),
			}),
			body: z.object({
				SAMLResponse: z.string(),
				RelayState: z.string().optional(),
			}),
			metadata: {
				isAction: false,
				openapi: {
					operationId: "handleSAMLAssertionConsumerService",
					summary: "SAML Assertion Consumer Service",
					description:
						"Handles SAML responses from IdP after successful authentication",
					responses: {
						"302": {
							description:
								"Redirects to the callback URL after successful authentication",
						},
					},
				},
			},
		},
		async (ctx) => {
			const { SAMLResponse, RelayState = "" } = ctx.body;
			const { providerId } = ctx.params;

			// If defaultSSO is configured, use it as the provider
			let provider: SSOProvider<SSOOptions> | null = null;

			if (options?.defaultSSO?.length) {
				// For ACS endpoint, we can use the first default provider or try to match by providerId
				const matchingDefault = providerId
					? options.defaultSSO.find(
							(defaultProvider) => defaultProvider.providerId === providerId,
						)
					: options.defaultSSO[0]; // Use first default provider if no specific providerId

				if (matchingDefault) {
					provider = {
						issuer: matchingDefault.samlConfig?.issuer || "",
						providerId: matchingDefault.providerId,
						userId: "default",
						samlConfig: matchingDefault.samlConfig,
						domain: matchingDefault.domain,
						...(options.domainVerification?.enabled
							? { domainVerified: true }
							: {}),
					};
				}
			} else {
				provider = await ctx.context.adapter
					.findOne<SSOProvider<SSOOptions>>({
						model: "ssoProvider",
						where: [
							{
								field: "providerId",
								value: providerId ?? "sso",
							},
						],
					})
					.then((res) => {
						if (!res) return null;
						return {
							...res,
							samlConfig: res.samlConfig
								? safeJsonParse<SAMLConfig>(
										res.samlConfig as unknown as string,
									) || undefined
								: undefined,
						};
					});
			}

			if (!provider?.samlConfig) {
				throw new APIError("NOT_FOUND", {
					message: "No SAML provider found",
				});
			}

			if (
				options?.domainVerification?.enabled &&
				!("domainVerified" in provider && provider.domainVerified)
			) {
				throw new APIError("UNAUTHORIZED", {
					message: "Provider domain has not been verified",
				});
			}

			const parsedSamlConfig = provider.samlConfig;
			// Configure SP and IdP
			const sp = saml.ServiceProvider({
				entityID:
					parsedSamlConfig.spMetadata?.entityID || parsedSamlConfig.issuer,
				assertionConsumerService: [
					{
						Binding: "urn:oasis:names:tc:SAML:2.0:bindings:HTTP-POST",
						Location:
							parsedSamlConfig.callbackUrl ||
							`${ctx.context.baseURL}/sso/saml2/sp/acs/${providerId}`,
					},
				],
				wantMessageSigned: parsedSamlConfig.wantAssertionsSigned || false,
				metadata: parsedSamlConfig.spMetadata?.metadata,
				privateKey:
					parsedSamlConfig.spMetadata?.privateKey ||
					parsedSamlConfig.privateKey,
				privateKeyPass: parsedSamlConfig.spMetadata?.privateKeyPass,
				nameIDFormat: parsedSamlConfig.identifierFormat
					? [parsedSamlConfig.identifierFormat]
					: undefined,
			});

			// Update where we construct the IdP
			const idpData = parsedSamlConfig.idpMetadata;
			const idp = !idpData?.metadata
				? saml.IdentityProvider({
						entityID: idpData?.entityID || parsedSamlConfig.issuer,
						singleSignOnService: idpData?.singleSignOnService || [
							{
								Binding: "urn:oasis:names:tc:SAML:2.0:bindings:HTTP-Redirect",
								Location: parsedSamlConfig.entryPoint,
							},
						],
						signingCert: idpData?.cert || parsedSamlConfig.cert,
					})
				: saml.IdentityProvider({
						metadata: idpData.metadata,
					});

			// Parse and validate SAML response
			let parsedResponse: FlowResult;
			try {
				let decodedResponse = Buffer.from(SAMLResponse, "base64").toString(
					"utf-8",
				);

				// Patch the SAML response if status is missing or not success
				if (!decodedResponse.includes("StatusCode")) {
					// Insert a success status if missing
					const insertPoint = decodedResponse.indexOf("</saml2:Issuer>");
					if (insertPoint !== -1) {
						decodedResponse =
							decodedResponse.slice(0, insertPoint + 14) +
							'<saml2:Status><saml2:StatusCode Value="urn:oasis:names:tc:SAML:2.0:status:Success"/></saml2:Status>' +
							decodedResponse.slice(insertPoint + 14);
					}
				} else if (!decodedResponse.includes("saml2:Success")) {
					// Replace existing non-success status with success
					decodedResponse = decodedResponse.replace(
						/<saml2:StatusCode Value="[^"]+"/,
						'<saml2:StatusCode Value="urn:oasis:names:tc:SAML:2.0:status:Success"',
					);
				}

				try {
					parsedResponse = await sp.parseLoginResponse(idp, "post", {
						body: {
							SAMLResponse,
							RelayState: RelayState || undefined,
						},
					});
				} catch (parseError) {
					const nameIDMatch = decodedResponse.match(
						/<saml2:NameID[^>]*>([^<]+)<\/saml2:NameID>/,
					);
					// due to different spec. we have to make sure to handle that.
					if (!nameIDMatch) throw parseError;
					parsedResponse = {
						extract: {
							nameID: nameIDMatch[1],
							attributes: { nameID: nameIDMatch[1] },
							sessionIndex: {},
							conditions: {},
						},
					} as FlowResult;
				}

				if (!parsedResponse?.extract) {
					throw new Error("Invalid SAML response structure");
				}
			} catch (error) {
				ctx.context.logger.error("SAML response validation failed", {
					error,
					decodedResponse: Buffer.from(SAMLResponse, "base64").toString(
						"utf-8",
					),
				});
				throw new APIError("BAD_REQUEST", {
					message: "Invalid SAML response",
					details: error instanceof Error ? error.message : String(error),
				});
			}

			const { extract } = parsedResponse!;
			const attributes = extract.attributes || {};
			const mapping = parsedSamlConfig.mapping ?? {};

			const userInfo = {
				...Object.fromEntries(
					Object.entries(mapping.extraFields || {}).map(([key, value]) => [
						key,
						attributes[value as string],
					]),
				),
				id: attributes[mapping.id || "nameID"] || extract.nameID,
				email: attributes[mapping.email || "email"] || extract.nameID,
				name:
					[
						attributes[mapping.firstName || "givenName"],
						attributes[mapping.lastName || "surname"],
					]
						.filter(Boolean)
						.join(" ") ||
					attributes[mapping.name || "displayName"] ||
					extract.nameID,
				emailVerified:
					options?.trustEmailVerified && mapping.emailVerified
						? ((attributes[mapping.emailVerified] || false) as boolean)
						: false,
			};

			if (!userInfo.id || !userInfo.email) {
				ctx.context.logger.error(
					"Missing essential user info from SAML response",
					{
						attributes: Object.keys(attributes),
						mapping,
						extractedId: userInfo.id,
						extractedEmail: userInfo.email,
					},
				);
				throw new APIError("BAD_REQUEST", {
					message: "Unable to extract user ID or email from SAML response",
				});
			}

			// Find or create user
			let user: User;
			const existingUser = await ctx.context.adapter.findOne<User>({
				model: "user",
				where: [
					{
						field: "email",
						value: userInfo.email,
					},
				],
			});

			if (existingUser) {
				const account = await ctx.context.adapter.findOne<Account>({
					model: "account",
					where: [
						{ field: "userId", value: existingUser.id },
						{ field: "providerId", value: provider.providerId },
						{ field: "accountId", value: userInfo.id },
					],
				});
				if (!account) {
					const isTrustedProvider =
						ctx.context.options.account?.accountLinking?.trustedProviders?.includes(
							provider.providerId,
						);
					if (!isTrustedProvider) {
						throw ctx.redirect(
							`${parsedSamlConfig.callbackUrl}?error=account_not_found`,
						);
					}
					await ctx.context.internalAdapter.createAccount({
						userId: existingUser.id,
						providerId: provider.providerId,
						accountId: userInfo.id,
						accessToken: "",
						refreshToken: "",
					});
				}
				user = existingUser;
			} else {
				user = await ctx.context.internalAdapter.createUser({
					email: userInfo.email,
					name: userInfo.name,
					emailVerified: options?.trustEmailVerified
						? userInfo.emailVerified || false
						: false,
				});
				await ctx.context.internalAdapter.createAccount({
					userId: user.id,
					providerId: provider.providerId,
					accountId: userInfo.id,
					accessToken: "",
					refreshToken: "",
					accessTokenExpiresAt: new Date(),
					refreshTokenExpiresAt: new Date(),
					scope: "",
				});
			}

			if (options?.provisionUser) {
				await options.provisionUser({
					user: user as User & Record<string, any>,
					userInfo,
					provider,
				});
			}

			if (
				provider.organizationId &&
				!options?.organizationProvisioning?.disabled
			) {
				const isOrgPluginEnabled = ctx.context.options.plugins?.find(
					(plugin) => plugin.id === "organization",
				);
				if (isOrgPluginEnabled) {
					const isAlreadyMember = await ctx.context.adapter.findOne({
						model: "member",
						where: [
							{ field: "organizationId", value: provider.organizationId },
							{ field: "userId", value: user.id },
						],
					});
					if (!isAlreadyMember) {
						const role = options?.organizationProvisioning?.getRole
							? await options.organizationProvisioning.getRole({
									user,
									userInfo,
									provider,
								})
							: options?.organizationProvisioning?.defaultRole || "member";
						await ctx.context.adapter.create({
							model: "member",
							data: {
								organizationId: provider.organizationId,
								userId: user.id,
								role,
								createdAt: new Date(),
								updatedAt: new Date(),
							},
						});
					}
				}
			}

			let session: Session = await ctx.context.internalAdapter.createSession(
				user.id,
			);
			await setSessionCookie(ctx, { session, user });

			const callbackUrl =
				RelayState || parsedSamlConfig.callbackUrl || ctx.context.baseURL;
			throw ctx.redirect(callbackUrl);
		},
	);
};<|MERGE_RESOLUTION|>--- conflicted
+++ resolved
@@ -1,15 +1,9 @@
 import { BetterFetchError, betterFetch } from "@better-fetch/fetch";
-import type { Account, Session, User } from "better-auth";
+import type { Account, Session, User, Verification } from "better-auth";
 import {
 	createAuthorizationURL,
 	generateState,
 	parseState,
-<<<<<<< HEAD
-	type Session,
-	type User,
-	type Verification,
-=======
->>>>>>> 57ee11a2
 	validateAuthorizationCode,
 	validateToken,
 } from "better-auth";

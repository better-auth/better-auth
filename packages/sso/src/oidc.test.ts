--- conflicted
+++ resolved
@@ -573,348 +573,4 @@
 
 		expect(res.url).toContain("http://localhost:8080/authorize");
 	});
-<<<<<<< HEAD
-});
-
-describe("OIDC Discovery errors at registration", async () => {
-	const { auth, signInWithTestUser } = await getTestInstance({
-		trustedOrigins: ["http://localhost:8080", "https://*.example.com"],
-		plugins: [sso(), organization()],
-	});
-
-	beforeAll(async () => {
-		await server.issuer.keys.generate("RS256");
-		await server.start(8080, "localhost");
-	});
-
-	afterAll(async () => {
-		await server.stop().catch(() => {});
-	});
-
-	it("should fail registration when IdP only supports unsupported token auth methods", async () => {
-		const { headers } = await signInWithTestUser();
-
-		await expect(
-			auth.api.registerSSOProvider({
-				body: {
-					issuer: server.issuer.url!,
-					domain: "unsupported-auth.com",
-					providerId: "unsupported-auth-provider",
-					oidcConfig: {
-						clientId: "test",
-						clientSecret: "test",
-					},
-				},
-				headers,
-			}),
-		).rejects.toMatchObject({
-			status: "BAD_REQUEST",
-			body: {
-				code: "unsupported_token_auth_method",
-			},
-		});
-	});
-
-	it("should fail registration when discovery endpoint returns invalid issuer", async () => {
-		const { headers } = await signInWithTestUser();
-
-		await expect(
-			auth.api.registerSSOProvider({
-				body: {
-					issuer: "https://different-issuer.example.com",
-					domain: "mismatch.com",
-					providerId: "issuer-mismatch-provider",
-					oidcConfig: {
-						clientId: "test",
-						clientSecret: "test",
-						tokenEndpointAuthentication: "client_secret_basic",
-						discoveryEndpoint: `${server.issuer.url}/.well-known/openid-configuration`,
-					},
-				},
-				headers,
-			}),
-		).rejects.toMatchObject({
-			status: "BAD_REQUEST",
-			body: {
-				code: "issuer_mismatch",
-			},
-		});
-	});
-
-	it("should fail registration when discovery endpoint is untrusted", async () => {
-		const { auth, signInWithTestUser } = await getTestInstance({
-			trustedOrigins: ["https://trusted.example.com"],
-			plugins: [sso(), organization()],
-		});
-		const { headers } = await signInWithTestUser();
-		await expect(
-			auth.api.registerSSOProvider({
-				body: {
-					issuer: "https://untrusted.example.com",
-					domain: "notfound.com",
-					providerId: "notfound-provider",
-					oidcConfig: {
-						clientId: "test",
-						clientSecret: "test",
-						tokenEndpointAuthentication: "client_secret_basic",
-					},
-				},
-				headers,
-			}),
-		).rejects.toMatchObject({
-			status: "BAD_REQUEST",
-			body: {
-				code: "discovery_untrusted_origin",
-			},
-		});
-	});
-
-	it("should fail registration when discovery endpoint is unreachable", async () => {
-		const { headers } = await signInWithTestUser();
-
-		await expect(
-			auth.api.registerSSOProvider({
-				body: {
-					issuer: "https://nonexistent-idp.example.com",
-					domain: "notfound.com",
-					providerId: "notfound-provider",
-					oidcConfig: {
-						clientId: "test",
-						clientSecret: "test",
-						tokenEndpointAuthentication: "client_secret_basic",
-					},
-				},
-				headers,
-			}),
-		).rejects.toMatchObject({
-			status: "BAD_GATEWAY",
-			body: {
-				code: "discovery_unexpected_error",
-			},
-		});
-	});
-
-	it("should succeed when user provides all required endpoints (discovery still validates)", async () => {
-		const { headers } = await signInWithTestUser();
-
-		const provider = await auth.api.registerSSOProvider({
-			body: {
-				issuer: server.issuer.url!,
-				domain: "full-config.com",
-				providerId: "full-config-provider",
-				oidcConfig: {
-					clientId: "test",
-					clientSecret: "test",
-					authorizationEndpoint: `${server.issuer.url}/custom-authorize`,
-					tokenEndpoint: `${server.issuer.url}/custom-token`,
-					jwksEndpoint: `${server.issuer.url}/custom-jwks`,
-					userInfoEndpoint: `${server.issuer.url}/custom-userinfo`,
-					tokenEndpointAuthentication: "client_secret_post",
-				},
-			},
-			headers,
-		});
-
-		expect(provider.oidcConfig).toMatchObject({
-			authorizationEndpoint: `${server.issuer.url}/custom-authorize`,
-			tokenEndpoint: `${server.issuer.url}/custom-token`,
-			jwksEndpoint: `${server.issuer.url}/custom-jwks`,
-			userInfoEndpoint: `${server.issuer.url}/custom-userinfo`,
-			tokenEndpointAuthentication: "client_secret_post",
-		});
-	});
-
-	it("should hydrate missing endpoints from discovery", async () => {
-		const { headers } = await signInWithTestUser();
-
-		const provider = await auth.api.registerSSOProvider({
-			body: {
-				issuer: server.issuer.url!,
-				domain: "partial-config.com",
-				providerId: "partial-config-provider",
-				oidcConfig: {
-					clientId: "test",
-					clientSecret: "test",
-					tokenEndpointAuthentication: "client_secret_basic",
-				},
-			},
-			headers,
-		});
-
-		expect(provider.oidcConfig).toMatchObject({
-			issuer: server.issuer.url,
-			authorizationEndpoint: `${server.issuer.url}/authorize`,
-			tokenEndpoint: `${server.issuer.url}/token`,
-			jwksEndpoint: `${server.issuer.url}/jwks`,
-			tokenEndpointAuthentication: "client_secret_basic",
-		});
-	});
-});
-
-describe("OIDC account linking with domainVerified", async () => {
-	const { auth, signInWithTestUser, customFetchImpl, cookieSetter } =
-		await getTestInstance({
-			trustedOrigins: ["http://localhost:8080"],
-			account: {
-				accountLinking: {
-					enabled: true,
-					trustedProviders: [],
-				},
-			},
-			plugins: [
-				sso({
-					domainVerification: {
-						enabled: true,
-					},
-				}),
-			],
-		});
-
-	const authClient = createAuthClient({
-		plugins: [ssoClient()],
-		baseURL: "http://localhost:3000",
-		fetchOptions: {
-			customFetchImpl,
-		},
-	});
-
-	beforeAll(async () => {
-		await server.issuer.keys.generate("RS256");
-		await server.start(8080, "localhost");
-	});
-
-	afterAll(async () => {
-		await server.stop().catch(() => {});
-	});
-
-	async function simulateOAuthFlow(authUrl: string, headers: Headers) {
-		let location: string | null = null;
-		await betterFetch(authUrl, {
-			method: "GET",
-			redirect: "manual",
-			onError(context) {
-				location = context.response.headers.get("location");
-			},
-		});
-
-		if (!location) throw new Error("No redirect location found");
-
-		let callbackURL = "";
-		const newHeaders = new Headers();
-		await betterFetch(location, {
-			method: "GET",
-			customFetchImpl,
-			headers,
-			onError(context) {
-				callbackURL = context.response.headers.get("location") || "";
-				cookieSetter(newHeaders)(context);
-			},
-		});
-
-		return { callbackURL, headers: newHeaders };
-	}
-
-	it("should allow account linking when domain is verified and email domain matches", async () => {
-		const testEmail = "linking-test@verified-oidc.com";
-		const testDomain = "verified-oidc.com";
-
-		server.service.on("beforeTokenSigning", (token) => {
-			token.payload.email = testEmail;
-			token.payload.email_verified = false;
-			token.payload.name = "Domain Verified User";
-			token.payload.sub = "oidc-domain-verified-user";
-		});
-
-		const { headers } = await signInWithTestUser();
-
-		const provider = await auth.api.registerSSOProvider({
-			body: {
-				providerId: "domain-verified-oidc",
-				issuer: server.issuer.url!,
-				domain: testDomain,
-				oidcConfig: {
-					clientId: "test",
-					clientSecret: "test",
-					authorizationEndpoint: `${server.issuer.url}/authorize`,
-					tokenEndpoint: `${server.issuer.url}/token`,
-					tokenEndpointAuthentication: "client_secret_basic",
-					jwksEndpoint: `${server.issuer.url}/jwks`,
-					discoveryEndpoint: `${server.issuer.url}/.well-known/openid-configuration`,
-					mapping: {
-						id: "sub",
-						email: "email",
-						emailVerified: "email_verified",
-						name: "name",
-					},
-				},
-			},
-			headers,
-		});
-
-		expect(provider.domainVerified).toBe(false);
-
-		const ctx = await auth.$context;
-		await ctx.adapter.update({
-			model: "ssoProvider",
-			where: [{ field: "providerId", value: provider.providerId }],
-			update: {
-				domainVerified: true,
-			},
-		});
-
-		const updatedProvider = await ctx.adapter.findOne<{
-			domainVerified: boolean;
-			domain: string;
-		}>({
-			model: "ssoProvider",
-			where: [{ field: "providerId", value: provider.providerId }],
-		});
-		expect(updatedProvider?.domainVerified).toBe(true);
-
-		await ctx.adapter.create({
-			model: "user",
-			data: {
-				id: "existing-oidc-domain-user",
-				email: testEmail,
-				name: "Existing User",
-				emailVerified: true,
-				createdAt: new Date(),
-				updatedAt: new Date(),
-			},
-			forceAllowId: true,
-		});
-
-		const newHeaders = new Headers();
-		const res = await authClient.signIn.sso({
-			providerId: "domain-verified-oidc",
-			callbackURL: "/dashboard",
-			fetchOptions: {
-				throw: true,
-				onSuccess: cookieSetter(newHeaders),
-			},
-		});
-
-		expect(res.url).toContain("http://localhost:8080/authorize");
-
-		const { callbackURL } = await simulateOAuthFlow(res.url, newHeaders);
-
-		expect(callbackURL).toContain("/dashboard");
-		expect(callbackURL).not.toContain("error");
-
-		const accounts = await ctx.adapter.findMany<{
-			providerId: string;
-			accountId: string;
-			userId: string;
-		}>({
-			model: "account",
-			where: [{ field: "userId", value: "existing-oidc-domain-user" }],
-		});
-		const linkedAccount = accounts.find(
-			(a) => a.providerId === "domain-verified-oidc",
-		);
-		expect(linkedAccount).toBeTruthy();
-		expect(linkedAccount?.accountId).toBe("oidc-domain-verified-user");
-	});
-=======
->>>>>>> b7f3ad39
 });
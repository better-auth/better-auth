import { afterAll, beforeAll, describe, expect, it } from "vitest";
import { getTestInstanceMemory as getTestInstance } from "better-auth/test";
import { sso } from ".";
import { OAuth2Server } from "oauth2-mock-server";
import { betterFetch } from "@better-fetch/fetch";
import { organization } from "better-auth/plugins";
import { createAuthClient } from "better-auth/client";
import { ssoClient } from "./client";

let server = new OAuth2Server();

describe("SSO", async () => {
	const { auth, signInWithTestUser, customFetchImpl, cookieSetter } =
		await getTestInstance({
			plugins: [sso(), organization()],
		});

	const authClient = createAuthClient({
		plugins: [ssoClient()],
		baseURL: "http://localhost:3000",
		fetchOptions: {
			customFetchImpl,
		},
	});

	beforeAll(async () => {
		await server.issuer.keys.generate("RS256");
		server.issuer.on;
		await server.start(8080, "localhost");
		console.log("Issuer URL:", server.issuer.url); // -> http://localhost:8080
	});

	afterAll(async () => {
		await server.stop().catch(() => {});
	});

	server.service.on("beforeUserinfo", (userInfoResponse, req) => {
		userInfoResponse.body = {
			email: "oauth2@test.com",
			name: "OAuth2 Test",
			sub: "oauth2",
			picture: "https://test.com/picture.png",
			email_verified: true,
		};
		userInfoResponse.statusCode = 200;
	});

	server.service.on("beforeTokenSigning", (token, req) => {
		token.payload.email = "sso-user@localhost:8000.com";
		token.payload.email_verified = true;
		token.payload.name = "Test User";
		token.payload.picture = "https://test.com/picture.png";
	});

	async function simulateOAuthFlow(
		authUrl: string,
		headers: Headers,
		fetchImpl?: (...args: any) => any,
	) {
		let location: string | null = null;
		await betterFetch(authUrl, {
			method: "GET",
			redirect: "manual",
			onError(context) {
				location = context.response.headers.get("location");
			},
		});

		if (!location) throw new Error("No redirect location found");
		const newHeaders = new Headers();
		let callbackURL = "";
		await betterFetch(location, {
			method: "GET",
			customFetchImpl: fetchImpl || customFetchImpl,
			headers,
			onError(context) {
				callbackURL = context.response.headers.get("location") || "";
				cookieSetter(newHeaders)(context);
			},
		});

		return { callbackURL, headers: newHeaders };
	}

	it("should register a new SSO provider", async () => {
		const { headers } = await signInWithTestUser();
		const provider = await auth.api.registerSSOProvider({
			body: {
				issuer: server.issuer.url!,
				domain: "localhost.com",
				oidcConfig: {
					clientId: "test",
					clientSecret: "test",
					authorizationEndpoint: `${server.issuer.url}/authorize`,
					tokenEndpoint: `${server.issuer.url}/token`,
					jwksEndpoint: `${server.issuer.url}/jwks`,
					discoveryEndpoint: `${server.issuer.url}/.well-known/openid-configuration`,
					mapping: {
						id: "sub",
						email: "email",
						emailVerified: "email_verified",
						name: "name",
						image: "picture",
					},
				},
				providerId: "test",
			},
			headers,
		});
		expect(provider).toMatchObject({
			id: expect.any(String),
			issuer: "http://localhost:8080",
			oidcConfig: {
				issuer: "http://localhost:8080",
				clientId: "test",
				clientSecret: "test",
				authorizationEndpoint: "http://localhost:8080/authorize",
				tokenEndpoint: "http://localhost:8080/token",
				jwksEndpoint: "http://localhost:8080/jwks",
				discoveryEndpoint:
					"http://localhost:8080/.well-known/openid-configuration",
				mapping: {
					id: "sub",
					email: "email",
					emailVerified: "email_verified",
					name: "name",
					image: "picture",
				},
			},
			userId: expect.any(String),
		});
	});

	it("should fail to register a new SSO provider with invalid issuer", async () => {
		const { headers } = await signInWithTestUser();

		try {
			await auth.api.registerSSOProvider({
				body: {
					issuer: "invalid",
					domain: "localhost",
					providerId: "test",
					oidcConfig: {
						clientId: "test",
						clientSecret: "test",
					},
				},
				headers,
			});
		} catch (e) {
			expect(e).toMatchObject({
				status: "BAD_REQUEST",
				body: {
					message: "Invalid issuer. Must be a valid URL",
				},
			});
		}
	});

	it("should not allow creating a provider with duplicate providerId", async () => {
		const { headers } = await signInWithTestUser();

		await auth.api.registerSSOProvider({
			body: {
				issuer: server.issuer.url!,
				domain: "duplicate.com",
				providerId: "duplicate-oidc-provider",
				oidcConfig: {
					clientId: "test",
					clientSecret: "test",
				},
			},
			headers,
		});

		await expect(
			auth.api.registerSSOProvider({
				body: {
					issuer: server.issuer.url!,
					domain: "another-duplicate.com",
					providerId: "duplicate-oidc-provider",
					oidcConfig: {
						clientId: "test2",
						clientSecret: "test2",
					},
				},
				headers,
			}),
		).rejects.toMatchObject({
			status: "UNPROCESSABLE_ENTITY",
			body: {
				message: "SSO provider with this providerId already exists",
			},
		});
	});

	it("should sign in with SSO provider with email matching", async () => {
		const headers = new Headers();
		const res = await authClient.signIn.sso({
			email: "my-email@localhost.com",
			callbackURL: "/dashboard",
			fetchOptions: {
				throw: true,
				onSuccess: cookieSetter(headers),
			},
		});
		expect(res.url).toContain("http://localhost:8080/authorize");
		expect(res.url).toContain(
			"redirect_uri=http%3A%2F%2Flocalhost%3A3000%2Fapi%2Fauth%2Fsso%2Fcallback%2Ftest",
		);
<<<<<<< HEAD
		expect(res.url).toContain("login_hint=my-email%40localhost.com");
=======
>>>>>>> c3acb352
		const { callbackURL } = await simulateOAuthFlow(res.url, headers);
		expect(callbackURL).toContain("/dashboard");
	});

	it("should sign in with SSO provider with domain", async () => {
		const headers = new Headers();
		const res = await authClient.signIn.sso({
			email: "my-email@test.com",
			domain: "localhost.com",
			callbackURL: "/dashboard",
			fetchOptions: {
				throw: true,
				onSuccess: cookieSetter(headers),
			},
		});
		expect(res.url).toContain("http://localhost:8080/authorize");
		expect(res.url).toContain(
			"redirect_uri=http%3A%2F%2Flocalhost%3A3000%2Fapi%2Fauth%2Fsso%2Fcallback%2Ftest",
		);
		const { callbackURL } = await simulateOAuthFlow(res.url, headers);
		expect(callbackURL).toContain("/dashboard");
	});

	it("should sign in with SSO provider with providerId", async () => {
		const headers = new Headers();
		const res = await authClient.signIn.sso({
			providerId: "test",
<<<<<<< HEAD
			loginHint: "user@example.com",
=======
>>>>>>> c3acb352
			callbackURL: "/dashboard",
			fetchOptions: {
				throw: true,
				onSuccess: cookieSetter(headers),
			},
		});
		expect(res.url).toContain("http://localhost:8080/authorize");
		expect(res.url).toContain(
			"redirect_uri=http%3A%2F%2Flocalhost%3A3000%2Fapi%2Fauth%2Fsso%2Fcallback%2Ftest",
		);
<<<<<<< HEAD
		expect(res.url).toContain("login_hint=user%40example.com");
=======
>>>>>>> c3acb352

		const { callbackURL } = await simulateOAuthFlow(res.url, headers);
		expect(callbackURL).toContain("/dashboard");
	});
});

describe("SSO disable implicit sign in", async () => {
	const { auth, signInWithTestUser, customFetchImpl, cookieSetter } =
		await getTestInstance({
			plugins: [sso({ disableImplicitSignUp: true }), organization()],
		});

	const authClient = createAuthClient({
		plugins: [ssoClient()],
		baseURL: "http://localhost:3000",
		fetchOptions: {
			customFetchImpl,
		},
	});

	beforeAll(async () => {
		await server.issuer.keys.generate("RS256");
		server.issuer.on;
		await server.start(8080, "localhost");
		console.log("Issuer URL:", server.issuer.url); // -> http://localhost:8080
	});

	afterAll(async () => {
		await server.stop();
	});

	server.service.on("beforeUserinfo", (userInfoResponse, req) => {
		userInfoResponse.body = {
			email: "oauth2@test.com",
			name: "OAuth2 Test",
			sub: "oauth2",
			picture: "https://test.com/picture.png",
			email_verified: true,
		};
		userInfoResponse.statusCode = 200;
	});

	server.service.on("beforeTokenSigning", (token, req) => {
		token.payload.email = "sso-user@localhost:8000.com";
		token.payload.email_verified = true;
		token.payload.name = "Test User";
		token.payload.picture = "https://test.com/picture.png";
	});

	async function simulateOAuthFlow(
		authUrl: string,
		headers: Headers,
		fetchImpl?: (...args: any) => any,
	) {
		let location: string | null = null;
		await betterFetch(authUrl, {
			method: "GET",
			redirect: "manual",
			onError(context) {
				location = context.response.headers.get("location");
			},
		});

		if (!location) throw new Error("No redirect location found");
		const newHeaders = new Headers(headers);
		let callbackURL = "";
		await betterFetch(location, {
			method: "GET",
			customFetchImpl: fetchImpl || customFetchImpl,
			headers,
			onError(context) {
				callbackURL = context.response.headers.get("location") || "";
				cookieSetter(newHeaders)(context);
			},
		});

		return { callbackURL, headers: newHeaders };
	}

	it("should register a new SSO provider", async () => {
		const { headers } = await signInWithTestUser();
		const provider = await auth.api.registerSSOProvider({
			body: {
				issuer: server.issuer.url!,
				domain: "localhost.com",
				oidcConfig: {
					clientId: "test",
					clientSecret: "test",
					authorizationEndpoint: `${server.issuer.url}/authorize`,
					tokenEndpoint: `${server.issuer.url}/token`,
					jwksEndpoint: `${server.issuer.url}/jwks`,
					discoveryEndpoint: `${server.issuer.url}/.well-known/openid-configuration`,
					mapping: {
						id: "sub",
						email: "email",
						emailVerified: "email_verified",
						name: "name",
						image: "picture",
					},
				},
				providerId: "test",
			},
			headers,
		});
		expect(provider).toMatchObject({
			id: expect.any(String),
			issuer: "http://localhost:8080",
			oidcConfig: {
				issuer: "http://localhost:8080",
				clientId: "test",
				clientSecret: "test",
				authorizationEndpoint: "http://localhost:8080/authorize",
				tokenEndpoint: "http://localhost:8080/token",
				jwksEndpoint: "http://localhost:8080/jwks",
				discoveryEndpoint:
					"http://localhost:8080/.well-known/openid-configuration",
				mapping: {
					id: "sub",
					email: "email",
					emailVerified: "email_verified",
					name: "name",
					image: "picture",
				},
			},
			userId: expect.any(String),
		});
	});

	it("should not create user with SSO provider when sign ups are disabled", async () => {
		const headers = new Headers();
		const res = await authClient.signIn.sso({
			email: "my-email@localhost.com",
			callbackURL: "/dashboard",
			fetchOptions: {
				throw: true,
				onSuccess: cookieSetter(headers),
			},
		});
		expect(res.url).toContain("http://localhost:8080/authorize");
		expect(res.url).toContain(
			"redirect_uri=http%3A%2F%2Flocalhost%3A3000%2Fapi%2Fauth%2Fsso%2Fcallback%2Ftest",
		);
		const { callbackURL } = await simulateOAuthFlow(res.url, headers);
<<<<<<< HEAD
		expect(callbackURL).toContain("/api/auth/error?error=signup+disabled");
=======
		expect(callbackURL).toContain(
			"/api/auth/error/error?error=signup disabled",
		);
>>>>>>> c3acb352
	});

	it("should create user with SSO provider when sign ups are disabled but sign up is requested", async () => {
		const headers = new Headers();
		const res = await authClient.signIn.sso({
			email: "my-email@localhost.com",
			callbackURL: "/dashboard",
			requestSignUp: true,
			fetchOptions: {
				throw: true,
				onSuccess: cookieSetter(headers),
			},
		});
		expect(res.url).toContain("http://localhost:8080/authorize");
		expect(res.url).toContain(
			"redirect_uri=http%3A%2F%2Flocalhost%3A3000%2Fapi%2Fauth%2Fsso%2Fcallback%2Ftest",
		);
		const { callbackURL } = await simulateOAuthFlow(res.url, headers);
		expect(callbackURL).toContain("/dashboard");
	});
});

describe("provisioning", async (ctx) => {
	const { auth, signInWithTestUser, customFetchImpl, cookieSetter } =
		await getTestInstance({
			plugins: [sso(), organization()],
		});

	const authClient = createAuthClient({
		plugins: [ssoClient()],
		baseURL: "http://localhost:3000",
		fetchOptions: {
			customFetchImpl,
		},
	});

	beforeAll(async () => {
		await server.issuer.keys.generate("RS256");
		server.issuer.on;
		await server.start(8080, "localhost");
		console.log("Issuer URL:", server.issuer.url); // -> http://localhost:8080
	});

	afterAll(async () => {
		await server.stop();
	});
	async function simulateOAuthFlow(
		authUrl: string,
		headers: Headers,
		fetchImpl?: (...args: any) => any,
	) {
		let location: string | null = null;
		await betterFetch(authUrl, {
			method: "GET",
			redirect: "manual",
			onError(context) {
				location = context.response.headers.get("location");
			},
		});

		if (!location) throw new Error("No redirect location found");

		let callbackURL = "";
		const newHeaders = new Headers();
		await betterFetch(location, {
			method: "GET",
			customFetchImpl: fetchImpl || customFetchImpl,
			headers,
			onError(context) {
				callbackURL = context.response.headers.get("location") || "";
				cookieSetter(newHeaders)(context);
			},
		});

		return callbackURL;
	}

	server.service.on("beforeUserinfo", (userInfoResponse, req) => {
		userInfoResponse.body = {
			email: "test@localhost.com",
			name: "OAuth2 Test",
			sub: "oauth2",
			picture: "https://test.com/picture.png",
			email_verified: true,
		};
		userInfoResponse.statusCode = 200;
	});

	server.service.on("beforeTokenSigning", (token, req) => {
		token.payload.email = "sso-user@localhost:8000.com";
		token.payload.email_verified = true;
		token.payload.name = "Test User";
		token.payload.picture = "https://test.com/picture.png";
	});
	it("should provision user", async () => {
		const { headers } = await signInWithTestUser();
		const organization = await auth.api.createOrganization({
			body: {
				name: "Localhost",
				slug: "localhost",
			},
			headers,
		});
		const provider = await auth.api.registerSSOProvider({
			body: {
				issuer: server.issuer.url!,
				domain: "localhost.com",
				oidcConfig: {
					clientId: "test",
					clientSecret: "test",
					authorizationEndpoint: `${server.issuer.url}/authorize`,
					tokenEndpoint: `${server.issuer.url}/token`,
					jwksEndpoint: `${server.issuer.url}/jwks`,
					discoveryEndpoint: `${server.issuer.url}/.well-known/openid-configuration`,
					mapping: {
						id: "sub",
						email: "email",
						emailVerified: "email_verified",
						name: "name",
						image: "picture",
					},
				},
				providerId: "test2",
				organizationId: organization?.id,
			},
			headers,
		});
		expect(provider).toMatchObject({
			organizationId: organization?.id,
		});
		const newHeaders = new Headers();
		const res = await authClient.signIn.sso({
			email: "my-email@localhost.com",
			callbackURL: "/dashboard",
			fetchOptions: {
				onSuccess: cookieSetter(newHeaders),
				throw: true,
			},
		});
		expect(res.url).toContain("http://localhost:8080/authorize");
		expect(res.url).toContain(
			"redirect_uri=http%3A%2F%2Flocalhost%3A3000%2Fapi%2Fauth%2Fsso%2Fcallback%2Ftest",
		);

		const callbackURL = await simulateOAuthFlow(res.url, newHeaders);
		expect(callbackURL).toContain("/dashboard");
		const org = await auth.api.getFullOrganization({
			query: {
				organizationId: organization?.id || "",
			},
			headers,
		});
		const member = org?.members.find(
			(m: any) => m.user.email === "sso-user@localhost:8000.com",
		);
		expect(member).toMatchObject({
			role: "member",
			user: {
				id: expect.any(String),
				name: "Test User",
				email: "sso-user@localhost:8000.com",
				image: "https://test.com/picture.png",
			},
		});
	});

	it("should sign in with SSO provide with org slug", async () => {
		const res = await auth.api.signInSSO({
			body: {
				organizationSlug: "localhost",
				callbackURL: "/dashboard",
			},
		});

		expect(res.url).toContain("http://localhost:8080/authorize");
	});
});<|MERGE_RESOLUTION|>--- conflicted
+++ resolved
@@ -208,10 +208,6 @@
 		expect(res.url).toContain(
 			"redirect_uri=http%3A%2F%2Flocalhost%3A3000%2Fapi%2Fauth%2Fsso%2Fcallback%2Ftest",
 		);
-<<<<<<< HEAD
-		expect(res.url).toContain("login_hint=my-email%40localhost.com");
-=======
->>>>>>> c3acb352
 		const { callbackURL } = await simulateOAuthFlow(res.url, headers);
 		expect(callbackURL).toContain("/dashboard");
 	});
@@ -239,10 +235,6 @@
 		const headers = new Headers();
 		const res = await authClient.signIn.sso({
 			providerId: "test",
-<<<<<<< HEAD
-			loginHint: "user@example.com",
-=======
->>>>>>> c3acb352
 			callbackURL: "/dashboard",
 			fetchOptions: {
 				throw: true,
@@ -253,10 +245,6 @@
 		expect(res.url).toContain(
 			"redirect_uri=http%3A%2F%2Flocalhost%3A3000%2Fapi%2Fauth%2Fsso%2Fcallback%2Ftest",
 		);
-<<<<<<< HEAD
-		expect(res.url).toContain("login_hint=user%40example.com");
-=======
->>>>>>> c3acb352
 
 		const { callbackURL } = await simulateOAuthFlow(res.url, headers);
 		expect(callbackURL).toContain("/dashboard");
@@ -400,13 +388,9 @@
 			"redirect_uri=http%3A%2F%2Flocalhost%3A3000%2Fapi%2Fauth%2Fsso%2Fcallback%2Ftest",
 		);
 		const { callbackURL } = await simulateOAuthFlow(res.url, headers);
-<<<<<<< HEAD
-		expect(callbackURL).toContain("/api/auth/error?error=signup+disabled");
-=======
 		expect(callbackURL).toContain(
 			"/api/auth/error/error?error=signup disabled",
 		);
->>>>>>> c3acb352
 	});
 
 	it("should create user with SSO provider when sign ups are disabled but sign up is requested", async () => {

import { betterFetch } from "@better-fetch/fetch";
import { createAuthClient } from "better-auth/client";
import { organization } from "better-auth/plugins";
import { getTestInstance } from "better-auth/test";
import { OAuth2Server } from "oauth2-mock-server";
import { afterAll, beforeAll, describe, expect, it } from "vitest";
import { sso } from ".";
import { ssoClient } from "./client";

let server = new OAuth2Server();

describe("SSO", async () => {
	const { auth, signInWithTestUser, customFetchImpl, cookieSetter } =
		await getTestInstance({
			trustedOrigins: ["http://localhost:8080"],
			plugins: [sso(), organization()],
		});

	const authClient = createAuthClient({
		plugins: [ssoClient()],
		baseURL: "http://localhost:3000",
		fetchOptions: {
			customFetchImpl,
		},
	});

	beforeAll(async () => {
		await server.issuer.keys.generate("RS256");
		server.issuer.on;
		await server.start(8080, "localhost");
		console.log("Issuer URL:", server.issuer.url); // -> http://localhost:8080
	});

	afterAll(async () => {
		await server.stop().catch(() => {});
	});

	server.service.on("beforeUserinfo", (userInfoResponse, req) => {
		userInfoResponse.body = {
			email: "oauth2@test.com",
			name: "OAuth2 Test",
			sub: "oauth2",
			picture: "https://test.com/picture.png",
			email_verified: true,
		};
		userInfoResponse.statusCode = 200;
	});

	server.service.on("beforeTokenSigning", (token, req) => {
		token.payload.email = "sso-user@localhost:8000.com";
		token.payload.email_verified = true;
		token.payload.name = "Test User";
		token.payload.picture = "https://test.com/picture.png";
	});

	async function simulateOAuthFlow(
		authUrl: string,
		headers: Headers,
		fetchImpl?: (...args: any) => any,
	) {
		let location: string | null = null;
		await betterFetch(authUrl, {
			method: "GET",
			redirect: "manual",
			onError(context) {
				location = context.response.headers.get("location");
			},
		});

		if (!location) throw new Error("No redirect location found");
		const newHeaders = new Headers();
		let callbackURL = "";
		await betterFetch(location, {
			method: "GET",
			customFetchImpl: fetchImpl || customFetchImpl,
			headers,
			onError(context) {
				callbackURL = context.response.headers.get("location") || "";
				cookieSetter(newHeaders)(context);
			},
		});

		return { callbackURL, headers: newHeaders };
	}

	it("should register a new SSO provider", async () => {
		const { headers } = await signInWithTestUser();
		const provider = await auth.api.registerSSOProvider({
			body: {
				issuer: server.issuer.url!,
				domain: "localhost.com",
				oidcConfig: {
					clientId: "test",
					clientSecret: "test",
					authorizationEndpoint: `${server.issuer.url}/authorize`,
					tokenEndpoint: `${server.issuer.url}/token`,
					tokenEndpointAuthentication: "client_secret_basic",
					jwksEndpoint: `${server.issuer.url}/jwks`,
					discoveryEndpoint: `${server.issuer.url}/.well-known/openid-configuration`,
					mapping: {
						id: "sub",
						email: "email",
						emailVerified: "email_verified",
						name: "name",
						image: "picture",
					},
				},
				providerId: "test",
			},
			headers,
		});
		expect(provider).toMatchObject({
			id: expect.any(String),
			issuer: "http://localhost:8080",
			oidcConfig: {
				issuer: "http://localhost:8080",
				clientId: "test",
				clientSecret: "test",
				authorizationEndpoint: "http://localhost:8080/authorize",
				tokenEndpoint: "http://localhost:8080/token",
				tokenEndpointAuthentication: "client_secret_basic",
				jwksEndpoint: "http://localhost:8080/jwks",
				discoveryEndpoint:
					"http://localhost:8080/.well-known/openid-configuration",
				mapping: {
					id: "sub",
					email: "email",
					emailVerified: "email_verified",
					name: "name",
					image: "picture",
				},
			},
			userId: expect.any(String),
		});
	});

	it("should fail to register a new SSO provider with invalid issuer", async () => {
		const { headers } = await signInWithTestUser();

		try {
			await auth.api.registerSSOProvider({
				body: {
					issuer: "invalid",
					domain: "localhost",
					providerId: "test",
					oidcConfig: {
						clientId: "test",
						clientSecret: "test",
					},
				},
				headers,
			});
		} catch (e) {
			expect(e).toMatchObject({
				status: "BAD_REQUEST",
				body: {
					message: "Invalid issuer. Must be a valid URL",
				},
			});
		}
	});

	it("should not allow creating a provider with duplicate providerId", async () => {
		const { headers } = await signInWithTestUser();

		await auth.api.registerSSOProvider({
			body: {
				issuer: server.issuer.url!,
				domain: "duplicate.com",
				providerId: "duplicate-oidc-provider",
				oidcConfig: {
					clientId: "test",
					clientSecret: "test",
					tokenEndpointAuthentication: "client_secret_basic",
				},
			},
			headers,
		});

		await expect(
			auth.api.registerSSOProvider({
				body: {
					issuer: server.issuer.url!,
					domain: "another-duplicate.com",
					providerId: "duplicate-oidc-provider",
					oidcConfig: {
						clientId: "test2",
						clientSecret: "test2",
						tokenEndpointAuthentication: "client_secret_basic",
					},
				},
				headers,
			}),
		).rejects.toMatchObject({
			status: "UNPROCESSABLE_ENTITY",
			body: {
				message: "SSO provider with this providerId already exists",
			},
		});
	});

	it("should sign in with SSO provider with email matching", async () => {
		const headers = new Headers();
		const res = await authClient.signIn.sso({
			email: "my-email@localhost.com",
			callbackURL: "/dashboard",
			fetchOptions: {
				throw: true,
				onSuccess: cookieSetter(headers),
			},
		});
		expect(res.url).toContain("http://localhost:8080/authorize");
		expect(res.url).toContain(
			"redirect_uri=http%3A%2F%2Flocalhost%3A3000%2Fapi%2Fauth%2Fsso%2Fcallback%2Ftest",
		);
		expect(res.url).toContain("login_hint=my-email%40localhost.com");
		const { callbackURL } = await simulateOAuthFlow(res.url, headers);
		expect(callbackURL).toContain("/dashboard");
	});

	it("should sign in with SSO provider with domain", async () => {
		const headers = new Headers();
		const res = await authClient.signIn.sso({
			email: "my-email@test.com",
			domain: "localhost.com",
			callbackURL: "/dashboard",
			fetchOptions: {
				throw: true,
				onSuccess: cookieSetter(headers),
			},
		});
		expect(res.url).toContain("http://localhost:8080/authorize");
		expect(res.url).toContain(
			"redirect_uri=http%3A%2F%2Flocalhost%3A3000%2Fapi%2Fauth%2Fsso%2Fcallback%2Ftest",
		);
		const { callbackURL } = await simulateOAuthFlow(res.url, headers);
		expect(callbackURL).toContain("/dashboard");
	});

	it("should sign in with SSO provider with providerId", async () => {
		const headers = new Headers();
		const res = await authClient.signIn.sso({
			providerId: "test",
			loginHint: "user@example.com",
			callbackURL: "/dashboard",
			fetchOptions: {
				throw: true,
				onSuccess: cookieSetter(headers),
			},
		});
		expect(res.url).toContain("http://localhost:8080/authorize");
		expect(res.url).toContain(
			"redirect_uri=http%3A%2F%2Flocalhost%3A3000%2Fapi%2Fauth%2Fsso%2Fcallback%2Ftest",
		);
		expect(res.url).toContain("login_hint=user%40example.com");

		const { callbackURL } = await simulateOAuthFlow(res.url, headers);
		expect(callbackURL).toContain("/dashboard");
	});
});

describe("SSO disable implicit sign in", async () => {
	const { auth, signInWithTestUser, customFetchImpl, cookieSetter } =
		await getTestInstance({
			trustedOrigins: ["http://localhost:8080"],
			plugins: [sso({ disableImplicitSignUp: true }), organization()],
		});

	const authClient = createAuthClient({
		plugins: [ssoClient()],
		baseURL: "http://localhost:3000",
		fetchOptions: {
			customFetchImpl,
		},
	});

	beforeAll(async () => {
		await server.issuer.keys.generate("RS256");
		server.issuer.on;
		await server.start(8080, "localhost");
		console.log("Issuer URL:", server.issuer.url); // -> http://localhost:8080
	});

	afterAll(async () => {
		await server.stop();
	});

	server.service.on("beforeUserinfo", (userInfoResponse, req) => {
		userInfoResponse.body = {
			email: "oauth2@test.com",
			name: "OAuth2 Test",
			sub: "oauth2",
			picture: "https://test.com/picture.png",
			email_verified: true,
		};
		userInfoResponse.statusCode = 200;
	});

	server.service.on("beforeTokenSigning", (token, req) => {
		token.payload.email = "sso-user@localhost:8000.com";
		token.payload.email_verified = true;
		token.payload.name = "Test User";
		token.payload.picture = "https://test.com/picture.png";
	});

	async function simulateOAuthFlow(
		authUrl: string,
		headers: Headers,
		fetchImpl?: (...args: any) => any,
	) {
		let location: string | null = null;
		await betterFetch(authUrl, {
			method: "GET",
			redirect: "manual",
			onError(context) {
				location = context.response.headers.get("location");
			},
		});

		if (!location) throw new Error("No redirect location found");
		const newHeaders = new Headers(headers);
		let callbackURL = "";
		await betterFetch(location, {
			method: "GET",
			customFetchImpl: fetchImpl || customFetchImpl,
			headers,
			onError(context) {
				callbackURL = context.response.headers.get("location") || "";
				cookieSetter(newHeaders)(context);
			},
		});

		return { callbackURL, headers: newHeaders };
	}

	it("should register a new SSO provider", async () => {
		const { headers } = await signInWithTestUser();
		const provider = await auth.api.registerSSOProvider({
			body: {
				issuer: server.issuer.url!,
				domain: "localhost.com",
				oidcConfig: {
					clientId: "test",
					clientSecret: "test",
					authorizationEndpoint: `${server.issuer.url}/authorize`,
					tokenEndpoint: `${server.issuer.url}/token`,
					tokenEndpointAuthentication: "client_secret_basic",
					jwksEndpoint: `${server.issuer.url}/jwks`,
					discoveryEndpoint: `${server.issuer.url}/.well-known/openid-configuration`,
					mapping: {
						id: "sub",
						email: "email",
						emailVerified: "email_verified",
						name: "name",
						image: "picture",
					},
				},
				providerId: "test",
			},
			headers,
		});
		expect(provider).toMatchObject({
			id: expect.any(String),
			issuer: "http://localhost:8080",
			oidcConfig: {
				issuer: "http://localhost:8080",
				clientId: "test",
				clientSecret: "test",
				authorizationEndpoint: "http://localhost:8080/authorize",
				tokenEndpoint: "http://localhost:8080/token",
				tokenEndpointAuthentication: "client_secret_basic",
				jwksEndpoint: "http://localhost:8080/jwks",
				discoveryEndpoint:
					"http://localhost:8080/.well-known/openid-configuration",
				mapping: {
					id: "sub",
					email: "email",
					emailVerified: "email_verified",
					name: "name",
					image: "picture",
				},
			},
			userId: expect.any(String),
		});
	});

	it("should not create user with SSO provider when sign ups are disabled", async () => {
		const headers = new Headers();
		const res = await authClient.signIn.sso({
			email: "my-email@localhost.com",
			callbackURL: "/dashboard",
			fetchOptions: {
				throw: true,
				onSuccess: cookieSetter(headers),
			},
		});
		expect(res.url).toContain("http://localhost:8080/authorize");
		expect(res.url).toContain(
			"redirect_uri=http%3A%2F%2Flocalhost%3A3000%2Fapi%2Fauth%2Fsso%2Fcallback%2Ftest",
		);
		const { callbackURL } = await simulateOAuthFlow(res.url, headers);
		expect(callbackURL).toContain(
			"/api/auth/error/error?error=signup disabled",
		);
	});

	it("should create user with SSO provider when sign ups are disabled but sign up is requested", async () => {
		const headers = new Headers();
		const res = await authClient.signIn.sso({
			email: "my-email@localhost.com",
			callbackURL: "/dashboard",
			requestSignUp: true,
			fetchOptions: {
				throw: true,
				onSuccess: cookieSetter(headers),
			},
		});
		expect(res.url).toContain("http://localhost:8080/authorize");
		expect(res.url).toContain(
			"redirect_uri=http%3A%2F%2Flocalhost%3A3000%2Fapi%2Fauth%2Fsso%2Fcallback%2Ftest",
		);
		const { callbackURL } = await simulateOAuthFlow(res.url, headers);
		expect(callbackURL).toContain("/dashboard");
	});
});

describe("provisioning", async (ctx) => {
	const { auth, signInWithTestUser, customFetchImpl, cookieSetter } =
		await getTestInstance({
			trustedOrigins: ["http://localhost:8080"],
			plugins: [sso(), organization()],
		});

	const authClient = createAuthClient({
		plugins: [ssoClient()],
		baseURL: "http://localhost:3000",
		fetchOptions: {
			customFetchImpl,
		},
	});

	beforeAll(async () => {
		await server.issuer.keys.generate("RS256");
		server.issuer.on;
		await server.start(8080, "localhost");
		console.log("Issuer URL:", server.issuer.url); // -> http://localhost:8080
	});

	afterAll(async () => {
		await server.stop();
	});
	async function simulateOAuthFlow(
		authUrl: string,
		headers: Headers,
		fetchImpl?: (...args: any) => any,
	) {
		let location: string | null = null;
		await betterFetch(authUrl, {
			method: "GET",
			redirect: "manual",
			onError(context) {
				location = context.response.headers.get("location");
			},
		});

		if (!location) throw new Error("No redirect location found");

		let callbackURL = "";
		const newHeaders = new Headers();
		await betterFetch(location, {
			method: "GET",
			customFetchImpl: fetchImpl || customFetchImpl,
			headers,
			onError(context) {
				callbackURL = context.response.headers.get("location") || "";
				cookieSetter(newHeaders)(context);
			},
		});

		return callbackURL;
	}

	server.service.on("beforeUserinfo", (userInfoResponse, req) => {
		userInfoResponse.body = {
			email: "test@localhost.com",
			name: "OAuth2 Test",
			sub: "oauth2",
			picture: "https://test.com/picture.png",
			email_verified: true,
		};
		userInfoResponse.statusCode = 200;
	});

	server.service.on("beforeTokenSigning", (token, req) => {
		token.payload.email = "sso-user@localhost:8000.com";
		token.payload.email_verified = true;
		token.payload.name = "Test User";
		token.payload.picture = "https://test.com/picture.png";
	});
	it("should provision user", async () => {
		const { headers } = await signInWithTestUser();
		const organization = await auth.api.createOrganization({
			body: {
				name: "Localhost",
				slug: "localhost",
			},
			headers,
		});
		const provider = await auth.api.registerSSOProvider({
			body: {
				issuer: server.issuer.url!,
				domain: "localhost.com",
				oidcConfig: {
					clientId: "test",
					clientSecret: "test",
					authorizationEndpoint: `${server.issuer.url}/authorize`,
					tokenEndpoint: `${server.issuer.url}/token`,
					tokenEndpointAuthentication: "client_secret_basic",
					jwksEndpoint: `${server.issuer.url}/jwks`,
					discoveryEndpoint: `${server.issuer.url}/.well-known/openid-configuration`,
					mapping: {
						id: "sub",
						email: "email",
						emailVerified: "email_verified",
						name: "name",
						image: "picture",
					},
				},
				providerId: "test2",
				organizationId: organization?.id,
			},
			headers,
		});
		expect(provider).toMatchObject({
			organizationId: organization?.id,
		});
		const newHeaders = new Headers();
		const res = await authClient.signIn.sso({
			email: "my-email@localhost.com",
			callbackURL: "/dashboard",
			fetchOptions: {
				onSuccess: cookieSetter(newHeaders),
				throw: true,
			},
		});
		expect(res.url).toContain("http://localhost:8080/authorize");
		expect(res.url).toContain(
			"redirect_uri=http%3A%2F%2Flocalhost%3A3000%2Fapi%2Fauth%2Fsso%2Fcallback%2Ftest",
		);

		const callbackURL = await simulateOAuthFlow(res.url, newHeaders);
		expect(callbackURL).toContain("/dashboard");
		const org = await auth.api.getFullOrganization({
			query: {
				organizationId: organization?.id || "",
			},
			headers,
		});
		const member = org?.members.find(
			(m: any) => m.user.email === "sso-user@localhost:8000.com",
		);
		expect(member).toMatchObject({
			role: "member",
			user: {
				id: expect.any(String),
				name: "Test User",
				email: "sso-user@localhost:8000.com",
				image: "https://test.com/picture.png",
			},
		});
	});

	it("should sign in with SSO provide with org slug", async () => {
		const res = await auth.api.signInSSO({
			body: {
				organizationSlug: "localhost",
				callbackURL: "/dashboard",
			},
		});

		expect(res.url).toContain("http://localhost:8080/authorize");
	});
});

describe("OIDC Discovery errors at registration", async () => {
	const { auth, signInWithTestUser } = await getTestInstance({
<<<<<<< HEAD
		trustedOrigins: ["http://localhost:8080", "https://*.example.com"],
=======
>>>>>>> 91084109
		plugins: [sso(), organization()],
	});

	beforeAll(async () => {
		await server.issuer.keys.generate("RS256");
		await server.start(8080, "localhost");
	});

	afterAll(async () => {
		await server.stop().catch(() => {});
	});

	it("should fail registration when IdP only supports unsupported token auth methods", async () => {
<<<<<<< HEAD
		// The mock server advertises only "none" which we don't support
		// Without tokenEndpointAuthentication override, discovery should fail
=======
>>>>>>> 91084109
		const { headers } = await signInWithTestUser();

		await expect(
			auth.api.registerSSOProvider({
				body: {
					issuer: server.issuer.url!,
					domain: "unsupported-auth.com",
					providerId: "unsupported-auth-provider",
					oidcConfig: {
						clientId: "test",
						clientSecret: "test",
<<<<<<< HEAD
						// Note: NOT providing tokenEndpointAuthentication
						// so discovery will check the IdP's advertised methods
=======
>>>>>>> 91084109
					},
				},
				headers,
			}),
		).rejects.toMatchObject({
			status: "BAD_REQUEST",
			body: {
				code: "unsupported_token_auth_method",
			},
		});
	});

	it("should fail registration when discovery endpoint returns invalid issuer", async () => {
		const { headers } = await signInWithTestUser();

<<<<<<< HEAD
		// Use a mismatched issuer - the mock server's issuer is http://localhost:8080
		// but we claim a different issuer
=======
>>>>>>> 91084109
		await expect(
			auth.api.registerSSOProvider({
				body: {
					issuer: "https://different-issuer.example.com",
					domain: "mismatch.com",
					providerId: "issuer-mismatch-provider",
					oidcConfig: {
						clientId: "test",
						clientSecret: "test",
						tokenEndpointAuthentication: "client_secret_basic",
<<<<<<< HEAD
						// Point discovery to the mock server (which will return different issuer)
=======
>>>>>>> 91084109
						discoveryEndpoint: `${server.issuer.url}/.well-known/openid-configuration`,
					},
				},
				headers,
			}),
		).rejects.toMatchObject({
			status: "BAD_REQUEST",
			body: {
				code: "issuer_mismatch",
			},
		});
	});

<<<<<<< HEAD
	it("should fail registration when discovery endpoint is untrusted", async () => {
		const { auth, signInWithTestUser } = await getTestInstance({
			trustedOrigins: ["https://trusted.example.com"],
			plugins: [sso(), organization()],
		});
		const { headers } = await signInWithTestUser();
		await expect(
			auth.api.registerSSOProvider({
				body: {
					issuer: "https://untrusted.example.com",
					domain: "notfound.com",
					providerId: "notfound-provider",
					oidcConfig: {
						clientId: "test",
						clientSecret: "test",
						tokenEndpointAuthentication: "client_secret_basic",
					},
				},
				headers,
			}),
		).rejects.toMatchObject({
			status: "BAD_REQUEST",
			body: {
				code: "discovery_untrusted_origin",
			},
		});
	});

	it("should fail registration when discovery endpoint is unreachable", async () => {
		const { headers } = await signInWithTestUser();

		// DNS lookup failure or connection error results in discovery_unexpected_error
		// Note: discovery_not_found (404) would require a real server that returns 404
=======
	it("should fail registration when discovery endpoint is unreachable", async () => {
		const { headers } = await signInWithTestUser();

>>>>>>> 91084109
		await expect(
			auth.api.registerSSOProvider({
				body: {
					issuer: "https://nonexistent-idp.example.com",
					domain: "notfound.com",
					providerId: "notfound-provider",
					oidcConfig: {
						clientId: "test",
						clientSecret: "test",
						tokenEndpointAuthentication: "client_secret_basic",
					},
				},
				headers,
			}),
		).rejects.toMatchObject({
			status: "BAD_GATEWAY",
			body: {
				code: "discovery_unexpected_error",
			},
		});
	});

	it("should succeed when user provides all required endpoints (discovery still validates)", async () => {
		const { headers } = await signInWithTestUser();

		const provider = await auth.api.registerSSOProvider({
			body: {
				issuer: server.issuer.url!,
				domain: "full-config.com",
				providerId: "full-config-provider",
				oidcConfig: {
					clientId: "test",
					clientSecret: "test",
<<<<<<< HEAD
					// Providing all endpoints + tokenEndpointAuthentication
					// Discovery still runs but our values override
=======
>>>>>>> 91084109
					authorizationEndpoint: `${server.issuer.url}/custom-authorize`,
					tokenEndpoint: `${server.issuer.url}/custom-token`,
					jwksEndpoint: `${server.issuer.url}/custom-jwks`,
					userInfoEndpoint: `${server.issuer.url}/custom-userinfo`,
					tokenEndpointAuthentication: "client_secret_post",
				},
			},
			headers,
		});

<<<<<<< HEAD
		// User-provided values should be preserved (not overwritten by discovery)
=======
>>>>>>> 91084109
		expect(provider.oidcConfig).toMatchObject({
			authorizationEndpoint: `${server.issuer.url}/custom-authorize`,
			tokenEndpoint: `${server.issuer.url}/custom-token`,
			jwksEndpoint: `${server.issuer.url}/custom-jwks`,
			userInfoEndpoint: `${server.issuer.url}/custom-userinfo`,
			tokenEndpointAuthentication: "client_secret_post",
		});
	});

	it("should hydrate missing endpoints from discovery", async () => {
		const { headers } = await signInWithTestUser();

		const provider = await auth.api.registerSSOProvider({
			body: {
				issuer: server.issuer.url!,
				domain: "partial-config.com",
				providerId: "partial-config-provider",
				oidcConfig: {
					clientId: "test",
					clientSecret: "test",
<<<<<<< HEAD
					// Only providing required overrides, let discovery fill the rest
=======
>>>>>>> 91084109
					tokenEndpointAuthentication: "client_secret_basic",
				},
			},
			headers,
		});

<<<<<<< HEAD
		// Endpoints should be hydrated from discovery
=======
>>>>>>> 91084109
		expect(provider.oidcConfig).toMatchObject({
			issuer: server.issuer.url,
			authorizationEndpoint: `${server.issuer.url}/authorize`,
			tokenEndpoint: `${server.issuer.url}/token`,
			jwksEndpoint: `${server.issuer.url}/jwks`,
			tokenEndpointAuthentication: "client_secret_basic",
		});
	});
<<<<<<< HEAD
=======
});

describe("OIDC account linking with domainVerified", async () => {
	const { auth, signInWithTestUser, customFetchImpl, cookieSetter } =
		await getTestInstance({
			account: {
				accountLinking: {
					enabled: true,
					trustedProviders: [],
				},
			},
			plugins: [
				sso({
					domainVerification: {
						enabled: true,
					},
				}),
			],
		});

	const authClient = createAuthClient({
		plugins: [ssoClient()],
		baseURL: "http://localhost:3000",
		fetchOptions: {
			customFetchImpl,
		},
	});

	beforeAll(async () => {
		await server.issuer.keys.generate("RS256");
		await server.start(8080, "localhost");
	});

	afterAll(async () => {
		await server.stop().catch(() => {});
	});

	async function simulateOAuthFlow(authUrl: string, headers: Headers) {
		let location: string | null = null;
		await betterFetch(authUrl, {
			method: "GET",
			redirect: "manual",
			onError(context) {
				location = context.response.headers.get("location");
			},
		});

		if (!location) throw new Error("No redirect location found");

		let callbackURL = "";
		const newHeaders = new Headers();
		await betterFetch(location, {
			method: "GET",
			customFetchImpl,
			headers,
			onError(context) {
				callbackURL = context.response.headers.get("location") || "";
				cookieSetter(newHeaders)(context);
			},
		});

		return { callbackURL, headers: newHeaders };
	}

	it("should allow account linking when domain is verified and email domain matches", async () => {
		const testEmail = "linking-test@verified-oidc.com";
		const testDomain = "verified-oidc.com";

		server.service.on("beforeTokenSigning", (token) => {
			token.payload.email = testEmail;
			token.payload.email_verified = false;
			token.payload.name = "Domain Verified User";
			token.payload.sub = "oidc-domain-verified-user";
		});

		const { headers } = await signInWithTestUser();

		const provider = await auth.api.registerSSOProvider({
			body: {
				providerId: "domain-verified-oidc",
				issuer: server.issuer.url!,
				domain: testDomain,
				oidcConfig: {
					clientId: "test",
					clientSecret: "test",
					authorizationEndpoint: `${server.issuer.url}/authorize`,
					tokenEndpoint: `${server.issuer.url}/token`,
					tokenEndpointAuthentication: "client_secret_basic",
					jwksEndpoint: `${server.issuer.url}/jwks`,
					discoveryEndpoint: `${server.issuer.url}/.well-known/openid-configuration`,
					mapping: {
						id: "sub",
						email: "email",
						emailVerified: "email_verified",
						name: "name",
					},
				},
			},
			headers,
		});

		expect(provider.domainVerified).toBe(false);

		const ctx = await auth.$context;
		await ctx.adapter.update({
			model: "ssoProvider",
			where: [{ field: "providerId", value: provider.providerId }],
			update: {
				domainVerified: true,
			},
		});

		const updatedProvider = await ctx.adapter.findOne<{
			domainVerified: boolean;
			domain: string;
		}>({
			model: "ssoProvider",
			where: [{ field: "providerId", value: provider.providerId }],
		});
		expect(updatedProvider?.domainVerified).toBe(true);

		await ctx.adapter.create({
			model: "user",
			data: {
				id: "existing-oidc-domain-user",
				email: testEmail,
				name: "Existing User",
				emailVerified: true,
				createdAt: new Date(),
				updatedAt: new Date(),
			},
			forceAllowId: true,
		});

		const newHeaders = new Headers();
		const res = await authClient.signIn.sso({
			providerId: "domain-verified-oidc",
			callbackURL: "/dashboard",
			fetchOptions: {
				throw: true,
				onSuccess: cookieSetter(newHeaders),
			},
		});

		expect(res.url).toContain("http://localhost:8080/authorize");

		const { callbackURL } = await simulateOAuthFlow(res.url, newHeaders);

		expect(callbackURL).toContain("/dashboard");
		expect(callbackURL).not.toContain("error");

		const accounts = await ctx.adapter.findMany<{
			providerId: string;
			accountId: string;
			userId: string;
		}>({
			model: "account",
			where: [{ field: "userId", value: "existing-oidc-domain-user" }],
		});
		const linkedAccount = accounts.find(
			(a) => a.providerId === "domain-verified-oidc",
		);
		expect(linkedAccount).toBeTruthy();
		expect(linkedAccount?.accountId).toBe("oidc-domain-verified-user");
	});
>>>>>>> 91084109
});<|MERGE_RESOLUTION|>--- conflicted
+++ resolved
@@ -584,10 +584,7 @@
 
 describe("OIDC Discovery errors at registration", async () => {
 	const { auth, signInWithTestUser } = await getTestInstance({
-<<<<<<< HEAD
 		trustedOrigins: ["http://localhost:8080", "https://*.example.com"],
-=======
->>>>>>> 91084109
 		plugins: [sso(), organization()],
 	});
 
@@ -601,11 +598,6 @@
 	});
 
 	it("should fail registration when IdP only supports unsupported token auth methods", async () => {
-<<<<<<< HEAD
-		// The mock server advertises only "none" which we don't support
-		// Without tokenEndpointAuthentication override, discovery should fail
-=======
->>>>>>> 91084109
 		const { headers } = await signInWithTestUser();
 
 		await expect(
@@ -617,11 +609,6 @@
 					oidcConfig: {
 						clientId: "test",
 						clientSecret: "test",
-<<<<<<< HEAD
-						// Note: NOT providing tokenEndpointAuthentication
-						// so discovery will check the IdP's advertised methods
-=======
->>>>>>> 91084109
 					},
 				},
 				headers,
@@ -637,11 +624,6 @@
 	it("should fail registration when discovery endpoint returns invalid issuer", async () => {
 		const { headers } = await signInWithTestUser();
 
-<<<<<<< HEAD
-		// Use a mismatched issuer - the mock server's issuer is http://localhost:8080
-		// but we claim a different issuer
-=======
->>>>>>> 91084109
 		await expect(
 			auth.api.registerSSOProvider({
 				body: {
@@ -652,10 +634,6 @@
 						clientId: "test",
 						clientSecret: "test",
 						tokenEndpointAuthentication: "client_secret_basic",
-<<<<<<< HEAD
-						// Point discovery to the mock server (which will return different issuer)
-=======
->>>>>>> 91084109
 						discoveryEndpoint: `${server.issuer.url}/.well-known/openid-configuration`,
 					},
 				},
@@ -669,7 +647,6 @@
 		});
 	});
 
-<<<<<<< HEAD
 	it("should fail registration when discovery endpoint is untrusted", async () => {
 		const { auth, signInWithTestUser } = await getTestInstance({
 			trustedOrigins: ["https://trusted.example.com"],
@@ -701,13 +678,6 @@
 	it("should fail registration when discovery endpoint is unreachable", async () => {
 		const { headers } = await signInWithTestUser();
 
-		// DNS lookup failure or connection error results in discovery_unexpected_error
-		// Note: discovery_not_found (404) would require a real server that returns 404
-=======
-	it("should fail registration when discovery endpoint is unreachable", async () => {
-		const { headers } = await signInWithTestUser();
-
->>>>>>> 91084109
 		await expect(
 			auth.api.registerSSOProvider({
 				body: {
@@ -741,11 +711,6 @@
 				oidcConfig: {
 					clientId: "test",
 					clientSecret: "test",
-<<<<<<< HEAD
-					// Providing all endpoints + tokenEndpointAuthentication
-					// Discovery still runs but our values override
-=======
->>>>>>> 91084109
 					authorizationEndpoint: `${server.issuer.url}/custom-authorize`,
 					tokenEndpoint: `${server.issuer.url}/custom-token`,
 					jwksEndpoint: `${server.issuer.url}/custom-jwks`,
@@ -756,10 +721,6 @@
 			headers,
 		});
 
-<<<<<<< HEAD
-		// User-provided values should be preserved (not overwritten by discovery)
-=======
->>>>>>> 91084109
 		expect(provider.oidcConfig).toMatchObject({
 			authorizationEndpoint: `${server.issuer.url}/custom-authorize`,
 			tokenEndpoint: `${server.issuer.url}/custom-token`,
@@ -780,20 +741,12 @@
 				oidcConfig: {
 					clientId: "test",
 					clientSecret: "test",
-<<<<<<< HEAD
-					// Only providing required overrides, let discovery fill the rest
-=======
->>>>>>> 91084109
 					tokenEndpointAuthentication: "client_secret_basic",
 				},
 			},
 			headers,
 		});
 
-<<<<<<< HEAD
-		// Endpoints should be hydrated from discovery
-=======
->>>>>>> 91084109
 		expect(provider.oidcConfig).toMatchObject({
 			issuer: server.issuer.url,
 			authorizationEndpoint: `${server.issuer.url}/authorize`,
@@ -802,8 +755,6 @@
 			tokenEndpointAuthentication: "client_secret_basic",
 		});
 	});
-<<<<<<< HEAD
-=======
 });
 
 describe("OIDC account linking with domainVerified", async () => {
@@ -969,5 +920,4 @@
 		expect(linkedAccount).toBeTruthy();
 		expect(linkedAccount?.accountId).toBe("oidc-domain-verified-user");
 	});
->>>>>>> 91084109
 });
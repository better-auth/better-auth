import type { Awaitable, OAuth2Tokens, User } from "better-auth";
import type { AuthnRequestStore } from "./authn-request-store";
import type { AlgorithmValidationOptions } from "./saml/algorithms";

export interface OIDCMapping {
	id?: string | undefined;
	email?: string | undefined;
	emailVerified?: string | undefined;
	name?: string | undefined;
	image?: string | undefined;
	extraFields?: Record<string, string> | undefined;
}

export interface SAMLMapping {
	id?: string | undefined;
	email?: string | undefined;
	emailVerified?: string | undefined;
	name?: string | undefined;
	firstName?: string | undefined;
	lastName?: string | undefined;
	extraFields?: Record<string, string> | undefined;
}

export interface OIDCConfig {
	issuer: string;
	pkce: boolean;
	clientId: string;
	clientSecret: string;
	authorizationEndpoint?: string | undefined;
	discoveryEndpoint: string;
	userInfoEndpoint?: string | undefined;
	scopes?: string[] | undefined;
	overrideUserInfo?: boolean | undefined;
	tokenEndpoint?: string | undefined;
	tokenEndpointAuthentication?:
		| ("client_secret_post" | "client_secret_basic")
		| undefined;
	jwksEndpoint?: string | undefined;
	mapping?: OIDCMapping | undefined;
}

export interface SAMLConfig {
	issuer: string;
	entryPoint: string;
	cert: string;
	callbackUrl: string;
	audience?: string | undefined;
	idpMetadata?:
		| {
				metadata?: string;
				entityID?: string;
				entityURL?: string;
				redirectURL?: string;
				cert?: string;
				privateKey?: string;
				privateKeyPass?: string;
				isAssertionEncrypted?: boolean;
				encPrivateKey?: string;
				encPrivateKeyPass?: string;
				singleSignOnService?: Array<{
					Binding: string;
					Location: string;
				}>;
		  }
		| undefined;
	spMetadata: {
		metadata?: string | undefined;
		entityID?: string | undefined;
		binding?: string | undefined;
		privateKey?: string | undefined;
		privateKeyPass?: string | undefined;
		isAssertionEncrypted?: boolean | undefined;
		encPrivateKey?: string | undefined;
		encPrivateKeyPass?: string | undefined;
	};
	wantAssertionsSigned?: boolean | undefined;
	signatureAlgorithm?: string | undefined;
	digestAlgorithm?: string | undefined;
	identifierFormat?: string | undefined;
	privateKey?: string | undefined;
	decryptionPvk?: string | undefined;
	additionalParams?: Record<string, any> | undefined;
	mapping?: SAMLMapping | undefined;
}

type BaseSSOProvider = {
	issuer: string;
	oidcConfig?: OIDCConfig | undefined;
	samlConfig?: SAMLConfig | undefined;
	userId: string;
	providerId: string;
	organizationId?: string | undefined;
	domain: string;
};

export type SSOProvider<O extends SSOOptions> =
	O["domainVerification"] extends { enabled: true }
		? {
				domainVerified: boolean;
			} & BaseSSOProvider
		: BaseSSOProvider;

export interface SSOOptions {
	/**
	 * custom function to provision a user when they sign in with an SSO provider.
	 */
	provisionUser?:
		| ((data: {
				/**
				 * The user object from the database
				 */
				user: User & Record<string, any>;
				/**
				 * The user info object from the provider
				 */
				userInfo: Record<string, any>;
				/**
				 * The OAuth2 tokens from the provider
				 */
				token?: OAuth2Tokens;
				/**
				 * The SSO provider
				 */
				provider: SSOProvider<SSOOptions>;
		  }) => Awaitable<void>)
		| undefined;
	/**
	 * Organization provisioning options
	 */
	organizationProvisioning?:
		| {
				disabled?: boolean;
				defaultRole?: "member" | "admin";
				getRole?: (data: {
					/**
					 * The user object from the database
					 */
					user: User & Record<string, any>;
					/**
					 * The user info object from the provider
					 */
					userInfo: Record<string, any>;
					/**
					 * The OAuth2 tokens from the provider
					 */
					token?: OAuth2Tokens;
					/**
					 * The SSO provider
					 */
					provider: SSOProvider<SSOOptions>;
				}) => Promise<"member" | "admin">;
		  }
		| undefined;
	/**
	 * Default SSO provider configurations for testing.
	 * These will take the precedence over the database providers.
	 */
	defaultSSO?:
		| Array<{
				/**
				 * The domain to match for this default provider.
				 * This is only used to match incoming requests to this default provider.
				 */
				domain: string;
				/**
				 * The provider ID to use
				 */
				providerId: string;
				/**
				 * SAML configuration
				 */
				samlConfig?: SAMLConfig;
				/**
				 * OIDC configuration
				 */
				oidcConfig?: OIDCConfig;
		  }>
		| undefined;
	/**
	 * Override user info with the provider info.
	 * @default false
	 */
	defaultOverrideUserInfo?: boolean | undefined;
	/**
	 * Disable implicit sign up for new users. When set to true for the provider,
	 * sign-in need to be called with with requestSignUp as true to create new users.
	 */
	disableImplicitSignUp?: boolean | undefined;
	/**
	 * The model name for the SSO provider table. Defaults to "ssoProvider".
	 */
	modelName?: string;
	/**
	 * Map fields
	 *
	 * @example
	 * ```ts
	 * {
	 *  samlConfig: "saml_config"
	 * }
	 * ```
	 */
	fields?: {
		issuer?: string | undefined;
		oidcConfig?: string | undefined;
		samlConfig?: string | undefined;
		userId?: string | undefined;
		providerId?: string | undefined;
		organizationId?: string | undefined;
		domain?: string | undefined;
	};
	/**
	 * Configure the maximum number of SSO providers a user can register.
	 * You can also pass a function that returns a number.
	 * Set to 0 to disable SSO provider registration.
	 *
	 * @example
	 * ```ts
	 * providersLimit: async (user) => {
	 *   const plan = await getUserPlan(user);
	 *   return plan.name === "pro" ? 10 : 1;
	 * }
	 * ```
	 * @default 10
	 */
	providersLimit?: (number | ((user: User) => Awaitable<number>)) | undefined;
	/**
	 * Trust the email verified flag from the provider.
	 *
	 * ⚠️ Use this with caution — it can lead to account takeover if misused. Only enable it if users **cannot freely register new providers**. You can
	 * prevent that by using `disabledPaths` or other safeguards to block provider registration from the client.
	 *
	 * If you want to allow account linking for specific trusted providers, enable the `accountLinking` option in your auth config and specify those
	 * providers in the `trustedProviders` list.
	 *
	 * @default false
	 *
	 * @deprecated This option is discouraged for new projects. Relying on provider-level `email_verified` is a weaker
	 * trust signal compared to using `trustedProviders` in `accountLinking` or enabling `domainVerification` for SSO.
	 * Existing configurations will continue to work, but new integrations should use explicit trust mechanisms.
	 * This option may be removed in a future major version.
	 */
	trustEmailVerified?: boolean | undefined;
	/**
	 * Enable domain verification on SSO providers
	 *
	 * When this option is enabled, new SSO providers will require the associated domain to be verified by the owner
	 * prior to allowing sign-ins.
	 */
	domainVerification?: {
		/**
		 * Enables or disables the domain verification feature
		 */
		enabled?: boolean;
		/**
		 * Prefix used to generate the domain verification token
		 *
		 * @default "better-auth-token-"
		 */
		tokenPrefix?: string;
	};
	/**
	 * SAML security options for AuthnRequest/InResponseTo validation.
	 * This prevents unsolicited responses, replay attacks, and cross-provider injection.
	 */
	saml?: {
		/**
		 * Enable InResponseTo validation for SP-initiated SAML flows.
		 * When enabled, AuthnRequest IDs are tracked and validated against SAML responses.
		 *
		 * Storage behavior:
		 * - Uses `secondaryStorage` (e.g., Redis) if configured in your auth options
		 * - Falls back to the verification table in the database otherwise
		 *
		 * This works correctly in serverless environments without any additional configuration.
		 *
		 * @default false
		 */
		enableInResponseToValidation?: boolean;
		/**
		 * Allow IdP-initiated SSO (unsolicited SAML responses).
		 * When true, responses without InResponseTo are accepted.
		 * When false, all responses must correlate to a stored AuthnRequest.
		 *
		 * Only applies when InResponseTo validation is enabled.
		 *
		 * @default true
		 */
		allowIdpInitiated?: boolean;
		/**
		 * TTL for AuthnRequest records in milliseconds.
		 * Requests older than this will be rejected.
		 *
		 * Only applies when InResponseTo validation is enabled.
		 *
		 * @default 300000 (5 minutes)
		 */
		requestTTL?: number;
		/**
		 * Custom AuthnRequest store implementation.
		 * Use this to provide a custom storage backend (e.g., Redis-backed store).
		 *
		 * Providing a custom store automatically enables InResponseTo validation.
		 *
		 * Note: When not provided, the default storage (secondaryStorage with
		 * verification table fallback) is used automatically.
		 */
		authnRequestStore?: AuthnRequestStore;
		/**
		 * Clock skew tolerance for SAML assertion timestamp validation in milliseconds.
		 * Allows for minor time differences between IdP and SP servers.
		 *
		 * Defaults to 300000 (5 minutes) to accommodate:
		 * - Network latency and processing time
		 * - Clock synchronization differences (NTP drift)
		 * - Distributed systems across timezones
		 *
		 * For stricter security, reduce to 1-2 minutes (60000-120000).
		 * For highly distributed systems, increase up to 10 minutes (600000).
		 *
		 * @default 300000 (5 minutes)
		 */
		clockSkew?: number;
		/**
		 * Require timestamp conditions (NotBefore/NotOnOrAfter) in SAML assertions.
		 * When enabled, assertions without timestamp conditions will be rejected.
		 *
		 * When disabled (default), assertions without timestamps are accepted
		 * but a warning is logged.
		 *
		 * **SAML Spec Notes:**
		 * - SAML 2.0 Core: Timestamps are OPTIONAL
		 * - SAML2Int (enterprise profile): Timestamps are REQUIRED
		 *
		 * **Recommendation:** Enable for enterprise/production deployments
		 * where your IdP follows SAML2Int (Okta, Azure AD, OneLogin, etc.)
		 *
		 * @default false
		 */
		requireTimestamps?: boolean;
		/**
<<<<<<< HEAD
		 * Enable assertion replay protection.
		 * When enabled, each SAML Assertion ID is tracked and rejected if reused.
		 *
		 * This prevents replay attacks where an attacker captures a valid
		 * SAMLResponse and resubmits it to gain unauthorized access.
		 *
		 * Storage: Uses the verification table in the database.
		 * Assertions are tracked until their NotOnOrAfter expiration time.
		 *
		 * @default true
		 */
		enableReplayProtection?: boolean;
=======
		 * Algorithm validation options for SAML responses.
		 *
		 * Controls behavior when deprecated algorithms (SHA-1, RSA1_5, 3DES)
		 * are detected in SAML responses.
		 *
		 * @example
		 * ```ts
		 * algorithms: {
		 *   onDeprecated: "reject" // Reject deprecated algorithms
		 * }
		 * ```
		 */
		algorithms?: AlgorithmValidationOptions;
>>>>>>> 63b961a5
	};
}<|MERGE_RESOLUTION|>--- conflicted
+++ resolved
@@ -339,7 +339,6 @@
 		 */
 		requireTimestamps?: boolean;
 		/**
-<<<<<<< HEAD
 		 * Enable assertion replay protection.
 		 * When enabled, each SAML Assertion ID is tracked and rejected if reused.
 		 *
@@ -352,7 +351,7 @@
 		 * @default true
 		 */
 		enableReplayProtection?: boolean;
-=======
+		/**
 		 * Algorithm validation options for SAML responses.
 		 *
 		 * Controls behavior when deprecated algorithms (SHA-1, RSA1_5, 3DES)
@@ -366,6 +365,5 @@
 		 * ```
 		 */
 		algorithms?: AlgorithmValidationOptions;
->>>>>>> 63b961a5
 	};
 }
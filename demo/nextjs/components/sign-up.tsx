"use client";

import { Button } from "@/components/ui/button";
import {
	Card,
	CardContent,
	CardDescription,
	CardFooter,
	CardHeader,
	CardTitle,
} from "@/components/ui/card";
import { Input } from "@/components/ui/input";
import { Label } from "@/components/ui/label";
import { useState, useTransition } from "react";
import { Loader2, X } from "lucide-react";
import { signUp } from "@/lib/auth-client";
import { toast } from "sonner";
import { useSearchParams, useRouter } from "next/navigation";
import Link from "next/link";
import { getCallbackURL } from "@/lib/shared";

export function SignUp() {
	const [firstName, setFirstName] = useState("");
	const [lastName, setLastName] = useState("");
	const [email, setEmail] = useState("");
	const [password, setPassword] = useState("");
	const [passwordConfirmation, setPasswordConfirmation] = useState("");
	const [image, setImage] = useState<File | null>(null);
	const [imagePreview, setImagePreview] = useState<string | null>(null);
	const router = useRouter();
<<<<<<< HEAD
	const [loading, startTransition] = useTransition();
=======
	const params = useSearchParams();
	const [loading, setLoading] = useState(false);
>>>>>>> 34c6234f

	const handleImageChange = (e: React.ChangeEvent<HTMLInputElement>) => {
		const file = e.target.files?.[0];
		if (file) {
			setImage(file);
			setImagePreview((preview) => {
				if (preview) {
					URL.revokeObjectURL(preview);
				}
				return URL.createObjectURL(file);
			});
		}
	};

	return (
		<Card className="z-50 rounded-md rounded-t-none max-w-md">
			<CardHeader>
				<CardTitle className="text-lg md:text-xl">Sign Up</CardTitle>
				<CardDescription className="text-xs md:text-sm">
					Enter your information to create an account
				</CardDescription>
			</CardHeader>
			<CardContent>
				<div className="grid gap-4">
					<div className="grid grid-cols-2 gap-4">
						<div className="grid gap-2">
							<Label htmlFor="first-name">First name</Label>
							<Input
								id="first-name"
								placeholder="Max"
								required
								onChange={(e) => {
									setFirstName(e.target.value);
								}}
								value={firstName}
							/>
						</div>
						<div className="grid gap-2">
							<Label htmlFor="last-name">Last name</Label>
							<Input
								id="last-name"
								placeholder="Robinson"
								required
								onChange={(e) => {
									setLastName(e.target.value);
								}}
								value={lastName}
							/>
						</div>
					</div>
					<div className="grid gap-2">
						<Label htmlFor="email">Email</Label>
						<Input
							id="email"
							type="email"
							placeholder="m@example.com"
							required
							onChange={(e) => {
								setEmail(e.target.value);
							}}
							value={email}
						/>
					</div>
					<div className="grid gap-2">
						<Label htmlFor="password">Password</Label>
						<Input
							id="password"
							type="password"
							value={password}
							onChange={(e) => setPassword(e.target.value)}
							autoComplete="new-password"
							placeholder="Password"
						/>
					</div>
					<div className="grid gap-2">
						<Label htmlFor="password">Confirm Password</Label>
						<Input
							id="password_confirmation"
							type="password"
							value={passwordConfirmation}
							onChange={(e) => setPasswordConfirmation(e.target.value)}
							autoComplete="new-password"
							placeholder="Confirm Password"
						/>
					</div>
					<div className="grid gap-2">
						<Label htmlFor="image">Profile Image (optional)</Label>
						<div className="flex items-end gap-4">
							{imagePreview && (
								<div className="relative w-16 h-16 rounded-sm overflow-hidden">
									<img
										src={imagePreview}
										alt="Profile preview"
										className="object-cover w-full h-full"
									/>
								</div>
							)}
							<div className="flex items-center gap-2 w-full">
								<Input
									id="image"
									type="file"
									accept="image/*"
									onChange={handleImageChange}
									className="w-full"
								/>
								{imagePreview && (
									<X
										className="cursor-pointer"
										onClick={() => {
											setImage(null);
											setImagePreview(null);
										}}
									/>
								)}
							</div>
						</div>
					</div>
					<Button
						type="submit"
						className="w-full"
						disabled={loading}
						onClick={async () => {
							startTransition(async () => {
								await signUp.email({
									email,
									password,
									name: `${firstName} ${lastName}`,
									image: image ? await convertImageToBase64(image) : "",
									fetchOptions: {
										onError: (ctx) => {
											toast.error(ctx.error.message);
										},
										onSuccess: async () => {
											toast.success("Account created successfully!");
											startTransition(() => {
												// manually redirect to the dashboard to make sure toast is shown
												router.push("/dashboard");
											});
										},
									},
<<<<<<< HEAD
								});
=======
									onRequest: () => {
										setLoading(true);
									},
									onError: (ctx) => {
										toast.error(ctx.error.message);
									},
									onSuccess: async () => {
										toast.success("Successfully signed up");
										router.push(getCallbackURL(params));
									},
								},
>>>>>>> 34c6234f
							});
						}}
					>
						{loading ? (
							<Loader2 size={16} className="animate-spin" />
						) : (
							"Create an account"
						)}
					</Button>
				</div>
			</CardContent>
			<CardFooter>
				<div className="flex justify-center w-full border-t pt-4">
					<p className="text-center text-xs text-neutral-500">
						built with{" "}
						<Link
							href="https://better-auth.com"
							className="underline"
							target="_blank"
						>
							<span className="dark:text-white/70 cursor-pointer">
								better-auth.
							</span>
						</Link>
					</p>
				</div>
			</CardFooter>
		</Card>
	);
}

async function convertImageToBase64(file: File): Promise<string> {
	return new Promise((resolve, reject) => {
		const reader = new FileReader();
		reader.onloadend = () => resolve(reader.result as string);
		reader.onerror = reject;
		reader.readAsDataURL(file);
	});
}<|MERGE_RESOLUTION|>--- conflicted
+++ resolved
@@ -28,12 +28,8 @@
 	const [image, setImage] = useState<File | null>(null);
 	const [imagePreview, setImagePreview] = useState<string | null>(null);
 	const router = useRouter();
-<<<<<<< HEAD
-	const [loading, startTransition] = useTransition();
-=======
 	const params = useSearchParams();
-	const [loading, setLoading] = useState(false);
->>>>>>> 34c6234f
+  const [loading, startTransition] = useTransition();
 
 	const handleImageChange = (e: React.ChangeEvent<HTMLInputElement>) => {
 		const file = e.target.files?.[0];
@@ -156,40 +152,24 @@
 						className="w-full"
 						disabled={loading}
 						onClick={async () => {
-							startTransition(async () => {
-								await signUp.email({
-									email,
-									password,
-									name: `${firstName} ${lastName}`,
-									image: image ? await convertImageToBase64(image) : "",
-									fetchOptions: {
-										onError: (ctx) => {
-											toast.error(ctx.error.message);
-										},
-										onSuccess: async () => {
-											toast.success("Account created successfully!");
-											startTransition(() => {
-												// manually redirect to the dashboard to make sure toast is shown
-												router.push("/dashboard");
-											});
-										},
-									},
-<<<<<<< HEAD
-								});
-=======
-									onRequest: () => {
-										setLoading(true);
-									},
-									onError: (ctx) => {
-										toast.error(ctx.error.message);
-									},
-									onSuccess: async () => {
-										toast.success("Successfully signed up");
-										router.push(getCallbackURL(params));
-									},
-								},
->>>>>>> 34c6234f
-							});
+              startTransition(async () => {
+                await signUp.email({
+                  email,
+                  password,
+                  name: `${firstName} ${lastName}`,
+                  image: image ? await convertImageToBase64(image) : "",
+                  callbackURL: "/dashboard",
+                  fetchOptions: {
+                    onError: (ctx) => {
+                      toast.error(ctx.error.message);
+                    },
+                    onSuccess: async () => {
+                      toast.success("Successfully signed up");
+                      router.push(getCallbackURL(params));
+                    },
+                  },
+                });
+              })
 						}}
 					>
 						{loading ? (

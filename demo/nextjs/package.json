{
  "name": "@better-auth/demo",
  "version": "0.1.0",
  "private": true,
  "scripts": {
    "dev": "next dev",
    "dev:secure": "next dev --experimental-https",
    "typecheck": "tsc --noEmit",
    "build": "next build",
    "start": "next start",
    "lint": "next lint"
  },
  "dependencies": {
    "@better-auth/stripe": "workspace:*",
    "@better-fetch/fetch": "catalog:",
    "@hookform/resolvers": "^5.2.1",
    "@libsql/client": "^0.15.14",
    "@libsql/kysely-libsql": "^0.4.1",
    "@number-flow/react": "^0.5.10",
    "@prisma/adapter-libsql": "^5.22.0",
    "@prisma/client": "^5.22.0",
    "@radix-ui/react-accordion": "^1.2.12",
    "@radix-ui/react-alert-dialog": "^1.1.15",
    "@radix-ui/react-aspect-ratio": "^1.1.7",
    "@radix-ui/react-avatar": "^1.1.10",
    "@radix-ui/react-checkbox": "^1.3.3",
    "@radix-ui/react-collapsible": "^1.1.12",
    "@radix-ui/react-context-menu": "^2.2.16",
    "@radix-ui/react-dialog": "^1.1.15",
    "@radix-ui/react-dropdown-menu": "^2.1.16",
    "@radix-ui/react-hover-card": "^1.1.15",
    "@radix-ui/react-icons": "^1.3.2",
    "@radix-ui/react-label": "^2.1.7",
    "@radix-ui/react-menubar": "^1.1.16",
    "@radix-ui/react-navigation-menu": "^1.2.14",
    "@radix-ui/react-popover": "^1.1.15",
    "@radix-ui/react-progress": "^1.1.7",
    "@radix-ui/react-radio-group": "^1.3.8",
    "@radix-ui/react-scroll-area": "^1.2.10",
    "@radix-ui/react-select": "^2.2.6",
    "@radix-ui/react-separator": "^1.1.7",
    "@radix-ui/react-slider": "^1.3.6",
    "@radix-ui/react-slot": "^1.2.3",
    "@radix-ui/react-switch": "^1.2.6",
    "@radix-ui/react-tabs": "^1.1.13",
    "@radix-ui/react-toast": "^1.2.15",
    "@radix-ui/react-toggle": "^1.1.10",
    "@radix-ui/react-toggle-group": "^1.1.11",
    "@radix-ui/react-tooltip": "^1.2.8",
    "@react-email/components": "^0.5.1",
    "@react-three/fiber": "^8.18.0",
    "@tanstack/react-query": "^5.85.9",
    "@types/better-sqlite3": "^7.6.13",
    "better-auth": "workspace:*",
    "better-call": "catalog:",
    "better-sqlite3": "^12.2.0",
    "canvas-confetti": "^1.9.3",
    "class-variance-authority": "^0.7.1",
    "clsx": "^2.1.1",
    "cmdk": "1.1.1",
    "consola": "^3.4.2",
    "date-fns": "^4.1.0",
    "embla-carousel-react": "^8.6.0",
    "framer-motion": "^12.23.12",
    "geist": "^1.4.2",
    "input-otp": "^1.4.2",
    "kysely": "^0.28.5",
    "lucide-react": "^0.542.0",
    "mini-svg-data-uri": "^1.4.4",
<<<<<<< HEAD
    "mysql2": "^3.11.5",
    "next": "^15.5.0",
    "next-themes": "^0.3.0",
=======
    "mysql2": "^3.14.4",
    "next": "^15.5.2",
    "next-themes": "^0.4.6",
>>>>>>> 4b402d1e
    "prisma": "^5.22.0",
    "react": "^19.1.1",
    "react-day-picker": "9.9.0",
    "react-dom": "^19.1.1",
    "react-hook-form": "^7.62.0",
    "react-qr-code": "^2.0.18",
    "react-resizable-panels": "^3.0.5",
    "recharts": "^3.1.2",
    "resend": "^6.0.2",
    "server-only": "^0.0.1",
    "shiki": "^3.12.2",
    "sonner": "^2.0.7",
    "tailwind-merge": "^3.3.1",
    "tailwindcss-animate": "^1.0.7",
    "three": "^0.180.0",
    "ua-parser-js": "^2.0.4",
    "vaul": "^1.1.2",
    "zod": "^4.1.5"
  },
  "devDependencies": {
    "@types/canvas-confetti": "^1.9.0",
    "@types/node": "^24.3.0",
    "@types/react": "^19.1.12",
    "@types/react-dom": "^19.1.9",
    "@types/three": "^0.179.0",
    "@types/ua-parser-js": "^0.7.39",
    "dotenv": "^16.6.1",
    "dotenv-cli": "^7.4.4",
    "eslint-config-next": "15.5.2",
    "postcss": "^8.5.6",
    "tailwindcss": "3.4.17"
  }
}<|MERGE_RESOLUTION|>--- conflicted
+++ resolved
@@ -67,15 +67,9 @@
     "kysely": "^0.28.5",
     "lucide-react": "^0.542.0",
     "mini-svg-data-uri": "^1.4.4",
-<<<<<<< HEAD
-    "mysql2": "^3.11.5",
-    "next": "^15.5.0",
-    "next-themes": "^0.3.0",
-=======
     "mysql2": "^3.14.4",
     "next": "^15.5.2",
     "next-themes": "^0.4.6",
->>>>>>> 4b402d1e
     "prisma": "^5.22.0",
     "react": "^19.1.1",
     "react-day-picker": "9.9.0",

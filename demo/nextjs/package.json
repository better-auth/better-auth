--- conflicted
+++ resolved
@@ -94,11 +94,7 @@
     "@types/react-dom": "^19.2.2",
     "@types/ua-parser-js": "^0.7.39",
     "postcss": "^8.5.6",
-<<<<<<< HEAD
-    "tailwindcss": "3.4.17"
-=======
     "tailwindcss": "^4.1.13",
     "tw-animate-css": "^1.3.8"
->>>>>>> 6ba15d56
   }
 }
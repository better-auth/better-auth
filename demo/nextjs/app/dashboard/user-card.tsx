"use client";

import { Avatar, AvatarFallback, AvatarImage } from "@/components/ui/avatar";
import { Button } from "@/components/ui/button";
import {
	Card,
	CardContent,
	CardFooter,
	CardHeader,
	CardTitle,
} from "@/components/ui/card";
import { Alert, AlertTitle, AlertDescription } from "@/components/ui/alert";
import { Checkbox } from "@/components/ui/checkbox";
import {
	Dialog,
	DialogContent,
	DialogDescription,
	DialogFooter,
	DialogHeader,
	DialogTitle,
	DialogTrigger,
} from "@/components/ui/dialog";
import { Input } from "@/components/ui/input";
import { Label } from "@/components/ui/label";
import { PasswordInput } from "@/components/ui/password-input";
import { client, signOut, useSession } from "@/lib/auth-client";
import { Session } from "@/lib/auth-types";
import { MobileIcon } from "@radix-ui/react-icons";
import {
	Edit,
	Fingerprint,
	Laptop,
	Loader2,
	LogOut,
	Plus,
	QrCode,
	ShieldCheck,
	ShieldOff,
	Trash,
	X,
} from "lucide-react";
import Image from "next/image";
import { useRouter } from "next/navigation";
import { useState } from "react";
import { toast } from "sonner";
import { UAParser } from "ua-parser-js";
import {
	Table,
	TableBody,
	TableCell,
	TableHead,
	TableHeader,
	TableRow,
} from "@/components/ui/table";
import QRCode from "react-qr-code";
import CopyButton from "@/components/ui/copy-button";
import { Badge } from "@/components/ui/badge";
import { useQuery } from "@tanstack/react-query";
import { SubscriptionTierLabel } from "@/components/tier-labels";
import { Component } from "./change-plan";
import { Subscription } from "@better-auth/stripe";

export default function UserCard(props: {
	session: Session | null;
	activeSessions: Session["session"][];
	subscription?: Subscription;
}) {
	const router = useRouter();
	const { data, isPending } = useSession();
	const session = data;
	const [isTerminating, setIsTerminating] = useState<string>();
	const [isPendingTwoFa, setIsPendingTwoFa] = useState<boolean>(false);
	const [twoFaPassword, setTwoFaPassword] = useState<string>("");
	const [twoFactorDialog, setTwoFactorDialog] = useState<boolean>(false);
	const [twoFactorVerifyURI, setTwoFactorVerifyURI] = useState<string>("");
	const [isSignOut, setIsSignOut] = useState<boolean>(false);
	const [emailVerificationPending, setEmailVerificationPending] =
		useState<boolean>(false);
<<<<<<< HEAD
	const { data: subscription } = useQuery({
		queryKey: ["subscriptions"],
		initialData: props.subscription ? props.subscription : null,
		queryFn: async () => {
			const res = await client.subscription.list({
				fetchOptions: {
					throw: true,
				},
			});
			return res.length ? res[0] : null;
		},
	});
=======

>>>>>>> ec9edc35
	return (
		<Card>
			<CardHeader>
				<CardTitle>User</CardTitle>
			</CardHeader>
			<CardContent className="grid gap-8 grid-cols-1">
				<div className="flex flex-col gap-2">
					<div className="flex items-start justify-between">
						<div className="flex items-center gap-4">
							<Avatar className="hidden h-9 w-9 sm:flex ">
								<AvatarImage
									src={session?.user.image || "#"}
									alt="Avatar"
									className="object-cover"
								/>
								<AvatarFallback>{session?.user.name.charAt(0)}</AvatarFallback>
							</Avatar>
							<div className="grid">
								<div className="flex items-center gap-1">
									<p className="text-sm font-medium leading-none">
										{session?.user.name}
									</p>
									{!!subscription && (
										<Badge
											className="w-min p-px rounded-full"
											variant="outline"
										>
											<svg
												xmlns="http://www.w3.org/2000/svg"
												width="1.2em"
												height="1.2em"
												viewBox="0 0 24 24"
											>
												<path
													fill="currentColor"
													d="m9.023 21.23l-1.67-2.814l-3.176-.685l.312-3.277L2.346 12L4.49 9.546L4.177 6.27l3.177-.685L9.023 2.77L12 4.027l2.977-1.258l1.67 2.816l3.176.684l-.312 3.277L21.655 12l-2.142 2.454l.311 3.277l-3.177.684l-1.669 2.816L12 19.973zm1.927-6.372L15.908 9.9l-.708-.72l-4.25 4.25l-2.15-2.138l-.708.708z"
												></path>
											</svg>
										</Badge>
									)}
								</div>
								<p className="text-sm">{session?.user.email}</p>
							</div>
						</div>
						<EditUserDialog />
					</div>
					<div className="flex items-center justify-between">
						<div>
							<SubscriptionTierLabel
								tier={subscription?.plan?.toLowerCase() as "starter"}
							/>
						</div>
						<Component
							currentPlan={subscription?.plan?.toLowerCase() as "starter"}
							isTrial={subscription?.status === "trialing"}
						/>
					</div>
				</div>

				{session?.user.emailVerified ? null : (
					<Alert>
						<AlertTitle>Verify Your Email Address</AlertTitle>
						<AlertDescription className="text-muted-foreground">
							Please verify your email address. Check your inbox for the
							verification email. If you haven't received the email, click the
							button below to resend.
						</AlertDescription>
						<Button
							size="sm"
							variant="secondary"
							className="mt-2"
							onClick={async () => {
								await client.sendVerificationEmail(
									{
										email: session?.user.email || "",
									},
									{
										onRequest(context) {
											setEmailVerificationPending(true);
										},
										onError(context) {
											toast.error(context.error.message);
											setEmailVerificationPending(false);
										},
										onSuccess() {
											toast.success("Verification email sent successfully");
											setEmailVerificationPending(false);
										},
									},
								);
							}}
						>
							{emailVerificationPending ? (
								<Loader2 size={15} className="animate-spin" />
							) : (
								"Resend Verification Email"
							)}
						</Button>
					</Alert>
				)}

				<div className="border-l-2 px-2 w-max gap-1 flex flex-col">
					<p className="text-xs font-medium ">Active Sessions</p>
					{props.activeSessions
						.filter((session) => session.userAgent)
						.map((session) => {
							return (
								<div key={session.id}>
									<div className="flex items-center gap-2 text-sm  text-black font-medium dark:text-white">
										{new UAParser(session.userAgent || "").getDevice().type ===
										"mobile" ? (
											<MobileIcon />
										) : (
											<Laptop size={16} />
										)}
										{new UAParser(session.userAgent || "").getOS().name},{" "}
										{new UAParser(session.userAgent || "").getBrowser().name}
										<button
											className="text-red-500 opacity-80  cursor-pointer text-xs border-muted-foreground border-red-600  underline "
											onClick={async () => {
												setIsTerminating(session.id);
												const res = await client.revokeSession({
													token: session.token,
												});

												if (res.error) {
													toast.error(res.error.message);
												} else {
													toast.success("Session terminated successfully");
												}
												router.refresh();
												setIsTerminating(undefined);
											}}
										>
											{isTerminating === session.id ? (
												<Loader2 size={15} className="animate-spin" />
											) : session.id === props.session?.session.id ? (
												"Sign Out"
											) : (
												"Terminate"
											)}
										</button>
									</div>
								</div>
							);
						})}
				</div>
				<div className="border-y py-4 flex items-center flex-wrap justify-between gap-2">
					<div className="flex flex-col gap-2">
						<p className="text-sm">Passkeys</p>
						<div className="flex gap-2 flex-wrap">
							<AddPasskey />
							<ListPasskeys />
						</div>
					</div>
					<div className="flex flex-col gap-2">
						<p className="text-sm">Two Factor</p>
						<div className="flex gap-2">
							{!!session?.user.twoFactorEnabled && (
								<Dialog>
									<DialogTrigger asChild>
										<Button variant="outline" className="gap-2">
											<QrCode size={16} />
											<span className="md:text-sm text-xs">Scan QR Code</span>
										</Button>
									</DialogTrigger>
									<DialogContent className="sm:max-w-[425px] w-11/12">
										<DialogHeader>
											<DialogTitle>Scan QR Code</DialogTitle>
											<DialogDescription>
												Scan the QR code with your TOTP app
											</DialogDescription>
										</DialogHeader>

										{twoFactorVerifyURI ? (
											<>
												<div className="flex items-center justify-center">
													<QRCode value={twoFactorVerifyURI} />
												</div>
												<div className="flex gap-2 items-center justify-center">
													<p className="text-sm text-muted-foreground">
														Copy URI to clipboard
													</p>
													<CopyButton textToCopy={twoFactorVerifyURI} />
												</div>
											</>
										) : (
											<div className="flex flex-col gap-2">
												<PasswordInput
													value={twoFaPassword}
													onChange={(e) => setTwoFaPassword(e.target.value)}
													placeholder="Enter Password"
												/>
												<Button
													onClick={async () => {
														if (twoFaPassword.length < 8) {
															toast.error(
																"Password must be at least 8 characters",
															);
															return;
														}
														await client.twoFactor.getTotpUri(
															{
																password: twoFaPassword,
															},
															{
																onSuccess(context) {
																	setTwoFactorVerifyURI(context.data.totpURI);
																},
															},
														);
														setTwoFaPassword("");
													}}
												>
													Show QR Code
												</Button>
											</div>
										)}
									</DialogContent>
								</Dialog>
							)}
							<Dialog open={twoFactorDialog} onOpenChange={setTwoFactorDialog}>
								<DialogTrigger asChild>
									<Button
										variant={
											session?.user.twoFactorEnabled ? "destructive" : "outline"
										}
										className="gap-2"
									>
										{session?.user.twoFactorEnabled ? (
											<ShieldOff size={16} />
										) : (
											<ShieldCheck size={16} />
										)}
										<span className="md:text-sm text-xs">
											{session?.user.twoFactorEnabled
												? "Disable 2FA"
												: "Enable 2FA"}
										</span>
									</Button>
								</DialogTrigger>
								<DialogContent className="sm:max-w-[425px] w-11/12">
									<DialogHeader>
										<DialogTitle>
											{session?.user.twoFactorEnabled
												? "Disable 2FA"
												: "Enable 2FA"}
										</DialogTitle>
										<DialogDescription>
											{session?.user.twoFactorEnabled
												? "Disable the second factor authentication from your account"
												: "Enable 2FA to secure your account"}
										</DialogDescription>
									</DialogHeader>

									{twoFactorVerifyURI ? (
										<div className="flex flex-col gap-2">
											<div className="flex items-center justify-center">
												<QRCode value={twoFactorVerifyURI} />
											</div>
											<Label htmlFor="password">
												Scan the QR code with your TOTP app
											</Label>
											<Input
												value={twoFaPassword}
												onChange={(e) => setTwoFaPassword(e.target.value)}
												placeholder="Enter OTP"
											/>
										</div>
									) : (
										<div className="flex flex-col gap-2">
											<Label htmlFor="password">Password</Label>
											<PasswordInput
												id="password"
												placeholder="Password"
												value={twoFaPassword}
												onChange={(e) => setTwoFaPassword(e.target.value)}
											/>
										</div>
									)}
									<DialogFooter>
										<Button
											disabled={isPendingTwoFa}
											onClick={async () => {
												if (twoFaPassword.length < 8 && !twoFactorVerifyURI) {
													toast.error("Password must be at least 8 characters");
													return;
												}
												setIsPendingTwoFa(true);
												if (session?.user.twoFactorEnabled) {
													const res = await client.twoFactor.disable({
														//@ts-ignore
														password: twoFaPassword,
														fetchOptions: {
															onError(context) {
																toast.error(context.error.message);
															},
															onSuccess() {
																toast("2FA disabled successfully");
																setTwoFactorDialog(false);
															},
														},
													});
												} else {
													if (twoFactorVerifyURI) {
														await client.twoFactor.verifyTotp({
															code: twoFaPassword,
															fetchOptions: {
																onError(context) {
																	setIsPendingTwoFa(false);
																	setTwoFaPassword("");
																	toast.error(context.error.message);
																},
																onSuccess() {
																	toast("2FA enabled successfully");
																	setTwoFactorVerifyURI("");
																	setIsPendingTwoFa(false);
																	setTwoFaPassword("");
																	setTwoFactorDialog(false);
																},
															},
														});
														return;
													}
													const res = await client.twoFactor.enable({
														password: twoFaPassword,
														fetchOptions: {
															onError(context) {
																toast.error(context.error.message);
															},
															onSuccess(ctx) {
																setTwoFactorVerifyURI(ctx.data.totpURI);
																// toast.success("2FA enabled successfully");
																// setTwoFactorDialog(false);
															},
														},
													});
												}
												setIsPendingTwoFa(false);
												setTwoFaPassword("");
											}}
										>
											{isPendingTwoFa ? (
												<Loader2 size={15} className="animate-spin" />
											) : session?.user.twoFactorEnabled ? (
												"Disable 2FA"
											) : (
												"Enable 2FA"
											)}
										</Button>
									</DialogFooter>
								</DialogContent>
							</Dialog>
						</div>
					</div>
				</div>
			</CardContent>
			<CardFooter className="gap-2 justify-between items-center">
				<ChangePassword />
				<Button
					className="gap-2 z-10"
					variant="secondary"
					onClick={async () => {
						setIsSignOut(true);
						await signOut({
							fetchOptions: {
								onSuccess() {
									router.push("/");
								},
							},
						});
						setIsSignOut(false);
					}}
					disabled={isSignOut}
				>
					<span className="text-sm">
						{isSignOut ? (
							<Loader2 size={15} className="animate-spin" />
						) : (
							<div className="flex items-center gap-2">
								<LogOut size={16} />
								Sign Out
							</div>
						)}
					</span>
				</Button>
			</CardFooter>
		</Card>
	);
}

async function convertImageToBase64(file: File): Promise<string> {
	return new Promise((resolve, reject) => {
		const reader = new FileReader();
		reader.onloadend = () => resolve(reader.result as string);
		reader.onerror = reject;
		reader.readAsDataURL(file);
	});
}

function ChangePassword() {
	const [currentPassword, setCurrentPassword] = useState<string>("");
	const [newPassword, setNewPassword] = useState<string>("");
	const [confirmPassword, setConfirmPassword] = useState<string>("");
	const [loading, setLoading] = useState<boolean>(false);
	const [open, setOpen] = useState<boolean>(false);
	const [signOutDevices, setSignOutDevices] = useState<boolean>(false);
	return (
		<Dialog open={open} onOpenChange={setOpen}>
			<DialogTrigger asChild>
				<Button className="gap-2 z-10" variant="outline" size="sm">
					<svg
						xmlns="http://www.w3.org/2000/svg"
						width="1em"
						height="1em"
						viewBox="0 0 24 24"
					>
						<path
							fill="currentColor"
							d="M2.5 18.5v-1h19v1zm.535-5.973l-.762-.442l.965-1.693h-1.93v-.884h1.93l-.965-1.642l.762-.443L4 9.066l.966-1.643l.761.443l-.965 1.642h1.93v.884h-1.93l.965 1.693l-.762.442L4 10.835zm8 0l-.762-.442l.966-1.693H9.308v-.884h1.93l-.965-1.642l.762-.443L12 9.066l.966-1.643l.761.443l-.965 1.642h1.93v.884h-1.93l.965 1.693l-.762.442L12 10.835zm8 0l-.762-.442l.966-1.693h-1.931v-.884h1.93l-.965-1.642l.762-.443L20 9.066l.966-1.643l.761.443l-.965 1.642h1.93v.884h-1.93l.965 1.693l-.762.442L20 10.835z"
						></path>
					</svg>
					<span className="text-sm text-muted-foreground">Change Password</span>
				</Button>
			</DialogTrigger>
			<DialogContent className="sm:max-w-[425px] w-11/12">
				<DialogHeader>
					<DialogTitle>Change Password</DialogTitle>
					<DialogDescription>Change your password</DialogDescription>
				</DialogHeader>
				<div className="grid gap-2">
					<Label htmlFor="current-password">Current Password</Label>
					<PasswordInput
						id="current-password"
						value={currentPassword}
						onChange={(e) => setCurrentPassword(e.target.value)}
						autoComplete="new-password"
						placeholder="Password"
					/>
					<Label htmlFor="new-password">New Password</Label>
					<PasswordInput
						value={newPassword}
						onChange={(e) => setNewPassword(e.target.value)}
						autoComplete="new-password"
						placeholder="New Password"
					/>
					<Label htmlFor="password">Confirm Password</Label>
					<PasswordInput
						value={confirmPassword}
						onChange={(e) => setConfirmPassword(e.target.value)}
						autoComplete="new-password"
						placeholder="Confirm Password"
					/>
					<div className="flex gap-2 items-center">
						<Checkbox
							onCheckedChange={(checked) =>
								checked ? setSignOutDevices(true) : setSignOutDevices(false)
							}
						/>
						<p className="text-sm">Sign out from other devices</p>
					</div>
				</div>
				<DialogFooter>
					<Button
						onClick={async () => {
							if (newPassword !== confirmPassword) {
								toast.error("Passwords do not match");
								return;
							}
							if (newPassword.length < 8) {
								toast.error("Password must be at least 8 characters");
								return;
							}
							setLoading(true);
							const res = await client.changePassword({
								newPassword: newPassword,
								currentPassword: currentPassword,
								revokeOtherSessions: signOutDevices,
							});
							setLoading(false);
							if (res.error) {
								toast.error(
									res.error.message ||
										"Couldn't change your password! Make sure it's correct",
								);
							} else {
								setOpen(false);
								toast.success("Password changed successfully");
								setCurrentPassword("");
								setNewPassword("");
								setConfirmPassword("");
							}
						}}
					>
						{loading ? (
							<Loader2 size={15} className="animate-spin" />
						) : (
							"Change Password"
						)}
					</Button>
				</DialogFooter>
			</DialogContent>
		</Dialog>
	);
}

function EditUserDialog() {
	const { data, isPending, error } = useSession();
	const [name, setName] = useState<string>();
	const router = useRouter();
	const [image, setImage] = useState<File | null>(null);
	const [imagePreview, setImagePreview] = useState<string | null>(null);
	const handleImageChange = (e: React.ChangeEvent<HTMLInputElement>) => {
		const file = e.target.files?.[0];
		if (file) {
			setImage(file);
			const reader = new FileReader();
			reader.onloadend = () => {
				setImagePreview(reader.result as string);
			};
			reader.readAsDataURL(file);
		}
	};
	const [open, setOpen] = useState<boolean>(false);
	const [isLoading, setIsLoading] = useState<boolean>(false);
	return (
		<Dialog open={open} onOpenChange={setOpen}>
			<DialogTrigger asChild>
				<Button size="sm" className="gap-2" variant="secondary">
					<Edit size={13} />
					Edit User
				</Button>
			</DialogTrigger>
			<DialogContent className="sm:max-w-[425px] w-11/12">
				<DialogHeader>
					<DialogTitle>Edit User</DialogTitle>
					<DialogDescription>Edit user information</DialogDescription>
				</DialogHeader>
				<div className="grid gap-2">
					<Label htmlFor="name">Full Name</Label>
					<Input
						id="name"
						type="name"
						placeholder={data?.user.name}
						required
						onChange={(e) => {
							setName(e.target.value);
						}}
					/>
					<div className="grid gap-2">
						<Label htmlFor="image">Profile Image</Label>
						<div className="flex items-end gap-4">
							{imagePreview && (
								<div className="relative w-16 h-16 rounded-sm overflow-hidden">
									<Image
										src={imagePreview}
										alt="Profile preview"
										layout="fill"
										objectFit="cover"
									/>
								</div>
							)}
							<div className="flex items-center gap-2 w-full">
								<Input
									id="image"
									type="file"
									accept="image/*"
									onChange={handleImageChange}
									className="w-full text-muted-foreground"
								/>
								{imagePreview && (
									<X
										className="cursor-pointer"
										onClick={() => {
											setImage(null);
											setImagePreview(null);
										}}
									/>
								)}
							</div>
						</div>
					</div>
				</div>
				<DialogFooter>
					<Button
						disabled={isLoading}
						onClick={async () => {
							setIsLoading(true);
							await client.updateUser({
								image: image ? await convertImageToBase64(image) : undefined,
								name: name ? name : undefined,
								fetchOptions: {
									onSuccess: () => {
										toast.success("User updated successfully");
									},
									onError: (error) => {
										toast.error(error.error.message);
									},
								},
							});
							setName("");
							router.refresh();
							setImage(null);
							setImagePreview(null);
							setIsLoading(false);
							setOpen(false);
						}}
					>
						{isLoading ? (
							<Loader2 size={15} className="animate-spin" />
						) : (
							"Update"
						)}
					</Button>
				</DialogFooter>
			</DialogContent>
		</Dialog>
	);
}

function AddPasskey() {
	const [isOpen, setIsOpen] = useState(false);
	const [passkeyName, setPasskeyName] = useState("");
	const [isLoading, setIsLoading] = useState(false);

	const handleAddPasskey = async () => {
		if (!passkeyName) {
			toast.error("Passkey name is required");
			return;
		}
		setIsLoading(true);
		const res = await client.passkey.addPasskey({
			name: passkeyName,
		});
		if (res?.error) {
			toast.error(res?.error.message);
		} else {
			setIsOpen(false);
			toast.success("Passkey added successfully. You can now use it to login.");
		}
		setIsLoading(false);
	};
	return (
		<Dialog open={isOpen} onOpenChange={setIsOpen}>
			<DialogTrigger asChild>
				<Button variant="outline" className="gap-2 text-xs md:text-sm">
					<Plus size={15} />
					Add New Passkey
				</Button>
			</DialogTrigger>
			<DialogContent className="sm:max-w-[425px] w-11/12">
				<DialogHeader>
					<DialogTitle>Add New Passkey</DialogTitle>
					<DialogDescription>
						Create a new passkey to securely access your account without a
						password.
					</DialogDescription>
				</DialogHeader>
				<div className="grid gap-2">
					<Label htmlFor="passkey-name">Passkey Name</Label>
					<Input
						id="passkey-name"
						value={passkeyName}
						onChange={(e) => setPasskeyName(e.target.value)}
					/>
				</div>
				<DialogFooter>
					<Button
						disabled={isLoading}
						type="submit"
						onClick={handleAddPasskey}
						className="w-full"
					>
						{isLoading ? (
							<Loader2 size={15} className="animate-spin" />
						) : (
							<>
								<Fingerprint className="mr-2 h-4 w-4" />
								Create Passkey
							</>
						)}
					</Button>
				</DialogFooter>
			</DialogContent>
		</Dialog>
	);
}

function ListPasskeys() {
	const { data } = client.useListPasskeys();
	const [isOpen, setIsOpen] = useState(false);
	const [passkeyName, setPasskeyName] = useState("");

	const handleAddPasskey = async () => {
		if (!passkeyName) {
			toast.error("Passkey name is required");
			return;
		}
		setIsLoading(true);
		const res = await client.passkey.addPasskey({
			name: passkeyName,
		});
		setIsLoading(false);
		if (res?.error) {
			toast.error(res?.error.message);
		} else {
			toast.success("Passkey added successfully. You can now use it to login.");
		}
	};
	const [isLoading, setIsLoading] = useState(false);
	const [isDeletePasskey, setIsDeletePasskey] = useState<boolean>(false);
	return (
		<Dialog open={isOpen} onOpenChange={setIsOpen}>
			<DialogTrigger asChild>
				<Button variant="outline" className="text-xs md:text-sm">
					<Fingerprint className="mr-2 h-4 w-4" />
					<span>Passkeys {data?.length ? `[${data?.length}]` : ""}</span>
				</Button>
			</DialogTrigger>
			<DialogContent className="sm:max-w-[425px] w-11/12">
				<DialogHeader>
					<DialogTitle>Passkeys</DialogTitle>
					<DialogDescription>List of passkeys</DialogDescription>
				</DialogHeader>
				{data?.length ? (
					<Table>
						<TableHeader>
							<TableRow>
								<TableHead>Name</TableHead>
							</TableRow>
						</TableHeader>
						<TableBody>
							{data.map((passkey) => (
								<TableRow
									key={passkey.id}
									className="flex  justify-between items-center"
								>
									<TableCell>{passkey.name || "My Passkey"}</TableCell>
									<TableCell className="text-right">
										<button
											onClick={async () => {
												const res = await client.passkey.deletePasskey({
													id: passkey.id,
													fetchOptions: {
														onRequest: () => {
															setIsDeletePasskey(true);
														},
														onSuccess: () => {
															toast("Passkey deleted successfully");
															setIsDeletePasskey(false);
														},
														onError: (error) => {
															toast.error(error.error.message);
															setIsDeletePasskey(false);
														},
													},
												});
											}}
										>
											{isDeletePasskey ? (
												<Loader2 size={15} className="animate-spin" />
											) : (
												<Trash
													size={15}
													className="cursor-pointer text-red-600"
												/>
											)}
										</button>
									</TableCell>
								</TableRow>
							))}
						</TableBody>
					</Table>
				) : (
					<p className="text-sm text-muted-foreground">No passkeys found</p>
				)}
				{!data?.length && (
					<div className="flex flex-col gap-2">
						<div className="flex flex-col gap-2">
							<Label htmlFor="passkey-name" className="text-sm">
								New Passkey
							</Label>
							<Input
								id="passkey-name"
								value={passkeyName}
								onChange={(e) => setPasskeyName(e.target.value)}
								placeholder="My Passkey"
							/>
						</div>
						<Button type="submit" onClick={handleAddPasskey} className="w-full">
							{isLoading ? (
								<Loader2 size={15} className="animate-spin" />
							) : (
								<>
									<Fingerprint className="mr-2 h-4 w-4" />
									Create Passkey
								</>
							)}
						</Button>
					</div>
				)}
				<DialogFooter>
					<Button onClick={() => setIsOpen(false)}>Close</Button>
				</DialogFooter>
			</DialogContent>
		</Dialog>
	);
}<|MERGE_RESOLUTION|>--- conflicted
+++ resolved
@@ -76,7 +76,6 @@
 	const [isSignOut, setIsSignOut] = useState<boolean>(false);
 	const [emailVerificationPending, setEmailVerificationPending] =
 		useState<boolean>(false);
-<<<<<<< HEAD
 	const { data: subscription } = useQuery({
 		queryKey: ["subscriptions"],
 		initialData: props.subscription ? props.subscription : null,
@@ -89,9 +88,6 @@
 			return res.length ? res[0] : null;
 		},
 	});
-=======
-
->>>>>>> ec9edc35
 	return (
 		<Card>
 			<CardHeader>

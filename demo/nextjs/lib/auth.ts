--- conflicted
+++ resolved
@@ -19,11 +19,6 @@
 import { MysqlDialect } from "kysely";
 import { createPool } from "mysql2/promise";
 import { nextCookies } from "better-auth/next-js";
-<<<<<<< HEAD
-import { addAccountToSession } from "./plugin";
-import Database from "better-sqlite3";
-=======
->>>>>>> 4b76bf1d
 
 const from = process.env.BETTER_AUTH_EMAIL || "delivered@resend.dev";
 const to = process.env.TEST_EMAIL || "";
@@ -155,26 +150,5 @@
 		oneTap(),
 		oAuthProxy(),
 		nextCookies(),
-<<<<<<< HEAD
-		oidc({
-			consentPage: "/oauth/authorize",
-			loginPage: "/sign-in",
-		}),
-		genericOAuth({
-			config: [
-				{
-					clientId: "pkVwgJsnwEmoEIELqqOJsFJzVSEWnoiU",
-					clientSecret: "sVnTOpNZZSYpspiSwdRnDlIKayVDpltl",
-					authorizationUrl: "http://localhost:3000/api/auth/oauth2/authorize",
-					tokenUrl: "http://localhost:3000/api/auth/oauth2/token",
-					providerId: "better-auth",
-					type: "oidc",
-					scopes: ["openid", "profile", "email"],
-					prompt: "consent",
-				},
-			],
-		}),
-=======
->>>>>>> 4b76bf1d
 	],
 });
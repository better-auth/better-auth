import { sso } from "@better-auth/sso";
import { stripe } from "@better-auth/stripe";
import { LibsqlDialect } from "@libsql/kysely-libsql";
import { betterAuth } from "better-auth";
import { nextCookies } from "better-auth/next-js";
import {
	admin,
	bearer,
	customSession,
	deviceAuthorization,
	lastLoginMethod,
	multiSession,
	oAuthProxy,
	oneTap,
	openAPI,
	organization,
	twoFactor,
} from "better-auth/plugins";
<<<<<<< HEAD
import { reactInvitationEmail } from "./email/invitation";
import { LibsqlDialect } from "@libsql/kysely-libsql";
import { reactResetPasswordEmail } from "./email/reset-password";
import { resend } from "./email/resend";
import { MysqlDialect, SqliteDialect } from "kysely";
=======
import { passkey } from "better-auth/plugins/passkey";
import { MysqlDialect } from "kysely";
>>>>>>> c884f80b
import { createPool } from "mysql2/promise";
import { Stripe } from "stripe";
<<<<<<< HEAD
import Database from "better-sqlite3";
=======
import { reactInvitationEmail } from "./email/invitation";
import { resend } from "./email/resend";
import { reactResetPasswordEmail } from "./email/reset-password";
>>>>>>> c884f80b

const from = process.env.BETTER_AUTH_EMAIL || "delivered@resend.dev";
const to = process.env.TEST_EMAIL || "";

const dialect = (() => {
	if (process.env.USE_MYSQL) {
		if (!process.env.MYSQL_DATABASE_URL) {
			throw new Error(
				"Using MySQL dialect without MYSQL_DATABASE_URL. Please set it in your environment variables.",
			);
		}
		return new MysqlDialect(createPool(process.env.MYSQL_DATABASE_URL || ""));
	}

	if (process.env.TURSO_DATABASE_URL && process.env.TURSO_AUTH_TOKEN) {
		return new LibsqlDialect({
			url: process.env.TURSO_DATABASE_URL,
			authToken: process.env.TURSO_AUTH_TOKEN,
		});
	}

	// Fallback to better-sqlite3 for local development/builds
	return new SqliteDialect({
		database: new Database("./sqlite.db"),
	});
})();

const baseURL: string | undefined =
	process.env.VERCEL === "1"
		? process.env.VERCEL_ENV === "production"
			? process.env.BETTER_AUTH_URL
			: process.env.VERCEL_ENV === "preview"
				? `https://${process.env.VERCEL_URL}`
				: undefined
		: undefined;

const cookieDomain: string | undefined =
	process.env.VERCEL === "1"
		? process.env.VERCEL_ENV === "production"
			? ".better-auth.com"
			: process.env.VERCEL_ENV === "preview"
				? `.${process.env.VERCEL_URL}`
				: undefined
		: undefined;

export const auth = betterAuth({
	appName: "Better Auth Demo",
	baseURL,
	database: {
		dialect,
		type: "sqlite",
	},
	emailVerification: {
		async sendVerificationEmail({ user, url }) {
			const res = await resend.emails.send({
				from,
				to: to || user.email,
				subject: "Verify your email address",
				html: `<a href="${url}">Verify your email address</a>`,
			});
			console.log(res, user.email);
		},
	},
	account: {
		accountLinking: {
			trustedProviders: ["google", "github", "demo-app", "sso"],
		},
	},
	emailAndPassword: {
		enabled: true,
		async sendResetPassword({ user, url }) {
			await resend.emails.send({
				from,
				to: user.email,
				subject: "Reset your password",
				react: reactResetPasswordEmail({
					username: user.email,
					resetLink: url,
				}),
			});
		},
	},
	socialProviders: {
		facebook: {
			clientId: process.env.FACEBOOK_CLIENT_ID || "",
			clientSecret: process.env.FACEBOOK_CLIENT_SECRET || "",
		},
		github: {
			clientId: process.env.GITHUB_CLIENT_ID || "",
			clientSecret: process.env.GITHUB_CLIENT_SECRET || "",
		},
		google: {
			clientId: process.env.NEXT_PUBLIC_GOOGLE_CLIENT_ID || "",
			clientSecret: process.env.GOOGLE_CLIENT_SECRET || "",
		},
		discord: {
			clientId: process.env.DISCORD_CLIENT_ID || "",
			clientSecret: process.env.DISCORD_CLIENT_SECRET || "",
		},
		microsoft: {
			clientId: process.env.MICROSOFT_CLIENT_ID || "",
			clientSecret: process.env.MICROSOFT_CLIENT_SECRET || "",
		},
		twitch: {
			clientId: process.env.TWITCH_CLIENT_ID || "",
			clientSecret: process.env.TWITCH_CLIENT_SECRET || "",
		},
		twitter: {
			clientId: process.env.TWITTER_CLIENT_ID || "",
			clientSecret: process.env.TWITTER_CLIENT_SECRET || "",
		},
		paypal: {
			clientId: process.env.PAYPAL_CLIENT_ID || "",
			clientSecret: process.env.PAYPAL_CLIENT_SECRET || "",
		},
	},
	plugins: [
		organization({
			async sendInvitationEmail(data) {
				await resend.emails.send({
					from,
					to: data.email,
					subject: "You've been invited to join an organization",
					react: reactInvitationEmail({
						username: data.email,
						invitedByUsername: data.inviter.user.name,
						invitedByEmail: data.inviter.user.email,
						teamName: data.organization.name,
						inviteLink:
							process.env.NODE_ENV === "development"
								? `http://localhost:3000/accept-invitation/${data.id}`
								: `${
										process.env.BETTER_AUTH_URL ||
										"https://demo.better-auth.com"
									}/accept-invitation/${data.id}`,
					}),
				});
			},
		}),
		twoFactor({
			otpOptions: {
				async sendOTP({ user, otp }) {
					await resend.emails.send({
						from,
						to: user.email,
						subject: "Your OTP",
						html: `Your OTP is ${otp}`,
					});
				},
			},
		}),
		passkey(),
		openAPI(),
		bearer(),
		admin({
			adminUserIds: ["EXD5zjob2SD6CBWcEQ6OpLRHcyoUbnaB"],
		}),
		multiSession(),
		oAuthProxy(),
		nextCookies(),
		oneTap(),
		customSession(async (session) => {
			return {
				...session,
				user: {
					...session.user,
					dd: "test",
				},
			};
		}),
		stripe({
			stripeClient: new Stripe(process.env.STRIPE_KEY || "sk_test_"),
			stripeWebhookSecret: process.env.STRIPE_WEBHOOK_SECRET!,
			subscription: {
				enabled: true,
				allowReTrialsForDifferentPlans: true,
				plans: () => {
					const PRO_PRICE_ID = {
						default:
							process.env.STRIPE_PRO_PRICE_ID ??
							"price_1RoxnRHmTADgihIt4y8c0lVE",
						annual:
							process.env.STRIPE_PRO_ANNUAL_PRICE_ID ??
							"price_1RoxnoHmTADgihItzFvVP8KT",
					};
					const PLUS_PRICE_ID = {
						default:
							process.env.STRIPE_PLUS_PRICE_ID ??
							"price_1RoxnJHmTADgihIthZTLmrPn",
						annual:
							process.env.STRIPE_PLUS_ANNUAL_PRICE_ID ??
							"price_1Roxo5HmTADgihItEbJu5llL",
					};

					return [
						{
							name: "Plus",
							priceId: PLUS_PRICE_ID.default,
							annualDiscountPriceId: PLUS_PRICE_ID.annual,
							freeTrial: {
								days: 7,
							},
						},
						{
							name: "Pro",
							priceId: PRO_PRICE_ID.default,
							annualDiscountPriceId: PRO_PRICE_ID.annual,
							freeTrial: {
								days: 7,
							},
						},
					];
				},
			},
		}),
		sso({
			defaultSSO: [
				{
					domain: "http://localhost:3000",
					providerId: "sso",
					samlConfig: {
						issuer: "http://localhost:3000/api/auth/sso/saml2/sp/metadata",
						entryPoint:
							"https://dummyidp.com/apps/app_01k16v4vb5yytywqjjvv2b3435",
						cert: `-----BEGIN CERTIFICATE-----
	  MIIDBzCCAe+gAwIBAgIUCLBK4f75EXEe4gyroYnVaqLoSp4wDQYJKoZIhvcNAQEL
	  BQAwEzERMA8GA1UEAwwIZHVtbXlpZHAwHhcNMjQwNTEzMjE1NDE2WhcNMzQwNTEx
	  MjE1NDE2WjATMREwDwYDVQQDDAhkdW1teWlkcDCCASIwDQYJKoZIhvcNAQEBBQAD
	  ggEPADCCAQoCggEBAKhmgQmWb8NvGhz952XY4SlJlpWIK72RilhOZS9frDYhqWVJ
	  HsGH9Z7sSzrM/0+YvCyEWuZV9gpMeIaHZxEPDqW3RJ7KG51fn/s/qFvwctf+CZDj
	  yfGDzYs+XIgf7p56U48EmYeWpB/aUW64gSbnPqrtWmVFBisOfIx5aY3NubtTsn+g
	  0XbdX0L57+NgSvPQHXh/GPXA7xCIWm54G5kqjozxbKEFA0DS3yb6oHRQWHqIAM/7
	  mJMdUVZNIV1q7c2JIgAl23uDWq+2KTE2R5liP/KjvjwKonVKtTqGqX6ei25rsTHO
	  aDpBH/LdQK2txgsm7R7+IThWNvUI0TttrmwBqyMCAwEAAaNTMFEwHQYDVR0OBBYE
	  FD142gxIAJMhpgMkgpzmRNoW9XbEMB8GA1UdIwQYMBaAFD142gxIAJMhpgMkgpzm
	  RNoW9XbEMA8GA1UdEwEB/wQFMAMBAf8wDQYJKoZIhvcNAQELBQADggEBADQd6k6z
	  FIc20GfGHY5C2MFwyGOmP5/UG/JiTq7Zky28G6D0NA0je+GztzXx7VYDfCfHxLcm
	  2k5t9nYhb9kVawiLUUDVF6s+yZUXA4gUA3KoTWh1/oRxR3ggW7dKYm9fsNOdQAbx
	  UUkzp7HLZ45ZlpKUS0hO7es+fPyF5KVw0g0SrtQWwWucnQMAQE9m+B0aOf+92y7J
	  QkdgdR8Gd/XZ4NZfoOnKV7A1utT4rWxYCgICeRTHx9tly5OhPW4hQr5qOpngcsJ9
	  vhr86IjznQXhfj3hql5lA3VbHW04ro37ROIkh2bShDq5dwJJHpYCGrF3MQv8S3m+
	  jzGhYL6m9gFTm/8=
	  -----END CERTIFICATE-----`,
						spMetadata: {
							metadata: `
				  <md:EntityDescriptor xmlns:md="urn:oasis:names:tc:SAML:2.0:metadata" entityID="http://localhost:3000/api/auth/sso/saml2/sp/metadata">
		  <md:SPSSODescriptor AuthnRequestsSigned="false" WantAssertionsSigned="false" protocolSupportEnumeration="urn:oasis:names:tc:SAML:2.0:protocol">
			  <md:KeyDescriptor use="signing">
			  <ds:KeyInfo xmlns:ds="http://www.w3.org/2000/09/xmldsig#">
				  <ds:X509Data>
				  <ds:X509Certificate>MIIE3jCCAsYCCQDE5FzoAkixzzANBgkqhkiG9w0BAQsFADAxMQswCQYDVQQGEwJVUzEQMA4GA1UECAwHRmxvcmlkYTEQMA4GA1UEBwwHT3JsYW5kbzAeFw0yMzExMTkxMjUyMTVaFw0zMzExMTYxMjUyMTVaMDExCzAJBgNVBAYTAlVTMRAwDgYDVQQIDAdGbG9yaWRhMRAwDgYDVQQHDAdPcmxhbmRvMIICIjANBgkqhkiG9w0BAQEFAAOCAg8AMIICCgKCAgEA2ELJsLZs4yBH7a2U5pA7xw+Oiut7b/ROKh2BqSTKRbEG4xy7WwljT02Mh7GTjLvswtZSUObWFO5v14HNORa3+J9JT2DH+9F+FJ770HX8a3cKYBNQt3xP4IeUyjI3QWzrGtkYPwSZ74tDpAUtuqPAxtoCaZXFDtX6lvCJDqiPnfxRZrKkepYWINSwu4DRpg6KoiPWRCYTsEcCzImInzlACdM97jpG1gLGA6a4dmjalQbRtvC56N0Z56gIhYq2F5JdzB2a10pqoIY8ggXZGIJS9I++8mmdTj6So5pPxLwnCYUhwDew1/DMbi9xIwYozs9pEtHCTn1l34jldDwTziVAxGQZO7QUuoMl997zqcPS7pVWRnfz5odKuytLvQDA0lRVfzOxtqbM3qVhoLT2iDmnuEtlZzgfbt4WEuT2538qxZJkFRpZQIrTj3ybqmWAv36Cp49dfeMwaqjhfX7/mVfbsPMSC653DSZBB+n+Uz0FC3QhH+vIdNhXNAQ5tBseHUR6pXiMnLtI/WVbMvpvFwK2faFTcx1oaP/Qk6yCq66tJvPbnatT9qGF8rdBJmAk9aBdQTI+hAh5mDtDweCrgVL+Tm/+Q85hSl4HGzH/LhLVS478tZVX+o+0yorZ35LCW3e4v8iX+1VEGSdg2ooOWtbSSXK2cYZr8ilyUQp0KueenR0CAwEAATANBgkqhkiG9w0BAQsFAAOCAgEAsonAahruWuHlYbDNQVD0ryhL/b+ttKKqVeT87XYDkvVhlSSSVAKcCwK/UU6z8Ty9dODUkd93Qsbof8fGMlXeYCtDHMRanvWLtk4wVkAMyNkDYHzJ1FbO7v44ZBbqNzSLy2kosbRELlcz+P3/42xumlDqAw/k13tWUdlLDxb0pd8R5yBev6HkIdJBIWtKmUuI+e8F/yTNf5kY7HO1p0NeKdVeZw4Ydw33+BwVxVNmhIxzdP5ZFQv0XRFWhCMo/6RLEepCvWUp/T1WRFqgwAdURaQrvvfpjO/Ls+neht1SWDeP8RRgsDrXIc3gZfaD8q4liIDTZ6HsFi7FmLbZatU8jJ4pCstxQLCvmix+1zF6Fwa9V5OApSTbVqBOsDZbJxeAoSzy5Wx28wufAZT4Kc/OaViXPV5o/ordPs4EYKgd/eNFCgIsZYXe75rYXqnieAIfJEGddsLBpqlgLkwvf5KVS4QNqqX+2YubP63y+3sICq2ScdhO3LZs3nlqQ/SgMiJnCBbDUDZ9GGgJNJVVytcSz5IDQHeflrq/zTt1c4q1DO3CS7mimAnTCjetERRQ3mgY/2hRiuCDFj3Cy7QMjFs3vBsbWrjNWlqyveFmHDRkq34Om7eA2jl3LZ5u7vSm0/ylp/vtoysMjwEmw/0NA3hZPTG3OJxcvFcXBsz0SiFcd1U=</ds:X509Certificate>
				  </ds:X509Data>
			  </ds:KeyInfo>
			  </md:KeyDescriptor>
			  <md:KeyDescriptor use="encryption">
			  <ds:KeyInfo xmlns:ds="http://www.w3.org/2000/09/xmldsig#">
				  <ds:X509Data>
				  <ds:X509Certificate>MIIE3jCCAsYCCQDE5FzoAkixzzANBgkqhkiG9w0BAQsFADAxMQswCQYDVQQGEwJVUzEQMA4GA1UECAwHRmxvcmlkYTEQMA4GA1UEBwwHT3JsYW5kbzAeFw0yMzExMTkxMjUyMTVaFw0zMzExMTYxMjUyMTVaMDExCzAJBgNVBAYTAlVTMRAwDgYDVQQIDAdGbG9yaWRhMRAwDgYDVQQHDAdPcmxhbmRvMIICIjANBgkqhkiG9w0BAQEFAAOCAg8AMIICCgKCAgEA2ELJsLZs4yBH7a2U5pA7xw+Oiut7b/ROKh2BqSTKRbEG4xy7WwljT02Mh7GTjLvswtZSUObWFO5v14HNORa3+J9JT2DH+9F+FJ770HX8a3cKYBNQt3xP4IeUyjI3QWzrGtkYPwSZ74tDpAUtuqPAxtoCaZXFDtX6lvCJDqiPnfxRZrKkepYWINSwu4DRpg6KoiPWRCYTsEcCzImInzlACdM97jpG1gLGA6a4dmjalQbRtvC56N0Z56gIhYq2F5JdzB2a10pqoIY8ggXZGIJS9I++8mmdTj6So5pPxLwnCYUhwDew1/DMbi9xIwYozs9pEtHCTn1l34jldDwTziVAxGQZO7QUuoMl997zqcPS7pVWRnfz5odKuytLvQDA0lRVfzOxtqbM3qVhoLT2iDmnuEtlZzgfbt4WEuT2538qxZJkFRpZQIrTj3ybqmWAv36Cp49dfeMwaqjhfX7/mVfbsPMSC653DSZBB+n+Uz0FC3QhH+vIdNhXNAQ5tBseHUR6pXiMnLtI/WVbMvpvFwK2faFTcx1oaP/Qk6yCq66tJvPbnatT9qGF8rdBJmAk9aBdQTI+hAh5mDtDweCrgVL+Tm/+Q85hSl4HGzH/LhLVS478tZVX+o+0yorZ35LCW3e4v8iX+1VEGSdg2ooOWtbSSXK2cYZr8ilyUQp0KueenR0CAwEAATANBgkqhkiG9w0BAQsFAAOCAgEAsonAahruWuHlYbDNQVD0ryhL/b+ttKKqVeT87XYDkvVhlSSSVAKcCwK/UU6z8Ty9dODUkd93Qsbof8fGMlXeYCtDHMRanvWLtk4wVkAMyNkDYHzJ1FbO7v44ZBbqNzSLy2kosbRELlcz+P3/42xumlDqAw/k13tWUdlLDxb0pd8R5yBev6HkIdJBIWtKmUuI+e8F/yTNf5kY7HO1p0NeKdVeZw4Ydw33+BwVxVNmhIxzdP5ZFQv0XRFWhCMo/6RLEepCvWUp/T1WRFqgwAdURaQrvvfpjO/Ls+neht1SWDeP8RRgsDrXIc3gZfaD8q4liIDTZ6HsFi7FmLbZatU8jJ4pCstxQLCvmix+1zF6Fwa9V5OApSTbVqBOsDZbJxeAoSzy5Wx28wufAZT4Kc/OaViXPV5o/ordPs4EYKgd/eNFCgIsZYXe75rYXqnieAIfJEGddsLBpqlgLkwvf5KVS4QNqqX+2YubP63y+3sICq2ScdhO3LZs3nlqQ/SgMiJnCBbDUDZ9GGgJNJVVytcSz5IDQHeflrq/zTt1c4q1DO3CS7mimAnTCjetERRQ3mgY/2hRiuCDFj3Cy7QMjFs3vBsbWrjNWlqyveFmHDRkq34Om7eA2jl3LZ5u7vSm0/ylp/vtoysMjwEmw/0NA3hZPTG3OJxcvFcXBsz0SiFcd1U=</ds:X509Certificate>
				  </ds:X509Data>
			  </ds:KeyInfo>
			  </md:KeyDescriptor>
			  <md:SingleLogoutService Binding="urn:oasis:names:tc:SAML:2.0:bindings:HTTP-Redirect" Location="http://localhost:3000/api/auth/sso/saml2/sp/sls"/>
			  <md:NameIDFormat>urn:oasis:names:tc:SAML:1.1:nameid-format:emailAddress</md:NameIDFormat>
			  <md:AssertionConsumerService Binding="urn:oasis:names:tc:SAML:2.0:bindings:HTTP-POST" Location="http://localhost:3000/api/auth/sso/saml2/sp/acs/sso" index="1"/>
			  <md:AssertionConsumerService Binding="urn:oasis:names:tc:SAML:2.0:bindings:HTTP-Redirect" Location="http://localhost:3000/api/auth/sso/saml2/sp/acs/sso" index="1"/>
			  </md:SPSSODescriptor>
		  <md:Organization>
			  <md:OrganizationName xml:lang="en-US">Organization Name</md:OrganizationName>
			  <md:OrganizationDisplayName xml:lang="en-US">Organization DisplayName</md:OrganizationDisplayName>
			  <md:OrganizationURL xml:lang="en-US">http://localhost:3000/</md:OrganizationURL>
		  </md:Organization>
		  <md:ContactPerson contactType="technical">
			  <md:GivenName>Technical Contact Name</md:GivenName>
			  <md:EmailAddress>technical_contact@gmail.com</md:EmailAddress>
		  </md:ContactPerson>
		  <md:ContactPerson contactType="support">
			  <md:GivenName>Support Contact Name</md:GivenName>
			  <md:EmailAddress>support_contact@gmail.com</md:EmailAddress>
		  </md:ContactPerson>
		  </md:EntityDescriptor>
		  `,
						},
						idpMetadata: {
							entityURL:
								"https://dummyidp.com/apps/app_01k16v4vb5yytywqjjvv2b3435/metadata",
							entityID:
								"https://dummyidp.com/apps/app_01k16v4vb5yytywqjjvv2b3435",
							redirectURL:
								"https://dummyidp.com/apps/app_01k16v4vb5yytywqjjvv2b3435/sso",
							singleSignOnService: [
								{
									Binding: "urn:oasis:names:tc:SAML:2.0:bindings:HTTP-Redirect",
									Location:
										"https://dummyidp.com/apps/app_01k16v4vb5yytywqjjvv2b3435/sso",
								},
							],
							cert: `-----BEGIN CERTIFICATE-----
		MIIDBzCCAe+gAwIBAgIUCLBK4f75EXEe4gyroYnVaqLoSp4wDQYJKoZIhvcNAQEL
		BQAwEzERMA8GA1UEAwwIZHVtbXlpZHAwHhcNMjQwNTEzMjE1NDE2WhcNMzQwNTEx
		MjE1NDE2WjATMREwDwYDVQQDDAhkdW1teWlkcDCCASIwDQYJKoZIhvcNAQEBBQAD
		ggEPADCCAQoCggEBAKhmgQmWb8NvGhz952XY4SlJlpWIK72RilhOZS9frDYhqWVJ
		HsGH9Z7sSzrM/0+YvCyEWuZV9gpMeIaHZxEPDqW3RJ7KG51fn/s/qFvwctf+CZDj
		yfGDzYs+XIgf7p56U48EmYeWpB/aUW64gSbnPqrtWmVFBisOfIx5aY3NubtTsn+g
		0XbdX0L57+NgSvPQHXh/GPXA7xCIWm54G5kqjozxbKEFA0DS3yb6oHRQWHqIAM/7
		mJMdUVZNIV1q7c2JIgAl23uDWq+2KTE2R5liP/KjvjwKonVKtTqGqX6ei25rsTHO
		aDpBH/LdQK2txgsm7R7+IThWNvUI0TttrmwBqyMCAwEAAaNTMFEwHQYDVR0OBBYE
		FD142gxIAJMhpgMkgpzmRNoW9XbEMB8GA1UdIwQYMBaAFD142gxIAJMhpgMkgpzm
		RNoW9XbEMA8GA1UdEwEB/wQFMAMBAf8wDQYJKoZIhvcNAQELBQADggEBADQd6k6z
		FIc20GfGHY5C2MFwyGOmP5/UG/JiTq7Zky28G6D0NA0je+GztzXx7VYDfCfHxLcm
		2k5t9nYhb9kVawiLUUDVF6s+yZUXA4gUA3KoTWh1/oRxR3ggW7dKYm9fsNOdQAbx
		UUkzp7HLZ45ZlpKUS0hO7es+fPyF5KVw0g0SrtQWwWucnQMAQE9m+B0aOf+92y7J
		QkdgdR8Gd/XZ4NZfoOnKV7A1utT4rWxYCgICeRTHx9tly5OhPW4hQr5qOpngcsJ9
		vhr86IjznQXhfj3hql5lA3VbHW04ro37ROIkh2bShDq5dwJJHpYCGrF3MQv8S3m+
		jzGhYL6m9gFTm/8=
		-----END CERTIFICATE-----`,
						},
						callbackUrl: "/dashboard",
					},
				},
			],
		}),
		deviceAuthorization({
			expiresIn: "3min",
			interval: "5s",
		}),
		lastLoginMethod(),
	],
	trustedOrigins: ["exp://"],
	advanced: {
		crossSubDomainCookies: {
			enabled: process.env.NODE_ENV === "production",
			domain: cookieDomain,
		},
	},
});<|MERGE_RESOLUTION|>--- conflicted
+++ resolved
@@ -16,25 +16,13 @@
 	organization,
 	twoFactor,
 } from "better-auth/plugins";
-<<<<<<< HEAD
-import { reactInvitationEmail } from "./email/invitation";
-import { LibsqlDialect } from "@libsql/kysely-libsql";
-import { reactResetPasswordEmail } from "./email/reset-password";
-import { resend } from "./email/resend";
-import { MysqlDialect, SqliteDialect } from "kysely";
-=======
 import { passkey } from "better-auth/plugins/passkey";
 import { MysqlDialect } from "kysely";
->>>>>>> c884f80b
 import { createPool } from "mysql2/promise";
 import { Stripe } from "stripe";
-<<<<<<< HEAD
-import Database from "better-sqlite3";
-=======
 import { reactInvitationEmail } from "./email/invitation";
 import { resend } from "./email/resend";
 import { reactResetPasswordEmail } from "./email/reset-password";
->>>>>>> c884f80b
 
 const from = process.env.BETTER_AUTH_EMAIL || "delivered@resend.dev";
 const to = process.env.TEST_EMAIL || "";
@@ -47,20 +35,20 @@
 			);
 		}
 		return new MysqlDialect(createPool(process.env.MYSQL_DATABASE_URL || ""));
+	} else {
+		if (process.env.TURSO_DATABASE_URL && process.env.TURSO_AUTH_TOKEN) {
+			return new LibsqlDialect({
+				url: process.env.TURSO_DATABASE_URL,
+				authToken: process.env.TURSO_AUTH_TOKEN,
+			});
+		}
 	}
-
-	if (process.env.TURSO_DATABASE_URL && process.env.TURSO_AUTH_TOKEN) {
-		return new LibsqlDialect({
-			url: process.env.TURSO_DATABASE_URL,
-			authToken: process.env.TURSO_AUTH_TOKEN,
-		});
-	}
-
-	// Fallback to better-sqlite3 for local development/builds
-	return new SqliteDialect({
-		database: new Database("./sqlite.db"),
-	});
+	return null;
 })();
+
+if (!dialect) {
+	throw new Error("No dialect found");
+}
 
 const baseURL: string | undefined =
 	process.env.VERCEL === "1"

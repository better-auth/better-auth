--- conflicted
+++ resolved
@@ -17,11 +17,7 @@
 import { MysqlDialect } from "kysely";
 import { createPool } from "mysql2/promise";
 import { nextCookies } from "better-auth/next-js";
-<<<<<<< HEAD
 import { customSession } from "./auth/plugins/custom-session";
-=======
-import * as ac from "./access-control";
->>>>>>> 29e67657
 
 const from = process.env.BETTER_AUTH_EMAIL || "delivered@resend.dev";
 const to = process.env.TEST_EMAIL || "";
@@ -117,12 +113,6 @@
 	},
 	plugins: [
 		organization({
-			ac: ac.ac,
-			roles: {
-				admin: ac.admin,
-				owner: ac.owner,
-				member: ac.member,
-			},
 			async sendInvitationEmail(data) {
 				const res = await resend.emails.send({
 					from,
